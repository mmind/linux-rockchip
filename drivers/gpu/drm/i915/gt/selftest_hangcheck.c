/*
 * Copyright © 2016 Intel Corporation
 *
 * Permission is hereby granted, free of charge, to any person obtaining a
 * copy of this software and associated documentation files (the "Software"),
 * to deal in the Software without restriction, including without limitation
 * the rights to use, copy, modify, merge, publish, distribute, sublicense,
 * and/or sell copies of the Software, and to permit persons to whom the
 * Software is furnished to do so, subject to the following conditions:
 *
 * The above copyright notice and this permission notice (including the next
 * paragraph) shall be included in all copies or substantial portions of the
 * Software.
 *
 * THE SOFTWARE IS PROVIDED "AS IS", WITHOUT WARRANTY OF ANY KIND, EXPRESS OR
 * IMPLIED, INCLUDING BUT NOT LIMITED TO THE WARRANTIES OF MERCHANTABILITY,
 * FITNESS FOR A PARTICULAR PURPOSE AND NONINFRINGEMENT.  IN NO EVENT SHALL
 * THE AUTHORS OR COPYRIGHT HOLDERS BE LIABLE FOR ANY CLAIM, DAMAGES OR OTHER
 * LIABILITY, WHETHER IN AN ACTION OF CONTRACT, TORT OR OTHERWISE, ARISING
 * FROM, OUT OF OR IN CONNECTION WITH THE SOFTWARE OR THE USE OR OTHER DEALINGS
 * IN THE SOFTWARE.
 *
 */

#include <linux/kthread.h>

#include "gem/i915_gem_context.h"

#include "intel_gt.h"
#include "intel_engine_heartbeat.h"
#include "intel_engine_pm.h"

#include "i915_selftest.h"
#include "selftests/i915_random.h"
#include "selftests/igt_flush_test.h"
#include "selftests/igt_reset.h"
#include "selftests/igt_atomic.h"

#include "selftests/mock_drm.h"

#include "gem/selftests/mock_context.h"
#include "gem/selftests/igt_gem_utils.h"

#define IGT_IDLE_TIMEOUT 50 /* ms; time to wait after flushing between tests */

struct hang {
	struct intel_gt *gt;
	struct drm_i915_gem_object *hws;
	struct drm_i915_gem_object *obj;
	struct i915_gem_context *ctx;
	u32 *seqno;
	u32 *batch;
};

static int hang_init(struct hang *h, struct intel_gt *gt)
{
	void *vaddr;
	int err;

	memset(h, 0, sizeof(*h));
	h->gt = gt;

	h->ctx = kernel_context(gt->i915);
	if (IS_ERR(h->ctx))
		return PTR_ERR(h->ctx);

	GEM_BUG_ON(i915_gem_context_is_bannable(h->ctx));

	h->hws = i915_gem_object_create_internal(gt->i915, PAGE_SIZE);
	if (IS_ERR(h->hws)) {
		err = PTR_ERR(h->hws);
		goto err_ctx;
	}

	h->obj = i915_gem_object_create_internal(gt->i915, PAGE_SIZE);
	if (IS_ERR(h->obj)) {
		err = PTR_ERR(h->obj);
		goto err_hws;
	}

	i915_gem_object_set_cache_coherency(h->hws, I915_CACHE_LLC);
	vaddr = i915_gem_object_pin_map(h->hws, I915_MAP_WB);
	if (IS_ERR(vaddr)) {
		err = PTR_ERR(vaddr);
		goto err_obj;
	}
	h->seqno = memset(vaddr, 0xff, PAGE_SIZE);

	vaddr = i915_gem_object_pin_map(h->obj,
					i915_coherent_map_type(gt->i915));
	if (IS_ERR(vaddr)) {
		err = PTR_ERR(vaddr);
		goto err_unpin_hws;
	}
	h->batch = vaddr;

	return 0;

err_unpin_hws:
	i915_gem_object_unpin_map(h->hws);
err_obj:
	i915_gem_object_put(h->obj);
err_hws:
	i915_gem_object_put(h->hws);
err_ctx:
	kernel_context_close(h->ctx);
	return err;
}

static u64 hws_address(const struct i915_vma *hws,
		       const struct i915_request *rq)
{
	return hws->node.start + offset_in_page(sizeof(u32)*rq->fence.context);
}

static int move_to_active(struct i915_vma *vma,
			  struct i915_request *rq,
			  unsigned int flags)
{
	int err;

	i915_vma_lock(vma);
	err = i915_request_await_object(rq, vma->obj,
					flags & EXEC_OBJECT_WRITE);
	if (err == 0)
		err = i915_vma_move_to_active(vma, rq, flags);
	i915_vma_unlock(vma);

	return err;
}

static struct i915_request *
hang_create_request(struct hang *h, struct intel_engine_cs *engine)
{
	struct intel_gt *gt = h->gt;
	struct i915_address_space *vm = i915_gem_context_get_vm_rcu(h->ctx);
	struct drm_i915_gem_object *obj;
	struct i915_request *rq = NULL;
	struct i915_vma *hws, *vma;
	unsigned int flags;
	void *vaddr;
	u32 *batch;
	int err;

	obj = i915_gem_object_create_internal(gt->i915, PAGE_SIZE);
	if (IS_ERR(obj)) {
		i915_vm_put(vm);
		return ERR_CAST(obj);
	}

	vaddr = i915_gem_object_pin_map(obj, i915_coherent_map_type(gt->i915));
	if (IS_ERR(vaddr)) {
		i915_gem_object_put(obj);
		i915_vm_put(vm);
		return ERR_CAST(vaddr);
	}

	i915_gem_object_unpin_map(h->obj);
	i915_gem_object_put(h->obj);

	h->obj = obj;
	h->batch = vaddr;

	vma = i915_vma_instance(h->obj, vm, NULL);
	if (IS_ERR(vma)) {
		i915_vm_put(vm);
		return ERR_CAST(vma);
	}

	hws = i915_vma_instance(h->hws, vm, NULL);
	if (IS_ERR(hws)) {
		i915_vm_put(vm);
		return ERR_CAST(hws);
	}

	err = i915_vma_pin(vma, 0, 0, PIN_USER);
	if (err) {
		i915_vm_put(vm);
		return ERR_PTR(err);
	}

	err = i915_vma_pin(hws, 0, 0, PIN_USER);
	if (err)
		goto unpin_vma;

	rq = igt_request_alloc(h->ctx, engine);
	if (IS_ERR(rq)) {
		err = PTR_ERR(rq);
		goto unpin_hws;
	}

	err = move_to_active(vma, rq, 0);
	if (err)
		goto cancel_rq;

	err = move_to_active(hws, rq, 0);
	if (err)
		goto cancel_rq;

	batch = h->batch;
	if (INTEL_GEN(gt->i915) >= 8) {
		*batch++ = MI_STORE_DWORD_IMM_GEN4;
		*batch++ = lower_32_bits(hws_address(hws, rq));
		*batch++ = upper_32_bits(hws_address(hws, rq));
		*batch++ = rq->fence.seqno;
		*batch++ = MI_ARB_CHECK;

		memset(batch, 0, 1024);
		batch += 1024 / sizeof(*batch);

		*batch++ = MI_ARB_CHECK;
		*batch++ = MI_BATCH_BUFFER_START | 1 << 8 | 1;
		*batch++ = lower_32_bits(vma->node.start);
		*batch++ = upper_32_bits(vma->node.start);
	} else if (INTEL_GEN(gt->i915) >= 6) {
		*batch++ = MI_STORE_DWORD_IMM_GEN4;
		*batch++ = 0;
		*batch++ = lower_32_bits(hws_address(hws, rq));
		*batch++ = rq->fence.seqno;
		*batch++ = MI_ARB_CHECK;

		memset(batch, 0, 1024);
		batch += 1024 / sizeof(*batch);

		*batch++ = MI_ARB_CHECK;
		*batch++ = MI_BATCH_BUFFER_START | 1 << 8;
		*batch++ = lower_32_bits(vma->node.start);
	} else if (INTEL_GEN(gt->i915) >= 4) {
		*batch++ = MI_STORE_DWORD_IMM_GEN4 | MI_USE_GGTT;
		*batch++ = 0;
		*batch++ = lower_32_bits(hws_address(hws, rq));
		*batch++ = rq->fence.seqno;
		*batch++ = MI_ARB_CHECK;

		memset(batch, 0, 1024);
		batch += 1024 / sizeof(*batch);

		*batch++ = MI_ARB_CHECK;
		*batch++ = MI_BATCH_BUFFER_START | 2 << 6;
		*batch++ = lower_32_bits(vma->node.start);
	} else {
		*batch++ = MI_STORE_DWORD_IMM | MI_MEM_VIRTUAL;
		*batch++ = lower_32_bits(hws_address(hws, rq));
		*batch++ = rq->fence.seqno;
		*batch++ = MI_ARB_CHECK;

		memset(batch, 0, 1024);
		batch += 1024 / sizeof(*batch);

		*batch++ = MI_ARB_CHECK;
		*batch++ = MI_BATCH_BUFFER_START | 2 << 6;
		*batch++ = lower_32_bits(vma->node.start);
	}
	*batch++ = MI_BATCH_BUFFER_END; /* not reached */
	intel_gt_chipset_flush(engine->gt);

	if (rq->engine->emit_init_breadcrumb) {
		err = rq->engine->emit_init_breadcrumb(rq);
		if (err)
			goto cancel_rq;
	}

	flags = 0;
	if (INTEL_GEN(gt->i915) <= 5)
		flags |= I915_DISPATCH_SECURE;

	err = rq->engine->emit_bb_start(rq, vma->node.start, PAGE_SIZE, flags);

cancel_rq:
	if (err) {
		i915_request_skip(rq, err);
		i915_request_add(rq);
	}
unpin_hws:
	i915_vma_unpin(hws);
unpin_vma:
	i915_vma_unpin(vma);
	i915_vm_put(vm);
	return err ? ERR_PTR(err) : rq;
}

static u32 hws_seqno(const struct hang *h, const struct i915_request *rq)
{
	return READ_ONCE(h->seqno[rq->fence.context % (PAGE_SIZE/sizeof(u32))]);
}

static void hang_fini(struct hang *h)
{
	*h->batch = MI_BATCH_BUFFER_END;
	intel_gt_chipset_flush(h->gt);

	i915_gem_object_unpin_map(h->obj);
	i915_gem_object_put(h->obj);

	i915_gem_object_unpin_map(h->hws);
	i915_gem_object_put(h->hws);

	kernel_context_close(h->ctx);

	igt_flush_test(h->gt->i915);
}

static bool wait_until_running(struct hang *h, struct i915_request *rq)
{
	return !(wait_for_us(i915_seqno_passed(hws_seqno(h, rq),
					       rq->fence.seqno),
			     10) &&
		 wait_for(i915_seqno_passed(hws_seqno(h, rq),
					    rq->fence.seqno),
			  1000));
}

static void engine_heartbeat_disable(struct intel_engine_cs *engine,
				     unsigned long *saved)
{
	*saved = engine->props.heartbeat_interval_ms;
	engine->props.heartbeat_interval_ms = 0;

	intel_engine_pm_get(engine);
	intel_engine_park_heartbeat(engine);
}

static void engine_heartbeat_enable(struct intel_engine_cs *engine,
				    unsigned long saved)
{
	intel_engine_pm_put(engine);

	engine->props.heartbeat_interval_ms = saved;
}

static int igt_hang_sanitycheck(void *arg)
{
	struct intel_gt *gt = arg;
	struct i915_request *rq;
	struct intel_engine_cs *engine;
	enum intel_engine_id id;
	struct hang h;
	int err;

	/* Basic check that we can execute our hanging batch */

	err = hang_init(&h, gt);
	if (err)
		return err;

	for_each_engine(engine, gt, id) {
		struct intel_wedge_me w;
		long timeout;

		if (!intel_engine_can_store_dword(engine))
			continue;

		rq = hang_create_request(&h, engine);
		if (IS_ERR(rq)) {
			err = PTR_ERR(rq);
			pr_err("Failed to create request for %s, err=%d\n",
			       engine->name, err);
			goto fini;
		}

		i915_request_get(rq);

		*h.batch = MI_BATCH_BUFFER_END;
		intel_gt_chipset_flush(engine->gt);

		i915_request_add(rq);

		timeout = 0;
		intel_wedge_on_timeout(&w, gt, HZ / 10 /* 100ms */)
			timeout = i915_request_wait(rq, 0,
						    MAX_SCHEDULE_TIMEOUT);
		if (intel_gt_is_wedged(gt))
			timeout = -EIO;

		i915_request_put(rq);

		if (timeout < 0) {
			err = timeout;
			pr_err("Wait for request failed on %s, err=%d\n",
			       engine->name, err);
			goto fini;
		}
	}

fini:
	hang_fini(&h);
	return err;
}

static bool wait_for_idle(struct intel_engine_cs *engine)
{
	return wait_for(intel_engine_is_idle(engine), IGT_IDLE_TIMEOUT) == 0;
}

static int igt_reset_nop(void *arg)
{
	struct intel_gt *gt = arg;
	struct i915_gpu_error *global = &gt->i915->gpu_error;
	struct intel_engine_cs *engine;
	unsigned int reset_count, count;
	enum intel_engine_id id;
	IGT_TIMEOUT(end_time);
	int err = 0;

	/* Check that we can reset during non-user portions of requests */

	reset_count = i915_reset_count(global);
	count = 0;
	do {
		for_each_engine(engine, gt, id) {
			struct intel_context *ce;
			int i;

			ce = intel_context_create(engine);
			if (IS_ERR(ce)) {
				err = PTR_ERR(ce);
				break;
			}

			for (i = 0; i < 16; i++) {
				struct i915_request *rq;

				rq = intel_context_create_request(ce);
				if (IS_ERR(rq)) {
					err = PTR_ERR(rq);
					break;
				}

				i915_request_add(rq);
			}

			intel_context_put(ce);
		}

		igt_global_reset_lock(gt);
		intel_gt_reset(gt, ALL_ENGINES, NULL);
		igt_global_reset_unlock(gt);

		if (intel_gt_is_wedged(gt)) {
			err = -EIO;
			break;
		}

		if (i915_reset_count(global) != reset_count + ++count) {
			pr_err("Full GPU reset not recorded!\n");
			err = -EINVAL;
			break;
		}

		err = igt_flush_test(gt->i915);
		if (err)
			break;
	} while (time_before(jiffies, end_time));
	pr_info("%s: %d resets\n", __func__, count);

	if (igt_flush_test(gt->i915))
		err = -EIO;
	return err;
}

static int igt_reset_nop_engine(void *arg)
{
	struct intel_gt *gt = arg;
	struct i915_gpu_error *global = &gt->i915->gpu_error;
	struct intel_engine_cs *engine;
	enum intel_engine_id id;

	/* Check that we can engine-reset during non-user portions */

	if (!intel_has_reset_engine(gt))
		return 0;

	for_each_engine(engine, gt, id) {
		unsigned int reset_count, reset_engine_count, count;
		struct intel_context *ce;
		unsigned long heartbeat;
		IGT_TIMEOUT(end_time);
		int err;

		ce = intel_context_create(engine);
		if (IS_ERR(ce))
			return PTR_ERR(ce);

		reset_count = i915_reset_count(global);
		reset_engine_count = i915_reset_engine_count(global, engine);
		count = 0;

		engine_heartbeat_disable(engine, &heartbeat);
		set_bit(I915_RESET_ENGINE + id, &gt->reset.flags);
		do {
			int i;

			if (!wait_for_idle(engine)) {
				pr_err("%s failed to idle before reset\n",
				       engine->name);
				err = -EIO;
				break;
			}

			for (i = 0; i < 16; i++) {
				struct i915_request *rq;

				rq = intel_context_create_request(ce);
				if (IS_ERR(rq)) {
					err = PTR_ERR(rq);
					break;
				}

				i915_request_add(rq);
			}
			err = intel_engine_reset(engine, NULL);
			if (err) {
				pr_err("i915_reset_engine failed\n");
				break;
			}

			if (i915_reset_count(global) != reset_count) {
				pr_err("Full GPU reset recorded! (engine reset expected)\n");
				err = -EINVAL;
				break;
			}

			if (i915_reset_engine_count(global, engine) !=
			    reset_engine_count + ++count) {
				pr_err("%s engine reset not recorded!\n",
				       engine->name);
				err = -EINVAL;
				break;
			}
		} while (time_before(jiffies, end_time));
		clear_bit(I915_RESET_ENGINE + id, &gt->reset.flags);
		engine_heartbeat_enable(engine, heartbeat);

		pr_info("%s(%s): %d resets\n", __func__, engine->name, count);

		intel_context_put(ce);
		if (igt_flush_test(gt->i915))
			err = -EIO;
		if (err)
			return err;
	}

	return 0;
}

static int __igt_reset_engine(struct intel_gt *gt, bool active)
{
	struct i915_gpu_error *global = &gt->i915->gpu_error;
	struct intel_engine_cs *engine;
	enum intel_engine_id id;
	struct hang h;
	int err = 0;

	/* Check that we can issue an engine reset on an idle engine (no-op) */

	if (!intel_has_reset_engine(gt))
		return 0;

	if (active) {
		err = hang_init(&h, gt);
		if (err)
			return err;
	}

	for_each_engine(engine, gt, id) {
		unsigned int reset_count, reset_engine_count;
		unsigned long heartbeat;
		IGT_TIMEOUT(end_time);

		if (active && !intel_engine_can_store_dword(engine))
			continue;

		if (!wait_for_idle(engine)) {
			pr_err("%s failed to idle before reset\n",
			       engine->name);
			err = -EIO;
			break;
		}

		reset_count = i915_reset_count(global);
		reset_engine_count = i915_reset_engine_count(global, engine);

		engine_heartbeat_disable(engine, &heartbeat);
		set_bit(I915_RESET_ENGINE + id, &gt->reset.flags);
		do {
			if (active) {
				struct i915_request *rq;

				rq = hang_create_request(&h, engine);
				if (IS_ERR(rq)) {
					err = PTR_ERR(rq);
					break;
				}

				i915_request_get(rq);
				i915_request_add(rq);

				if (!wait_until_running(&h, rq)) {
					struct drm_printer p = drm_info_printer(gt->i915->drm.dev);

					pr_err("%s: Failed to start request %llx, at %x\n",
					       __func__, rq->fence.seqno, hws_seqno(&h, rq));
					intel_engine_dump(engine, &p,
							  "%s\n", engine->name);

					i915_request_put(rq);
					err = -EIO;
					break;
				}

				i915_request_put(rq);
			}

			err = intel_engine_reset(engine, NULL);
			if (err) {
				pr_err("i915_reset_engine failed\n");
				break;
			}

			if (i915_reset_count(global) != reset_count) {
				pr_err("Full GPU reset recorded! (engine reset expected)\n");
				err = -EINVAL;
				break;
			}

			if (i915_reset_engine_count(global, engine) !=
			    ++reset_engine_count) {
				pr_err("%s engine reset not recorded!\n",
				       engine->name);
				err = -EINVAL;
				break;
			}
		} while (time_before(jiffies, end_time));
		clear_bit(I915_RESET_ENGINE + id, &gt->reset.flags);
		engine_heartbeat_enable(engine, heartbeat);

		if (err)
			break;

		err = igt_flush_test(gt->i915);
		if (err)
			break;
	}

	if (intel_gt_is_wedged(gt))
		err = -EIO;

	if (active)
		hang_fini(&h);

	return err;
}

static int igt_reset_idle_engine(void *arg)
{
	return __igt_reset_engine(arg, false);
}

static int igt_reset_active_engine(void *arg)
{
	return __igt_reset_engine(arg, true);
}

struct active_engine {
	struct task_struct *task;
	struct intel_engine_cs *engine;
	unsigned long resets;
	unsigned int flags;
};

#define TEST_ACTIVE	BIT(0)
#define TEST_OTHERS	BIT(1)
#define TEST_SELF	BIT(2)
#define TEST_PRIORITY	BIT(3)

static int active_request_put(struct i915_request *rq)
{
	int err = 0;

	if (!rq)
		return 0;

	if (i915_request_wait(rq, 0, 5 * HZ) < 0) {
		GEM_TRACE("%s timed out waiting for completion of fence %llx:%lld\n",
			  rq->engine->name,
			  rq->fence.context,
			  rq->fence.seqno);
		GEM_TRACE_DUMP();

		intel_gt_set_wedged(rq->engine->gt);
		err = -EIO;
	}

	i915_request_put(rq);

	return err;
}

static int active_engine(void *data)
{
	I915_RND_STATE(prng);
	struct active_engine *arg = data;
	struct intel_engine_cs *engine = arg->engine;
	struct i915_request *rq[8] = {};
	struct intel_context *ce[ARRAY_SIZE(rq)];
	unsigned long count;
	int err = 0;

	for (count = 0; count < ARRAY_SIZE(ce); count++) {
		ce[count] = intel_context_create(engine);
		if (IS_ERR(ce[count])) {
			err = PTR_ERR(ce[count]);
			while (--count)
				intel_context_put(ce[count]);
			return err;
		}
	}

	count = 0;
	while (!kthread_should_stop()) {
		unsigned int idx = count++ & (ARRAY_SIZE(rq) - 1);
		struct i915_request *old = rq[idx];
		struct i915_request *new;

		new = intel_context_create_request(ce[idx]);
		if (IS_ERR(new)) {
			err = PTR_ERR(new);
			break;
		}

		rq[idx] = i915_request_get(new);
		i915_request_add(new);

		if (engine->schedule && arg->flags & TEST_PRIORITY) {
			struct i915_sched_attr attr = {
				.priority =
					i915_prandom_u32_max_state(512, &prng),
			};
			engine->schedule(rq[idx], &attr);
		}

		err = active_request_put(old);
		if (err)
			break;

		cond_resched();
	}

	for (count = 0; count < ARRAY_SIZE(rq); count++) {
		int err__ = active_request_put(rq[count]);

		/* Keep the first error */
		if (!err)
			err = err__;

		intel_context_put(ce[count]);
	}

	return err;
}

static int __igt_reset_engines(struct intel_gt *gt,
			       const char *test_name,
			       unsigned int flags)
{
	struct i915_gpu_error *global = &gt->i915->gpu_error;
	struct intel_engine_cs *engine, *other;
	enum intel_engine_id id, tmp;
	struct hang h;
	int err = 0;

	/* Check that issuing a reset on one engine does not interfere
	 * with any other engine.
	 */

	if (!intel_has_reset_engine(gt))
		return 0;

	if (flags & TEST_ACTIVE) {
		err = hang_init(&h, gt);
		if (err)
			return err;

		if (flags & TEST_PRIORITY)
			h.ctx->sched.priority = 1024;
	}

	for_each_engine(engine, gt, id) {
		struct active_engine threads[I915_NUM_ENGINES] = {};
		unsigned long device = i915_reset_count(global);
		unsigned long count = 0, reported;
		unsigned long heartbeat;
		IGT_TIMEOUT(end_time);

		if (flags & TEST_ACTIVE &&
		    !intel_engine_can_store_dword(engine))
			continue;

		if (!wait_for_idle(engine)) {
			pr_err("i915_reset_engine(%s:%s): failed to idle before reset\n",
			       engine->name, test_name);
			err = -EIO;
			break;
		}

		memset(threads, 0, sizeof(threads));
		for_each_engine(other, gt, tmp) {
			struct task_struct *tsk;

			threads[tmp].resets =
				i915_reset_engine_count(global, other);

			if (!(flags & TEST_OTHERS))
				continue;

			if (other == engine && !(flags & TEST_SELF))
				continue;

			threads[tmp].engine = other;
			threads[tmp].flags = flags;

			tsk = kthread_run(active_engine, &threads[tmp],
					  "igt/%s", other->name);
			if (IS_ERR(tsk)) {
				err = PTR_ERR(tsk);
				goto unwind;
			}

			threads[tmp].task = tsk;
			get_task_struct(tsk);
		}

		yield(); /* start all threads before we begin */

<<<<<<< HEAD
		intel_engine_pm_get(engine);
=======
		engine_heartbeat_disable(engine, &heartbeat);
>>>>>>> 5d50bd44
		set_bit(I915_RESET_ENGINE + id, &gt->reset.flags);
		do {
			struct i915_request *rq = NULL;

			if (flags & TEST_ACTIVE) {
				rq = hang_create_request(&h, engine);
				if (IS_ERR(rq)) {
					err = PTR_ERR(rq);
					break;
				}

				i915_request_get(rq);
				i915_request_add(rq);

				if (!wait_until_running(&h, rq)) {
					struct drm_printer p = drm_info_printer(gt->i915->drm.dev);

					pr_err("%s: Failed to start request %llx, at %x\n",
					       __func__, rq->fence.seqno, hws_seqno(&h, rq));
					intel_engine_dump(engine, &p,
							  "%s\n", engine->name);

					i915_request_put(rq);
					err = -EIO;
					break;
				}
			}

			err = intel_engine_reset(engine, NULL);
			if (err) {
				pr_err("i915_reset_engine(%s:%s): failed, err=%d\n",
				       engine->name, test_name, err);
				break;
			}

			count++;

			if (rq) {
				if (i915_request_wait(rq, 0, HZ / 5) < 0) {
					struct drm_printer p =
						drm_info_printer(gt->i915->drm.dev);

					pr_err("i915_reset_engine(%s:%s):"
					       " failed to complete request after reset\n",
					       engine->name, test_name);
					intel_engine_dump(engine, &p,
							  "%s\n", engine->name);
					i915_request_put(rq);

					GEM_TRACE_DUMP();
					intel_gt_set_wedged(gt);
					err = -EIO;
					break;
				}

				i915_request_put(rq);
			}

			if (!(flags & TEST_SELF) && !wait_for_idle(engine)) {
				struct drm_printer p =
					drm_info_printer(gt->i915->drm.dev);

				pr_err("i915_reset_engine(%s:%s):"
				       " failed to idle after reset\n",
				       engine->name, test_name);
				intel_engine_dump(engine, &p,
						  "%s\n", engine->name);

				err = -EIO;
				break;
			}
		} while (time_before(jiffies, end_time));
		clear_bit(I915_RESET_ENGINE + id, &gt->reset.flags);
		engine_heartbeat_enable(engine, heartbeat);

		pr_info("i915_reset_engine(%s:%s): %lu resets\n",
			engine->name, test_name, count);

		reported = i915_reset_engine_count(global, engine);
		reported -= threads[engine->id].resets;
		if (reported != count) {
			pr_err("i915_reset_engine(%s:%s): reset %lu times, but reported %lu\n",
			       engine->name, test_name, count, reported);
			if (!err)
				err = -EINVAL;
		}

unwind:
		for_each_engine(other, gt, tmp) {
			int ret;

			if (!threads[tmp].task)
				continue;

			ret = kthread_stop(threads[tmp].task);
			if (ret) {
				pr_err("kthread for other engine %s failed, err=%d\n",
				       other->name, ret);
				if (!err)
					err = ret;
			}
			put_task_struct(threads[tmp].task);

			if (other->uabi_class != engine->uabi_class &&
			    threads[tmp].resets !=
			    i915_reset_engine_count(global, other)) {
				pr_err("Innocent engine %s was reset (count=%ld)\n",
				       other->name,
				       i915_reset_engine_count(global, other) -
				       threads[tmp].resets);
				if (!err)
					err = -EINVAL;
			}
		}

		if (device != i915_reset_count(global)) {
			pr_err("Global reset (count=%ld)!\n",
			       i915_reset_count(global) - device);
			if (!err)
				err = -EINVAL;
		}

		if (err)
			break;

		err = igt_flush_test(gt->i915);
		if (err)
			break;
	}

	if (intel_gt_is_wedged(gt))
		err = -EIO;

	if (flags & TEST_ACTIVE)
		hang_fini(&h);

	return err;
}

static int igt_reset_engines(void *arg)
{
	static const struct {
		const char *name;
		unsigned int flags;
	} phases[] = {
		{ "idle", 0 },
		{ "active", TEST_ACTIVE },
		{ "others-idle", TEST_OTHERS },
		{ "others-active", TEST_OTHERS | TEST_ACTIVE },
		{
			"others-priority",
			TEST_OTHERS | TEST_ACTIVE | TEST_PRIORITY
		},
		{
			"self-priority",
			TEST_OTHERS | TEST_ACTIVE | TEST_PRIORITY | TEST_SELF,
		},
		{ }
	};
	struct intel_gt *gt = arg;
	typeof(*phases) *p;
	int err;

	for (p = phases; p->name; p++) {
		if (p->flags & TEST_PRIORITY) {
			if (!(gt->i915->caps.scheduler & I915_SCHEDULER_CAP_PRIORITY))
				continue;
		}

		err = __igt_reset_engines(arg, p->name, p->flags);
		if (err)
			return err;
	}

	return 0;
}

static u32 fake_hangcheck(struct intel_gt *gt, intel_engine_mask_t mask)
{
	u32 count = i915_reset_count(&gt->i915->gpu_error);

	intel_gt_reset(gt, mask, NULL);

	return count;
}

static int igt_reset_wait(void *arg)
{
	struct intel_gt *gt = arg;
	struct i915_gpu_error *global = &gt->i915->gpu_error;
	struct intel_engine_cs *engine = gt->engine[RCS0];
	struct i915_request *rq;
	unsigned int reset_count;
	struct hang h;
	long timeout;
	int err;

	if (!engine || !intel_engine_can_store_dword(engine))
		return 0;

	/* Check that we detect a stuck waiter and issue a reset */

	igt_global_reset_lock(gt);

	err = hang_init(&h, gt);
	if (err)
		goto unlock;

	rq = hang_create_request(&h, engine);
	if (IS_ERR(rq)) {
		err = PTR_ERR(rq);
		goto fini;
	}

	i915_request_get(rq);
	i915_request_add(rq);

	if (!wait_until_running(&h, rq)) {
		struct drm_printer p = drm_info_printer(gt->i915->drm.dev);

		pr_err("%s: Failed to start request %llx, at %x\n",
		       __func__, rq->fence.seqno, hws_seqno(&h, rq));
		intel_engine_dump(rq->engine, &p, "%s\n", rq->engine->name);

		intel_gt_set_wedged(gt);

		err = -EIO;
		goto out_rq;
	}

	reset_count = fake_hangcheck(gt, ALL_ENGINES);

	timeout = i915_request_wait(rq, 0, 10);
	if (timeout < 0) {
		pr_err("i915_request_wait failed on a stuck request: err=%ld\n",
		       timeout);
		err = timeout;
		goto out_rq;
	}

	if (i915_reset_count(global) == reset_count) {
		pr_err("No GPU reset recorded!\n");
		err = -EINVAL;
		goto out_rq;
	}

out_rq:
	i915_request_put(rq);
fini:
	hang_fini(&h);
unlock:
	igt_global_reset_unlock(gt);

	if (intel_gt_is_wedged(gt))
		return -EIO;

	return err;
}

struct evict_vma {
	struct completion completion;
	struct i915_vma *vma;
};

static int evict_vma(void *data)
{
	struct evict_vma *arg = data;
	struct i915_address_space *vm = arg->vma->vm;
	struct drm_mm_node evict = arg->vma->node;
	int err;

	complete(&arg->completion);

	mutex_lock(&vm->mutex);
	err = i915_gem_evict_for_node(vm, &evict, 0);
	mutex_unlock(&vm->mutex);

	return err;
}

static int evict_fence(void *data)
{
	struct evict_vma *arg = data;
	int err;

	complete(&arg->completion);

	/* Mark the fence register as dirty to force the mmio update. */
	err = i915_gem_object_set_tiling(arg->vma->obj, I915_TILING_Y, 512);
	if (err) {
		pr_err("Invalid Y-tiling settings; err:%d\n", err);
		return err;
	}

	err = i915_vma_pin(arg->vma, 0, 0, PIN_GLOBAL | PIN_MAPPABLE);
	if (err) {
		pr_err("Unable to pin vma for Y-tiled fence; err:%d\n", err);
		return err;
	}

	err = i915_vma_pin_fence(arg->vma);
	i915_vma_unpin(arg->vma);
	if (err) {
		pr_err("Unable to pin Y-tiled fence; err:%d\n", err);
		return err;
	}

	i915_vma_unpin_fence(arg->vma);

	return 0;
}

static int __igt_reset_evict_vma(struct intel_gt *gt,
				 struct i915_address_space *vm,
				 int (*fn)(void *),
				 unsigned int flags)
{
	struct intel_engine_cs *engine = gt->engine[RCS0];
	struct drm_i915_gem_object *obj;
	struct task_struct *tsk = NULL;
	struct i915_request *rq;
	struct evict_vma arg;
	struct hang h;
	unsigned int pin_flags;
	int err;

	if (!gt->ggtt->num_fences && flags & EXEC_OBJECT_NEEDS_FENCE)
		return 0;

	if (!engine || !intel_engine_can_store_dword(engine))
		return 0;

	/* Check that we can recover an unbind stuck on a hanging request */

	err = hang_init(&h, gt);
	if (err)
		return err;

	obj = i915_gem_object_create_internal(gt->i915, SZ_1M);
	if (IS_ERR(obj)) {
		err = PTR_ERR(obj);
		goto fini;
	}

	if (flags & EXEC_OBJECT_NEEDS_FENCE) {
		err = i915_gem_object_set_tiling(obj, I915_TILING_X, 512);
		if (err) {
			pr_err("Invalid X-tiling settings; err:%d\n", err);
			goto out_obj;
		}
	}

	arg.vma = i915_vma_instance(obj, vm, NULL);
	if (IS_ERR(arg.vma)) {
		err = PTR_ERR(arg.vma);
		goto out_obj;
	}

	rq = hang_create_request(&h, engine);
	if (IS_ERR(rq)) {
		err = PTR_ERR(rq);
		goto out_obj;
	}

	pin_flags = i915_vma_is_ggtt(arg.vma) ? PIN_GLOBAL : PIN_USER;

	if (flags & EXEC_OBJECT_NEEDS_FENCE)
		pin_flags |= PIN_MAPPABLE;

	err = i915_vma_pin(arg.vma, 0, 0, pin_flags);
	if (err) {
		i915_request_add(rq);
		goto out_obj;
	}

	if (flags & EXEC_OBJECT_NEEDS_FENCE) {
		err = i915_vma_pin_fence(arg.vma);
		if (err) {
			pr_err("Unable to pin X-tiled fence; err:%d\n", err);
			i915_vma_unpin(arg.vma);
			i915_request_add(rq);
			goto out_obj;
		}
	}

	i915_vma_lock(arg.vma);
	err = i915_request_await_object(rq, arg.vma->obj,
					flags & EXEC_OBJECT_WRITE);
	if (err == 0)
		err = i915_vma_move_to_active(arg.vma, rq, flags);
	i915_vma_unlock(arg.vma);

	if (flags & EXEC_OBJECT_NEEDS_FENCE)
		i915_vma_unpin_fence(arg.vma);
	i915_vma_unpin(arg.vma);

	i915_request_get(rq);
	i915_request_add(rq);
	if (err)
		goto out_rq;

	if (!wait_until_running(&h, rq)) {
		struct drm_printer p = drm_info_printer(gt->i915->drm.dev);

		pr_err("%s: Failed to start request %llx, at %x\n",
		       __func__, rq->fence.seqno, hws_seqno(&h, rq));
		intel_engine_dump(rq->engine, &p, "%s\n", rq->engine->name);

		intel_gt_set_wedged(gt);
		goto out_reset;
	}

	init_completion(&arg.completion);

	tsk = kthread_run(fn, &arg, "igt/evict_vma");
	if (IS_ERR(tsk)) {
		err = PTR_ERR(tsk);
		tsk = NULL;
		goto out_reset;
	}
	get_task_struct(tsk);

	wait_for_completion(&arg.completion);

	if (wait_for(!list_empty(&rq->fence.cb_list), 10)) {
		struct drm_printer p = drm_info_printer(gt->i915->drm.dev);

		pr_err("igt/evict_vma kthread did not wait\n");
		intel_engine_dump(rq->engine, &p, "%s\n", rq->engine->name);

		intel_gt_set_wedged(gt);
		goto out_reset;
	}

out_reset:
	igt_global_reset_lock(gt);
	fake_hangcheck(gt, rq->engine->mask);
	igt_global_reset_unlock(gt);

	if (tsk) {
		struct intel_wedge_me w;

		/* The reset, even indirectly, should take less than 10ms. */
		intel_wedge_on_timeout(&w, gt, HZ / 10 /* 100ms */)
			err = kthread_stop(tsk);

		put_task_struct(tsk);
	}

out_rq:
	i915_request_put(rq);
out_obj:
	i915_gem_object_put(obj);
fini:
	hang_fini(&h);
	if (intel_gt_is_wedged(gt))
		return -EIO;

	return err;
}

static int igt_reset_evict_ggtt(void *arg)
{
	struct intel_gt *gt = arg;

	return __igt_reset_evict_vma(gt, &gt->ggtt->vm,
				     evict_vma, EXEC_OBJECT_WRITE);
}

static int igt_reset_evict_ppgtt(void *arg)
{
	struct intel_gt *gt = arg;
	struct i915_ppgtt *ppgtt;
	int err;

	/* aliasing == global gtt locking, covered above */
	if (INTEL_PPGTT(gt->i915) < INTEL_PPGTT_FULL)
		return 0;

	ppgtt = i915_ppgtt_create(gt->i915);
	if (IS_ERR(ppgtt))
		return PTR_ERR(ppgtt);

	err = __igt_reset_evict_vma(gt, &ppgtt->vm,
				    evict_vma, EXEC_OBJECT_WRITE);
	i915_vm_put(&ppgtt->vm);

	return err;
}

static int igt_reset_evict_fence(void *arg)
{
	struct intel_gt *gt = arg;

	return __igt_reset_evict_vma(gt, &gt->ggtt->vm,
				     evict_fence, EXEC_OBJECT_NEEDS_FENCE);
}

static int wait_for_others(struct intel_gt *gt,
			   struct intel_engine_cs *exclude)
{
	struct intel_engine_cs *engine;
	enum intel_engine_id id;

	for_each_engine(engine, gt, id) {
		if (engine == exclude)
			continue;

		if (!wait_for_idle(engine))
			return -EIO;
	}

	return 0;
}

static int igt_reset_queue(void *arg)
{
	struct intel_gt *gt = arg;
	struct i915_gpu_error *global = &gt->i915->gpu_error;
	struct intel_engine_cs *engine;
	enum intel_engine_id id;
	struct hang h;
	int err;

	/* Check that we replay pending requests following a hang */

	igt_global_reset_lock(gt);

	err = hang_init(&h, gt);
	if (err)
		goto unlock;

	for_each_engine(engine, gt, id) {
		struct i915_request *prev;
		IGT_TIMEOUT(end_time);
		unsigned int count;

		if (!intel_engine_can_store_dword(engine))
			continue;

		prev = hang_create_request(&h, engine);
		if (IS_ERR(prev)) {
			err = PTR_ERR(prev);
			goto fini;
		}

		i915_request_get(prev);
		i915_request_add(prev);

		count = 0;
		do {
			struct i915_request *rq;
			unsigned int reset_count;

			rq = hang_create_request(&h, engine);
			if (IS_ERR(rq)) {
				err = PTR_ERR(rq);
				goto fini;
			}

			i915_request_get(rq);
			i915_request_add(rq);

			/*
			 * XXX We don't handle resetting the kernel context
			 * very well. If we trigger a device reset twice in
			 * quick succession while the kernel context is
			 * executing, we may end up skipping the breadcrumb.
			 * This is really only a problem for the selftest as
			 * normally there is a large interlude between resets
			 * (hangcheck), or we focus on resetting just one
			 * engine and so avoid repeatedly resetting innocents.
			 */
			err = wait_for_others(gt, engine);
			if (err) {
				pr_err("%s(%s): Failed to idle other inactive engines after device reset\n",
				       __func__, engine->name);
				i915_request_put(rq);
				i915_request_put(prev);

				GEM_TRACE_DUMP();
				intel_gt_set_wedged(gt);
				goto fini;
			}

			if (!wait_until_running(&h, prev)) {
				struct drm_printer p = drm_info_printer(gt->i915->drm.dev);

				pr_err("%s(%s): Failed to start request %llx, at %x\n",
				       __func__, engine->name,
				       prev->fence.seqno, hws_seqno(&h, prev));
				intel_engine_dump(engine, &p,
						  "%s\n", engine->name);

				i915_request_put(rq);
				i915_request_put(prev);

				intel_gt_set_wedged(gt);

				err = -EIO;
				goto fini;
			}

			reset_count = fake_hangcheck(gt, BIT(id));

			if (prev->fence.error != -EIO) {
				pr_err("GPU reset not recorded on hanging request [fence.error=%d]!\n",
				       prev->fence.error);
				i915_request_put(rq);
				i915_request_put(prev);
				err = -EINVAL;
				goto fini;
			}

			if (rq->fence.error) {
				pr_err("Fence error status not zero [%d] after unrelated reset\n",
				       rq->fence.error);
				i915_request_put(rq);
				i915_request_put(prev);
				err = -EINVAL;
				goto fini;
			}

			if (i915_reset_count(global) == reset_count) {
				pr_err("No GPU reset recorded!\n");
				i915_request_put(rq);
				i915_request_put(prev);
				err = -EINVAL;
				goto fini;
			}

			i915_request_put(prev);
			prev = rq;
			count++;
		} while (time_before(jiffies, end_time));
		pr_info("%s: Completed %d resets\n", engine->name, count);

		*h.batch = MI_BATCH_BUFFER_END;
		intel_gt_chipset_flush(engine->gt);

		i915_request_put(prev);

		err = igt_flush_test(gt->i915);
		if (err)
			break;
	}

fini:
	hang_fini(&h);
unlock:
	igt_global_reset_unlock(gt);

	if (intel_gt_is_wedged(gt))
		return -EIO;

	return err;
}

static int igt_handle_error(void *arg)
{
	struct intel_gt *gt = arg;
	struct i915_gpu_error *global = &gt->i915->gpu_error;
	struct intel_engine_cs *engine = gt->engine[RCS0];
	struct hang h;
	struct i915_request *rq;
	struct i915_gpu_state *error;
	int err;

	/* Check that we can issue a global GPU and engine reset */

	if (!intel_has_reset_engine(gt))
		return 0;

	if (!engine || !intel_engine_can_store_dword(engine))
		return 0;

	err = hang_init(&h, gt);
	if (err)
		return err;

	rq = hang_create_request(&h, engine);
	if (IS_ERR(rq)) {
		err = PTR_ERR(rq);
		goto err_fini;
	}

	i915_request_get(rq);
	i915_request_add(rq);

	if (!wait_until_running(&h, rq)) {
		struct drm_printer p = drm_info_printer(gt->i915->drm.dev);

		pr_err("%s: Failed to start request %llx, at %x\n",
		       __func__, rq->fence.seqno, hws_seqno(&h, rq));
		intel_engine_dump(rq->engine, &p, "%s\n", rq->engine->name);

		intel_gt_set_wedged(gt);

		err = -EIO;
		goto err_request;
	}

	/* Temporarily disable error capture */
	error = xchg(&global->first_error, (void *)-1);

	intel_gt_handle_error(gt, engine->mask, 0, NULL);

	xchg(&global->first_error, error);

	if (rq->fence.error != -EIO) {
		pr_err("Guilty request not identified!\n");
		err = -EINVAL;
		goto err_request;
	}

err_request:
	i915_request_put(rq);
err_fini:
	hang_fini(&h);
	return err;
}

static int __igt_atomic_reset_engine(struct intel_engine_cs *engine,
				     const struct igt_atomic_section *p,
				     const char *mode)
{
	struct tasklet_struct * const t = &engine->execlists.tasklet;
	int err;

	GEM_TRACE("i915_reset_engine(%s:%s) under %s\n",
		  engine->name, mode, p->name);

	tasklet_disable(t);
	p->critical_section_begin();

	err = intel_engine_reset(engine, NULL);

	p->critical_section_end();
	tasklet_enable(t);

	if (err)
		pr_err("i915_reset_engine(%s:%s) failed under %s\n",
		       engine->name, mode, p->name);

	return err;
}

static int igt_atomic_reset_engine(struct intel_engine_cs *engine,
				   const struct igt_atomic_section *p)
{
	struct i915_request *rq;
	struct hang h;
	int err;

	err = __igt_atomic_reset_engine(engine, p, "idle");
	if (err)
		return err;

	err = hang_init(&h, engine->gt);
	if (err)
		return err;

	rq = hang_create_request(&h, engine);
	if (IS_ERR(rq)) {
		err = PTR_ERR(rq);
		goto out;
	}

	i915_request_get(rq);
	i915_request_add(rq);

	if (wait_until_running(&h, rq)) {
		err = __igt_atomic_reset_engine(engine, p, "active");
	} else {
		pr_err("%s(%s): Failed to start request %llx, at %x\n",
		       __func__, engine->name,
		       rq->fence.seqno, hws_seqno(&h, rq));
		intel_gt_set_wedged(engine->gt);
		err = -EIO;
	}

	if (err == 0) {
		struct intel_wedge_me w;

		intel_wedge_on_timeout(&w, engine->gt, HZ / 20 /* 50ms */)
			i915_request_wait(rq, 0, MAX_SCHEDULE_TIMEOUT);
		if (intel_gt_is_wedged(engine->gt))
			err = -EIO;
	}

	i915_request_put(rq);
out:
	hang_fini(&h);
	return err;
}

static int igt_reset_engines_atomic(void *arg)
{
	struct intel_gt *gt = arg;
	const typeof(*igt_atomic_phases) *p;
	int err = 0;

	/* Check that the engines resets are usable from atomic context */

	if (!intel_has_reset_engine(gt))
		return 0;

	if (USES_GUC_SUBMISSION(gt->i915))
		return 0;

	igt_global_reset_lock(gt);

	/* Flush any requests before we get started and check basics */
	if (!igt_force_reset(gt))
		goto unlock;

	for (p = igt_atomic_phases; p->name; p++) {
		struct intel_engine_cs *engine;
		enum intel_engine_id id;

		for_each_engine(engine, gt, id) {
			err = igt_atomic_reset_engine(engine, p);
			if (err)
				goto out;
		}
	}

out:
	/* As we poke around the guts, do a full reset before continuing. */
	igt_force_reset(gt);
unlock:
	igt_global_reset_unlock(gt);

	return err;
}

int intel_hangcheck_live_selftests(struct drm_i915_private *i915)
{
	static const struct i915_subtest tests[] = {
		SUBTEST(igt_hang_sanitycheck),
		SUBTEST(igt_reset_nop),
		SUBTEST(igt_reset_nop_engine),
		SUBTEST(igt_reset_idle_engine),
		SUBTEST(igt_reset_active_engine),
		SUBTEST(igt_reset_engines),
		SUBTEST(igt_reset_engines_atomic),
		SUBTEST(igt_reset_queue),
		SUBTEST(igt_reset_wait),
		SUBTEST(igt_reset_evict_ggtt),
		SUBTEST(igt_reset_evict_ppgtt),
		SUBTEST(igt_reset_evict_fence),
		SUBTEST(igt_handle_error),
	};
	struct intel_gt *gt = &i915->gt;
	intel_wakeref_t wakeref;
	int err;

	if (!intel_has_gpu_reset(gt))
		return 0;

	if (intel_gt_is_wedged(gt))
		return -EIO; /* we're long past hope of a successful reset */

	wakeref = intel_runtime_pm_get(gt->uncore->rpm);

	err = intel_gt_live_subtests(tests, gt);

	intel_runtime_pm_put(gt->uncore->rpm, wakeref);

	return err;
}<|MERGE_RESOLUTION|>--- conflicted
+++ resolved
@@ -832,11 +832,7 @@
 
 		yield(); /* start all threads before we begin */
 
-<<<<<<< HEAD
-		intel_engine_pm_get(engine);
-=======
 		engine_heartbeat_disable(engine, &heartbeat);
->>>>>>> 5d50bd44
 		set_bit(I915_RESET_ENGINE + id, &gt->reset.flags);
 		do {
 			struct i915_request *rq = NULL;
