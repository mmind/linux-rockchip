--- conflicted
+++ resolved
@@ -5198,11 +5198,7 @@
 
 	x = 0;
 	dw = 0;
-<<<<<<< HEAD
-	hw = ce->engine->pinned_default_state;
-=======
 	hw = defaults;
->>>>>>> d6f9469a
 	hw += LRC_STATE_OFFSET / sizeof(*hw);
 	do {
 		u32 len = hw[dw] & 0x7f;
@@ -5365,11 +5361,7 @@
 	}
 
 	dw = 0;
-<<<<<<< HEAD
-	hw = ce->engine->pinned_default_state;
-=======
 	hw = defaults;
->>>>>>> d6f9469a
 	hw += LRC_STATE_OFFSET / sizeof(*hw);
 	do {
 		u32 len = hw[dw] & 0x7f;
@@ -5498,12 +5490,6 @@
 		goto err_B1;
 	}
 	lrc += LRC_STATE_OFFSET / sizeof(*hw);
-<<<<<<< HEAD
-
-	x = 0;
-	dw = 0;
-	hw = engine->pinned_default_state;
-=======
 
 	defaults = shmem_pin_map(ce->engine->default_state);
 	if (!defaults) {
@@ -5514,7 +5500,6 @@
 	x = 0;
 	dw = 0;
 	hw = defaults;
->>>>>>> d6f9469a
 	hw += LRC_STATE_OFFSET / sizeof(*hw);
 	do {
 		u32 len = hw[dw] & 0x7f;
@@ -5705,20 +5690,6 @@
 			continue;
 
 		intel_engine_pm_get(engine);
-<<<<<<< HEAD
-		if (engine->pinned_default_state) {
-			for (i = 0; i < ARRAY_SIZE(poison); i++) {
-				int result;
-
-				result = __lrc_isolation(engine, poison[i]);
-				if (result && !err)
-					err = result;
-
-				result = __lrc_isolation(engine, ~poison[i]);
-				if (result && !err)
-					err = result;
-			}
-=======
 		for (i = 0; i < ARRAY_SIZE(poison); i++) {
 			int result;
 
@@ -5729,7 +5700,6 @@
 			result = __lrc_isolation(engine, ~poison[i]);
 			if (result && !err)
 				err = result;
->>>>>>> d6f9469a
 		}
 		intel_engine_pm_put(engine);
 		if (igt_flush_test(gt->i915)) {
