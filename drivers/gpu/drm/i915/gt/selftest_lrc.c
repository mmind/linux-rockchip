/*
 * SPDX-License-Identifier: MIT
 *
 * Copyright © 2018 Intel Corporation
 */

#include <linux/prime_numbers.h>

#include "gem/i915_gem_pm.h"
#include "gt/intel_engine_heartbeat.h"
#include "gt/intel_reset.h"

#include "i915_selftest.h"
#include "selftests/i915_random.h"
#include "selftests/igt_flush_test.h"
#include "selftests/igt_live_test.h"
#include "selftests/igt_spinner.h"
#include "selftests/lib_sw_fence.h"

#include "gem/selftests/igt_gem_utils.h"
#include "gem/selftests/mock_context.h"

#define CS_GPR(engine, n) ((engine)->mmio_base + 0x600 + (n) * 4)
#define NUM_GPR_DW (16 * 2) /* each GPR is 2 dwords */

static struct i915_vma *create_scratch(struct intel_gt *gt)
{
	struct drm_i915_gem_object *obj;
	struct i915_vma *vma;
	int err;

	obj = i915_gem_object_create_internal(gt->i915, PAGE_SIZE);
	if (IS_ERR(obj))
		return ERR_CAST(obj);

	i915_gem_object_set_cache_coherency(obj, I915_CACHING_CACHED);

	vma = i915_vma_instance(obj, &gt->ggtt->vm, NULL);
	if (IS_ERR(vma)) {
		i915_gem_object_put(obj);
		return vma;
	}

	err = i915_vma_pin(vma, 0, 0, PIN_GLOBAL);
	if (err) {
		i915_gem_object_put(obj);
		return ERR_PTR(err);
	}

	return vma;
}

static void engine_heartbeat_disable(struct intel_engine_cs *engine,
				     unsigned long *saved)
{
	*saved = engine->props.heartbeat_interval_ms;
	engine->props.heartbeat_interval_ms = 0;

	intel_engine_pm_get(engine);
	intel_engine_park_heartbeat(engine);
}

static void engine_heartbeat_enable(struct intel_engine_cs *engine,
				    unsigned long saved)
{
	intel_engine_pm_put(engine);

	engine->props.heartbeat_interval_ms = saved;
}

static int live_sanitycheck(void *arg)
{
	struct intel_gt *gt = arg;
	struct intel_engine_cs *engine;
	enum intel_engine_id id;
	struct igt_spinner spin;
	int err = 0;

	if (!HAS_LOGICAL_RING_CONTEXTS(gt->i915))
		return 0;

	if (igt_spinner_init(&spin, gt))
		return -ENOMEM;

	for_each_engine(engine, gt, id) {
		struct intel_context *ce;
		struct i915_request *rq;

		ce = intel_context_create(engine);
		if (IS_ERR(ce)) {
			err = PTR_ERR(ce);
			break;
		}

		rq = igt_spinner_create_request(&spin, ce, MI_NOOP);
		if (IS_ERR(rq)) {
			err = PTR_ERR(rq);
			goto out_ctx;
		}

		i915_request_add(rq);
		if (!igt_wait_for_spinner(&spin, rq)) {
			GEM_TRACE("spinner failed to start\n");
			GEM_TRACE_DUMP();
			intel_gt_set_wedged(gt);
			err = -EIO;
			goto out_ctx;
		}

		igt_spinner_end(&spin);
		if (igt_flush_test(gt->i915)) {
			err = -EIO;
			goto out_ctx;
		}

out_ctx:
		intel_context_put(ce);
		if (err)
			break;
	}

	igt_spinner_fini(&spin);
	return err;
}

static int live_unlite_restore(struct intel_gt *gt, int prio)
{
	struct intel_engine_cs *engine;
	enum intel_engine_id id;
	struct igt_spinner spin;
	int err = -ENOMEM;

	/*
	 * Check that we can correctly context switch between 2 instances
	 * on the same engine from the same parent context.
	 */

	if (igt_spinner_init(&spin, gt))
		return err;

	err = 0;
	for_each_engine(engine, gt, id) {
		struct intel_context *ce[2] = {};
		struct i915_request *rq[2];
		struct igt_live_test t;
		unsigned long saved;
		int n;

		if (prio && !intel_engine_has_preemption(engine))
			continue;

		if (!intel_engine_can_store_dword(engine))
			continue;

		if (igt_live_test_begin(&t, gt->i915, __func__, engine->name)) {
			err = -EIO;
			break;
		}
		engine_heartbeat_disable(engine, &saved);

		for (n = 0; n < ARRAY_SIZE(ce); n++) {
			struct intel_context *tmp;

			tmp = intel_context_create(engine);
			if (IS_ERR(tmp)) {
				err = PTR_ERR(tmp);
				goto err_ce;
			}

			err = intel_context_pin(tmp);
			if (err) {
				intel_context_put(tmp);
				goto err_ce;
			}

			/*
			 * Setup the pair of contexts such that if we
			 * lite-restore using the RING_TAIL from ce[1] it
			 * will execute garbage from ce[0]->ring.
			 */
			memset(tmp->ring->vaddr,
			       POISON_INUSE, /* IPEHR: 0x5a5a5a5a [hung!] */
			       tmp->ring->vma->size);

			ce[n] = tmp;
		}
		GEM_BUG_ON(!ce[1]->ring->size);
		intel_ring_reset(ce[1]->ring, ce[1]->ring->size / 2);
		__execlists_update_reg_state(ce[1], engine);

		rq[0] = igt_spinner_create_request(&spin, ce[0], MI_ARB_CHECK);
		if (IS_ERR(rq[0])) {
			err = PTR_ERR(rq[0]);
			goto err_ce;
		}

		i915_request_get(rq[0]);
		i915_request_add(rq[0]);
		GEM_BUG_ON(rq[0]->postfix > ce[1]->ring->emit);

		if (!igt_wait_for_spinner(&spin, rq[0])) {
			i915_request_put(rq[0]);
			goto err_ce;
		}

		rq[1] = i915_request_create(ce[1]);
		if (IS_ERR(rq[1])) {
			err = PTR_ERR(rq[1]);
			i915_request_put(rq[0]);
			goto err_ce;
		}

		if (!prio) {
			/*
			 * Ensure we do the switch to ce[1] on completion.
			 *
			 * rq[0] is already submitted, so this should reduce
			 * to a no-op (a wait on a request on the same engine
			 * uses the submit fence, not the completion fence),
			 * but it will install a dependency on rq[1] for rq[0]
			 * that will prevent the pair being reordered by
			 * timeslicing.
			 */
			i915_request_await_dma_fence(rq[1], &rq[0]->fence);
		}

		i915_request_get(rq[1]);
		i915_request_add(rq[1]);
		GEM_BUG_ON(rq[1]->postfix <= rq[0]->postfix);
		i915_request_put(rq[0]);

		if (prio) {
			struct i915_sched_attr attr = {
				.priority = prio,
			};

			/* Alternatively preempt the spinner with ce[1] */
			engine->schedule(rq[1], &attr);
		}

		/* And switch back to ce[0] for good measure */
		rq[0] = i915_request_create(ce[0]);
		if (IS_ERR(rq[0])) {
			err = PTR_ERR(rq[0]);
			i915_request_put(rq[1]);
			goto err_ce;
		}

		i915_request_await_dma_fence(rq[0], &rq[1]->fence);
		i915_request_get(rq[0]);
		i915_request_add(rq[0]);
		GEM_BUG_ON(rq[0]->postfix > rq[1]->postfix);
		i915_request_put(rq[1]);
		i915_request_put(rq[0]);

err_ce:
		tasklet_kill(&engine->execlists.tasklet); /* flush submission */
		igt_spinner_end(&spin);
		for (n = 0; n < ARRAY_SIZE(ce); n++) {
			if (IS_ERR_OR_NULL(ce[n]))
				break;

			intel_context_unpin(ce[n]);
			intel_context_put(ce[n]);
		}

		engine_heartbeat_enable(engine, saved);
		if (igt_live_test_end(&t))
			err = -EIO;
		if (err)
			break;
	}

	igt_spinner_fini(&spin);
	return err;
}

static int live_unlite_switch(void *arg)
{
	return live_unlite_restore(arg, 0);
}

static int live_unlite_preempt(void *arg)
{
	return live_unlite_restore(arg, I915_USER_PRIORITY(I915_PRIORITY_MAX));
}

static int
emit_semaphore_chain(struct i915_request *rq, struct i915_vma *vma, int idx)
{
	u32 *cs;

	cs = intel_ring_begin(rq, 10);
	if (IS_ERR(cs))
		return PTR_ERR(cs);

	*cs++ = MI_ARB_ON_OFF | MI_ARB_ENABLE;

	*cs++ = MI_SEMAPHORE_WAIT |
		MI_SEMAPHORE_GLOBAL_GTT |
		MI_SEMAPHORE_POLL |
		MI_SEMAPHORE_SAD_NEQ_SDD;
	*cs++ = 0;
	*cs++ = i915_ggtt_offset(vma) + 4 * idx;
	*cs++ = 0;

	if (idx > 0) {
		*cs++ = MI_STORE_DWORD_IMM_GEN4 | MI_USE_GGTT;
		*cs++ = i915_ggtt_offset(vma) + 4 * (idx - 1);
		*cs++ = 0;
		*cs++ = 1;
	} else {
		*cs++ = MI_NOOP;
		*cs++ = MI_NOOP;
		*cs++ = MI_NOOP;
		*cs++ = MI_NOOP;
	}

	*cs++ = MI_ARB_ON_OFF | MI_ARB_DISABLE;

	intel_ring_advance(rq, cs);
	return 0;
}

static struct i915_request *
semaphore_queue(struct intel_engine_cs *engine, struct i915_vma *vma, int idx)
{
	struct intel_context *ce;
	struct i915_request *rq;
	int err;

	ce = intel_context_create(engine);
	if (IS_ERR(ce))
		return ERR_CAST(ce);

	rq = intel_context_create_request(ce);
	if (IS_ERR(rq))
		goto out_ce;

	err = 0;
	if (rq->engine->emit_init_breadcrumb)
		err = rq->engine->emit_init_breadcrumb(rq);
	if (err == 0)
		err = emit_semaphore_chain(rq, vma, idx);
	if (err == 0)
		i915_request_get(rq);
	i915_request_add(rq);
	if (err)
		rq = ERR_PTR(err);

out_ce:
	intel_context_put(ce);
	return rq;
}

static int
release_queue(struct intel_engine_cs *engine,
	      struct i915_vma *vma,
	      int idx, int prio)
{
	struct i915_sched_attr attr = {
		.priority = prio,
	};
	struct i915_request *rq;
	u32 *cs;

	rq = intel_engine_create_kernel_request(engine);
	if (IS_ERR(rq))
		return PTR_ERR(rq);

	cs = intel_ring_begin(rq, 4);
	if (IS_ERR(cs)) {
		i915_request_add(rq);
		return PTR_ERR(cs);
	}

	*cs++ = MI_STORE_DWORD_IMM_GEN4 | MI_USE_GGTT;
	*cs++ = i915_ggtt_offset(vma) + 4 * (idx - 1);
	*cs++ = 0;
	*cs++ = 1;

	intel_ring_advance(rq, cs);

	i915_request_get(rq);
	i915_request_add(rq);

	local_bh_disable();
	engine->schedule(rq, &attr);
	local_bh_enable(); /* kick tasklet */

	i915_request_put(rq);

	return 0;
}

static int
slice_semaphore_queue(struct intel_engine_cs *outer,
		      struct i915_vma *vma,
		      int count)
{
	struct intel_engine_cs *engine;
	struct i915_request *head;
	enum intel_engine_id id;
	int err, i, n = 0;

	head = semaphore_queue(outer, vma, n++);
	if (IS_ERR(head))
		return PTR_ERR(head);

	for_each_engine(engine, outer->gt, id) {
		for (i = 0; i < count; i++) {
			struct i915_request *rq;

			rq = semaphore_queue(engine, vma, n++);
			if (IS_ERR(rq)) {
				err = PTR_ERR(rq);
				goto out;
			}

			i915_request_put(rq);
		}
	}

	err = release_queue(outer, vma, n, INT_MAX);
	if (err)
		goto out;

	if (i915_request_wait(head, 0,
			      2 * RUNTIME_INFO(outer->i915)->num_engines * (count + 2) * (count + 3)) < 0) {
		pr_err("Failed to slice along semaphore chain of length (%d, %d)!\n",
		       count, n);
		GEM_TRACE_DUMP();
		intel_gt_set_wedged(outer->gt);
		err = -EIO;
	}

out:
	i915_request_put(head);
	return err;
}

static int live_timeslice_preempt(void *arg)
{
	struct intel_gt *gt = arg;
	struct drm_i915_gem_object *obj;
	struct i915_vma *vma;
	void *vaddr;
	int err = 0;
	int count;

	/*
	 * If a request takes too long, we would like to give other users
	 * a fair go on the GPU. In particular, users may create batches
	 * that wait upon external input, where that input may even be
	 * supplied by another GPU job. To avoid blocking forever, we
	 * need to preempt the current task and replace it with another
	 * ready task.
	 */
	if (!IS_ACTIVE(CONFIG_DRM_I915_TIMESLICE_DURATION))
		return 0;

	obj = i915_gem_object_create_internal(gt->i915, PAGE_SIZE);
	if (IS_ERR(obj))
		return PTR_ERR(obj);

	vma = i915_vma_instance(obj, &gt->ggtt->vm, NULL);
	if (IS_ERR(vma)) {
		err = PTR_ERR(vma);
		goto err_obj;
	}

	vaddr = i915_gem_object_pin_map(obj, I915_MAP_WC);
	if (IS_ERR(vaddr)) {
		err = PTR_ERR(vaddr);
		goto err_obj;
	}

	err = i915_vma_pin(vma, 0, 0, PIN_GLOBAL);
	if (err)
		goto err_map;

	for_each_prime_number_from(count, 1, 16) {
		struct intel_engine_cs *engine;
		enum intel_engine_id id;

		for_each_engine(engine, gt, id) {
			unsigned long saved;

			if (!intel_engine_has_preemption(engine))
				continue;

			memset(vaddr, 0, PAGE_SIZE);

			engine_heartbeat_disable(engine, &saved);
			err = slice_semaphore_queue(engine, vma, count);
			engine_heartbeat_enable(engine, saved);
			if (err)
				goto err_pin;

			if (igt_flush_test(gt->i915)) {
				err = -EIO;
				goto err_pin;
			}
		}
	}

err_pin:
	i915_vma_unpin(vma);
err_map:
	i915_gem_object_unpin_map(obj);
err_obj:
	i915_gem_object_put(obj);
	return err;
}

static struct i915_request *nop_request(struct intel_engine_cs *engine)
{
	struct i915_request *rq;

	rq = intel_engine_create_kernel_request(engine);
	if (IS_ERR(rq))
		return rq;

	i915_request_get(rq);
	i915_request_add(rq);

	return rq;
}

static void wait_for_submit(struct intel_engine_cs *engine,
			    struct i915_request *rq)
{
	do {
		cond_resched();
		intel_engine_flush_submission(engine);
	} while (!i915_request_is_active(rq));
}

static long timeslice_threshold(const struct intel_engine_cs *engine)
{
	return 2 * msecs_to_jiffies_timeout(timeslice(engine)) + 1;
}

static int live_timeslice_queue(void *arg)
{
	struct intel_gt *gt = arg;
	struct drm_i915_gem_object *obj;
	struct intel_engine_cs *engine;
	enum intel_engine_id id;
	struct i915_vma *vma;
	void *vaddr;
	int err = 0;

	/*
	 * Make sure that even if ELSP[0] and ELSP[1] are filled with
	 * timeslicing between them disabled, we *do* enable timeslicing
	 * if the queue demands it. (Normally, we do not submit if
	 * ELSP[1] is already occupied, so must rely on timeslicing to
	 * eject ELSP[0] in favour of the queue.)
	 */
	if (!IS_ACTIVE(CONFIG_DRM_I915_TIMESLICE_DURATION))
		return 0;

	obj = i915_gem_object_create_internal(gt->i915, PAGE_SIZE);
	if (IS_ERR(obj))
		return PTR_ERR(obj);

	vma = i915_vma_instance(obj, &gt->ggtt->vm, NULL);
	if (IS_ERR(vma)) {
		err = PTR_ERR(vma);
		goto err_obj;
	}

	vaddr = i915_gem_object_pin_map(obj, I915_MAP_WC);
	if (IS_ERR(vaddr)) {
		err = PTR_ERR(vaddr);
		goto err_obj;
	}

	err = i915_vma_pin(vma, 0, 0, PIN_GLOBAL);
	if (err)
		goto err_map;

	for_each_engine(engine, gt, id) {
		struct i915_sched_attr attr = {
			.priority = I915_USER_PRIORITY(I915_PRIORITY_MAX),
		};
		struct i915_request *rq, *nop;
		unsigned long saved;

		if (!intel_engine_has_preemption(engine))
			continue;

		engine_heartbeat_disable(engine, &saved);
		memset(vaddr, 0, PAGE_SIZE);

		/* ELSP[0]: semaphore wait */
		rq = semaphore_queue(engine, vma, 0);
		if (IS_ERR(rq)) {
			err = PTR_ERR(rq);
			goto err_heartbeat;
		}
		engine->schedule(rq, &attr);
		wait_for_submit(engine, rq);

		/* ELSP[1]: nop request */
		nop = nop_request(engine);
		if (IS_ERR(nop)) {
			err = PTR_ERR(nop);
			goto err_rq;
		}
		wait_for_submit(engine, nop);
		i915_request_put(nop);

		GEM_BUG_ON(i915_request_completed(rq));
		GEM_BUG_ON(execlists_active(&engine->execlists) != rq);

		/* Queue: semaphore signal, matching priority as semaphore */
		err = release_queue(engine, vma, 1, effective_prio(rq));
		if (err)
			goto err_rq;

		intel_engine_flush_submission(engine);
		if (!READ_ONCE(engine->execlists.timer.expires) &&
		    !i915_request_completed(rq)) {
			struct drm_printer p =
				drm_info_printer(gt->i915->drm.dev);

			GEM_TRACE_ERR("%s: Failed to enable timeslicing!\n",
				      engine->name);
			intel_engine_dump(engine, &p,
					  "%s\n", engine->name);
			GEM_TRACE_DUMP();

			memset(vaddr, 0xff, PAGE_SIZE);
			err = -EINVAL;
		}

		/* Timeslice every jiffy, so within 2 we should signal */
		if (i915_request_wait(rq, 0, timeslice_threshold(engine)) < 0) {
			struct drm_printer p =
				drm_info_printer(gt->i915->drm.dev);

			pr_err("%s: Failed to timeslice into queue\n",
			       engine->name);
			intel_engine_dump(engine, &p,
					  "%s\n", engine->name);

			memset(vaddr, 0xff, PAGE_SIZE);
			err = -EIO;
		}
err_rq:
		i915_request_put(rq);
err_heartbeat:
		engine_heartbeat_enable(engine, saved);
		if (err)
			break;
	}

	i915_vma_unpin(vma);
err_map:
	i915_gem_object_unpin_map(obj);
err_obj:
	i915_gem_object_put(obj);
	return err;
}

static int live_busywait_preempt(void *arg)
{
	struct intel_gt *gt = arg;
	struct i915_gem_context *ctx_hi, *ctx_lo;
	struct intel_engine_cs *engine;
	struct drm_i915_gem_object *obj;
	struct i915_vma *vma;
	enum intel_engine_id id;
	int err = -ENOMEM;
	u32 *map;

	/*
	 * Verify that even without HAS_LOGICAL_RING_PREEMPTION, we can
	 * preempt the busywaits used to synchronise between rings.
	 */

	ctx_hi = kernel_context(gt->i915);
	if (!ctx_hi)
		return -ENOMEM;
	ctx_hi->sched.priority =
		I915_USER_PRIORITY(I915_CONTEXT_MAX_USER_PRIORITY);

	ctx_lo = kernel_context(gt->i915);
	if (!ctx_lo)
		goto err_ctx_hi;
	ctx_lo->sched.priority =
		I915_USER_PRIORITY(I915_CONTEXT_MIN_USER_PRIORITY);

	obj = i915_gem_object_create_internal(gt->i915, PAGE_SIZE);
	if (IS_ERR(obj)) {
		err = PTR_ERR(obj);
		goto err_ctx_lo;
	}

	map = i915_gem_object_pin_map(obj, I915_MAP_WC);
	if (IS_ERR(map)) {
		err = PTR_ERR(map);
		goto err_obj;
	}

	vma = i915_vma_instance(obj, &gt->ggtt->vm, NULL);
	if (IS_ERR(vma)) {
		err = PTR_ERR(vma);
		goto err_map;
	}

	err = i915_vma_pin(vma, 0, 0, PIN_GLOBAL);
	if (err)
		goto err_map;

	for_each_engine(engine, gt, id) {
		struct i915_request *lo, *hi;
		struct igt_live_test t;
		u32 *cs;

		if (!intel_engine_has_preemption(engine))
			continue;

		if (!intel_engine_can_store_dword(engine))
			continue;

		if (igt_live_test_begin(&t, gt->i915, __func__, engine->name)) {
			err = -EIO;
			goto err_vma;
		}

		/*
		 * We create two requests. The low priority request
		 * busywaits on a semaphore (inside the ringbuffer where
		 * is should be preemptible) and the high priority requests
		 * uses a MI_STORE_DWORD_IMM to update the semaphore value
		 * allowing the first request to complete. If preemption
		 * fails, we hang instead.
		 */

		lo = igt_request_alloc(ctx_lo, engine);
		if (IS_ERR(lo)) {
			err = PTR_ERR(lo);
			goto err_vma;
		}

		cs = intel_ring_begin(lo, 8);
		if (IS_ERR(cs)) {
			err = PTR_ERR(cs);
			i915_request_add(lo);
			goto err_vma;
		}

		*cs++ = MI_STORE_DWORD_IMM_GEN4 | MI_USE_GGTT;
		*cs++ = i915_ggtt_offset(vma);
		*cs++ = 0;
		*cs++ = 1;

		/* XXX Do we need a flush + invalidate here? */

		*cs++ = MI_SEMAPHORE_WAIT |
			MI_SEMAPHORE_GLOBAL_GTT |
			MI_SEMAPHORE_POLL |
			MI_SEMAPHORE_SAD_EQ_SDD;
		*cs++ = 0;
		*cs++ = i915_ggtt_offset(vma);
		*cs++ = 0;

		intel_ring_advance(lo, cs);

		i915_request_get(lo);
		i915_request_add(lo);

		if (wait_for(READ_ONCE(*map), 10)) {
			i915_request_put(lo);
			err = -ETIMEDOUT;
			goto err_vma;
		}

		/* Low priority request should be busywaiting now */
		if (i915_request_wait(lo, 0, 1) != -ETIME) {
			i915_request_put(lo);
			pr_err("%s: Busywaiting request did not!\n",
			       engine->name);
			err = -EIO;
			goto err_vma;
		}

		hi = igt_request_alloc(ctx_hi, engine);
		if (IS_ERR(hi)) {
			err = PTR_ERR(hi);
			i915_request_put(lo);
			goto err_vma;
		}

		cs = intel_ring_begin(hi, 4);
		if (IS_ERR(cs)) {
			err = PTR_ERR(cs);
			i915_request_add(hi);
			i915_request_put(lo);
			goto err_vma;
		}

		*cs++ = MI_STORE_DWORD_IMM_GEN4 | MI_USE_GGTT;
		*cs++ = i915_ggtt_offset(vma);
		*cs++ = 0;
		*cs++ = 0;

		intel_ring_advance(hi, cs);
		i915_request_add(hi);

		if (i915_request_wait(lo, 0, HZ / 5) < 0) {
			struct drm_printer p = drm_info_printer(gt->i915->drm.dev);

			pr_err("%s: Failed to preempt semaphore busywait!\n",
			       engine->name);

			intel_engine_dump(engine, &p, "%s\n", engine->name);
			GEM_TRACE_DUMP();

			i915_request_put(lo);
			intel_gt_set_wedged(gt);
			err = -EIO;
			goto err_vma;
		}
		GEM_BUG_ON(READ_ONCE(*map));
		i915_request_put(lo);

		if (igt_live_test_end(&t)) {
			err = -EIO;
			goto err_vma;
		}
	}

	err = 0;
err_vma:
	i915_vma_unpin(vma);
err_map:
	i915_gem_object_unpin_map(obj);
err_obj:
	i915_gem_object_put(obj);
err_ctx_lo:
	kernel_context_close(ctx_lo);
err_ctx_hi:
	kernel_context_close(ctx_hi);
	return err;
}

static struct i915_request *
spinner_create_request(struct igt_spinner *spin,
		       struct i915_gem_context *ctx,
		       struct intel_engine_cs *engine,
		       u32 arb)
{
	struct intel_context *ce;
	struct i915_request *rq;

	ce = i915_gem_context_get_engine(ctx, engine->legacy_idx);
	if (IS_ERR(ce))
		return ERR_CAST(ce);

	rq = igt_spinner_create_request(spin, ce, arb);
	intel_context_put(ce);
	return rq;
}

static int live_preempt(void *arg)
{
	struct intel_gt *gt = arg;
	struct i915_gem_context *ctx_hi, *ctx_lo;
	struct igt_spinner spin_hi, spin_lo;
	struct intel_engine_cs *engine;
	enum intel_engine_id id;
	int err = -ENOMEM;

	if (!HAS_LOGICAL_RING_PREEMPTION(gt->i915))
		return 0;

	if (!(gt->i915->caps.scheduler & I915_SCHEDULER_CAP_PREEMPTION))
		pr_err("Logical preemption supported, but not exposed\n");

	if (igt_spinner_init(&spin_hi, gt))
		return -ENOMEM;

	if (igt_spinner_init(&spin_lo, gt))
		goto err_spin_hi;

	ctx_hi = kernel_context(gt->i915);
	if (!ctx_hi)
		goto err_spin_lo;
	ctx_hi->sched.priority =
		I915_USER_PRIORITY(I915_CONTEXT_MAX_USER_PRIORITY);

	ctx_lo = kernel_context(gt->i915);
	if (!ctx_lo)
		goto err_ctx_hi;
	ctx_lo->sched.priority =
		I915_USER_PRIORITY(I915_CONTEXT_MIN_USER_PRIORITY);

	for_each_engine(engine, gt, id) {
		struct igt_live_test t;
		struct i915_request *rq;

		if (!intel_engine_has_preemption(engine))
			continue;

		if (igt_live_test_begin(&t, gt->i915, __func__, engine->name)) {
			err = -EIO;
			goto err_ctx_lo;
		}

		rq = spinner_create_request(&spin_lo, ctx_lo, engine,
					    MI_ARB_CHECK);
		if (IS_ERR(rq)) {
			err = PTR_ERR(rq);
			goto err_ctx_lo;
		}

		i915_request_add(rq);
		if (!igt_wait_for_spinner(&spin_lo, rq)) {
			GEM_TRACE("lo spinner failed to start\n");
			GEM_TRACE_DUMP();
			intel_gt_set_wedged(gt);
			err = -EIO;
			goto err_ctx_lo;
		}

		rq = spinner_create_request(&spin_hi, ctx_hi, engine,
					    MI_ARB_CHECK);
		if (IS_ERR(rq)) {
			igt_spinner_end(&spin_lo);
			err = PTR_ERR(rq);
			goto err_ctx_lo;
		}

		i915_request_add(rq);
		if (!igt_wait_for_spinner(&spin_hi, rq)) {
			GEM_TRACE("hi spinner failed to start\n");
			GEM_TRACE_DUMP();
			intel_gt_set_wedged(gt);
			err = -EIO;
			goto err_ctx_lo;
		}

		igt_spinner_end(&spin_hi);
		igt_spinner_end(&spin_lo);

		if (igt_live_test_end(&t)) {
			err = -EIO;
			goto err_ctx_lo;
		}
	}

	err = 0;
err_ctx_lo:
	kernel_context_close(ctx_lo);
err_ctx_hi:
	kernel_context_close(ctx_hi);
err_spin_lo:
	igt_spinner_fini(&spin_lo);
err_spin_hi:
	igt_spinner_fini(&spin_hi);
	return err;
}

static int live_late_preempt(void *arg)
{
	struct intel_gt *gt = arg;
	struct i915_gem_context *ctx_hi, *ctx_lo;
	struct igt_spinner spin_hi, spin_lo;
	struct intel_engine_cs *engine;
	struct i915_sched_attr attr = {};
	enum intel_engine_id id;
	int err = -ENOMEM;

	if (!HAS_LOGICAL_RING_PREEMPTION(gt->i915))
		return 0;

	if (igt_spinner_init(&spin_hi, gt))
		return -ENOMEM;

	if (igt_spinner_init(&spin_lo, gt))
		goto err_spin_hi;

	ctx_hi = kernel_context(gt->i915);
	if (!ctx_hi)
		goto err_spin_lo;

	ctx_lo = kernel_context(gt->i915);
	if (!ctx_lo)
		goto err_ctx_hi;

	/* Make sure ctx_lo stays before ctx_hi until we trigger preemption. */
	ctx_lo->sched.priority = I915_USER_PRIORITY(1);

	for_each_engine(engine, gt, id) {
		struct igt_live_test t;
		struct i915_request *rq;

		if (!intel_engine_has_preemption(engine))
			continue;

		if (igt_live_test_begin(&t, gt->i915, __func__, engine->name)) {
			err = -EIO;
			goto err_ctx_lo;
		}

		rq = spinner_create_request(&spin_lo, ctx_lo, engine,
					    MI_ARB_CHECK);
		if (IS_ERR(rq)) {
			err = PTR_ERR(rq);
			goto err_ctx_lo;
		}

		i915_request_add(rq);
		if (!igt_wait_for_spinner(&spin_lo, rq)) {
			pr_err("First context failed to start\n");
			goto err_wedged;
		}

		rq = spinner_create_request(&spin_hi, ctx_hi, engine,
					    MI_NOOP);
		if (IS_ERR(rq)) {
			igt_spinner_end(&spin_lo);
			err = PTR_ERR(rq);
			goto err_ctx_lo;
		}

		i915_request_add(rq);
		if (igt_wait_for_spinner(&spin_hi, rq)) {
			pr_err("Second context overtook first?\n");
			goto err_wedged;
		}

		attr.priority = I915_USER_PRIORITY(I915_PRIORITY_MAX);
		engine->schedule(rq, &attr);

		if (!igt_wait_for_spinner(&spin_hi, rq)) {
			pr_err("High priority context failed to preempt the low priority context\n");
			GEM_TRACE_DUMP();
			goto err_wedged;
		}

		igt_spinner_end(&spin_hi);
		igt_spinner_end(&spin_lo);

		if (igt_live_test_end(&t)) {
			err = -EIO;
			goto err_ctx_lo;
		}
	}

	err = 0;
err_ctx_lo:
	kernel_context_close(ctx_lo);
err_ctx_hi:
	kernel_context_close(ctx_hi);
err_spin_lo:
	igt_spinner_fini(&spin_lo);
err_spin_hi:
	igt_spinner_fini(&spin_hi);
	return err;

err_wedged:
	igt_spinner_end(&spin_hi);
	igt_spinner_end(&spin_lo);
	intel_gt_set_wedged(gt);
	err = -EIO;
	goto err_ctx_lo;
}

struct preempt_client {
	struct igt_spinner spin;
	struct i915_gem_context *ctx;
};

static int preempt_client_init(struct intel_gt *gt, struct preempt_client *c)
{
	c->ctx = kernel_context(gt->i915);
	if (!c->ctx)
		return -ENOMEM;

	if (igt_spinner_init(&c->spin, gt))
		goto err_ctx;

	return 0;

err_ctx:
	kernel_context_close(c->ctx);
	return -ENOMEM;
}

static void preempt_client_fini(struct preempt_client *c)
{
	igt_spinner_fini(&c->spin);
	kernel_context_close(c->ctx);
}

static int live_nopreempt(void *arg)
{
	struct intel_gt *gt = arg;
	struct intel_engine_cs *engine;
	struct preempt_client a, b;
	enum intel_engine_id id;
	int err = -ENOMEM;

	/*
	 * Verify that we can disable preemption for an individual request
	 * that may be being observed and not want to be interrupted.
	 */

	if (!HAS_LOGICAL_RING_PREEMPTION(gt->i915))
		return 0;

	if (preempt_client_init(gt, &a))
		return -ENOMEM;
	if (preempt_client_init(gt, &b))
		goto err_client_a;
	b.ctx->sched.priority = I915_USER_PRIORITY(I915_PRIORITY_MAX);

	for_each_engine(engine, gt, id) {
		struct i915_request *rq_a, *rq_b;

		if (!intel_engine_has_preemption(engine))
			continue;

		engine->execlists.preempt_hang.count = 0;

		rq_a = spinner_create_request(&a.spin,
					      a.ctx, engine,
					      MI_ARB_CHECK);
		if (IS_ERR(rq_a)) {
			err = PTR_ERR(rq_a);
			goto err_client_b;
		}

		/* Low priority client, but unpreemptable! */
		rq_a->flags |= I915_REQUEST_NOPREEMPT;

		i915_request_add(rq_a);
		if (!igt_wait_for_spinner(&a.spin, rq_a)) {
			pr_err("First client failed to start\n");
			goto err_wedged;
		}

		rq_b = spinner_create_request(&b.spin,
					      b.ctx, engine,
					      MI_ARB_CHECK);
		if (IS_ERR(rq_b)) {
			err = PTR_ERR(rq_b);
			goto err_client_b;
		}

		i915_request_add(rq_b);

		/* B is much more important than A! (But A is unpreemptable.) */
		GEM_BUG_ON(rq_prio(rq_b) <= rq_prio(rq_a));

		/* Wait long enough for preemption and timeslicing */
		if (igt_wait_for_spinner(&b.spin, rq_b)) {
			pr_err("Second client started too early!\n");
			goto err_wedged;
		}

		igt_spinner_end(&a.spin);

		if (!igt_wait_for_spinner(&b.spin, rq_b)) {
			pr_err("Second client failed to start\n");
			goto err_wedged;
		}

		igt_spinner_end(&b.spin);

		if (engine->execlists.preempt_hang.count) {
			pr_err("Preemption recorded x%d; should have been suppressed!\n",
			       engine->execlists.preempt_hang.count);
			err = -EINVAL;
			goto err_wedged;
		}

		if (igt_flush_test(gt->i915))
			goto err_wedged;
	}

	err = 0;
err_client_b:
	preempt_client_fini(&b);
err_client_a:
	preempt_client_fini(&a);
	return err;

err_wedged:
	igt_spinner_end(&b.spin);
	igt_spinner_end(&a.spin);
	intel_gt_set_wedged(gt);
	err = -EIO;
	goto err_client_b;
}

struct live_preempt_cancel {
	struct intel_engine_cs *engine;
	struct preempt_client a, b;
};

static int __cancel_active0(struct live_preempt_cancel *arg)
{
	struct i915_request *rq;
	struct igt_live_test t;
	int err;

	/* Preempt cancel of ELSP0 */
	GEM_TRACE("%s(%s)\n", __func__, arg->engine->name);
	if (igt_live_test_begin(&t, arg->engine->i915,
				__func__, arg->engine->name))
		return -EIO;

<<<<<<< HEAD
	clear_bit(CONTEXT_BANNED, &arg->a.ctx->flags);
=======
>>>>>>> 5d50bd44
	rq = spinner_create_request(&arg->a.spin,
				    arg->a.ctx, arg->engine,
				    MI_ARB_CHECK);
	if (IS_ERR(rq))
		return PTR_ERR(rq);

<<<<<<< HEAD
=======
	clear_bit(CONTEXT_BANNED, &rq->context->flags);
>>>>>>> 5d50bd44
	i915_request_get(rq);
	i915_request_add(rq);
	if (!igt_wait_for_spinner(&arg->a.spin, rq)) {
		err = -EIO;
		goto out;
	}

<<<<<<< HEAD
	i915_gem_context_set_banned(arg->a.ctx);
=======
	intel_context_set_banned(rq->context);
>>>>>>> 5d50bd44
	err = intel_engine_pulse(arg->engine);
	if (err)
		goto out;

	if (i915_request_wait(rq, 0, HZ / 5) < 0) {
		err = -EIO;
		goto out;
	}

	if (rq->fence.error != -EIO) {
		pr_err("Cancelled inflight0 request did not report -EIO\n");
		err = -EINVAL;
		goto out;
	}

out:
	i915_request_put(rq);
	if (igt_live_test_end(&t))
		err = -EIO;
	return err;
}

static int __cancel_active1(struct live_preempt_cancel *arg)
{
	struct i915_request *rq[2] = {};
	struct igt_live_test t;
	int err;

	/* Preempt cancel of ELSP1 */
	GEM_TRACE("%s(%s)\n", __func__, arg->engine->name);
	if (igt_live_test_begin(&t, arg->engine->i915,
				__func__, arg->engine->name))
		return -EIO;

<<<<<<< HEAD
	clear_bit(CONTEXT_BANNED, &arg->a.ctx->flags);
=======
>>>>>>> 5d50bd44
	rq[0] = spinner_create_request(&arg->a.spin,
				       arg->a.ctx, arg->engine,
				       MI_NOOP); /* no preemption */
	if (IS_ERR(rq[0]))
		return PTR_ERR(rq[0]);

<<<<<<< HEAD
=======
	clear_bit(CONTEXT_BANNED, &rq[0]->context->flags);
>>>>>>> 5d50bd44
	i915_request_get(rq[0]);
	i915_request_add(rq[0]);
	if (!igt_wait_for_spinner(&arg->a.spin, rq[0])) {
		err = -EIO;
		goto out;
	}

<<<<<<< HEAD
	clear_bit(CONTEXT_BANNED, &arg->b.ctx->flags);
=======
>>>>>>> 5d50bd44
	rq[1] = spinner_create_request(&arg->b.spin,
				       arg->b.ctx, arg->engine,
				       MI_ARB_CHECK);
	if (IS_ERR(rq[1])) {
		err = PTR_ERR(rq[1]);
		goto out;
	}

<<<<<<< HEAD
=======
	clear_bit(CONTEXT_BANNED, &rq[1]->context->flags);
>>>>>>> 5d50bd44
	i915_request_get(rq[1]);
	err = i915_request_await_dma_fence(rq[1], &rq[0]->fence);
	i915_request_add(rq[1]);
	if (err)
		goto out;

<<<<<<< HEAD
	i915_gem_context_set_banned(arg->b.ctx);
=======
	intel_context_set_banned(rq[1]->context);
>>>>>>> 5d50bd44
	err = intel_engine_pulse(arg->engine);
	if (err)
		goto out;

	igt_spinner_end(&arg->a.spin);
	if (i915_request_wait(rq[1], 0, HZ / 5) < 0) {
		err = -EIO;
		goto out;
	}

	if (rq[0]->fence.error != 0) {
		pr_err("Normal inflight0 request did not complete\n");
		err = -EINVAL;
		goto out;
	}

	if (rq[1]->fence.error != -EIO) {
		pr_err("Cancelled inflight1 request did not report -EIO\n");
		err = -EINVAL;
		goto out;
	}

out:
	i915_request_put(rq[1]);
	i915_request_put(rq[0]);
	if (igt_live_test_end(&t))
		err = -EIO;
	return err;
}

static int __cancel_queued(struct live_preempt_cancel *arg)
{
	struct i915_request *rq[3] = {};
	struct igt_live_test t;
	int err;

	/* Full ELSP and one in the wings */
	GEM_TRACE("%s(%s)\n", __func__, arg->engine->name);
	if (igt_live_test_begin(&t, arg->engine->i915,
				__func__, arg->engine->name))
		return -EIO;

<<<<<<< HEAD
	clear_bit(CONTEXT_BANNED, &arg->a.ctx->flags);
=======
>>>>>>> 5d50bd44
	rq[0] = spinner_create_request(&arg->a.spin,
				       arg->a.ctx, arg->engine,
				       MI_ARB_CHECK);
	if (IS_ERR(rq[0]))
		return PTR_ERR(rq[0]);

<<<<<<< HEAD
=======
	clear_bit(CONTEXT_BANNED, &rq[0]->context->flags);
>>>>>>> 5d50bd44
	i915_request_get(rq[0]);
	i915_request_add(rq[0]);
	if (!igt_wait_for_spinner(&arg->a.spin, rq[0])) {
		err = -EIO;
		goto out;
	}

<<<<<<< HEAD
	clear_bit(CONTEXT_BANNED, &arg->b.ctx->flags);
=======
>>>>>>> 5d50bd44
	rq[1] = igt_request_alloc(arg->b.ctx, arg->engine);
	if (IS_ERR(rq[1])) {
		err = PTR_ERR(rq[1]);
		goto out;
	}

<<<<<<< HEAD
=======
	clear_bit(CONTEXT_BANNED, &rq[1]->context->flags);
>>>>>>> 5d50bd44
	i915_request_get(rq[1]);
	err = i915_request_await_dma_fence(rq[1], &rq[0]->fence);
	i915_request_add(rq[1]);
	if (err)
		goto out;

	rq[2] = spinner_create_request(&arg->b.spin,
				       arg->a.ctx, arg->engine,
				       MI_ARB_CHECK);
	if (IS_ERR(rq[2])) {
		err = PTR_ERR(rq[2]);
		goto out;
	}

	i915_request_get(rq[2]);
	err = i915_request_await_dma_fence(rq[2], &rq[1]->fence);
	i915_request_add(rq[2]);
	if (err)
		goto out;

<<<<<<< HEAD
	i915_gem_context_set_banned(arg->a.ctx);
=======
	intel_context_set_banned(rq[2]->context);
>>>>>>> 5d50bd44
	err = intel_engine_pulse(arg->engine);
	if (err)
		goto out;

	if (i915_request_wait(rq[2], 0, HZ / 5) < 0) {
		err = -EIO;
		goto out;
	}

	if (rq[0]->fence.error != -EIO) {
		pr_err("Cancelled inflight0 request did not report -EIO\n");
		err = -EINVAL;
		goto out;
	}

	if (rq[1]->fence.error != 0) {
		pr_err("Normal inflight1 request did not complete\n");
		err = -EINVAL;
		goto out;
	}

	if (rq[2]->fence.error != -EIO) {
		pr_err("Cancelled queued request did not report -EIO\n");
		err = -EINVAL;
		goto out;
	}

out:
	i915_request_put(rq[2]);
	i915_request_put(rq[1]);
	i915_request_put(rq[0]);
	if (igt_live_test_end(&t))
		err = -EIO;
	return err;
}

static int __cancel_hostile(struct live_preempt_cancel *arg)
{
	struct i915_request *rq;
	int err;

	/* Preempt cancel non-preemptible spinner in ELSP0 */
	if (!IS_ACTIVE(CONFIG_DRM_I915_PREEMPT_TIMEOUT))
		return 0;

	GEM_TRACE("%s(%s)\n", __func__, arg->engine->name);
<<<<<<< HEAD
	clear_bit(CONTEXT_BANNED, &arg->a.ctx->flags);
=======
>>>>>>> 5d50bd44
	rq = spinner_create_request(&arg->a.spin,
				    arg->a.ctx, arg->engine,
				    MI_NOOP); /* preemption disabled */
	if (IS_ERR(rq))
		return PTR_ERR(rq);

<<<<<<< HEAD
=======
	clear_bit(CONTEXT_BANNED, &rq->context->flags);
>>>>>>> 5d50bd44
	i915_request_get(rq);
	i915_request_add(rq);
	if (!igt_wait_for_spinner(&arg->a.spin, rq)) {
		err = -EIO;
		goto out;
	}

<<<<<<< HEAD
	i915_gem_context_set_banned(arg->a.ctx);
=======
	intel_context_set_banned(rq->context);
>>>>>>> 5d50bd44
	err = intel_engine_pulse(arg->engine); /* force reset */
	if (err)
		goto out;

	if (i915_request_wait(rq, 0, HZ / 5) < 0) {
		err = -EIO;
		goto out;
	}

	if (rq->fence.error != -EIO) {
		pr_err("Cancelled inflight0 request did not report -EIO\n");
		err = -EINVAL;
		goto out;
	}

out:
	i915_request_put(rq);
	if (igt_flush_test(arg->engine->i915))
		err = -EIO;
	return err;
}

static int live_preempt_cancel(void *arg)
{
	struct intel_gt *gt = arg;
	struct live_preempt_cancel data;
	enum intel_engine_id id;
	int err = -ENOMEM;

	/*
	 * To cancel an inflight context, we need to first remove it from the
	 * GPU. That sounds like preemption! Plus a little bit of bookkeeping.
	 */

	if (!HAS_LOGICAL_RING_PREEMPTION(gt->i915))
		return 0;

	if (preempt_client_init(gt, &data.a))
		return -ENOMEM;
	if (preempt_client_init(gt, &data.b))
		goto err_client_a;

	for_each_engine(data.engine, gt, id) {
		if (!intel_engine_has_preemption(data.engine))
			continue;

		err = __cancel_active0(&data);
		if (err)
			goto err_wedged;

		err = __cancel_active1(&data);
		if (err)
			goto err_wedged;

		err = __cancel_queued(&data);
		if (err)
			goto err_wedged;

		err = __cancel_hostile(&data);
		if (err)
			goto err_wedged;
	}

	err = 0;
err_client_b:
	preempt_client_fini(&data.b);
err_client_a:
	preempt_client_fini(&data.a);
	return err;

err_wedged:
	GEM_TRACE_DUMP();
	igt_spinner_end(&data.b.spin);
	igt_spinner_end(&data.a.spin);
	intel_gt_set_wedged(gt);
	goto err_client_b;
}

static int live_suppress_self_preempt(void *arg)
{
	struct intel_gt *gt = arg;
	struct intel_engine_cs *engine;
	struct i915_sched_attr attr = {
		.priority = I915_USER_PRIORITY(I915_PRIORITY_MAX)
	};
	struct preempt_client a, b;
	enum intel_engine_id id;
	int err = -ENOMEM;

	/*
	 * Verify that if a preemption request does not cause a change in
	 * the current execution order, the preempt-to-idle injection is
	 * skipped and that we do not accidentally apply it after the CS
	 * completion event.
	 */

	if (!HAS_LOGICAL_RING_PREEMPTION(gt->i915))
		return 0;

	if (USES_GUC_SUBMISSION(gt->i915))
		return 0; /* presume black blox */

	if (intel_vgpu_active(gt->i915))
		return 0; /* GVT forces single port & request submission */

	if (preempt_client_init(gt, &a))
		return -ENOMEM;
	if (preempt_client_init(gt, &b))
		goto err_client_a;

	for_each_engine(engine, gt, id) {
		struct i915_request *rq_a, *rq_b;
		int depth;

		if (!intel_engine_has_preemption(engine))
			continue;

		if (igt_flush_test(gt->i915))
			goto err_wedged;

		intel_engine_pm_get(engine);
		engine->execlists.preempt_hang.count = 0;

		rq_a = spinner_create_request(&a.spin,
					      a.ctx, engine,
					      MI_NOOP);
		if (IS_ERR(rq_a)) {
			err = PTR_ERR(rq_a);
			intel_engine_pm_put(engine);
			goto err_client_b;
		}

		i915_request_add(rq_a);
		if (!igt_wait_for_spinner(&a.spin, rq_a)) {
			pr_err("First client failed to start\n");
			intel_engine_pm_put(engine);
			goto err_wedged;
		}

		/* Keep postponing the timer to avoid premature slicing */
		mod_timer(&engine->execlists.timer, jiffies + HZ);
		for (depth = 0; depth < 8; depth++) {
			rq_b = spinner_create_request(&b.spin,
						      b.ctx, engine,
						      MI_NOOP);
			if (IS_ERR(rq_b)) {
				err = PTR_ERR(rq_b);
				intel_engine_pm_put(engine);
				goto err_client_b;
			}
			i915_request_add(rq_b);

			GEM_BUG_ON(i915_request_completed(rq_a));
			engine->schedule(rq_a, &attr);
			igt_spinner_end(&a.spin);

			if (!igt_wait_for_spinner(&b.spin, rq_b)) {
				pr_err("Second client failed to start\n");
				intel_engine_pm_put(engine);
				goto err_wedged;
			}

			swap(a, b);
			rq_a = rq_b;
		}
		igt_spinner_end(&a.spin);

		if (engine->execlists.preempt_hang.count) {
			pr_err("Preemption on %s recorded x%d, depth %d; should have been suppressed!\n",
			       engine->name,
			       engine->execlists.preempt_hang.count,
			       depth);
			intel_engine_pm_put(engine);
			err = -EINVAL;
			goto err_client_b;
		}

		intel_engine_pm_put(engine);
		if (igt_flush_test(gt->i915))
			goto err_wedged;
	}

	err = 0;
err_client_b:
	preempt_client_fini(&b);
err_client_a:
	preempt_client_fini(&a);
	return err;

err_wedged:
	igt_spinner_end(&b.spin);
	igt_spinner_end(&a.spin);
	intel_gt_set_wedged(gt);
	err = -EIO;
	goto err_client_b;
}

static int __i915_sw_fence_call
dummy_notify(struct i915_sw_fence *fence, enum i915_sw_fence_notify state)
{
	return NOTIFY_DONE;
}

static struct i915_request *dummy_request(struct intel_engine_cs *engine)
{
	struct i915_request *rq;

	rq = kzalloc(sizeof(*rq), GFP_KERNEL);
	if (!rq)
		return NULL;

	rq->engine = engine;

	spin_lock_init(&rq->lock);
	INIT_LIST_HEAD(&rq->fence.cb_list);
	rq->fence.lock = &rq->lock;
	rq->fence.ops = &i915_fence_ops;

	i915_sched_node_init(&rq->sched);

	/* mark this request as permanently incomplete */
	rq->fence.seqno = 1;
	BUILD_BUG_ON(sizeof(rq->fence.seqno) != 8); /* upper 32b == 0 */
	rq->hwsp_seqno = (u32 *)&rq->fence.seqno + 1;
	GEM_BUG_ON(i915_request_completed(rq));

	i915_sw_fence_init(&rq->submit, dummy_notify);
	set_bit(I915_FENCE_FLAG_ACTIVE, &rq->fence.flags);

	spin_lock_init(&rq->lock);
	rq->fence.lock = &rq->lock;
	INIT_LIST_HEAD(&rq->fence.cb_list);

	return rq;
}

static void dummy_request_free(struct i915_request *dummy)
{
	/* We have to fake the CS interrupt to kick the next request */
	i915_sw_fence_commit(&dummy->submit);

	i915_request_mark_complete(dummy);
	dma_fence_signal(&dummy->fence);

	i915_sched_node_fini(&dummy->sched);
	i915_sw_fence_fini(&dummy->submit);

	dma_fence_free(&dummy->fence);
}

static int live_suppress_wait_preempt(void *arg)
{
	struct intel_gt *gt = arg;
	struct preempt_client client[4];
	struct i915_request *rq[ARRAY_SIZE(client)] = {};
	struct intel_engine_cs *engine;
	enum intel_engine_id id;
	int err = -ENOMEM;
	int i;

	/*
	 * Waiters are given a little priority nudge, but not enough
	 * to actually cause any preemption. Double check that we do
	 * not needlessly generate preempt-to-idle cycles.
	 */

	if (!HAS_LOGICAL_RING_PREEMPTION(gt->i915))
		return 0;

	if (preempt_client_init(gt, &client[0])) /* ELSP[0] */
		return -ENOMEM;
	if (preempt_client_init(gt, &client[1])) /* ELSP[1] */
		goto err_client_0;
	if (preempt_client_init(gt, &client[2])) /* head of queue */
		goto err_client_1;
	if (preempt_client_init(gt, &client[3])) /* bystander */
		goto err_client_2;

	for_each_engine(engine, gt, id) {
		int depth;

		if (!intel_engine_has_preemption(engine))
			continue;

		if (!engine->emit_init_breadcrumb)
			continue;

		for (depth = 0; depth < ARRAY_SIZE(client); depth++) {
			struct i915_request *dummy;

			engine->execlists.preempt_hang.count = 0;

			dummy = dummy_request(engine);
			if (!dummy)
				goto err_client_3;

			for (i = 0; i < ARRAY_SIZE(client); i++) {
				struct i915_request *this;

				this = spinner_create_request(&client[i].spin,
							      client[i].ctx, engine,
							      MI_NOOP);
				if (IS_ERR(this)) {
					err = PTR_ERR(this);
					goto err_wedged;
				}

				/* Disable NEWCLIENT promotion */
				__i915_active_fence_set(&i915_request_timeline(this)->last_request,
							&dummy->fence);

				rq[i] = i915_request_get(this);
				i915_request_add(this);
			}

			dummy_request_free(dummy);

			GEM_BUG_ON(i915_request_completed(rq[0]));
			if (!igt_wait_for_spinner(&client[0].spin, rq[0])) {
				pr_err("%s: First client failed to start\n",
				       engine->name);
				goto err_wedged;
			}
			GEM_BUG_ON(!i915_request_started(rq[0]));

			if (i915_request_wait(rq[depth],
					      I915_WAIT_PRIORITY,
					      1) != -ETIME) {
				pr_err("%s: Waiter depth:%d completed!\n",
				       engine->name, depth);
				goto err_wedged;
			}

			for (i = 0; i < ARRAY_SIZE(client); i++) {
				igt_spinner_end(&client[i].spin);
				i915_request_put(rq[i]);
				rq[i] = NULL;
			}

			if (igt_flush_test(gt->i915))
				goto err_wedged;

			if (engine->execlists.preempt_hang.count) {
				pr_err("%s: Preemption recorded x%d, depth %d; should have been suppressed!\n",
				       engine->name,
				       engine->execlists.preempt_hang.count,
				       depth);
				err = -EINVAL;
				goto err_client_3;
			}
		}
	}

	err = 0;
err_client_3:
	preempt_client_fini(&client[3]);
err_client_2:
	preempt_client_fini(&client[2]);
err_client_1:
	preempt_client_fini(&client[1]);
err_client_0:
	preempt_client_fini(&client[0]);
	return err;

err_wedged:
	for (i = 0; i < ARRAY_SIZE(client); i++) {
		igt_spinner_end(&client[i].spin);
		i915_request_put(rq[i]);
	}
	intel_gt_set_wedged(gt);
	err = -EIO;
	goto err_client_3;
}

static int live_chain_preempt(void *arg)
{
	struct intel_gt *gt = arg;
	struct intel_engine_cs *engine;
	struct preempt_client hi, lo;
	enum intel_engine_id id;
	int err = -ENOMEM;

	/*
	 * Build a chain AB...BA between two contexts (A, B) and request
	 * preemption of the last request. It should then complete before
	 * the previously submitted spinner in B.
	 */

	if (!HAS_LOGICAL_RING_PREEMPTION(gt->i915))
		return 0;

	if (preempt_client_init(gt, &hi))
		return -ENOMEM;

	if (preempt_client_init(gt, &lo))
		goto err_client_hi;

	for_each_engine(engine, gt, id) {
		struct i915_sched_attr attr = {
			.priority = I915_USER_PRIORITY(I915_PRIORITY_MAX),
		};
		struct igt_live_test t;
		struct i915_request *rq;
		int ring_size, count, i;

		if (!intel_engine_has_preemption(engine))
			continue;

		rq = spinner_create_request(&lo.spin,
					    lo.ctx, engine,
					    MI_ARB_CHECK);
		if (IS_ERR(rq))
			goto err_wedged;

		i915_request_get(rq);
		i915_request_add(rq);

		ring_size = rq->wa_tail - rq->head;
		if (ring_size < 0)
			ring_size += rq->ring->size;
		ring_size = rq->ring->size / ring_size;
		pr_debug("%s(%s): Using maximum of %d requests\n",
			 __func__, engine->name, ring_size);

		igt_spinner_end(&lo.spin);
		if (i915_request_wait(rq, 0, HZ / 2) < 0) {
			pr_err("Timed out waiting to flush %s\n", engine->name);
			i915_request_put(rq);
			goto err_wedged;
		}
		i915_request_put(rq);

		if (igt_live_test_begin(&t, gt->i915, __func__, engine->name)) {
			err = -EIO;
			goto err_wedged;
		}

		for_each_prime_number_from(count, 1, ring_size) {
			rq = spinner_create_request(&hi.spin,
						    hi.ctx, engine,
						    MI_ARB_CHECK);
			if (IS_ERR(rq))
				goto err_wedged;
			i915_request_add(rq);
			if (!igt_wait_for_spinner(&hi.spin, rq))
				goto err_wedged;

			rq = spinner_create_request(&lo.spin,
						    lo.ctx, engine,
						    MI_ARB_CHECK);
			if (IS_ERR(rq))
				goto err_wedged;
			i915_request_add(rq);

			for (i = 0; i < count; i++) {
				rq = igt_request_alloc(lo.ctx, engine);
				if (IS_ERR(rq))
					goto err_wedged;
				i915_request_add(rq);
			}

			rq = igt_request_alloc(hi.ctx, engine);
			if (IS_ERR(rq))
				goto err_wedged;

			i915_request_get(rq);
			i915_request_add(rq);
			engine->schedule(rq, &attr);

			igt_spinner_end(&hi.spin);
			if (i915_request_wait(rq, 0, HZ / 5) < 0) {
				struct drm_printer p =
					drm_info_printer(gt->i915->drm.dev);

				pr_err("Failed to preempt over chain of %d\n",
				       count);
				intel_engine_dump(engine, &p,
						  "%s\n", engine->name);
				i915_request_put(rq);
				goto err_wedged;
			}
			igt_spinner_end(&lo.spin);
			i915_request_put(rq);

			rq = igt_request_alloc(lo.ctx, engine);
			if (IS_ERR(rq))
				goto err_wedged;

			i915_request_get(rq);
			i915_request_add(rq);

			if (i915_request_wait(rq, 0, HZ / 5) < 0) {
				struct drm_printer p =
					drm_info_printer(gt->i915->drm.dev);

				pr_err("Failed to flush low priority chain of %d requests\n",
				       count);
				intel_engine_dump(engine, &p,
						  "%s\n", engine->name);

				i915_request_put(rq);
				goto err_wedged;
			}
			i915_request_put(rq);
		}

		if (igt_live_test_end(&t)) {
			err = -EIO;
			goto err_wedged;
		}
	}

	err = 0;
err_client_lo:
	preempt_client_fini(&lo);
err_client_hi:
	preempt_client_fini(&hi);
	return err;

err_wedged:
	igt_spinner_end(&hi.spin);
	igt_spinner_end(&lo.spin);
	intel_gt_set_wedged(gt);
	err = -EIO;
	goto err_client_lo;
}

static int create_gang(struct intel_engine_cs *engine,
		       struct i915_request **prev)
{
	struct drm_i915_gem_object *obj;
	struct intel_context *ce;
	struct i915_request *rq;
	struct i915_vma *vma;
	u32 *cs;
	int err;

	ce = intel_context_create(engine);
	if (IS_ERR(ce))
		return PTR_ERR(ce);

	obj = i915_gem_object_create_internal(engine->i915, 4096);
	if (IS_ERR(obj)) {
		err = PTR_ERR(obj);
		goto err_ce;
	}

	vma = i915_vma_instance(obj, ce->vm, NULL);
	if (IS_ERR(vma)) {
		err = PTR_ERR(vma);
		goto err_obj;
	}

	err = i915_vma_pin(vma, 0, 0, PIN_USER);
	if (err)
		goto err_obj;

	cs = i915_gem_object_pin_map(obj, I915_MAP_WC);
	if (IS_ERR(cs))
		goto err_obj;

	/* Semaphore target: spin until zero */
	*cs++ = MI_ARB_ON_OFF | MI_ARB_ENABLE;

	*cs++ = MI_SEMAPHORE_WAIT |
		MI_SEMAPHORE_POLL |
		MI_SEMAPHORE_SAD_EQ_SDD;
	*cs++ = 0;
	*cs++ = lower_32_bits(vma->node.start);
	*cs++ = upper_32_bits(vma->node.start);

	if (*prev) {
		u64 offset = (*prev)->batch->node.start;

		/* Terminate the spinner in the next lower priority batch. */
		*cs++ = MI_STORE_DWORD_IMM_GEN4;
		*cs++ = lower_32_bits(offset);
		*cs++ = upper_32_bits(offset);
		*cs++ = 0;
	}

	*cs++ = MI_BATCH_BUFFER_END;
	i915_gem_object_flush_map(obj);
	i915_gem_object_unpin_map(obj);

	rq = intel_context_create_request(ce);
	if (IS_ERR(rq))
		goto err_obj;

	rq->batch = vma;
	i915_request_get(rq);

	i915_vma_lock(vma);
	err = i915_request_await_object(rq, vma->obj, false);
	if (!err)
		err = i915_vma_move_to_active(vma, rq, 0);
	if (!err)
		err = rq->engine->emit_bb_start(rq,
						vma->node.start,
						PAGE_SIZE, 0);
	i915_vma_unlock(vma);
	i915_request_add(rq);
	if (err)
		goto err_rq;

	i915_gem_object_put(obj);
	intel_context_put(ce);

	rq->client_link.next = &(*prev)->client_link;
	*prev = rq;
	return 0;

err_rq:
	i915_request_put(rq);
err_obj:
	i915_gem_object_put(obj);
err_ce:
	intel_context_put(ce);
	return err;
}

static int live_preempt_gang(void *arg)
{
	struct intel_gt *gt = arg;
	struct intel_engine_cs *engine;
	enum intel_engine_id id;

	if (!HAS_LOGICAL_RING_PREEMPTION(gt->i915))
		return 0;

	/*
	 * Build as long a chain of preempters as we can, with each
	 * request higher priority than the last. Once we are ready, we release
	 * the last batch which then precolates down the chain, each releasing
	 * the next oldest in turn. The intent is to simply push as hard as we
	 * can with the number of preemptions, trying to exceed narrow HW
	 * limits. At a minimum, we insist that we can sort all the user
	 * high priority levels into execution order.
	 */

	for_each_engine(engine, gt, id) {
		struct i915_request *rq = NULL;
		struct igt_live_test t;
		IGT_TIMEOUT(end_time);
		int prio = 0;
		int err = 0;
		u32 *cs;

		if (!intel_engine_has_preemption(engine))
			continue;

		if (igt_live_test_begin(&t, gt->i915, __func__, engine->name))
			return -EIO;

		do {
			struct i915_sched_attr attr = {
				.priority = I915_USER_PRIORITY(prio++),
			};

			err = create_gang(engine, &rq);
			if (err)
				break;

			/* Submit each spinner at increasing priority */
			engine->schedule(rq, &attr);

			if (prio <= I915_PRIORITY_MAX)
				continue;

			if (prio > (INT_MAX >> I915_USER_PRIORITY_SHIFT))
				break;

			if (__igt_timeout(end_time, NULL))
				break;
		} while (1);
		pr_debug("%s: Preempt chain of %d requests\n",
			 engine->name, prio);

		/*
		 * Such that the last spinner is the highest priority and
		 * should execute first. When that spinner completes,
		 * it will terminate the next lowest spinner until there
		 * are no more spinners and the gang is complete.
		 */
		cs = i915_gem_object_pin_map(rq->batch->obj, I915_MAP_WC);
		if (!IS_ERR(cs)) {
			*cs = 0;
			i915_gem_object_unpin_map(rq->batch->obj);
		} else {
			err = PTR_ERR(cs);
			intel_gt_set_wedged(gt);
		}

		while (rq) { /* wait for each rq from highest to lowest prio */
			struct i915_request *n =
				list_next_entry(rq, client_link);

			if (err == 0 && i915_request_wait(rq, 0, HZ / 5) < 0) {
				struct drm_printer p =
					drm_info_printer(engine->i915->drm.dev);

				pr_err("Failed to flush chain of %d requests, at %d\n",
				       prio, rq_prio(rq) >> I915_USER_PRIORITY_SHIFT);
				intel_engine_dump(engine, &p,
						  "%s\n", engine->name);

				err = -ETIME;
			}

			i915_request_put(rq);
			rq = n;
		}

		if (igt_live_test_end(&t))
			err = -EIO;
		if (err)
			return err;
	}

	return 0;
}

static int live_preempt_hang(void *arg)
{
	struct intel_gt *gt = arg;
	struct i915_gem_context *ctx_hi, *ctx_lo;
	struct igt_spinner spin_hi, spin_lo;
	struct intel_engine_cs *engine;
	enum intel_engine_id id;
	int err = -ENOMEM;

	if (!HAS_LOGICAL_RING_PREEMPTION(gt->i915))
		return 0;

	if (!intel_has_reset_engine(gt))
		return 0;

	if (igt_spinner_init(&spin_hi, gt))
		return -ENOMEM;

	if (igt_spinner_init(&spin_lo, gt))
		goto err_spin_hi;

	ctx_hi = kernel_context(gt->i915);
	if (!ctx_hi)
		goto err_spin_lo;
	ctx_hi->sched.priority =
		I915_USER_PRIORITY(I915_CONTEXT_MAX_USER_PRIORITY);

	ctx_lo = kernel_context(gt->i915);
	if (!ctx_lo)
		goto err_ctx_hi;
	ctx_lo->sched.priority =
		I915_USER_PRIORITY(I915_CONTEXT_MIN_USER_PRIORITY);

	for_each_engine(engine, gt, id) {
		struct i915_request *rq;

		if (!intel_engine_has_preemption(engine))
			continue;

		rq = spinner_create_request(&spin_lo, ctx_lo, engine,
					    MI_ARB_CHECK);
		if (IS_ERR(rq)) {
			err = PTR_ERR(rq);
			goto err_ctx_lo;
		}

		i915_request_add(rq);
		if (!igt_wait_for_spinner(&spin_lo, rq)) {
			GEM_TRACE("lo spinner failed to start\n");
			GEM_TRACE_DUMP();
			intel_gt_set_wedged(gt);
			err = -EIO;
			goto err_ctx_lo;
		}

		rq = spinner_create_request(&spin_hi, ctx_hi, engine,
					    MI_ARB_CHECK);
		if (IS_ERR(rq)) {
			igt_spinner_end(&spin_lo);
			err = PTR_ERR(rq);
			goto err_ctx_lo;
		}

		init_completion(&engine->execlists.preempt_hang.completion);
		engine->execlists.preempt_hang.inject_hang = true;

		i915_request_add(rq);

		if (!wait_for_completion_timeout(&engine->execlists.preempt_hang.completion,
						 HZ / 10)) {
			pr_err("Preemption did not occur within timeout!");
			GEM_TRACE_DUMP();
			intel_gt_set_wedged(gt);
			err = -EIO;
			goto err_ctx_lo;
		}

		set_bit(I915_RESET_ENGINE + id, &gt->reset.flags);
		intel_engine_reset(engine, NULL);
		clear_bit(I915_RESET_ENGINE + id, &gt->reset.flags);

		engine->execlists.preempt_hang.inject_hang = false;

		if (!igt_wait_for_spinner(&spin_hi, rq)) {
			GEM_TRACE("hi spinner failed to start\n");
			GEM_TRACE_DUMP();
			intel_gt_set_wedged(gt);
			err = -EIO;
			goto err_ctx_lo;
		}

		igt_spinner_end(&spin_hi);
		igt_spinner_end(&spin_lo);
		if (igt_flush_test(gt->i915)) {
			err = -EIO;
			goto err_ctx_lo;
		}
	}

	err = 0;
err_ctx_lo:
	kernel_context_close(ctx_lo);
err_ctx_hi:
	kernel_context_close(ctx_hi);
err_spin_lo:
	igt_spinner_fini(&spin_lo);
err_spin_hi:
	igt_spinner_fini(&spin_hi);
	return err;
}

static int live_preempt_timeout(void *arg)
{
	struct intel_gt *gt = arg;
	struct i915_gem_context *ctx_hi, *ctx_lo;
	struct igt_spinner spin_lo;
	struct intel_engine_cs *engine;
	enum intel_engine_id id;
	int err = -ENOMEM;

	/*
	 * Check that we force preemption to occur by cancelling the previous
	 * context if it refuses to yield the GPU.
	 */
	if (!IS_ACTIVE(CONFIG_DRM_I915_PREEMPT_TIMEOUT))
		return 0;

	if (!HAS_LOGICAL_RING_PREEMPTION(gt->i915))
		return 0;

	if (!intel_has_reset_engine(gt))
		return 0;

	if (igt_spinner_init(&spin_lo, gt))
		return -ENOMEM;

	ctx_hi = kernel_context(gt->i915);
	if (!ctx_hi)
		goto err_spin_lo;
	ctx_hi->sched.priority =
		I915_USER_PRIORITY(I915_CONTEXT_MAX_USER_PRIORITY);

	ctx_lo = kernel_context(gt->i915);
	if (!ctx_lo)
		goto err_ctx_hi;
	ctx_lo->sched.priority =
		I915_USER_PRIORITY(I915_CONTEXT_MIN_USER_PRIORITY);

	for_each_engine(engine, gt, id) {
		unsigned long saved_timeout;
		struct i915_request *rq;

		if (!intel_engine_has_preemption(engine))
			continue;

		rq = spinner_create_request(&spin_lo, ctx_lo, engine,
					    MI_NOOP); /* preemption disabled */
		if (IS_ERR(rq)) {
			err = PTR_ERR(rq);
			goto err_ctx_lo;
		}

		i915_request_add(rq);
		if (!igt_wait_for_spinner(&spin_lo, rq)) {
			intel_gt_set_wedged(gt);
			err = -EIO;
			goto err_ctx_lo;
		}

		rq = igt_request_alloc(ctx_hi, engine);
		if (IS_ERR(rq)) {
			igt_spinner_end(&spin_lo);
			err = PTR_ERR(rq);
			goto err_ctx_lo;
		}

		/* Flush the previous CS ack before changing timeouts */
		while (READ_ONCE(engine->execlists.pending[0]))
			cpu_relax();

		saved_timeout = engine->props.preempt_timeout_ms;
		engine->props.preempt_timeout_ms = 1; /* in ms, -> 1 jiffie */

		i915_request_get(rq);
		i915_request_add(rq);

		intel_engine_flush_submission(engine);
		engine->props.preempt_timeout_ms = saved_timeout;

		if (i915_request_wait(rq, 0, HZ / 10) < 0) {
			intel_gt_set_wedged(gt);
			i915_request_put(rq);
			err = -ETIME;
			goto err_ctx_lo;
		}

		igt_spinner_end(&spin_lo);
		i915_request_put(rq);
	}

	err = 0;
err_ctx_lo:
	kernel_context_close(ctx_lo);
err_ctx_hi:
	kernel_context_close(ctx_hi);
err_spin_lo:
	igt_spinner_fini(&spin_lo);
	return err;
}

static int random_range(struct rnd_state *rnd, int min, int max)
{
	return i915_prandom_u32_max_state(max - min, rnd) + min;
}

static int random_priority(struct rnd_state *rnd)
{
	return random_range(rnd, I915_PRIORITY_MIN, I915_PRIORITY_MAX);
}

struct preempt_smoke {
	struct intel_gt *gt;
	struct i915_gem_context **contexts;
	struct intel_engine_cs *engine;
	struct drm_i915_gem_object *batch;
	unsigned int ncontext;
	struct rnd_state prng;
	unsigned long count;
};

static struct i915_gem_context *smoke_context(struct preempt_smoke *smoke)
{
	return smoke->contexts[i915_prandom_u32_max_state(smoke->ncontext,
							  &smoke->prng)];
}

static int smoke_submit(struct preempt_smoke *smoke,
			struct i915_gem_context *ctx, int prio,
			struct drm_i915_gem_object *batch)
{
	struct i915_request *rq;
	struct i915_vma *vma = NULL;
	int err = 0;

	if (batch) {
		struct i915_address_space *vm;

		vm = i915_gem_context_get_vm_rcu(ctx);
		vma = i915_vma_instance(batch, vm, NULL);
		i915_vm_put(vm);
		if (IS_ERR(vma))
			return PTR_ERR(vma);

		err = i915_vma_pin(vma, 0, 0, PIN_USER);
		if (err)
			return err;
	}

	ctx->sched.priority = prio;

	rq = igt_request_alloc(ctx, smoke->engine);
	if (IS_ERR(rq)) {
		err = PTR_ERR(rq);
		goto unpin;
	}

	if (vma) {
		i915_vma_lock(vma);
		err = i915_request_await_object(rq, vma->obj, false);
		if (!err)
			err = i915_vma_move_to_active(vma, rq, 0);
		if (!err)
			err = rq->engine->emit_bb_start(rq,
							vma->node.start,
							PAGE_SIZE, 0);
		i915_vma_unlock(vma);
	}

	i915_request_add(rq);

unpin:
	if (vma)
		i915_vma_unpin(vma);

	return err;
}

static int smoke_crescendo_thread(void *arg)
{
	struct preempt_smoke *smoke = arg;
	IGT_TIMEOUT(end_time);
	unsigned long count;

	count = 0;
	do {
		struct i915_gem_context *ctx = smoke_context(smoke);
		int err;

		err = smoke_submit(smoke,
				   ctx, count % I915_PRIORITY_MAX,
				   smoke->batch);
		if (err)
			return err;

		count++;
	} while (!__igt_timeout(end_time, NULL));

	smoke->count = count;
	return 0;
}

static int smoke_crescendo(struct preempt_smoke *smoke, unsigned int flags)
#define BATCH BIT(0)
{
	struct task_struct *tsk[I915_NUM_ENGINES] = {};
	struct preempt_smoke arg[I915_NUM_ENGINES];
	struct intel_engine_cs *engine;
	enum intel_engine_id id;
	unsigned long count;
	int err = 0;

	for_each_engine(engine, smoke->gt, id) {
		arg[id] = *smoke;
		arg[id].engine = engine;
		if (!(flags & BATCH))
			arg[id].batch = NULL;
		arg[id].count = 0;

		tsk[id] = kthread_run(smoke_crescendo_thread, &arg,
				      "igt/smoke:%d", id);
		if (IS_ERR(tsk[id])) {
			err = PTR_ERR(tsk[id]);
			break;
		}
		get_task_struct(tsk[id]);
	}

	yield(); /* start all threads before we kthread_stop() */

	count = 0;
	for_each_engine(engine, smoke->gt, id) {
		int status;

		if (IS_ERR_OR_NULL(tsk[id]))
			continue;

		status = kthread_stop(tsk[id]);
		if (status && !err)
			err = status;

		count += arg[id].count;

		put_task_struct(tsk[id]);
	}

	pr_info("Submitted %lu crescendo:%x requests across %d engines and %d contexts\n",
		count, flags,
		RUNTIME_INFO(smoke->gt->i915)->num_engines, smoke->ncontext);
	return 0;
}

static int smoke_random(struct preempt_smoke *smoke, unsigned int flags)
{
	enum intel_engine_id id;
	IGT_TIMEOUT(end_time);
	unsigned long count;

	count = 0;
	do {
		for_each_engine(smoke->engine, smoke->gt, id) {
			struct i915_gem_context *ctx = smoke_context(smoke);
			int err;

			err = smoke_submit(smoke,
					   ctx, random_priority(&smoke->prng),
					   flags & BATCH ? smoke->batch : NULL);
			if (err)
				return err;

			count++;
		}
	} while (!__igt_timeout(end_time, NULL));

	pr_info("Submitted %lu random:%x requests across %d engines and %d contexts\n",
		count, flags,
		RUNTIME_INFO(smoke->gt->i915)->num_engines, smoke->ncontext);
	return 0;
}

static int live_preempt_smoke(void *arg)
{
	struct preempt_smoke smoke = {
		.gt = arg,
		.prng = I915_RND_STATE_INITIALIZER(i915_selftest.random_seed),
		.ncontext = 1024,
	};
	const unsigned int phase[] = { 0, BATCH };
	struct igt_live_test t;
	int err = -ENOMEM;
	u32 *cs;
	int n;

	if (!HAS_LOGICAL_RING_PREEMPTION(smoke.gt->i915))
		return 0;

	smoke.contexts = kmalloc_array(smoke.ncontext,
				       sizeof(*smoke.contexts),
				       GFP_KERNEL);
	if (!smoke.contexts)
		return -ENOMEM;

	smoke.batch =
		i915_gem_object_create_internal(smoke.gt->i915, PAGE_SIZE);
	if (IS_ERR(smoke.batch)) {
		err = PTR_ERR(smoke.batch);
		goto err_free;
	}

	cs = i915_gem_object_pin_map(smoke.batch, I915_MAP_WB);
	if (IS_ERR(cs)) {
		err = PTR_ERR(cs);
		goto err_batch;
	}
	for (n = 0; n < PAGE_SIZE / sizeof(*cs) - 1; n++)
		cs[n] = MI_ARB_CHECK;
	cs[n] = MI_BATCH_BUFFER_END;
	i915_gem_object_flush_map(smoke.batch);
	i915_gem_object_unpin_map(smoke.batch);

	if (igt_live_test_begin(&t, smoke.gt->i915, __func__, "all")) {
		err = -EIO;
		goto err_batch;
	}

	for (n = 0; n < smoke.ncontext; n++) {
		smoke.contexts[n] = kernel_context(smoke.gt->i915);
		if (!smoke.contexts[n])
			goto err_ctx;
	}

	for (n = 0; n < ARRAY_SIZE(phase); n++) {
		err = smoke_crescendo(&smoke, phase[n]);
		if (err)
			goto err_ctx;

		err = smoke_random(&smoke, phase[n]);
		if (err)
			goto err_ctx;
	}

err_ctx:
	if (igt_live_test_end(&t))
		err = -EIO;

	for (n = 0; n < smoke.ncontext; n++) {
		if (!smoke.contexts[n])
			break;
		kernel_context_close(smoke.contexts[n]);
	}

err_batch:
	i915_gem_object_put(smoke.batch);
err_free:
	kfree(smoke.contexts);

	return err;
}

static int nop_virtual_engine(struct intel_gt *gt,
			      struct intel_engine_cs **siblings,
			      unsigned int nsibling,
			      unsigned int nctx,
			      unsigned int flags)
#define CHAIN BIT(0)
{
	IGT_TIMEOUT(end_time);
	struct i915_request *request[16] = {};
	struct intel_context *ve[16];
	unsigned long n, prime, nc;
	struct igt_live_test t;
	ktime_t times[2] = {};
	int err;

	GEM_BUG_ON(!nctx || nctx > ARRAY_SIZE(ve));

	for (n = 0; n < nctx; n++) {
		ve[n] = intel_execlists_create_virtual(siblings, nsibling);
		if (IS_ERR(ve[n])) {
			err = PTR_ERR(ve[n]);
			nctx = n;
			goto out;
		}

		err = intel_context_pin(ve[n]);
		if (err) {
			intel_context_put(ve[n]);
			nctx = n;
			goto out;
		}
	}

	err = igt_live_test_begin(&t, gt->i915, __func__, ve[0]->engine->name);
	if (err)
		goto out;

	for_each_prime_number_from(prime, 1, 8192) {
		times[1] = ktime_get_raw();

		if (flags & CHAIN) {
			for (nc = 0; nc < nctx; nc++) {
				for (n = 0; n < prime; n++) {
					struct i915_request *rq;

					rq = i915_request_create(ve[nc]);
					if (IS_ERR(rq)) {
						err = PTR_ERR(rq);
						goto out;
					}

					if (request[nc])
						i915_request_put(request[nc]);
					request[nc] = i915_request_get(rq);
					i915_request_add(rq);
				}
			}
		} else {
			for (n = 0; n < prime; n++) {
				for (nc = 0; nc < nctx; nc++) {
					struct i915_request *rq;

					rq = i915_request_create(ve[nc]);
					if (IS_ERR(rq)) {
						err = PTR_ERR(rq);
						goto out;
					}

					if (request[nc])
						i915_request_put(request[nc]);
					request[nc] = i915_request_get(rq);
					i915_request_add(rq);
				}
			}
		}

		for (nc = 0; nc < nctx; nc++) {
			if (i915_request_wait(request[nc], 0, HZ / 10) < 0) {
				pr_err("%s(%s): wait for %llx:%lld timed out\n",
				       __func__, ve[0]->engine->name,
				       request[nc]->fence.context,
				       request[nc]->fence.seqno);

				GEM_TRACE("%s(%s) failed at request %llx:%lld\n",
					  __func__, ve[0]->engine->name,
					  request[nc]->fence.context,
					  request[nc]->fence.seqno);
				GEM_TRACE_DUMP();
				intel_gt_set_wedged(gt);
				break;
			}
		}

		times[1] = ktime_sub(ktime_get_raw(), times[1]);
		if (prime == 1)
			times[0] = times[1];

		for (nc = 0; nc < nctx; nc++) {
			i915_request_put(request[nc]);
			request[nc] = NULL;
		}

		if (__igt_timeout(end_time, NULL))
			break;
	}

	err = igt_live_test_end(&t);
	if (err)
		goto out;

	pr_info("Requestx%d latencies on %s: 1 = %lluns, %lu = %lluns\n",
		nctx, ve[0]->engine->name, ktime_to_ns(times[0]),
		prime, div64_u64(ktime_to_ns(times[1]), prime));

out:
	if (igt_flush_test(gt->i915))
		err = -EIO;

	for (nc = 0; nc < nctx; nc++) {
		i915_request_put(request[nc]);
		intel_context_unpin(ve[nc]);
		intel_context_put(ve[nc]);
	}
	return err;
}

static int live_virtual_engine(void *arg)
{
	struct intel_gt *gt = arg;
	struct intel_engine_cs *siblings[MAX_ENGINE_INSTANCE + 1];
	struct intel_engine_cs *engine;
	enum intel_engine_id id;
	unsigned int class, inst;
	int err;

	if (USES_GUC_SUBMISSION(gt->i915))
		return 0;

	for_each_engine(engine, gt, id) {
		err = nop_virtual_engine(gt, &engine, 1, 1, 0);
		if (err) {
			pr_err("Failed to wrap engine %s: err=%d\n",
			       engine->name, err);
			return err;
		}
	}

	for (class = 0; class <= MAX_ENGINE_CLASS; class++) {
		int nsibling, n;

		nsibling = 0;
		for (inst = 0; inst <= MAX_ENGINE_INSTANCE; inst++) {
			if (!gt->engine_class[class][inst])
				continue;

			siblings[nsibling++] = gt->engine_class[class][inst];
		}
		if (nsibling < 2)
			continue;

		for (n = 1; n <= nsibling + 1; n++) {
			err = nop_virtual_engine(gt, siblings, nsibling,
						 n, 0);
			if (err)
				return err;
		}

		err = nop_virtual_engine(gt, siblings, nsibling, n, CHAIN);
		if (err)
			return err;
	}

	return 0;
}

static int mask_virtual_engine(struct intel_gt *gt,
			       struct intel_engine_cs **siblings,
			       unsigned int nsibling)
{
	struct i915_request *request[MAX_ENGINE_INSTANCE + 1];
	struct intel_context *ve;
	struct igt_live_test t;
	unsigned int n;
	int err;

	/*
	 * Check that by setting the execution mask on a request, we can
	 * restrict it to our desired engine within the virtual engine.
	 */

	ve = intel_execlists_create_virtual(siblings, nsibling);
	if (IS_ERR(ve)) {
		err = PTR_ERR(ve);
		goto out_close;
	}

	err = intel_context_pin(ve);
	if (err)
		goto out_put;

	err = igt_live_test_begin(&t, gt->i915, __func__, ve->engine->name);
	if (err)
		goto out_unpin;

	for (n = 0; n < nsibling; n++) {
		request[n] = i915_request_create(ve);
		if (IS_ERR(request[n])) {
			err = PTR_ERR(request[n]);
			nsibling = n;
			goto out;
		}

		/* Reverse order as it's more likely to be unnatural */
		request[n]->execution_mask = siblings[nsibling - n - 1]->mask;

		i915_request_get(request[n]);
		i915_request_add(request[n]);
	}

	for (n = 0; n < nsibling; n++) {
		if (i915_request_wait(request[n], 0, HZ / 10) < 0) {
			pr_err("%s(%s): wait for %llx:%lld timed out\n",
			       __func__, ve->engine->name,
			       request[n]->fence.context,
			       request[n]->fence.seqno);

			GEM_TRACE("%s(%s) failed at request %llx:%lld\n",
				  __func__, ve->engine->name,
				  request[n]->fence.context,
				  request[n]->fence.seqno);
			GEM_TRACE_DUMP();
			intel_gt_set_wedged(gt);
			err = -EIO;
			goto out;
		}

		if (request[n]->engine != siblings[nsibling - n - 1]) {
			pr_err("Executed on wrong sibling '%s', expected '%s'\n",
			       request[n]->engine->name,
			       siblings[nsibling - n - 1]->name);
			err = -EINVAL;
			goto out;
		}
	}

	err = igt_live_test_end(&t);
out:
	if (igt_flush_test(gt->i915))
		err = -EIO;

	for (n = 0; n < nsibling; n++)
		i915_request_put(request[n]);

out_unpin:
	intel_context_unpin(ve);
out_put:
	intel_context_put(ve);
out_close:
	return err;
}

static int live_virtual_mask(void *arg)
{
	struct intel_gt *gt = arg;
	struct intel_engine_cs *siblings[MAX_ENGINE_INSTANCE + 1];
	unsigned int class, inst;
	int err;

	if (USES_GUC_SUBMISSION(gt->i915))
		return 0;

	for (class = 0; class <= MAX_ENGINE_CLASS; class++) {
		unsigned int nsibling;

		nsibling = 0;
		for (inst = 0; inst <= MAX_ENGINE_INSTANCE; inst++) {
			if (!gt->engine_class[class][inst])
				break;

			siblings[nsibling++] = gt->engine_class[class][inst];
		}
		if (nsibling < 2)
			continue;

		err = mask_virtual_engine(gt, siblings, nsibling);
		if (err)
			return err;
	}

	return 0;
}

static int preserved_virtual_engine(struct intel_gt *gt,
				    struct intel_engine_cs **siblings,
				    unsigned int nsibling)
{
	struct i915_request *last = NULL;
	struct intel_context *ve;
	struct i915_vma *scratch;
	struct igt_live_test t;
	unsigned int n;
	int err = 0;
	u32 *cs;

	scratch = create_scratch(siblings[0]->gt);
	if (IS_ERR(scratch))
		return PTR_ERR(scratch);

	ve = intel_execlists_create_virtual(siblings, nsibling);
	if (IS_ERR(ve)) {
		err = PTR_ERR(ve);
		goto out_scratch;
	}

	err = intel_context_pin(ve);
	if (err)
		goto out_put;

	err = igt_live_test_begin(&t, gt->i915, __func__, ve->engine->name);
	if (err)
		goto out_unpin;

	for (n = 0; n < NUM_GPR_DW; n++) {
		struct intel_engine_cs *engine = siblings[n % nsibling];
		struct i915_request *rq;

		rq = i915_request_create(ve);
		if (IS_ERR(rq)) {
			err = PTR_ERR(rq);
			goto out_end;
		}

		i915_request_put(last);
		last = i915_request_get(rq);

		cs = intel_ring_begin(rq, 8);
		if (IS_ERR(cs)) {
			i915_request_add(rq);
			err = PTR_ERR(cs);
			goto out_end;
		}

		*cs++ = MI_STORE_REGISTER_MEM_GEN8 | MI_USE_GGTT;
		*cs++ = CS_GPR(engine, n);
		*cs++ = i915_ggtt_offset(scratch) + n * sizeof(u32);
		*cs++ = 0;

		*cs++ = MI_LOAD_REGISTER_IMM(1);
		*cs++ = CS_GPR(engine, (n + 1) % NUM_GPR_DW);
		*cs++ = n + 1;

		*cs++ = MI_NOOP;
		intel_ring_advance(rq, cs);

		/* Restrict this request to run on a particular engine */
		rq->execution_mask = engine->mask;
		i915_request_add(rq);
	}

	if (i915_request_wait(last, 0, HZ / 5) < 0) {
		err = -ETIME;
		goto out_end;
	}

	cs = i915_gem_object_pin_map(scratch->obj, I915_MAP_WB);
	if (IS_ERR(cs)) {
		err = PTR_ERR(cs);
		goto out_end;
	}

	for (n = 0; n < NUM_GPR_DW; n++) {
		if (cs[n] != n) {
			pr_err("Incorrect value[%d] found for GPR[%d]\n",
			       cs[n], n);
			err = -EINVAL;
			break;
		}
	}

	i915_gem_object_unpin_map(scratch->obj);

out_end:
	if (igt_live_test_end(&t))
		err = -EIO;
	i915_request_put(last);
out_unpin:
	intel_context_unpin(ve);
out_put:
	intel_context_put(ve);
out_scratch:
	i915_vma_unpin_and_release(&scratch, 0);
	return err;
}

static int live_virtual_preserved(void *arg)
{
	struct intel_gt *gt = arg;
	struct intel_engine_cs *siblings[MAX_ENGINE_INSTANCE + 1];
	unsigned int class, inst;

	/*
	 * Check that the context image retains non-privileged (user) registers
	 * from one engine to the next. For this we check that the CS_GPR
	 * are preserved.
	 */

	if (USES_GUC_SUBMISSION(gt->i915))
		return 0;

	/* As we use CS_GPR we cannot run before they existed on all engines. */
	if (INTEL_GEN(gt->i915) < 9)
		return 0;

	for (class = 0; class <= MAX_ENGINE_CLASS; class++) {
		int nsibling, err;

		nsibling = 0;
		for (inst = 0; inst <= MAX_ENGINE_INSTANCE; inst++) {
			if (!gt->engine_class[class][inst])
				continue;

			siblings[nsibling++] = gt->engine_class[class][inst];
		}
		if (nsibling < 2)
			continue;

		err = preserved_virtual_engine(gt, siblings, nsibling);
		if (err)
			return err;
	}

	return 0;
}

static int bond_virtual_engine(struct intel_gt *gt,
			       unsigned int class,
			       struct intel_engine_cs **siblings,
			       unsigned int nsibling,
			       unsigned int flags)
#define BOND_SCHEDULE BIT(0)
{
	struct intel_engine_cs *master;
	struct i915_request *rq[16];
	enum intel_engine_id id;
	struct igt_spinner spin;
	unsigned long n;
	int err;

	/*
	 * A set of bonded requests is intended to be run concurrently
	 * across a number of engines. We use one request per-engine
	 * and a magic fence to schedule each of the bonded requests
	 * at the same time. A consequence of our current scheduler is that
	 * we only move requests to the HW ready queue when the request
	 * becomes ready, that is when all of its prerequisite fences have
	 * been signaled. As one of those fences is the master submit fence,
	 * there is a delay on all secondary fences as the HW may be
	 * currently busy. Equally, as all the requests are independent,
	 * they may have other fences that delay individual request
	 * submission to HW. Ergo, we do not guarantee that all requests are
	 * immediately submitted to HW at the same time, just that if the
	 * rules are abided by, they are ready at the same time as the
	 * first is submitted. Userspace can embed semaphores in its batch
	 * to ensure parallel execution of its phases as it requires.
	 * Though naturally it gets requested that perhaps the scheduler should
	 * take care of parallel execution, even across preemption events on
	 * different HW. (The proper answer is of course "lalalala".)
	 *
	 * With the submit-fence, we have identified three possible phases
	 * of synchronisation depending on the master fence: queued (not
	 * ready), executing, and signaled. The first two are quite simple
	 * and checked below. However, the signaled master fence handling is
	 * contentious. Currently we do not distinguish between a signaled
	 * fence and an expired fence, as once signaled it does not convey
	 * any information about the previous execution. It may even be freed
	 * and hence checking later it may not exist at all. Ergo we currently
	 * do not apply the bonding constraint for an already signaled fence,
	 * as our expectation is that it should not constrain the secondaries
	 * and is outside of the scope of the bonded request API (i.e. all
	 * userspace requests are meant to be running in parallel). As
	 * it imposes no constraint, and is effectively a no-op, we do not
	 * check below as normal execution flows are checked extensively above.
	 *
	 * XXX Is the degenerate handling of signaled submit fences the
	 * expected behaviour for userpace?
	 */

	GEM_BUG_ON(nsibling >= ARRAY_SIZE(rq) - 1);

	if (igt_spinner_init(&spin, gt))
		return -ENOMEM;

	err = 0;
	rq[0] = ERR_PTR(-ENOMEM);
	for_each_engine(master, gt, id) {
		struct i915_sw_fence fence = {};

		if (master->class == class)
			continue;

		memset_p((void *)rq, ERR_PTR(-EINVAL), ARRAY_SIZE(rq));

		rq[0] = igt_spinner_create_request(&spin,
						   master->kernel_context,
						   MI_NOOP);
		if (IS_ERR(rq[0])) {
			err = PTR_ERR(rq[0]);
			goto out;
		}
		i915_request_get(rq[0]);

		if (flags & BOND_SCHEDULE) {
			onstack_fence_init(&fence);
			err = i915_sw_fence_await_sw_fence_gfp(&rq[0]->submit,
							       &fence,
							       GFP_KERNEL);
		}

		i915_request_add(rq[0]);
		if (err < 0)
			goto out;

		if (!(flags & BOND_SCHEDULE) &&
		    !igt_wait_for_spinner(&spin, rq[0])) {
			err = -EIO;
			goto out;
		}

		for (n = 0; n < nsibling; n++) {
			struct intel_context *ve;

			ve = intel_execlists_create_virtual(siblings, nsibling);
			if (IS_ERR(ve)) {
				err = PTR_ERR(ve);
				onstack_fence_fini(&fence);
				goto out;
			}

			err = intel_virtual_engine_attach_bond(ve->engine,
							       master,
							       siblings[n]);
			if (err) {
				intel_context_put(ve);
				onstack_fence_fini(&fence);
				goto out;
			}

			err = intel_context_pin(ve);
			intel_context_put(ve);
			if (err) {
				onstack_fence_fini(&fence);
				goto out;
			}

			rq[n + 1] = i915_request_create(ve);
			intel_context_unpin(ve);
			if (IS_ERR(rq[n + 1])) {
				err = PTR_ERR(rq[n + 1]);
				onstack_fence_fini(&fence);
				goto out;
			}
			i915_request_get(rq[n + 1]);

			err = i915_request_await_execution(rq[n + 1],
							   &rq[0]->fence,
							   ve->engine->bond_execute);
			i915_request_add(rq[n + 1]);
			if (err < 0) {
				onstack_fence_fini(&fence);
				goto out;
			}
		}
		onstack_fence_fini(&fence);
		intel_engine_flush_submission(master);
		igt_spinner_end(&spin);

		if (i915_request_wait(rq[0], 0, HZ / 10) < 0) {
			pr_err("Master request did not execute (on %s)!\n",
			       rq[0]->engine->name);
			err = -EIO;
			goto out;
		}

		for (n = 0; n < nsibling; n++) {
			if (i915_request_wait(rq[n + 1], 0,
					      MAX_SCHEDULE_TIMEOUT) < 0) {
				err = -EIO;
				goto out;
			}

			if (rq[n + 1]->engine != siblings[n]) {
				pr_err("Bonded request did not execute on target engine: expected %s, used %s; master was %s\n",
				       siblings[n]->name,
				       rq[n + 1]->engine->name,
				       rq[0]->engine->name);
				err = -EINVAL;
				goto out;
			}
		}

		for (n = 0; !IS_ERR(rq[n]); n++)
			i915_request_put(rq[n]);
		rq[0] = ERR_PTR(-ENOMEM);
	}

out:
	for (n = 0; !IS_ERR(rq[n]); n++)
		i915_request_put(rq[n]);
	if (igt_flush_test(gt->i915))
		err = -EIO;

	igt_spinner_fini(&spin);
	return err;
}

static int live_virtual_bond(void *arg)
{
	static const struct phase {
		const char *name;
		unsigned int flags;
	} phases[] = {
		{ "", 0 },
		{ "schedule", BOND_SCHEDULE },
		{ },
	};
	struct intel_gt *gt = arg;
	struct intel_engine_cs *siblings[MAX_ENGINE_INSTANCE + 1];
	unsigned int class, inst;
	int err;

	if (USES_GUC_SUBMISSION(gt->i915))
		return 0;

	for (class = 0; class <= MAX_ENGINE_CLASS; class++) {
		const struct phase *p;
		int nsibling;

		nsibling = 0;
		for (inst = 0; inst <= MAX_ENGINE_INSTANCE; inst++) {
			if (!gt->engine_class[class][inst])
				break;

			GEM_BUG_ON(nsibling == ARRAY_SIZE(siblings));
			siblings[nsibling++] = gt->engine_class[class][inst];
		}
		if (nsibling < 2)
			continue;

		for (p = phases; p->name; p++) {
			err = bond_virtual_engine(gt,
						  class, siblings, nsibling,
						  p->flags);
			if (err) {
				pr_err("%s(%s): failed class=%d, nsibling=%d, err=%d\n",
				       __func__, p->name, class, nsibling, err);
				return err;
			}
		}
	}

	return 0;
}

int intel_execlists_live_selftests(struct drm_i915_private *i915)
{
	static const struct i915_subtest tests[] = {
		SUBTEST(live_sanitycheck),
		SUBTEST(live_unlite_switch),
		SUBTEST(live_unlite_preempt),
		SUBTEST(live_timeslice_preempt),
		SUBTEST(live_timeslice_queue),
		SUBTEST(live_busywait_preempt),
		SUBTEST(live_preempt),
		SUBTEST(live_late_preempt),
		SUBTEST(live_nopreempt),
		SUBTEST(live_preempt_cancel),
		SUBTEST(live_suppress_self_preempt),
		SUBTEST(live_suppress_wait_preempt),
		SUBTEST(live_chain_preempt),
		SUBTEST(live_preempt_gang),
		SUBTEST(live_preempt_hang),
		SUBTEST(live_preempt_timeout),
		SUBTEST(live_preempt_smoke),
		SUBTEST(live_virtual_engine),
		SUBTEST(live_virtual_mask),
		SUBTEST(live_virtual_preserved),
		SUBTEST(live_virtual_bond),
	};

	if (!HAS_EXECLISTS(i915))
		return 0;

	if (intel_gt_is_wedged(&i915->gt))
		return 0;

	return intel_gt_live_subtests(tests, &i915->gt);
}

static void hexdump(const void *buf, size_t len)
{
	const size_t rowsize = 8 * sizeof(u32);
	const void *prev = NULL;
	bool skip = false;
	size_t pos;

	for (pos = 0; pos < len; pos += rowsize) {
		char line[128];

		if (prev && !memcmp(prev, buf + pos, rowsize)) {
			if (!skip) {
				pr_info("*\n");
				skip = true;
			}
			continue;
		}

		WARN_ON_ONCE(hex_dump_to_buffer(buf + pos, len - pos,
						rowsize, sizeof(u32),
						line, sizeof(line),
						false) >= sizeof(line));
		pr_info("[%04zx] %s\n", pos, line);

		prev = buf + pos;
		skip = false;
	}
}

static int live_lrc_layout(void *arg)
{
	struct intel_gt *gt = arg;
	struct intel_engine_cs *engine;
	enum intel_engine_id id;
	u32 *mem;
	int err;

	/*
	 * Check the registers offsets we use to create the initial reg state
	 * match the layout saved by HW.
	 */

	mem = kmalloc(PAGE_SIZE, GFP_KERNEL);
	if (!mem)
		return -ENOMEM;

	err = 0;
	for_each_engine(engine, gt, id) {
		u32 *hw, *lrc;
		int dw;

		if (!engine->default_state)
			continue;

		hw = i915_gem_object_pin_map(engine->default_state,
					     I915_MAP_WB);
		if (IS_ERR(hw)) {
			err = PTR_ERR(hw);
			break;
		}
		hw += LRC_STATE_PN * PAGE_SIZE / sizeof(*hw);

		lrc = memset(mem, 0, PAGE_SIZE);
		execlists_init_reg_state(lrc,
					 engine->kernel_context,
					 engine,
					 engine->kernel_context->ring,
					 true);

		dw = 0;
		do {
			u32 lri = hw[dw];

			if (lri == 0) {
				dw++;
				continue;
			}

			if ((lri & GENMASK(31, 23)) != MI_INSTR(0x22, 0)) {
				pr_err("%s: Expected LRI command at dword %d, found %08x\n",
				       engine->name, dw, lri);
				err = -EINVAL;
				break;
			}

			if (lrc[dw] != lri) {
				pr_err("%s: LRI command mismatch at dword %d, expected %08x found %08x\n",
				       engine->name, dw, lri, lrc[dw]);
				err = -EINVAL;
				break;
			}

			lri &= 0x7f;
			lri++;
			dw++;

			while (lri) {
				if (hw[dw] != lrc[dw]) {
					pr_err("%s: Different registers found at dword %d, expected %x, found %x\n",
					       engine->name, dw, hw[dw], lrc[dw]);
					err = -EINVAL;
					break;
				}

				/*
				 * Skip over the actual register value as we
				 * expect that to differ.
				 */
				dw += 2;
				lri -= 2;
			}
		} while ((lrc[dw] & ~BIT(0)) != MI_BATCH_BUFFER_END);

		if (err) {
			pr_info("%s: HW register image:\n", engine->name);
			hexdump(hw, PAGE_SIZE);

			pr_info("%s: SW register image:\n", engine->name);
			hexdump(lrc, PAGE_SIZE);
		}

		i915_gem_object_unpin_map(engine->default_state);
		if (err)
			break;
	}

	kfree(mem);
	return err;
}

static int find_offset(const u32 *lri, u32 offset)
{
	int i;

	for (i = 0; i < PAGE_SIZE / sizeof(u32); i++)
		if (lri[i] == offset)
			return i;

	return -1;
}

static int live_lrc_fixed(void *arg)
{
	struct intel_gt *gt = arg;
	struct intel_engine_cs *engine;
	enum intel_engine_id id;
	int err = 0;

	/*
	 * Check the assumed register offsets match the actual locations in
	 * the context image.
	 */

	for_each_engine(engine, gt, id) {
		const struct {
			u32 reg;
			u32 offset;
			const char *name;
		} tbl[] = {
			{
				i915_mmio_reg_offset(RING_START(engine->mmio_base)),
<<<<<<< HEAD
				CTX_RING_BUFFER_START - 1,
=======
				CTX_RING_START - 1,
>>>>>>> 5d50bd44
				"RING_START"
			},
			{
				i915_mmio_reg_offset(RING_CTL(engine->mmio_base)),
<<<<<<< HEAD
				CTX_RING_BUFFER_CONTROL - 1,
=======
				CTX_RING_CTL - 1,
>>>>>>> 5d50bd44
				"RING_CTL"
			},
			{
				i915_mmio_reg_offset(RING_HEAD(engine->mmio_base)),
				CTX_RING_HEAD - 1,
				"RING_HEAD"
			},
			{
				i915_mmio_reg_offset(RING_TAIL(engine->mmio_base)),
				CTX_RING_TAIL - 1,
				"RING_TAIL"
			},
			{
				i915_mmio_reg_offset(RING_MI_MODE(engine->mmio_base)),
				lrc_ring_mi_mode(engine),
				"RING_MI_MODE"
			},
			{
<<<<<<< HEAD
				engine->mmio_base + 0x110,
=======
				i915_mmio_reg_offset(RING_BBSTATE(engine->mmio_base)),
>>>>>>> 5d50bd44
				CTX_BB_STATE - 1,
				"BB_STATE"
			},
			{ },
		}, *t;
		u32 *hw;

		if (!engine->default_state)
			continue;

		hw = i915_gem_object_pin_map(engine->default_state,
					     I915_MAP_WB);
		if (IS_ERR(hw)) {
			err = PTR_ERR(hw);
			break;
		}
		hw += LRC_STATE_PN * PAGE_SIZE / sizeof(*hw);

		for (t = tbl; t->name; t++) {
			int dw = find_offset(hw, t->reg);

			if (dw != t->offset) {
				pr_err("%s: Offset for %s [0x%x] mismatch, found %x, expected %x\n",
				       engine->name,
				       t->name,
				       t->reg,
				       dw,
				       t->offset);
				err = -EINVAL;
			}
		}

		i915_gem_object_unpin_map(engine->default_state);
	}

	return err;
}

<<<<<<< HEAD
static int __live_lrc_state(struct i915_gem_context *fixme,
			    struct intel_engine_cs *engine,
=======
static int __live_lrc_state(struct intel_engine_cs *engine,
>>>>>>> 5d50bd44
			    struct i915_vma *scratch)
{
	struct intel_context *ce;
	struct i915_request *rq;
	enum {
		RING_START_IDX = 0,
		RING_TAIL_IDX,
		MAX_IDX
	};
	u32 expected[MAX_IDX];
	u32 *cs;
	int err;
	int n;

	ce = intel_context_create(engine);
	if (IS_ERR(ce))
		return PTR_ERR(ce);

	err = intel_context_pin(ce);
	if (err)
		goto err_put;

	rq = i915_request_create(ce);
	if (IS_ERR(rq)) {
		err = PTR_ERR(rq);
		goto err_unpin;
	}

	cs = intel_ring_begin(rq, 4 * MAX_IDX);
	if (IS_ERR(cs)) {
		err = PTR_ERR(cs);
		i915_request_add(rq);
		goto err_unpin;
	}

	*cs++ = MI_STORE_REGISTER_MEM_GEN8 | MI_USE_GGTT;
	*cs++ = i915_mmio_reg_offset(RING_START(engine->mmio_base));
	*cs++ = i915_ggtt_offset(scratch) + RING_START_IDX * sizeof(u32);
	*cs++ = 0;

	expected[RING_START_IDX] = i915_ggtt_offset(ce->ring->vma);

	*cs++ = MI_STORE_REGISTER_MEM_GEN8 | MI_USE_GGTT;
	*cs++ = i915_mmio_reg_offset(RING_TAIL(engine->mmio_base));
	*cs++ = i915_ggtt_offset(scratch) + RING_TAIL_IDX * sizeof(u32);
	*cs++ = 0;

	i915_request_get(rq);
	i915_request_add(rq);

	intel_engine_flush_submission(engine);
	expected[RING_TAIL_IDX] = ce->ring->tail;

	if (i915_request_wait(rq, 0, HZ / 5) < 0) {
		err = -ETIME;
		goto err_rq;
	}

	cs = i915_gem_object_pin_map(scratch->obj, I915_MAP_WB);
	if (IS_ERR(cs)) {
		err = PTR_ERR(cs);
		goto err_rq;
	}

	for (n = 0; n < MAX_IDX; n++) {
		if (cs[n] != expected[n]) {
			pr_err("%s: Stored register[%d] value[0x%x] did not match expected[0x%x]\n",
			       engine->name, n, cs[n], expected[n]);
			err = -EINVAL;
			break;
		}
	}

	i915_gem_object_unpin_map(scratch->obj);

err_rq:
	i915_request_put(rq);
err_unpin:
	intel_context_unpin(ce);
err_put:
	intel_context_put(ce);
	return err;
}

static int live_lrc_state(void *arg)
{
	struct intel_gt *gt = arg;
	struct intel_engine_cs *engine;
	struct i915_vma *scratch;
	enum intel_engine_id id;
	int err = 0;

	/*
	 * Check the live register state matches what we expect for this
	 * intel_context.
	 */

	scratch = create_scratch(gt);
	if (IS_ERR(scratch))
		return PTR_ERR(scratch);

	for_each_engine(engine, gt, id) {
		err = __live_lrc_state(engine, scratch);
		if (err)
			break;
	}

	if (igt_flush_test(gt->i915))
		err = -EIO;

	i915_vma_unpin_and_release(&scratch, 0);
	return err;
}

static int gpr_make_dirty(struct intel_engine_cs *engine)
{
	struct i915_request *rq;
	u32 *cs;
	int n;

	rq = intel_engine_create_kernel_request(engine);
	if (IS_ERR(rq))
		return PTR_ERR(rq);

	cs = intel_ring_begin(rq, 2 * NUM_GPR_DW + 2);
	if (IS_ERR(cs)) {
		i915_request_add(rq);
		return PTR_ERR(cs);
	}

	*cs++ = MI_LOAD_REGISTER_IMM(NUM_GPR_DW);
	for (n = 0; n < NUM_GPR_DW; n++) {
		*cs++ = CS_GPR(engine, n);
		*cs++ = STACK_MAGIC;
	}
	*cs++ = MI_NOOP;

	intel_ring_advance(rq, cs);
	i915_request_add(rq);

	return 0;
}

static int __live_gpr_clear(struct intel_engine_cs *engine,
			    struct i915_vma *scratch)
{
	struct intel_context *ce;
	struct i915_request *rq;
	u32 *cs;
	int err;
	int n;

	if (INTEL_GEN(engine->i915) < 9 && engine->class != RENDER_CLASS)
		return 0; /* GPR only on rcs0 for gen8 */

	err = gpr_make_dirty(engine);
	if (err)
		return err;

	ce = intel_context_create(engine);
	if (IS_ERR(ce))
		return PTR_ERR(ce);

	rq = intel_context_create_request(ce);
	if (IS_ERR(rq)) {
		err = PTR_ERR(rq);
		goto err_put;
	}

	cs = intel_ring_begin(rq, 4 * NUM_GPR_DW);
	if (IS_ERR(cs)) {
		err = PTR_ERR(cs);
		i915_request_add(rq);
		goto err_put;
	}

	for (n = 0; n < NUM_GPR_DW; n++) {
		*cs++ = MI_STORE_REGISTER_MEM_GEN8 | MI_USE_GGTT;
		*cs++ = CS_GPR(engine, n);
		*cs++ = i915_ggtt_offset(scratch) + n * sizeof(u32);
		*cs++ = 0;
	}

	i915_request_get(rq);
	i915_request_add(rq);

	if (i915_request_wait(rq, 0, HZ / 5) < 0) {
		err = -ETIME;
		goto err_rq;
	}

	cs = i915_gem_object_pin_map(scratch->obj, I915_MAP_WB);
	if (IS_ERR(cs)) {
		err = PTR_ERR(cs);
		goto err_rq;
	}

	for (n = 0; n < NUM_GPR_DW; n++) {
		if (cs[n]) {
			pr_err("%s: GPR[%d].%s was not zero, found 0x%08x!\n",
			       engine->name,
			       n / 2, n & 1 ? "udw" : "ldw",
			       cs[n]);
			err = -EINVAL;
			break;
		}
	}

	i915_gem_object_unpin_map(scratch->obj);

err_rq:
	i915_request_put(rq);
err_put:
	intel_context_put(ce);
	return err;
}

static int live_gpr_clear(void *arg)
{
	struct intel_gt *gt = arg;
	struct intel_engine_cs *engine;
	struct i915_vma *scratch;
	enum intel_engine_id id;
	int err = 0;

	/*
	 * Check that GPR registers are cleared in new contexts as we need
	 * to avoid leaking any information from previous contexts.
	 */

	scratch = create_scratch(gt);
	if (IS_ERR(scratch))
		return PTR_ERR(scratch);

	for_each_engine(engine, gt, id) {
		err = __live_gpr_clear(engine, scratch);
		if (err)
			break;
	}

	if (igt_flush_test(gt->i915))
		err = -EIO;

	i915_vma_unpin_and_release(&scratch, 0);
	return err;
}

int intel_lrc_live_selftests(struct drm_i915_private *i915)
{
	static const struct i915_subtest tests[] = {
		SUBTEST(live_lrc_layout),
		SUBTEST(live_lrc_fixed),
		SUBTEST(live_lrc_state),
		SUBTEST(live_gpr_clear),
	};

	if (!HAS_LOGICAL_RING_CONTEXTS(i915))
		return 0;

	return intel_gt_live_subtests(tests, &i915->gt);
}<|MERGE_RESOLUTION|>--- conflicted
+++ resolved
@@ -1216,20 +1216,13 @@
 				__func__, arg->engine->name))
 		return -EIO;
 
-<<<<<<< HEAD
-	clear_bit(CONTEXT_BANNED, &arg->a.ctx->flags);
-=======
->>>>>>> 5d50bd44
 	rq = spinner_create_request(&arg->a.spin,
 				    arg->a.ctx, arg->engine,
 				    MI_ARB_CHECK);
 	if (IS_ERR(rq))
 		return PTR_ERR(rq);
 
-<<<<<<< HEAD
-=======
 	clear_bit(CONTEXT_BANNED, &rq->context->flags);
->>>>>>> 5d50bd44
 	i915_request_get(rq);
 	i915_request_add(rq);
 	if (!igt_wait_for_spinner(&arg->a.spin, rq)) {
@@ -1237,11 +1230,7 @@
 		goto out;
 	}
 
-<<<<<<< HEAD
-	i915_gem_context_set_banned(arg->a.ctx);
-=======
 	intel_context_set_banned(rq->context);
->>>>>>> 5d50bd44
 	err = intel_engine_pulse(arg->engine);
 	if (err)
 		goto out;
@@ -1276,20 +1265,13 @@
 				__func__, arg->engine->name))
 		return -EIO;
 
-<<<<<<< HEAD
-	clear_bit(CONTEXT_BANNED, &arg->a.ctx->flags);
-=======
->>>>>>> 5d50bd44
 	rq[0] = spinner_create_request(&arg->a.spin,
 				       arg->a.ctx, arg->engine,
 				       MI_NOOP); /* no preemption */
 	if (IS_ERR(rq[0]))
 		return PTR_ERR(rq[0]);
 
-<<<<<<< HEAD
-=======
 	clear_bit(CONTEXT_BANNED, &rq[0]->context->flags);
->>>>>>> 5d50bd44
 	i915_request_get(rq[0]);
 	i915_request_add(rq[0]);
 	if (!igt_wait_for_spinner(&arg->a.spin, rq[0])) {
@@ -1297,10 +1279,6 @@
 		goto out;
 	}
 
-<<<<<<< HEAD
-	clear_bit(CONTEXT_BANNED, &arg->b.ctx->flags);
-=======
->>>>>>> 5d50bd44
 	rq[1] = spinner_create_request(&arg->b.spin,
 				       arg->b.ctx, arg->engine,
 				       MI_ARB_CHECK);
@@ -1309,21 +1287,14 @@
 		goto out;
 	}
 
-<<<<<<< HEAD
-=======
 	clear_bit(CONTEXT_BANNED, &rq[1]->context->flags);
->>>>>>> 5d50bd44
 	i915_request_get(rq[1]);
 	err = i915_request_await_dma_fence(rq[1], &rq[0]->fence);
 	i915_request_add(rq[1]);
 	if (err)
 		goto out;
 
-<<<<<<< HEAD
-	i915_gem_context_set_banned(arg->b.ctx);
-=======
 	intel_context_set_banned(rq[1]->context);
->>>>>>> 5d50bd44
 	err = intel_engine_pulse(arg->engine);
 	if (err)
 		goto out;
@@ -1366,20 +1337,13 @@
 				__func__, arg->engine->name))
 		return -EIO;
 
-<<<<<<< HEAD
-	clear_bit(CONTEXT_BANNED, &arg->a.ctx->flags);
-=======
->>>>>>> 5d50bd44
 	rq[0] = spinner_create_request(&arg->a.spin,
 				       arg->a.ctx, arg->engine,
 				       MI_ARB_CHECK);
 	if (IS_ERR(rq[0]))
 		return PTR_ERR(rq[0]);
 
-<<<<<<< HEAD
-=======
 	clear_bit(CONTEXT_BANNED, &rq[0]->context->flags);
->>>>>>> 5d50bd44
 	i915_request_get(rq[0]);
 	i915_request_add(rq[0]);
 	if (!igt_wait_for_spinner(&arg->a.spin, rq[0])) {
@@ -1387,20 +1351,13 @@
 		goto out;
 	}
 
-<<<<<<< HEAD
-	clear_bit(CONTEXT_BANNED, &arg->b.ctx->flags);
-=======
->>>>>>> 5d50bd44
 	rq[1] = igt_request_alloc(arg->b.ctx, arg->engine);
 	if (IS_ERR(rq[1])) {
 		err = PTR_ERR(rq[1]);
 		goto out;
 	}
 
-<<<<<<< HEAD
-=======
 	clear_bit(CONTEXT_BANNED, &rq[1]->context->flags);
->>>>>>> 5d50bd44
 	i915_request_get(rq[1]);
 	err = i915_request_await_dma_fence(rq[1], &rq[0]->fence);
 	i915_request_add(rq[1]);
@@ -1421,11 +1378,7 @@
 	if (err)
 		goto out;
 
-<<<<<<< HEAD
-	i915_gem_context_set_banned(arg->a.ctx);
-=======
 	intel_context_set_banned(rq[2]->context);
->>>>>>> 5d50bd44
 	err = intel_engine_pulse(arg->engine);
 	if (err)
 		goto out;
@@ -1472,20 +1425,13 @@
 		return 0;
 
 	GEM_TRACE("%s(%s)\n", __func__, arg->engine->name);
-<<<<<<< HEAD
-	clear_bit(CONTEXT_BANNED, &arg->a.ctx->flags);
-=======
->>>>>>> 5d50bd44
 	rq = spinner_create_request(&arg->a.spin,
 				    arg->a.ctx, arg->engine,
 				    MI_NOOP); /* preemption disabled */
 	if (IS_ERR(rq))
 		return PTR_ERR(rq);
 
-<<<<<<< HEAD
-=======
 	clear_bit(CONTEXT_BANNED, &rq->context->flags);
->>>>>>> 5d50bd44
 	i915_request_get(rq);
 	i915_request_add(rq);
 	if (!igt_wait_for_spinner(&arg->a.spin, rq)) {
@@ -1493,11 +1439,7 @@
 		goto out;
 	}
 
-<<<<<<< HEAD
-	i915_gem_context_set_banned(arg->a.ctx);
-=======
 	intel_context_set_banned(rq->context);
->>>>>>> 5d50bd44
 	err = intel_engine_pulse(arg->engine); /* force reset */
 	if (err)
 		goto out;
@@ -3547,20 +3489,12 @@
 		} tbl[] = {
 			{
 				i915_mmio_reg_offset(RING_START(engine->mmio_base)),
-<<<<<<< HEAD
-				CTX_RING_BUFFER_START - 1,
-=======
 				CTX_RING_START - 1,
->>>>>>> 5d50bd44
 				"RING_START"
 			},
 			{
 				i915_mmio_reg_offset(RING_CTL(engine->mmio_base)),
-<<<<<<< HEAD
-				CTX_RING_BUFFER_CONTROL - 1,
-=======
 				CTX_RING_CTL - 1,
->>>>>>> 5d50bd44
 				"RING_CTL"
 			},
 			{
@@ -3579,11 +3513,7 @@
 				"RING_MI_MODE"
 			},
 			{
-<<<<<<< HEAD
-				engine->mmio_base + 0x110,
-=======
 				i915_mmio_reg_offset(RING_BBSTATE(engine->mmio_base)),
->>>>>>> 5d50bd44
 				CTX_BB_STATE - 1,
 				"BB_STATE"
 			},
@@ -3622,12 +3552,7 @@
 	return err;
 }
 
-<<<<<<< HEAD
-static int __live_lrc_state(struct i915_gem_context *fixme,
-			    struct intel_engine_cs *engine,
-=======
 static int __live_lrc_state(struct intel_engine_cs *engine,
->>>>>>> 5d50bd44
 			    struct i915_vma *scratch)
 {
 	struct intel_context *ce;
