--- conflicted
+++ resolved
@@ -1673,8 +1673,6 @@
 	if (!list_empty(&ve->context.signal_link)) {
 		list_del_init(&ve->context.signal_link);
 
-<<<<<<< HEAD
-=======
 		/*
 		 * We cannot acquire the new engine->breadcrumbs.irq_lock
 		 * (as we are holding a breadcrumbs.irq_lock already),
@@ -1690,7 +1688,6 @@
 	spin_unlock(&old->breadcrumbs.irq_lock);
 }
 
->>>>>>> 700d6ab9
 #define for_each_waiter(p__, rq__) \
 	list_for_each_entry_lockless(p__, \
 				     &(rq__)->sched.waiters_list, \
@@ -1812,16 +1809,11 @@
 static void start_timeslice(struct intel_engine_cs *engine)
 {
 	struct intel_engine_execlists *execlists = &engine->execlists;
-<<<<<<< HEAD
-
-	execlists->switch_priority_hint = execlists->queue_priority_hint;
-=======
 	int prio = queue_prio(execlists);
 
 	WRITE_ONCE(execlists->switch_priority_hint, prio);
 	if (prio == INT_MIN)
 		return;
->>>>>>> 700d6ab9
 
 	if (timer_pending(&execlists->timer))
 		return;
