/*
 * Copyright © 2014 Intel Corporation
 *
 * Permission is hereby granted, free of charge, to any person obtaining a
 * copy of this software and associated documentation files (the "Software"),
 * to deal in the Software without restriction, including without limitation
 * the rights to use, copy, modify, merge, publish, distribute, sublicense,
 * and/or sell copies of the Software, and to permit persons to whom the
 * Software is furnished to do so, subject to the following conditions:
 *
 * The above copyright notice and this permission notice (including the next
 * paragraph) shall be included in all copies or substantial portions of the
 * Software.
 *
 * THE SOFTWARE IS PROVIDED "AS IS", WITHOUT WARRANTY OF ANY KIND, EXPRESS OR
 * IMPLIED, INCLUDING BUT NOT LIMITED TO THE WARRANTIES OF MERCHANTABILITY,
 * FITNESS FOR A PARTICULAR PURPOSE AND NONINFRINGEMENT.  IN NO EVENT SHALL
 * THE AUTHORS OR COPYRIGHT HOLDERS BE LIABLE FOR ANY CLAIM, DAMAGES OR OTHER
 * LIABILITY, WHETHER IN AN ACTION OF CONTRACT, TORT OR OTHERWISE, ARISING
 * FROM, OUT OF OR IN CONNECTION WITH THE SOFTWARE OR THE USE OR OTHER DEALINGS
 * IN THE SOFTWARE.
 *
 * Authors:
 *    Ben Widawsky <ben@bwidawsk.net>
 *    Michel Thierry <michel.thierry@intel.com>
 *    Thomas Daniel <thomas.daniel@intel.com>
 *    Oscar Mateo <oscar.mateo@intel.com>
 *
 */

/**
 * DOC: Logical Rings, Logical Ring Contexts and Execlists
 *
 * Motivation:
 * GEN8 brings an expansion of the HW contexts: "Logical Ring Contexts".
 * These expanded contexts enable a number of new abilities, especially
 * "Execlists" (also implemented in this file).
 *
 * One of the main differences with the legacy HW contexts is that logical
 * ring contexts incorporate many more things to the context's state, like
 * PDPs or ringbuffer control registers:
 *
 * The reason why PDPs are included in the context is straightforward: as
 * PPGTTs (per-process GTTs) are actually per-context, having the PDPs
 * contained there mean you don't need to do a ppgtt->switch_mm yourself,
 * instead, the GPU will do it for you on the context switch.
 *
 * But, what about the ringbuffer control registers (head, tail, etc..)?
 * shouldn't we just need a set of those per engine command streamer? This is
 * where the name "Logical Rings" starts to make sense: by virtualizing the
 * rings, the engine cs shifts to a new "ring buffer" with every context
 * switch. When you want to submit a workload to the GPU you: A) choose your
 * context, B) find its appropriate virtualized ring, C) write commands to it
 * and then, finally, D) tell the GPU to switch to that context.
 *
 * Instead of the legacy MI_SET_CONTEXT, the way you tell the GPU to switch
 * to a contexts is via a context execution list, ergo "Execlists".
 *
 * LRC implementation:
 * Regarding the creation of contexts, we have:
 *
 * - One global default context.
 * - One local default context for each opened fd.
 * - One local extra context for each context create ioctl call.
 *
 * Now that ringbuffers belong per-context (and not per-engine, like before)
 * and that contexts are uniquely tied to a given engine (and not reusable,
 * like before) we need:
 *
 * - One ringbuffer per-engine inside each context.
 * - One backing object per-engine inside each context.
 *
 * The global default context starts its life with these new objects fully
 * allocated and populated. The local default context for each opened fd is
 * more complex, because we don't know at creation time which engine is going
 * to use them. To handle this, we have implemented a deferred creation of LR
 * contexts:
 *
 * The local context starts its life as a hollow or blank holder, that only
 * gets populated for a given engine once we receive an execbuffer. If later
 * on we receive another execbuffer ioctl for the same context but a different
 * engine, we allocate/populate a new ringbuffer and context backing object and
 * so on.
 *
 * Finally, regarding local contexts created using the ioctl call: as they are
 * only allowed with the render ring, we can allocate & populate them right
 * away (no need to defer anything, at least for now).
 *
 * Execlists implementation:
 * Execlists are the new method by which, on gen8+ hardware, workloads are
 * submitted for execution (as opposed to the legacy, ringbuffer-based, method).
 * This method works as follows:
 *
 * When a request is committed, its commands (the BB start and any leading or
 * trailing commands, like the seqno breadcrumbs) are placed in the ringbuffer
 * for the appropriate context. The tail pointer in the hardware context is not
 * updated at this time, but instead, kept by the driver in the ringbuffer
 * structure. A structure representing this request is added to a request queue
 * for the appropriate engine: this structure contains a copy of the context's
 * tail after the request was written to the ring buffer and a pointer to the
 * context itself.
 *
 * If the engine's request queue was empty before the request was added, the
 * queue is processed immediately. Otherwise the queue will be processed during
 * a context switch interrupt. In any case, elements on the queue will get sent
 * (in pairs) to the GPU's ExecLists Submit Port (ELSP, for short) with a
 * globally unique 20-bits submission ID.
 *
 * When execution of a request completes, the GPU updates the context status
 * buffer with a context complete event and generates a context switch interrupt.
 * During the interrupt handling, the driver examines the events in the buffer:
 * for each context complete event, if the announced ID matches that on the head
 * of the request queue, then that request is retired and removed from the queue.
 *
 * After processing, if any requests were retired and the queue is not empty
 * then a new execution list can be submitted. The two requests at the front of
 * the queue are next to be submitted but since a context may not occur twice in
 * an execution list, if subsequent requests have the same ID as the first then
 * the two requests must be combined. This is done simply by discarding requests
 * at the head of the queue until either only one requests is left (in which case
 * we use a NULL second context) or the first two requests have unique IDs.
 *
 * By always executing the first two requests in the queue the driver ensures
 * that the GPU is kept as busy as possible. In the case where a single context
 * completes but a second context is still executing, the request for this second
 * context will be at the head of the queue when we remove the first one. This
 * request will then be resubmitted along with a new request for a different context,
 * which will cause the hardware to continue executing the second request and queue
 * the new request (the GPU detects the condition of a context getting preempted
 * with the same context and optimizes the context switch flow by not doing
 * preemption, but just sampling the new tail pointer).
 *
 */
#include <linux/interrupt.h>

#include "i915_drv.h"
#include "i915_perf.h"
#include "i915_trace.h"
#include "i915_vgpu.h"
#include "intel_context.h"
#include "intel_engine_pm.h"
#include "intel_gt.h"
#include "intel_gt_pm.h"
#include "intel_gt_requests.h"
#include "intel_lrc_reg.h"
#include "intel_mocs.h"
#include "intel_reset.h"
#include "intel_ring.h"
#include "intel_workarounds.h"

#define RING_EXECLIST_QFULL		(1 << 0x2)
#define RING_EXECLIST1_VALID		(1 << 0x3)
#define RING_EXECLIST0_VALID		(1 << 0x4)
#define RING_EXECLIST_ACTIVE_STATUS	(3 << 0xE)
#define RING_EXECLIST1_ACTIVE		(1 << 0x11)
#define RING_EXECLIST0_ACTIVE		(1 << 0x12)

#define GEN8_CTX_STATUS_IDLE_ACTIVE	(1 << 0)
#define GEN8_CTX_STATUS_PREEMPTED	(1 << 1)
#define GEN8_CTX_STATUS_ELEMENT_SWITCH	(1 << 2)
#define GEN8_CTX_STATUS_ACTIVE_IDLE	(1 << 3)
#define GEN8_CTX_STATUS_COMPLETE	(1 << 4)
#define GEN8_CTX_STATUS_LITE_RESTORE	(1 << 15)

#define GEN8_CTX_STATUS_COMPLETED_MASK \
	 (GEN8_CTX_STATUS_COMPLETE | GEN8_CTX_STATUS_PREEMPTED)

#define CTX_DESC_FORCE_RESTORE BIT_ULL(2)

#define GEN12_CTX_STATUS_SWITCHED_TO_NEW_QUEUE	(0x1) /* lower csb dword */
#define GEN12_CTX_SWITCH_DETAIL(csb_dw)	((csb_dw) & 0xF) /* upper csb dword */
#define GEN12_CSB_SW_CTX_ID_MASK		GENMASK(25, 15)
#define GEN12_IDLE_CTX_ID		0x7FF
#define GEN12_CSB_CTX_VALID(csb_dw) \
	(FIELD_GET(GEN12_CSB_SW_CTX_ID_MASK, csb_dw) != GEN12_IDLE_CTX_ID)

/* Typical size of the average request (2 pipecontrols and a MI_BB) */
#define EXECLISTS_REQUEST_SIZE 64 /* bytes */
#define WA_TAIL_DWORDS 2
#define WA_TAIL_BYTES (sizeof(u32) * WA_TAIL_DWORDS)

struct virtual_engine {
	struct intel_engine_cs base;
	struct intel_context context;

	/*
	 * We allow only a single request through the virtual engine at a time
	 * (each request in the timeline waits for the completion fence of
	 * the previous before being submitted). By restricting ourselves to
	 * only submitting a single request, each request is placed on to a
	 * physical to maximise load spreading (by virtue of the late greedy
	 * scheduling -- each real engine takes the next available request
	 * upon idling).
	 */
	struct i915_request *request;

	/*
	 * We keep a rbtree of available virtual engines inside each physical
	 * engine, sorted by priority. Here we preallocate the nodes we need
	 * for the virtual engine, indexed by physical_engine->id.
	 */
	struct ve_node {
		struct rb_node rb;
		int prio;
	} nodes[I915_NUM_ENGINES];

	/*
	 * Keep track of bonded pairs -- restrictions upon on our selection
	 * of physical engines any particular request may be submitted to.
	 * If we receive a submit-fence from a master engine, we will only
	 * use one of sibling_mask physical engines.
	 */
	struct ve_bond {
		const struct intel_engine_cs *master;
		intel_engine_mask_t sibling_mask;
	} *bonds;
	unsigned int num_bonds;

	/* And finally, which physical engines this virtual engine maps onto. */
	unsigned int num_siblings;
	struct intel_engine_cs *siblings[0];
};

static struct virtual_engine *to_virtual_engine(struct intel_engine_cs *engine)
{
	GEM_BUG_ON(!intel_engine_is_virtual(engine));
	return container_of(engine, struct virtual_engine, base);
}

static int __execlists_context_alloc(struct intel_context *ce,
				     struct intel_engine_cs *engine);

static void execlists_init_reg_state(u32 *reg_state,
				     const struct intel_context *ce,
				     const struct intel_engine_cs *engine,
				     const struct intel_ring *ring,
				     bool close);
static void
__execlists_update_reg_state(const struct intel_context *ce,
			     const struct intel_engine_cs *engine);

static void mark_eio(struct i915_request *rq)
{
	if (i915_request_completed(rq))
		return;

	GEM_BUG_ON(i915_request_signaled(rq));

	dma_fence_set_error(&rq->fence, -EIO);
	i915_request_mark_complete(rq);
}

static struct i915_request *
active_request(const struct intel_timeline * const tl, struct i915_request *rq)
{
	struct i915_request *active = rq;

	rcu_read_lock();
	list_for_each_entry_continue_reverse(rq, &tl->requests, link) {
		if (i915_request_completed(rq))
			break;

		active = rq;
	}
	rcu_read_unlock();

	return active;
}

static inline u32 intel_hws_preempt_address(struct intel_engine_cs *engine)
{
	return (i915_ggtt_offset(engine->status_page.vma) +
		I915_GEM_HWS_PREEMPT_ADDR);
}

static inline void
ring_set_paused(const struct intel_engine_cs *engine, int state)
{
	/*
	 * We inspect HWS_PREEMPT with a semaphore inside
	 * engine->emit_fini_breadcrumb. If the dword is true,
	 * the ring is paused as the semaphore will busywait
	 * until the dword is false.
	 */
	engine->status_page.addr[I915_GEM_HWS_PREEMPT] = state;
	if (state)
		wmb();
}

static inline struct i915_priolist *to_priolist(struct rb_node *rb)
{
	return rb_entry(rb, struct i915_priolist, node);
}

static inline int rq_prio(const struct i915_request *rq)
{
	return rq->sched.attr.priority;
}

static int effective_prio(const struct i915_request *rq)
{
	int prio = rq_prio(rq);

	/*
	 * If this request is special and must not be interrupted at any
	 * cost, so be it. Note we are only checking the most recent request
	 * in the context and so may be masking an earlier vip request. It
	 * is hoped that under the conditions where nopreempt is used, this
	 * will not matter (i.e. all requests to that context will be
	 * nopreempt for as long as desired).
	 */
	if (i915_request_has_nopreempt(rq))
		prio = I915_PRIORITY_UNPREEMPTABLE;

	/*
	 * On unwinding the active request, we give it a priority bump
	 * if it has completed waiting on any semaphore. If we know that
	 * the request has already started, we can prevent an unwanted
	 * preempt-to-idle cycle by taking that into account now.
	 */
	if (__i915_request_has_started(rq))
		prio |= I915_PRIORITY_NOSEMAPHORE;

	/* Restrict mere WAIT boosts from triggering preemption */
	BUILD_BUG_ON(__NO_PREEMPTION & ~I915_PRIORITY_MASK); /* only internal */
	return prio | __NO_PREEMPTION;
}

static int queue_prio(const struct intel_engine_execlists *execlists)
{
	struct i915_priolist *p;
	struct rb_node *rb;

	rb = rb_first_cached(&execlists->queue);
	if (!rb)
		return INT_MIN;

	/*
	 * As the priolist[] are inverted, with the highest priority in [0],
	 * we have to flip the index value to become priority.
	 */
	p = to_priolist(rb);
	return ((p->priority + 1) << I915_USER_PRIORITY_SHIFT) - ffs(p->used);
}

static inline bool need_preempt(const struct intel_engine_cs *engine,
				const struct i915_request *rq,
				struct rb_node *rb)
{
	int last_prio;

	if (!intel_engine_has_semaphores(engine))
		return false;

	/*
	 * Check if the current priority hint merits a preemption attempt.
	 *
	 * We record the highest value priority we saw during rescheduling
	 * prior to this dequeue, therefore we know that if it is strictly
	 * less than the current tail of ESLP[0], we do not need to force
	 * a preempt-to-idle cycle.
	 *
	 * However, the priority hint is a mere hint that we may need to
	 * preempt. If that hint is stale or we may be trying to preempt
	 * ourselves, ignore the request.
	 *
	 * More naturally we would write
	 *      prio >= max(0, last);
	 * except that we wish to prevent triggering preemption at the same
	 * priority level: the task that is running should remain running
	 * to preserve FIFO ordering of dependencies.
	 */
	last_prio = max(effective_prio(rq), I915_PRIORITY_NORMAL - 1);
	if (engine->execlists.queue_priority_hint <= last_prio)
		return false;

	/*
	 * Check against the first request in ELSP[1], it will, thanks to the
	 * power of PI, be the highest priority of that context.
	 */
	if (!list_is_last(&rq->sched.link, &engine->active.requests) &&
	    rq_prio(list_next_entry(rq, sched.link)) > last_prio)
		return true;

	if (rb) {
		struct virtual_engine *ve =
			rb_entry(rb, typeof(*ve), nodes[engine->id].rb);
		bool preempt = false;

		if (engine == ve->siblings[0]) { /* only preempt one sibling */
			struct i915_request *next;

			rcu_read_lock();
			next = READ_ONCE(ve->request);
			if (next)
				preempt = rq_prio(next) > last_prio;
			rcu_read_unlock();
		}

		if (preempt)
			return preempt;
	}

	/*
	 * If the inflight context did not trigger the preemption, then maybe
	 * it was the set of queued requests? Pick the highest priority in
	 * the queue (the first active priolist) and see if it deserves to be
	 * running instead of ELSP[0].
	 *
	 * The highest priority request in the queue can not be either
	 * ELSP[0] or ELSP[1] as, thanks again to PI, if it was the same
	 * context, it's priority would not exceed ELSP[0] aka last_prio.
	 */
	return queue_prio(&engine->execlists) > last_prio;
}

__maybe_unused static inline bool
assert_priority_queue(const struct i915_request *prev,
		      const struct i915_request *next)
{
	/*
	 * Without preemption, the prev may refer to the still active element
	 * which we refuse to let go.
	 *
	 * Even with preemption, there are times when we think it is better not
	 * to preempt and leave an ostensibly lower priority request in flight.
	 */
	if (i915_request_is_active(prev))
		return true;

	return rq_prio(prev) >= rq_prio(next);
}

/*
 * The context descriptor encodes various attributes of a context,
 * including its GTT address and some flags. Because it's fairly
 * expensive to calculate, we'll just do it once and cache the result,
 * which remains valid until the context is unpinned.
 *
 * This is what a descriptor looks like, from LSB to MSB::
 *
 *      bits  0-11:    flags, GEN8_CTX_* (cached in ctx->desc_template)
 *      bits 12-31:    LRCA, GTT address of (the HWSP of) this context
 *      bits 32-52:    ctx ID, a globally unique tag (highest bit used by GuC)
 *      bits 53-54:    mbz, reserved for use by hardware
 *      bits 55-63:    group ID, currently unused and set to 0
 *
 * Starting from Gen11, the upper dword of the descriptor has a new format:
 *
 *      bits 32-36:    reserved
 *      bits 37-47:    SW context ID
 *      bits 48:53:    engine instance
 *      bit 54:        mbz, reserved for use by hardware
 *      bits 55-60:    SW counter
 *      bits 61-63:    engine class
 *
 * engine info, SW context ID and SW counter need to form a unique number
 * (Context ID) per lrc.
 */
static u64
lrc_descriptor(struct intel_context *ce, struct intel_engine_cs *engine)
{
	u64 desc;

	desc = INTEL_LEGACY_32B_CONTEXT;
	if (i915_vm_is_4lvl(ce->vm))
		desc = INTEL_LEGACY_64B_CONTEXT;
	desc <<= GEN8_CTX_ADDRESSING_MODE_SHIFT;

	desc |= GEN8_CTX_VALID | GEN8_CTX_PRIVILEGE;
	if (IS_GEN(engine->i915, 8))
		desc |= GEN8_CTX_L3LLC_COHERENT;

	desc |= i915_ggtt_offset(ce->state); /* bits 12-31 */
	/*
	 * The following 32bits are copied into the OA reports (dword 2).
	 * Consider updating oa_get_render_ctx_id in i915_perf.c when changing
	 * anything below.
	 */
	if (INTEL_GEN(engine->i915) >= 11) {
		desc |= (u64)engine->instance << GEN11_ENGINE_INSTANCE_SHIFT;
								/* bits 48-53 */

		desc |= (u64)engine->class << GEN11_ENGINE_CLASS_SHIFT;
								/* bits 61-63 */
	}

	return desc;
}

static inline unsigned int dword_in_page(void *addr)
{
	return offset_in_page(addr) / sizeof(u32);
}

static void set_offsets(u32 *regs,
			const u8 *data,
			const struct intel_engine_cs *engine,
			bool clear)
#define NOP(x) (BIT(7) | (x))
#define LRI(count, flags) ((flags) << 6 | (count) | BUILD_BUG_ON_ZERO(count >= BIT(6)))
#define POSTED BIT(0)
#define REG(x) (((x) >> 2) | BUILD_BUG_ON_ZERO(x >= 0x200))
#define REG16(x) \
	(((x) >> 9) | BIT(7) | BUILD_BUG_ON_ZERO(x >= 0x10000)), \
	(((x) >> 2) & 0x7f)
#define END(x) 0, (x)
{
	const u32 base = engine->mmio_base;

	while (*data) {
		u8 count, flags;

		if (*data & BIT(7)) { /* skip */
			count = *data++ & ~BIT(7);
			if (clear)
				memset32(regs, MI_NOOP, count);
			regs += count;
			continue;
		}

		count = *data & 0x3f;
		flags = *data >> 6;
		data++;

		*regs = MI_LOAD_REGISTER_IMM(count);
		if (flags & POSTED)
			*regs |= MI_LRI_FORCE_POSTED;
		if (INTEL_GEN(engine->i915) >= 11)
			*regs |= MI_LRI_CS_MMIO;
		regs++;

		GEM_BUG_ON(!count);
		do {
			u32 offset = 0;
			u8 v;

			do {
				v = *data++;
				offset <<= 7;
				offset |= v & ~BIT(7);
			} while (v & BIT(7));

			regs[0] = base + (offset << 2);
			if (clear)
				regs[1] = 0;
			regs += 2;
		} while (--count);
	}

	if (clear) {
		u8 count = *++data;

		/* Clear past the tail for HW access */
		GEM_BUG_ON(dword_in_page(regs) > count);
		memset32(regs, MI_NOOP, count - dword_in_page(regs));

		/* Close the batch; used mainly by live_lrc_layout() */
		*regs = MI_BATCH_BUFFER_END;
		if (INTEL_GEN(engine->i915) >= 10)
			*regs |= BIT(0);
	}
}

static const u8 gen8_xcs_offsets[] = {
	NOP(1),
	LRI(11, 0),
	REG16(0x244),
	REG(0x034),
	REG(0x030),
	REG(0x038),
	REG(0x03c),
	REG(0x168),
	REG(0x140),
	REG(0x110),
	REG(0x11c),
	REG(0x114),
	REG(0x118),

	NOP(9),
	LRI(9, 0),
	REG16(0x3a8),
	REG16(0x28c),
	REG16(0x288),
	REG16(0x284),
	REG16(0x280),
	REG16(0x27c),
	REG16(0x278),
	REG16(0x274),
	REG16(0x270),

	NOP(13),
	LRI(2, 0),
	REG16(0x200),
	REG(0x028),

	END(80)
};

static const u8 gen9_xcs_offsets[] = {
	NOP(1),
	LRI(14, POSTED),
	REG16(0x244),
	REG(0x034),
	REG(0x030),
	REG(0x038),
	REG(0x03c),
	REG(0x168),
	REG(0x140),
	REG(0x110),
	REG(0x11c),
	REG(0x114),
	REG(0x118),
	REG(0x1c0),
	REG(0x1c4),
	REG(0x1c8),

	NOP(3),
	LRI(9, POSTED),
	REG16(0x3a8),
	REG16(0x28c),
	REG16(0x288),
	REG16(0x284),
	REG16(0x280),
	REG16(0x27c),
	REG16(0x278),
	REG16(0x274),
	REG16(0x270),

	NOP(13),
	LRI(1, POSTED),
	REG16(0x200),

	NOP(13),
	LRI(44, POSTED),
	REG(0x028),
	REG(0x09c),
	REG(0x0c0),
	REG(0x178),
	REG(0x17c),
	REG16(0x358),
	REG(0x170),
	REG(0x150),
	REG(0x154),
	REG(0x158),
	REG16(0x41c),
	REG16(0x600),
	REG16(0x604),
	REG16(0x608),
	REG16(0x60c),
	REG16(0x610),
	REG16(0x614),
	REG16(0x618),
	REG16(0x61c),
	REG16(0x620),
	REG16(0x624),
	REG16(0x628),
	REG16(0x62c),
	REG16(0x630),
	REG16(0x634),
	REG16(0x638),
	REG16(0x63c),
	REG16(0x640),
	REG16(0x644),
	REG16(0x648),
	REG16(0x64c),
	REG16(0x650),
	REG16(0x654),
	REG16(0x658),
	REG16(0x65c),
	REG16(0x660),
	REG16(0x664),
	REG16(0x668),
	REG16(0x66c),
	REG16(0x670),
	REG16(0x674),
	REG16(0x678),
	REG16(0x67c),
	REG(0x068),

	END(176)
};

static const u8 gen12_xcs_offsets[] = {
	NOP(1),
	LRI(13, POSTED),
	REG16(0x244),
	REG(0x034),
	REG(0x030),
	REG(0x038),
	REG(0x03c),
	REG(0x168),
	REG(0x140),
	REG(0x110),
	REG(0x1c0),
	REG(0x1c4),
	REG(0x1c8),
	REG(0x180),
	REG16(0x2b4),

	NOP(5),
	LRI(9, POSTED),
	REG16(0x3a8),
	REG16(0x28c),
	REG16(0x288),
	REG16(0x284),
	REG16(0x280),
	REG16(0x27c),
	REG16(0x278),
	REG16(0x274),
	REG16(0x270),

	END(80)
};

static const u8 gen8_rcs_offsets[] = {
	NOP(1),
	LRI(14, POSTED),
	REG16(0x244),
	REG(0x034),
	REG(0x030),
	REG(0x038),
	REG(0x03c),
	REG(0x168),
	REG(0x140),
	REG(0x110),
	REG(0x11c),
	REG(0x114),
	REG(0x118),
	REG(0x1c0),
	REG(0x1c4),
	REG(0x1c8),

	NOP(3),
	LRI(9, POSTED),
	REG16(0x3a8),
	REG16(0x28c),
	REG16(0x288),
	REG16(0x284),
	REG16(0x280),
	REG16(0x27c),
	REG16(0x278),
	REG16(0x274),
	REG16(0x270),

	NOP(13),
	LRI(1, 0),
	REG(0x0c8),

	END(80)
};

static const u8 gen9_rcs_offsets[] = {
	NOP(1),
	LRI(14, POSTED),
	REG16(0x244),
	REG(0x34),
	REG(0x30),
	REG(0x38),
	REG(0x3c),
	REG(0x168),
	REG(0x140),
	REG(0x110),
	REG(0x11c),
	REG(0x114),
	REG(0x118),
	REG(0x1c0),
	REG(0x1c4),
	REG(0x1c8),

	NOP(3),
	LRI(9, POSTED),
	REG16(0x3a8),
	REG16(0x28c),
	REG16(0x288),
	REG16(0x284),
	REG16(0x280),
	REG16(0x27c),
	REG16(0x278),
	REG16(0x274),
	REG16(0x270),

	NOP(13),
	LRI(1, 0),
	REG(0xc8),

	NOP(13),
	LRI(44, POSTED),
	REG(0x28),
	REG(0x9c),
	REG(0xc0),
	REG(0x178),
	REG(0x17c),
	REG16(0x358),
	REG(0x170),
	REG(0x150),
	REG(0x154),
	REG(0x158),
	REG16(0x41c),
	REG16(0x600),
	REG16(0x604),
	REG16(0x608),
	REG16(0x60c),
	REG16(0x610),
	REG16(0x614),
	REG16(0x618),
	REG16(0x61c),
	REG16(0x620),
	REG16(0x624),
	REG16(0x628),
	REG16(0x62c),
	REG16(0x630),
	REG16(0x634),
	REG16(0x638),
	REG16(0x63c),
	REG16(0x640),
	REG16(0x644),
	REG16(0x648),
	REG16(0x64c),
	REG16(0x650),
	REG16(0x654),
	REG16(0x658),
	REG16(0x65c),
	REG16(0x660),
	REG16(0x664),
	REG16(0x668),
	REG16(0x66c),
	REG16(0x670),
	REG16(0x674),
	REG16(0x678),
	REG16(0x67c),
	REG(0x68),

	END(176)
};

static const u8 gen11_rcs_offsets[] = {
	NOP(1),
	LRI(15, POSTED),
	REG16(0x244),
	REG(0x034),
	REG(0x030),
	REG(0x038),
	REG(0x03c),
	REG(0x168),
	REG(0x140),
	REG(0x110),
	REG(0x11c),
	REG(0x114),
	REG(0x118),
	REG(0x1c0),
	REG(0x1c4),
	REG(0x1c8),
	REG(0x180),

	NOP(1),
	LRI(9, POSTED),
	REG16(0x3a8),
	REG16(0x28c),
	REG16(0x288),
	REG16(0x284),
	REG16(0x280),
	REG16(0x27c),
	REG16(0x278),
	REG16(0x274),
	REG16(0x270),

	LRI(1, POSTED),
	REG(0x1b0),

	NOP(10),
	LRI(1, 0),
	REG(0x0c8),

	END(80)
};

static const u8 gen12_rcs_offsets[] = {
	NOP(1),
	LRI(13, POSTED),
	REG16(0x244),
	REG(0x034),
	REG(0x030),
	REG(0x038),
	REG(0x03c),
	REG(0x168),
	REG(0x140),
	REG(0x110),
	REG(0x1c0),
	REG(0x1c4),
	REG(0x1c8),
	REG(0x180),
	REG16(0x2b4),

	NOP(5),
	LRI(9, POSTED),
	REG16(0x3a8),
	REG16(0x28c),
	REG16(0x288),
	REG16(0x284),
	REG16(0x280),
	REG16(0x27c),
	REG16(0x278),
	REG16(0x274),
	REG16(0x270),

	LRI(3, POSTED),
	REG(0x1b0),
	REG16(0x5a8),
	REG16(0x5ac),

	NOP(6),
	LRI(1, 0),
	REG(0x0c8),

	END(80)
};

#undef END
#undef REG16
#undef REG
#undef LRI
#undef NOP

static const u8 *reg_offsets(const struct intel_engine_cs *engine)
{
	/*
	 * The gen12+ lists only have the registers we program in the basic
	 * default state. We rely on the context image using relative
	 * addressing to automatic fixup the register state between the
	 * physical engines for virtual engine.
	 */
	GEM_BUG_ON(INTEL_GEN(engine->i915) >= 12 &&
		   !intel_engine_has_relative_mmio(engine));

	if (engine->class == RENDER_CLASS) {
		if (INTEL_GEN(engine->i915) >= 12)
			return gen12_rcs_offsets;
		else if (INTEL_GEN(engine->i915) >= 11)
			return gen11_rcs_offsets;
		else if (INTEL_GEN(engine->i915) >= 9)
			return gen9_rcs_offsets;
		else
			return gen8_rcs_offsets;
	} else {
		if (INTEL_GEN(engine->i915) >= 12)
			return gen12_xcs_offsets;
		else if (INTEL_GEN(engine->i915) >= 9)
			return gen9_xcs_offsets;
		else
			return gen8_xcs_offsets;
	}
}

static struct i915_request *
__unwind_incomplete_requests(struct intel_engine_cs *engine)
{
	struct i915_request *rq, *rn, *active = NULL;
	struct list_head *uninitialized_var(pl);
	int prio = I915_PRIORITY_INVALID;

	lockdep_assert_held(&engine->active.lock);

	list_for_each_entry_safe_reverse(rq, rn,
					 &engine->active.requests,
					 sched.link) {
		if (i915_request_completed(rq))
			continue; /* XXX */

		__i915_request_unsubmit(rq);

		/*
		 * Push the request back into the queue for later resubmission.
		 * If this request is not native to this physical engine (i.e.
		 * it came from a virtual source), push it back onto the virtual
		 * engine so that it can be moved across onto another physical
		 * engine as load dictates.
		 */
		if (likely(rq->execution_mask == engine->mask)) {
			GEM_BUG_ON(rq_prio(rq) == I915_PRIORITY_INVALID);
			if (rq_prio(rq) != prio) {
				prio = rq_prio(rq);
				pl = i915_sched_lookup_priolist(engine, prio);
			}
			GEM_BUG_ON(RB_EMPTY_ROOT(&engine->execlists.queue.rb_root));

			list_move(&rq->sched.link, pl);
			active = rq;
		} else {
			struct intel_engine_cs *owner = rq->context->engine;

			/*
			 * Decouple the virtual breadcrumb before moving it
			 * back to the virtual engine -- we don't want the
			 * request to complete in the background and try
			 * and cancel the breadcrumb on the virtual engine
			 * (instead of the old engine where it is linked)!
			 */
			if (test_bit(DMA_FENCE_FLAG_ENABLE_SIGNAL_BIT,
				     &rq->fence.flags)) {
				spin_lock_nested(&rq->lock,
						 SINGLE_DEPTH_NESTING);
				i915_request_cancel_breadcrumb(rq);
				spin_unlock(&rq->lock);
			}
			rq->engine = owner;
			owner->submit_request(rq);
			active = NULL;
		}
	}

	return active;
}

struct i915_request *
execlists_unwind_incomplete_requests(struct intel_engine_execlists *execlists)
{
	struct intel_engine_cs *engine =
		container_of(execlists, typeof(*engine), execlists);

	return __unwind_incomplete_requests(engine);
}

static inline void
execlists_context_status_change(struct i915_request *rq, unsigned long status)
{
	/*
	 * Only used when GVT-g is enabled now. When GVT-g is disabled,
	 * The compiler should eliminate this function as dead-code.
	 */
	if (!IS_ENABLED(CONFIG_DRM_I915_GVT))
		return;

	atomic_notifier_call_chain(&rq->engine->context_status_notifier,
				   status, rq);
}

static void intel_engine_context_in(struct intel_engine_cs *engine)
{
	unsigned long flags;

	if (READ_ONCE(engine->stats.enabled) == 0)
		return;

	write_seqlock_irqsave(&engine->stats.lock, flags);

	if (engine->stats.enabled > 0) {
		if (engine->stats.active++ == 0)
			engine->stats.start = ktime_get();
		GEM_BUG_ON(engine->stats.active == 0);
	}

	write_sequnlock_irqrestore(&engine->stats.lock, flags);
}

static void intel_engine_context_out(struct intel_engine_cs *engine)
{
	unsigned long flags;

	if (READ_ONCE(engine->stats.enabled) == 0)
		return;

	write_seqlock_irqsave(&engine->stats.lock, flags);

	if (engine->stats.enabled > 0) {
		ktime_t last;

		if (engine->stats.active && --engine->stats.active == 0) {
			/*
			 * Decrement the active context count and in case GPU
			 * is now idle add up to the running total.
			 */
			last = ktime_sub(ktime_get(), engine->stats.start);

			engine->stats.total = ktime_add(engine->stats.total,
							last);
		} else if (engine->stats.active == 0) {
			/*
			 * After turning on engine stats, context out might be
			 * the first event in which case we account from the
			 * time stats gathering was turned on.
			 */
			last = ktime_sub(ktime_get(), engine->stats.enabled_at);

			engine->stats.total = ktime_add(engine->stats.total,
							last);
		}
	}

	write_sequnlock_irqrestore(&engine->stats.lock, flags);
}

static int lrc_ring_mi_mode(const struct intel_engine_cs *engine)
{
	if (INTEL_GEN(engine->i915) >= 12)
		return 0x60;
	else if (INTEL_GEN(engine->i915) >= 9)
		return 0x54;
	else if (engine->class == RENDER_CLASS)
		return 0x58;
	else
		return -1;
}

static void
execlists_check_context(const struct intel_context *ce,
			const struct intel_engine_cs *engine)
{
	const struct intel_ring *ring = ce->ring;
	u32 *regs = ce->lrc_reg_state;
	bool valid = true;
	int x;

	if (regs[CTX_RING_START] != i915_ggtt_offset(ring->vma)) {
		pr_err("%s: context submitted with incorrect RING_START [%08x], expected %08x\n",
		       engine->name,
		       regs[CTX_RING_START],
		       i915_ggtt_offset(ring->vma));
		regs[CTX_RING_START] = i915_ggtt_offset(ring->vma);
		valid = false;
	}

	if ((regs[CTX_RING_CTL] & ~(RING_WAIT | RING_WAIT_SEMAPHORE)) !=
	    (RING_CTL_SIZE(ring->size) | RING_VALID)) {
		pr_err("%s: context submitted with incorrect RING_CTL [%08x], expected %08x\n",
		       engine->name,
		       regs[CTX_RING_CTL],
		       (u32)(RING_CTL_SIZE(ring->size) | RING_VALID));
		regs[CTX_RING_CTL] = RING_CTL_SIZE(ring->size) | RING_VALID;
		valid = false;
	}

	x = lrc_ring_mi_mode(engine);
	if (x != -1 && regs[x + 1] & (regs[x + 1] >> 16) & STOP_RING) {
		pr_err("%s: context submitted with STOP_RING [%08x] in RING_MI_MODE\n",
		       engine->name, regs[x + 1]);
		regs[x + 1] &= ~STOP_RING;
		regs[x + 1] |= STOP_RING << 16;
		valid = false;
	}

	WARN_ONCE(!valid, "Invalid lrc state found before submission\n");
}

static void restore_default_state(struct intel_context *ce,
				  struct intel_engine_cs *engine)
{
	u32 *regs = ce->lrc_reg_state;

	if (engine->pinned_default_state)
		memcpy(regs, /* skip restoring the vanilla PPHWSP */
		       engine->pinned_default_state + LRC_STATE_PN * PAGE_SIZE,
		       engine->context_size - PAGE_SIZE);

	execlists_init_reg_state(regs, ce, engine, ce->ring, false);
}

static void reset_active(struct i915_request *rq,
			 struct intel_engine_cs *engine)
{
	struct intel_context * const ce = rq->context;
	u32 head;

	/*
	 * The executing context has been cancelled. We want to prevent
	 * further execution along this context and propagate the error on
	 * to anything depending on its results.
	 *
	 * In __i915_request_submit(), we apply the -EIO and remove the
	 * requests' payloads for any banned requests. But first, we must
	 * rewind the context back to the start of the incomplete request so
	 * that we do not jump back into the middle of the batch.
	 *
	 * We preserve the breadcrumbs and semaphores of the incomplete
	 * requests so that inter-timeline dependencies (i.e other timelines)
	 * remain correctly ordered. And we defer to __i915_request_submit()
	 * so that all asynchronous waits are correctly handled.
	 */
	ENGINE_TRACE(engine, "{ rq=%llx:%lld }\n",
		     rq->fence.context, rq->fence.seqno);

	/* On resubmission of the active request, payload will be scrubbed */
	if (i915_request_completed(rq))
		head = rq->tail;
	else
		head = active_request(ce->timeline, rq)->head;
	ce->ring->head = intel_ring_wrap(ce->ring, head);
	intel_ring_update_space(ce->ring);

	/* Scrub the context image to prevent replaying the previous batch */
	restore_default_state(ce, engine);
	__execlists_update_reg_state(ce, engine);

	/* We've switched away, so this should be a no-op, but intent matters */
	ce->lrc_desc |= CTX_DESC_FORCE_RESTORE;
}

static inline struct intel_engine_cs *
__execlists_schedule_in(struct i915_request *rq)
{
	struct intel_engine_cs * const engine = rq->engine;
	struct intel_context * const ce = rq->context;

	intel_context_get(ce);

	if (unlikely(intel_context_is_banned(ce)))
		reset_active(rq, engine);

	if (IS_ENABLED(CONFIG_DRM_I915_DEBUG_GEM))
		execlists_check_context(ce, engine);

	if (ce->tag) {
		/* Use a fixed tag for OA and friends */
		ce->lrc_desc |= (u64)ce->tag << 32;
	} else {
		/* We don't need a strict matching tag, just different values */
		ce->lrc_desc &= ~GENMASK_ULL(47, 37);
		ce->lrc_desc |=
			(u64)(++engine->context_tag % NUM_CONTEXT_TAG) <<
			GEN11_SW_CTX_ID_SHIFT;
		BUILD_BUG_ON(NUM_CONTEXT_TAG > GEN12_MAX_CONTEXT_HW_ID);
	}

	__intel_gt_pm_get(engine->gt);
	execlists_context_status_change(rq, INTEL_CONTEXT_SCHEDULE_IN);
	intel_engine_context_in(engine);

	return engine;
}

static inline struct i915_request *
execlists_schedule_in(struct i915_request *rq, int idx)
{
	struct intel_context * const ce = rq->context;
	struct intel_engine_cs *old;

	GEM_BUG_ON(!intel_engine_pm_is_awake(rq->engine));
	trace_i915_request_in(rq, idx);

	old = READ_ONCE(ce->inflight);
	do {
		if (!old) {
			WRITE_ONCE(ce->inflight, __execlists_schedule_in(rq));
			break;
		}
	} while (!try_cmpxchg(&ce->inflight, &old, ptr_inc(old)));

	GEM_BUG_ON(intel_context_inflight(ce) != rq->engine);
	return i915_request_get(rq);
}

static void kick_siblings(struct i915_request *rq, struct intel_context *ce)
{
	struct virtual_engine *ve = container_of(ce, typeof(*ve), context);
	struct i915_request *next = READ_ONCE(ve->request);

	if (next && next->execution_mask & ~rq->execution_mask)
		tasklet_schedule(&ve->base.execlists.tasklet);
}

static inline void
__execlists_schedule_out(struct i915_request *rq,
			 struct intel_engine_cs * const engine)
{
	struct intel_context * const ce = rq->context;

	/*
	 * NB process_csb() is not under the engine->active.lock and hence
	 * schedule_out can race with schedule_in meaning that we should
	 * refrain from doing non-trivial work here.
	 */

	/*
	 * If we have just completed this context, the engine may now be
	 * idle and we want to re-enter powersaving.
	 */
	if (list_is_last(&rq->link, &ce->timeline->requests) &&
	    i915_request_completed(rq))
		intel_engine_add_retire(engine, ce->timeline);

	intel_engine_context_out(engine);
	execlists_context_status_change(rq, INTEL_CONTEXT_SCHEDULE_OUT);
	intel_gt_pm_put_async(engine->gt);

	/*
	 * If this is part of a virtual engine, its next request may
	 * have been blocked waiting for access to the active context.
	 * We have to kick all the siblings again in case we need to
	 * switch (e.g. the next request is not runnable on this
	 * engine). Hopefully, we will already have submitted the next
	 * request before the tasklet runs and do not need to rebuild
	 * each virtual tree and kick everyone again.
	 */
	if (ce->engine != engine)
		kick_siblings(rq, ce);

	intel_context_put(ce);
}

static inline void
execlists_schedule_out(struct i915_request *rq)
{
	struct intel_context * const ce = rq->context;
	struct intel_engine_cs *cur, *old;

	trace_i915_request_out(rq);

	old = READ_ONCE(ce->inflight);
	do
		cur = ptr_unmask_bits(old, 2) ? ptr_dec(old) : NULL;
	while (!try_cmpxchg(&ce->inflight, &old, cur));
	if (!cur)
		__execlists_schedule_out(rq, old);

	i915_request_put(rq);
}

static u64 execlists_update_context(struct i915_request *rq)
{
	struct intel_context *ce = rq->context;
	u64 desc = ce->lrc_desc;
	u32 tail;

	/*
	 * WaIdleLiteRestore:bdw,skl
	 *
	 * We should never submit the context with the same RING_TAIL twice
	 * just in case we submit an empty ring, which confuses the HW.
	 *
	 * We append a couple of NOOPs (gen8_emit_wa_tail) after the end of
	 * the normal request to be able to always advance the RING_TAIL on
	 * subsequent resubmissions (for lite restore). Should that fail us,
	 * and we try and submit the same tail again, force the context
	 * reload.
	 */
	tail = intel_ring_set_tail(rq->ring, rq->tail);
	if (unlikely(ce->lrc_reg_state[CTX_RING_TAIL] == tail))
		desc |= CTX_DESC_FORCE_RESTORE;
	ce->lrc_reg_state[CTX_RING_TAIL] = tail;
	rq->tail = rq->wa_tail;

	/*
	 * Make sure the context image is complete before we submit it to HW.
	 *
	 * Ostensibly, writes (including the WCB) should be flushed prior to
	 * an uncached write such as our mmio register access, the empirical
	 * evidence (esp. on Braswell) suggests that the WC write into memory
	 * may not be visible to the HW prior to the completion of the UC
	 * register write and that we may begin execution from the context
	 * before its image is complete leading to invalid PD chasing.
	 */
	wmb();
<<<<<<< HEAD

	/* Wa_1607138340:tgl */
	if (IS_TGL_REVID(rq->i915, TGL_REVID_A0, TGL_REVID_A0))
		desc |= CTX_DESC_FORCE_RESTORE;
=======
>>>>>>> 26dca6db

	ce->lrc_desc &= ~CTX_DESC_FORCE_RESTORE;
	return desc;
}

static inline void write_desc(struct intel_engine_execlists *execlists, u64 desc, u32 port)
{
	if (execlists->ctrl_reg) {
		writel(lower_32_bits(desc), execlists->submit_reg + port * 2);
		writel(upper_32_bits(desc), execlists->submit_reg + port * 2 + 1);
	} else {
		writel(upper_32_bits(desc), execlists->submit_reg);
		writel(lower_32_bits(desc), execlists->submit_reg);
	}
}

static __maybe_unused void
trace_ports(const struct intel_engine_execlists *execlists,
	    const char *msg,
	    struct i915_request * const *ports)
{
	const struct intel_engine_cs *engine =
		container_of(execlists, typeof(*engine), execlists);

	if (!ports[0])
		return;

	ENGINE_TRACE(engine, "%s { %llx:%lld%s, %llx:%lld }\n", msg,
		     ports[0]->fence.context,
		     ports[0]->fence.seqno,
		     i915_request_completed(ports[0]) ? "!" :
		     i915_request_started(ports[0]) ? "*" :
		     "",
		     ports[1] ? ports[1]->fence.context : 0,
		     ports[1] ? ports[1]->fence.seqno : 0);
}

static __maybe_unused bool
assert_pending_valid(const struct intel_engine_execlists *execlists,
		     const char *msg)
{
	struct i915_request * const *port, *rq;
	struct intel_context *ce = NULL;

	trace_ports(execlists, msg, execlists->pending);

	if (!execlists->pending[0]) {
		GEM_TRACE_ERR("Nothing pending for promotion!\n");
		return false;
	}

	if (execlists->pending[execlists_num_ports(execlists)]) {
		GEM_TRACE_ERR("Excess pending[%d] for promotion!\n",
			      execlists_num_ports(execlists));
		return false;
	}

	for (port = execlists->pending; (rq = *port); port++) {
		unsigned long flags;
		bool ok = true;

		GEM_BUG_ON(!kref_read(&rq->fence.refcount));
		GEM_BUG_ON(!i915_request_is_active(rq));

		if (ce == rq->context) {
			GEM_TRACE_ERR("Dup context:%llx in pending[%zd]\n",
				      ce->timeline->fence_context,
				      port - execlists->pending);
			return false;
		}
		ce = rq->context;

		/* Hold tightly onto the lock to prevent concurrent retires! */
		if (!spin_trylock_irqsave(&rq->lock, flags))
			continue;

		if (i915_request_completed(rq))
			goto unlock;

		if (i915_active_is_idle(&ce->active) &&
		    !intel_context_is_barrier(ce)) {
			GEM_TRACE_ERR("Inactive context:%llx in pending[%zd]\n",
				      ce->timeline->fence_context,
				      port - execlists->pending);
			ok = false;
			goto unlock;
		}

		if (!i915_vma_is_pinned(ce->state)) {
			GEM_TRACE_ERR("Unpinned context:%llx in pending[%zd]\n",
				      ce->timeline->fence_context,
				      port - execlists->pending);
			ok = false;
			goto unlock;
		}

		if (!i915_vma_is_pinned(ce->ring->vma)) {
			GEM_TRACE_ERR("Unpinned ring:%llx in pending[%zd]\n",
				      ce->timeline->fence_context,
				      port - execlists->pending);
			ok = false;
			goto unlock;
		}

unlock:
		spin_unlock_irqrestore(&rq->lock, flags);
		if (!ok)
			return false;
	}

	return ce;
}

static void execlists_submit_ports(struct intel_engine_cs *engine)
{
	struct intel_engine_execlists *execlists = &engine->execlists;
	unsigned int n;

	GEM_BUG_ON(!assert_pending_valid(execlists, "submit"));

	/*
	 * We can skip acquiring intel_runtime_pm_get() here as it was taken
	 * on our behalf by the request (see i915_gem_mark_busy()) and it will
	 * not be relinquished until the device is idle (see
	 * i915_gem_idle_work_handler()). As a precaution, we make sure
	 * that all ELSP are drained i.e. we have processed the CSB,
	 * before allowing ourselves to idle and calling intel_runtime_pm_put().
	 */
	GEM_BUG_ON(!intel_engine_pm_is_awake(engine));

	/*
	 * ELSQ note: the submit queue is not cleared after being submitted
	 * to the HW so we need to make sure we always clean it up. This is
	 * currently ensured by the fact that we always write the same number
	 * of elsq entries, keep this in mind before changing the loop below.
	 */
	for (n = execlists_num_ports(execlists); n--; ) {
		struct i915_request *rq = execlists->pending[n];

		write_desc(execlists,
			   rq ? execlists_update_context(rq) : 0,
			   n);
	}

	/* we need to manually load the submit queue */
	if (execlists->ctrl_reg)
		writel(EL_CTRL_LOAD, execlists->ctrl_reg);
}

static bool ctx_single_port_submission(const struct intel_context *ce)
{
	return (IS_ENABLED(CONFIG_DRM_I915_GVT) &&
		intel_context_force_single_submission(ce));
}

static bool can_merge_ctx(const struct intel_context *prev,
			  const struct intel_context *next)
{
	if (prev != next)
		return false;

	if (ctx_single_port_submission(prev))
		return false;

	return true;
}

static bool can_merge_rq(const struct i915_request *prev,
			 const struct i915_request *next)
{
	GEM_BUG_ON(prev == next);
	GEM_BUG_ON(!assert_priority_queue(prev, next));

	/*
	 * We do not submit known completed requests. Therefore if the next
	 * request is already completed, we can pretend to merge it in
	 * with the previous context (and we will skip updating the ELSP
	 * and tracking). Thus hopefully keeping the ELSP full with active
	 * contexts, despite the best efforts of preempt-to-busy to confuse
	 * us.
	 */
	if (i915_request_completed(next))
		return true;

	if (unlikely((prev->fence.flags ^ next->fence.flags) &
		     (I915_FENCE_FLAG_NOPREEMPT | I915_FENCE_FLAG_SENTINEL)))
		return false;

	if (!can_merge_ctx(prev->context, next->context))
		return false;

	return true;
}

static void virtual_update_register_offsets(u32 *regs,
					    struct intel_engine_cs *engine)
{
	set_offsets(regs, reg_offsets(engine), engine, false);
}

static bool virtual_matches(const struct virtual_engine *ve,
			    const struct i915_request *rq,
			    const struct intel_engine_cs *engine)
{
	const struct intel_engine_cs *inflight;

	if (!(rq->execution_mask & engine->mask)) /* We peeked too soon! */
		return false;

	/*
	 * We track when the HW has completed saving the context image
	 * (i.e. when we have seen the final CS event switching out of
	 * the context) and must not overwrite the context image before
	 * then. This restricts us to only using the active engine
	 * while the previous virtualized request is inflight (so
	 * we reuse the register offsets). This is a very small
	 * hystersis on the greedy seelction algorithm.
	 */
	inflight = intel_context_inflight(&ve->context);
	if (inflight && inflight != engine)
		return false;

	return true;
}

static void virtual_xfer_breadcrumbs(struct virtual_engine *ve,
				     struct intel_engine_cs *engine)
{
	struct intel_engine_cs *old = ve->siblings[0];

	/* All unattached (rq->engine == old) must already be completed */

	spin_lock(&old->breadcrumbs.irq_lock);
	if (!list_empty(&ve->context.signal_link)) {
		list_move_tail(&ve->context.signal_link,
			       &engine->breadcrumbs.signalers);
		intel_engine_signal_breadcrumbs(engine);
	}
	spin_unlock(&old->breadcrumbs.irq_lock);
}

static struct i915_request *
last_active(const struct intel_engine_execlists *execlists)
{
	struct i915_request * const *last = READ_ONCE(execlists->active);

	while (*last && i915_request_completed(*last))
		last++;

	return *last;
}

static void defer_request(struct i915_request *rq, struct list_head * const pl)
{
	LIST_HEAD(list);

	/*
	 * We want to move the interrupted request to the back of
	 * the round-robin list (i.e. its priority level), but
	 * in doing so, we must then move all requests that were in
	 * flight and were waiting for the interrupted request to
	 * be run after it again.
	 */
	do {
		struct i915_dependency *p;

		GEM_BUG_ON(i915_request_is_active(rq));
		list_move_tail(&rq->sched.link, pl);

		list_for_each_entry(p, &rq->sched.waiters_list, wait_link) {
			struct i915_request *w =
				container_of(p->waiter, typeof(*w), sched);

			/* Leave semaphores spinning on the other engines */
			if (w->engine != rq->engine)
				continue;

			/* No waiter should start before its signaler */
			GEM_BUG_ON(i915_request_started(w) &&
				   !i915_request_completed(rq));

			GEM_BUG_ON(i915_request_is_active(w));
			if (list_empty(&w->sched.link))
				continue; /* Not yet submitted; unready */

			if (rq_prio(w) < rq_prio(rq))
				continue;

			GEM_BUG_ON(rq_prio(w) > rq_prio(rq));
			list_move_tail(&w->sched.link, &list);
		}

		rq = list_first_entry_or_null(&list, typeof(*rq), sched.link);
	} while (rq);
}

static void defer_active(struct intel_engine_cs *engine)
{
	struct i915_request *rq;

	rq = __unwind_incomplete_requests(engine);
	if (!rq)
		return;

	defer_request(rq, i915_sched_lookup_priolist(engine, rq_prio(rq)));
}

static bool
need_timeslice(struct intel_engine_cs *engine, const struct i915_request *rq)
{
	int hint;

	if (!intel_engine_has_timeslices(engine))
		return false;

	if (list_is_last(&rq->sched.link, &engine->active.requests))
		return false;

	hint = max(rq_prio(list_next_entry(rq, sched.link)),
		   engine->execlists.queue_priority_hint);

	return hint >= effective_prio(rq);
}

static int
switch_prio(struct intel_engine_cs *engine, const struct i915_request *rq)
{
	if (list_is_last(&rq->sched.link, &engine->active.requests))
		return INT_MIN;

	return rq_prio(list_next_entry(rq, sched.link));
}

static inline unsigned long
timeslice(const struct intel_engine_cs *engine)
{
	return READ_ONCE(engine->props.timeslice_duration_ms);
}

static unsigned long
active_timeslice(const struct intel_engine_cs *engine)
{
	const struct i915_request *rq = *engine->execlists.active;

	if (!rq || i915_request_completed(rq))
		return 0;

	if (engine->execlists.switch_priority_hint < effective_prio(rq))
		return 0;

	return timeslice(engine);
}

static void set_timeslice(struct intel_engine_cs *engine)
{
	if (!intel_engine_has_timeslices(engine))
		return;

	set_timer_ms(&engine->execlists.timer, active_timeslice(engine));
}

static void record_preemption(struct intel_engine_execlists *execlists)
{
	(void)I915_SELFTEST_ONLY(execlists->preempt_hang.count++);
}

static unsigned long active_preempt_timeout(struct intel_engine_cs *engine)
{
	struct i915_request *rq;

	rq = last_active(&engine->execlists);
	if (!rq)
		return 0;

	/* Force a fast reset for terminated contexts (ignoring sysfs!) */
	if (unlikely(intel_context_is_banned(rq->context)))
		return 1;

	return READ_ONCE(engine->props.preempt_timeout_ms);
}

static void set_preempt_timeout(struct intel_engine_cs *engine)
{
	if (!intel_engine_has_preempt_reset(engine))
		return;

	set_timer_ms(&engine->execlists.preempt,
		     active_preempt_timeout(engine));
}

static inline void clear_ports(struct i915_request **ports, int count)
{
	memset_p((void **)ports, NULL, count);
}

static void execlists_dequeue(struct intel_engine_cs *engine)
{
	struct intel_engine_execlists * const execlists = &engine->execlists;
	struct i915_request **port = execlists->pending;
	struct i915_request ** const last_port = port + execlists->port_mask;
	struct i915_request *last;
	struct rb_node *rb;
	bool submit = false;

	/*
	 * Hardware submission is through 2 ports. Conceptually each port
	 * has a (RING_START, RING_HEAD, RING_TAIL) tuple. RING_START is
	 * static for a context, and unique to each, so we only execute
	 * requests belonging to a single context from each ring. RING_HEAD
	 * is maintained by the CS in the context image, it marks the place
	 * where it got up to last time, and through RING_TAIL we tell the CS
	 * where we want to execute up to this time.
	 *
	 * In this list the requests are in order of execution. Consecutive
	 * requests from the same context are adjacent in the ringbuffer. We
	 * can combine these requests into a single RING_TAIL update:
	 *
	 *              RING_HEAD...req1...req2
	 *                                    ^- RING_TAIL
	 * since to execute req2 the CS must first execute req1.
	 *
	 * Our goal then is to point each port to the end of a consecutive
	 * sequence of requests as being the most optimal (fewest wake ups
	 * and context switches) submission.
	 */

	for (rb = rb_first_cached(&execlists->virtual); rb; ) {
		struct virtual_engine *ve =
			rb_entry(rb, typeof(*ve), nodes[engine->id].rb);
		struct i915_request *rq = READ_ONCE(ve->request);

		if (!rq) { /* lazily cleanup after another engine handled rq */
			rb_erase_cached(rb, &execlists->virtual);
			RB_CLEAR_NODE(rb);
			rb = rb_first_cached(&execlists->virtual);
			continue;
		}

		if (!virtual_matches(ve, rq, engine)) {
			rb = rb_next(rb);
			continue;
		}

		break;
	}

	/*
	 * If the queue is higher priority than the last
	 * request in the currently active context, submit afresh.
	 * We will resubmit again afterwards in case we need to split
	 * the active context to interject the preemption request,
	 * i.e. we will retrigger preemption following the ack in case
	 * of trouble.
	 */
	last = last_active(execlists);
	if (last) {
		if (need_preempt(engine, last, rb)) {
			ENGINE_TRACE(engine,
				     "preempting last=%llx:%lld, prio=%d, hint=%d\n",
				     last->fence.context,
				     last->fence.seqno,
				     last->sched.attr.priority,
				     execlists->queue_priority_hint);
			record_preemption(execlists);

			/*
			 * Don't let the RING_HEAD advance past the breadcrumb
			 * as we unwind (and until we resubmit) so that we do
			 * not accidentally tell it to go backwards.
			 */
			ring_set_paused(engine, 1);

			/*
			 * Note that we have not stopped the GPU at this point,
			 * so we are unwinding the incomplete requests as they
			 * remain inflight and so by the time we do complete
			 * the preemption, some of the unwound requests may
			 * complete!
			 */
			__unwind_incomplete_requests(engine);

			/*
			 * If we need to return to the preempted context, we
			 * need to skip the lite-restore and force it to
			 * reload the RING_TAIL. Otherwise, the HW has a
			 * tendency to ignore us rewinding the TAIL to the
			 * end of an earlier request.
			 */
			last->context->lrc_desc |= CTX_DESC_FORCE_RESTORE;
			last = NULL;
		} else if (need_timeslice(engine, last) &&
			   timer_expired(&engine->execlists.timer)) {
			ENGINE_TRACE(engine,
				     "expired last=%llx:%lld, prio=%d, hint=%d\n",
				     last->fence.context,
				     last->fence.seqno,
				     last->sched.attr.priority,
				     execlists->queue_priority_hint);

			ring_set_paused(engine, 1);
			defer_active(engine);

			/*
			 * Unlike for preemption, if we rewind and continue
			 * executing the same context as previously active,
			 * the order of execution will remain the same and
			 * the tail will only advance. We do not need to
			 * force a full context restore, as a lite-restore
			 * is sufficient to resample the monotonic TAIL.
			 *
			 * If we switch to any other context, similarly we
			 * will not rewind TAIL of current context, and
			 * normal save/restore will preserve state and allow
			 * us to later continue executing the same request.
			 */
			last = NULL;
		} else {
			/*
			 * Otherwise if we already have a request pending
			 * for execution after the current one, we can
			 * just wait until the next CS event before
			 * queuing more. In either case we will force a
			 * lite-restore preemption event, but if we wait
			 * we hopefully coalesce several updates into a single
			 * submission.
			 */
			if (!list_is_last(&last->sched.link,
					  &engine->active.requests)) {
				/*
				 * Even if ELSP[1] is occupied and not worthy
				 * of timeslices, our queue might be.
				 */
				if (!execlists->timer.expires &&
				    need_timeslice(engine, last))
					set_timer_ms(&execlists->timer,
						     timeslice(engine));

				return;
			}
		}
	}

	while (rb) { /* XXX virtual is always taking precedence */
		struct virtual_engine *ve =
			rb_entry(rb, typeof(*ve), nodes[engine->id].rb);
		struct i915_request *rq;

		spin_lock(&ve->base.active.lock);

		rq = ve->request;
		if (unlikely(!rq)) { /* lost the race to a sibling */
			spin_unlock(&ve->base.active.lock);
			rb_erase_cached(rb, &execlists->virtual);
			RB_CLEAR_NODE(rb);
			rb = rb_first_cached(&execlists->virtual);
			continue;
		}

		GEM_BUG_ON(rq != ve->request);
		GEM_BUG_ON(rq->engine != &ve->base);
		GEM_BUG_ON(rq->context != &ve->context);

		if (rq_prio(rq) >= queue_prio(execlists)) {
			if (!virtual_matches(ve, rq, engine)) {
				spin_unlock(&ve->base.active.lock);
				rb = rb_next(rb);
				continue;
			}

			if (last && !can_merge_rq(last, rq)) {
				spin_unlock(&ve->base.active.lock);
				return; /* leave this for another */
			}

			ENGINE_TRACE(engine,
				     "virtual rq=%llx:%lld%s, new engine? %s\n",
				     rq->fence.context,
				     rq->fence.seqno,
				     i915_request_completed(rq) ? "!" :
				     i915_request_started(rq) ? "*" :
				     "",
				     yesno(engine != ve->siblings[0]));

			ve->request = NULL;
			ve->base.execlists.queue_priority_hint = INT_MIN;
			rb_erase_cached(rb, &execlists->virtual);
			RB_CLEAR_NODE(rb);

			GEM_BUG_ON(!(rq->execution_mask & engine->mask));
			rq->engine = engine;

			if (engine != ve->siblings[0]) {
				u32 *regs = ve->context.lrc_reg_state;
				unsigned int n;

				GEM_BUG_ON(READ_ONCE(ve->context.inflight));

				if (!intel_engine_has_relative_mmio(engine))
					virtual_update_register_offsets(regs,
									engine);

				if (!list_empty(&ve->context.signals))
					virtual_xfer_breadcrumbs(ve, engine);

				/*
				 * Move the bound engine to the top of the list
				 * for future execution. We then kick this
				 * tasklet first before checking others, so that
				 * we preferentially reuse this set of bound
				 * registers.
				 */
				for (n = 1; n < ve->num_siblings; n++) {
					if (ve->siblings[n] == engine) {
						swap(ve->siblings[n],
						     ve->siblings[0]);
						break;
					}
				}

				GEM_BUG_ON(ve->siblings[0] != engine);
			}

			if (__i915_request_submit(rq)) {
				submit = true;
				last = rq;
			}
			i915_request_put(rq);

			/*
			 * Hmm, we have a bunch of virtual engine requests,
			 * but the first one was already completed (thanks
			 * preempt-to-busy!). Keep looking at the veng queue
			 * until we have no more relevant requests (i.e.
			 * the normal submit queue has higher priority).
			 */
			if (!submit) {
				spin_unlock(&ve->base.active.lock);
				rb = rb_first_cached(&execlists->virtual);
				continue;
			}
		}

		spin_unlock(&ve->base.active.lock);
		break;
	}

	while ((rb = rb_first_cached(&execlists->queue))) {
		struct i915_priolist *p = to_priolist(rb);
		struct i915_request *rq, *rn;
		int i;

		priolist_for_each_request_consume(rq, rn, p, i) {
			bool merge = true;

			/*
			 * Can we combine this request with the current port?
			 * It has to be the same context/ringbuffer and not
			 * have any exceptions (e.g. GVT saying never to
			 * combine contexts).
			 *
			 * If we can combine the requests, we can execute both
			 * by updating the RING_TAIL to point to the end of the
			 * second request, and so we never need to tell the
			 * hardware about the first.
			 */
			if (last && !can_merge_rq(last, rq)) {
				/*
				 * If we are on the second port and cannot
				 * combine this request with the last, then we
				 * are done.
				 */
				if (port == last_port)
					goto done;

				/*
				 * We must not populate both ELSP[] with the
				 * same LRCA, i.e. we must submit 2 different
				 * contexts if we submit 2 ELSP.
				 */
				if (last->context == rq->context)
					goto done;

				if (i915_request_has_sentinel(last))
					goto done;

				/*
				 * If GVT overrides us we only ever submit
				 * port[0], leaving port[1] empty. Note that we
				 * also have to be careful that we don't queue
				 * the same context (even though a different
				 * request) to the second port.
				 */
				if (ctx_single_port_submission(last->context) ||
				    ctx_single_port_submission(rq->context))
					goto done;

				merge = false;
			}

			if (__i915_request_submit(rq)) {
				if (!merge) {
					*port = execlists_schedule_in(last, port - execlists->pending);
					port++;
					last = NULL;
				}

				GEM_BUG_ON(last &&
					   !can_merge_ctx(last->context,
							  rq->context));

				submit = true;
				last = rq;
			}
		}

		rb_erase_cached(&p->node, &execlists->queue);
		i915_priolist_free(p);
	}

done:
	/*
	 * Here be a bit of magic! Or sleight-of-hand, whichever you prefer.
	 *
	 * We choose the priority hint such that if we add a request of greater
	 * priority than this, we kick the submission tasklet to decide on
	 * the right order of submitting the requests to hardware. We must
	 * also be prepared to reorder requests as they are in-flight on the
	 * HW. We derive the priority hint then as the first "hole" in
	 * the HW submission ports and if there are no available slots,
	 * the priority of the lowest executing request, i.e. last.
	 *
	 * When we do receive a higher priority request ready to run from the
	 * user, see queue_request(), the priority hint is bumped to that
	 * request triggering preemption on the next dequeue (or subsequent
	 * interrupt for secondary ports).
	 */
	execlists->queue_priority_hint = queue_prio(execlists);

	if (submit) {
		*port = execlists_schedule_in(last, port - execlists->pending);
		execlists->switch_priority_hint =
			switch_prio(engine, *execlists->pending);

		/*
		 * Skip if we ended up with exactly the same set of requests,
		 * e.g. trying to timeslice a pair of ordered contexts
		 */
		if (!memcmp(execlists->active, execlists->pending,
			    (port - execlists->pending + 1) * sizeof(*port))) {
			do
				execlists_schedule_out(fetch_and_zero(port));
			while (port-- != execlists->pending);

			goto skip_submit;
		}
		clear_ports(port + 1, last_port - port);

		execlists_submit_ports(engine);
		set_preempt_timeout(engine);
	} else {
skip_submit:
		ring_set_paused(engine, 0);
	}
}

static void
cancel_port_requests(struct intel_engine_execlists * const execlists)
{
	struct i915_request * const *port;

	for (port = execlists->pending; *port; port++)
		execlists_schedule_out(*port);
	clear_ports(execlists->pending, ARRAY_SIZE(execlists->pending));

	/* Mark the end of active before we overwrite *active */
	for (port = xchg(&execlists->active, execlists->pending); *port; port++)
		execlists_schedule_out(*port);
	clear_ports(execlists->inflight, ARRAY_SIZE(execlists->inflight));

	WRITE_ONCE(execlists->active, execlists->inflight);
}

static inline void
invalidate_csb_entries(const u32 *first, const u32 *last)
{
	clflush((void *)first);
	clflush((void *)last);
}

static inline bool
reset_in_progress(const struct intel_engine_execlists *execlists)
{
	return unlikely(!__tasklet_is_enabled(&execlists->tasklet));
}

/*
 * Starting with Gen12, the status has a new format:
 *
 *     bit  0:     switched to new queue
 *     bit  1:     reserved
 *     bit  2:     semaphore wait mode (poll or signal), only valid when
 *                 switch detail is set to "wait on semaphore"
 *     bits 3-5:   engine class
 *     bits 6-11:  engine instance
 *     bits 12-14: reserved
 *     bits 15-25: sw context id of the lrc the GT switched to
 *     bits 26-31: sw counter of the lrc the GT switched to
 *     bits 32-35: context switch detail
 *                  - 0: ctx complete
 *                  - 1: wait on sync flip
 *                  - 2: wait on vblank
 *                  - 3: wait on scanline
 *                  - 4: wait on semaphore
 *                  - 5: context preempted (not on SEMAPHORE_WAIT or
 *                       WAIT_FOR_EVENT)
 *     bit  36:    reserved
 *     bits 37-43: wait detail (for switch detail 1 to 4)
 *     bits 44-46: reserved
 *     bits 47-57: sw context id of the lrc the GT switched away from
 *     bits 58-63: sw counter of the lrc the GT switched away from
 */
static inline bool
gen12_csb_parse(const struct intel_engine_execlists *execlists, const u32 *csb)
{
	u32 lower_dw = csb[0];
	u32 upper_dw = csb[1];
	bool ctx_to_valid = GEN12_CSB_CTX_VALID(lower_dw);
	bool ctx_away_valid = GEN12_CSB_CTX_VALID(upper_dw);
	bool new_queue = lower_dw & GEN12_CTX_STATUS_SWITCHED_TO_NEW_QUEUE;

	/*
	 * The context switch detail is not guaranteed to be 5 when a preemption
	 * occurs, so we can't just check for that. The check below works for
	 * all the cases we care about, including preemptions of WAIT
	 * instructions and lite-restore. Preempt-to-idle via the CTRL register
	 * would require some extra handling, but we don't support that.
	 */
	if (!ctx_away_valid || new_queue) {
		GEM_BUG_ON(!ctx_to_valid);
		return true;
	}

	/*
	 * switch detail = 5 is covered by the case above and we do not expect a
	 * context switch on an unsuccessful wait instruction since we always
	 * use polling mode.
	 */
	GEM_BUG_ON(GEN12_CTX_SWITCH_DETAIL(upper_dw));
	return false;
}

static inline bool
gen8_csb_parse(const struct intel_engine_execlists *execlists, const u32 *csb)
{
	return *csb & (GEN8_CTX_STATUS_IDLE_ACTIVE | GEN8_CTX_STATUS_PREEMPTED);
}

static void process_csb(struct intel_engine_cs *engine)
{
	struct intel_engine_execlists * const execlists = &engine->execlists;
	const u32 * const buf = execlists->csb_status;
	const u8 num_entries = execlists->csb_size;
	u8 head, tail;

	/*
	 * As we modify our execlists state tracking we require exclusive
	 * access. Either we are inside the tasklet, or the tasklet is disabled
	 * and we assume that is only inside the reset paths and so serialised.
	 */
	GEM_BUG_ON(!tasklet_is_locked(&execlists->tasklet) &&
		   !reset_in_progress(execlists));
	GEM_BUG_ON(!intel_engine_in_execlists_submission_mode(engine));

	/*
	 * Note that csb_write, csb_status may be either in HWSP or mmio.
	 * When reading from the csb_write mmio register, we have to be
	 * careful to only use the GEN8_CSB_WRITE_PTR portion, which is
	 * the low 4bits. As it happens we know the next 4bits are always
	 * zero and so we can simply masked off the low u8 of the register
	 * and treat it identically to reading from the HWSP (without having
	 * to use explicit shifting and masking, and probably bifurcating
	 * the code to handle the legacy mmio read).
	 */
	head = execlists->csb_head;
	tail = READ_ONCE(*execlists->csb_write);
	ENGINE_TRACE(engine, "cs-irq head=%d, tail=%d\n", head, tail);
	if (unlikely(head == tail))
		return;

	/*
	 * Hopefully paired with a wmb() in HW!
	 *
	 * We must complete the read of the write pointer before any reads
	 * from the CSB, so that we do not see stale values. Without an rmb
	 * (lfence) the HW may speculatively perform the CSB[] reads *before*
	 * we perform the READ_ONCE(*csb_write).
	 */
	rmb();

	do {
		bool promote;

		if (++head == num_entries)
			head = 0;

		/*
		 * We are flying near dragons again.
		 *
		 * We hold a reference to the request in execlist_port[]
		 * but no more than that. We are operating in softirq
		 * context and so cannot hold any mutex or sleep. That
		 * prevents us stopping the requests we are processing
		 * in port[] from being retired simultaneously (the
		 * breadcrumb will be complete before we see the
		 * context-switch). As we only hold the reference to the
		 * request, any pointer chasing underneath the request
		 * is subject to a potential use-after-free. Thus we
		 * store all of the bookkeeping within port[] as
		 * required, and avoid using unguarded pointers beneath
		 * request itself. The same applies to the atomic
		 * status notifier.
		 */

		ENGINE_TRACE(engine, "csb[%d]: status=0x%08x:0x%08x\n",
			     head, buf[2 * head + 0], buf[2 * head + 1]);

		if (INTEL_GEN(engine->i915) >= 12)
			promote = gen12_csb_parse(execlists, buf + 2 * head);
		else
			promote = gen8_csb_parse(execlists, buf + 2 * head);
		if (promote) {
			struct i915_request * const *old = execlists->active;

			/* Point active to the new ELSP; prevent overwriting */
			WRITE_ONCE(execlists->active, execlists->pending);

			if (!inject_preempt_hang(execlists))
				ring_set_paused(engine, 0);

			/* cancel old inflight, prepare for switch */
			trace_ports(execlists, "preempted", old);
			while (*old)
				execlists_schedule_out(*old++);

			/* switch pending to inflight */
			GEM_BUG_ON(!assert_pending_valid(execlists, "promote"));
			WRITE_ONCE(execlists->active,
				   memcpy(execlists->inflight,
					  execlists->pending,
					  execlists_num_ports(execlists) *
					  sizeof(*execlists->pending)));

			WRITE_ONCE(execlists->pending[0], NULL);
		} else {
			GEM_BUG_ON(!*execlists->active);

			/* port0 completed, advanced to port1 */
			trace_ports(execlists, "completed", execlists->active);

			/*
			 * We rely on the hardware being strongly
			 * ordered, that the breadcrumb write is
			 * coherent (visible from the CPU) before the
			 * user interrupt and CSB is processed.
			 */
			GEM_BUG_ON(!i915_request_completed(*execlists->active) &&
				   !reset_in_progress(execlists));
			execlists_schedule_out(*execlists->active++);

			GEM_BUG_ON(execlists->active - execlists->inflight >
				   execlists_num_ports(execlists));
		}
	} while (head != tail);

	execlists->csb_head = head;
	set_timeslice(engine);

	/*
	 * Gen11 has proven to fail wrt global observation point between
	 * entry and tail update, failing on the ordering and thus
	 * we see an old entry in the context status buffer.
	 *
	 * Forcibly evict out entries for the next gpu csb update,
	 * to increase the odds that we get a fresh entries with non
	 * working hardware. The cost for doing so comes out mostly with
	 * the wash as hardware, working or not, will need to do the
	 * invalidation before.
	 */
	invalidate_csb_entries(&buf[0], &buf[num_entries - 1]);
}

static void __execlists_submission_tasklet(struct intel_engine_cs *const engine)
{
	lockdep_assert_held(&engine->active.lock);
	if (!engine->execlists.pending[0]) {
		rcu_read_lock(); /* protect peeking at execlists->active */
		execlists_dequeue(engine);
		rcu_read_unlock();
	}
}

static noinline void preempt_reset(struct intel_engine_cs *engine)
{
	const unsigned int bit = I915_RESET_ENGINE + engine->id;
	unsigned long *lock = &engine->gt->reset.flags;

	if (i915_modparams.reset < 3)
		return;

	if (test_and_set_bit(bit, lock))
		return;

	/* Mark this tasklet as disabled to avoid waiting for it to complete */
	tasklet_disable_nosync(&engine->execlists.tasklet);

	ENGINE_TRACE(engine, "preempt timeout %lu+%ums\n",
		     READ_ONCE(engine->props.preempt_timeout_ms),
		     jiffies_to_msecs(jiffies - engine->execlists.preempt.expires));
	intel_engine_reset(engine, "preemption time out");

	tasklet_enable(&engine->execlists.tasklet);
	clear_and_wake_up_bit(bit, lock);
}

static bool preempt_timeout(const struct intel_engine_cs *const engine)
{
	const struct timer_list *t = &engine->execlists.preempt;

	if (!CONFIG_DRM_I915_PREEMPT_TIMEOUT)
		return false;

	if (!timer_expired(t))
		return false;

	return READ_ONCE(engine->execlists.pending[0]);
}

/*
 * Check the unread Context Status Buffers and manage the submission of new
 * contexts to the ELSP accordingly.
 */
static void execlists_submission_tasklet(unsigned long data)
{
	struct intel_engine_cs * const engine = (struct intel_engine_cs *)data;
	bool timeout = preempt_timeout(engine);

	process_csb(engine);
	if (!READ_ONCE(engine->execlists.pending[0]) || timeout) {
		unsigned long flags;

		spin_lock_irqsave(&engine->active.lock, flags);
		__execlists_submission_tasklet(engine);
		spin_unlock_irqrestore(&engine->active.lock, flags);

		/* Recheck after serialising with direct-submission */
		if (timeout && preempt_timeout(engine))
			preempt_reset(engine);
	}
}

static void __execlists_kick(struct intel_engine_execlists *execlists)
{
	/* Kick the tasklet for some interrupt coalescing and reset handling */
	tasklet_hi_schedule(&execlists->tasklet);
}

#define execlists_kick(t, member) \
	__execlists_kick(container_of(t, struct intel_engine_execlists, member))

static void execlists_timeslice(struct timer_list *timer)
{
	execlists_kick(timer, timer);
}

static void execlists_preempt(struct timer_list *timer)
{
	execlists_kick(timer, preempt);
}

static void queue_request(struct intel_engine_cs *engine,
			  struct i915_sched_node *node,
			  int prio)
{
	GEM_BUG_ON(!list_empty(&node->link));
	list_add_tail(&node->link, i915_sched_lookup_priolist(engine, prio));
}

static void __submit_queue_imm(struct intel_engine_cs *engine)
{
	struct intel_engine_execlists * const execlists = &engine->execlists;

	if (reset_in_progress(execlists))
		return; /* defer until we restart the engine following reset */

	if (execlists->tasklet.func == execlists_submission_tasklet)
		__execlists_submission_tasklet(engine);
	else
		tasklet_hi_schedule(&execlists->tasklet);
}

static void submit_queue(struct intel_engine_cs *engine,
			 const struct i915_request *rq)
{
	struct intel_engine_execlists *execlists = &engine->execlists;

	if (rq_prio(rq) <= execlists->queue_priority_hint)
		return;

	execlists->queue_priority_hint = rq_prio(rq);
	__submit_queue_imm(engine);
}

static void execlists_submit_request(struct i915_request *request)
{
	struct intel_engine_cs *engine = request->engine;
	unsigned long flags;

	/* Will be called from irq-context when using foreign fences. */
	spin_lock_irqsave(&engine->active.lock, flags);

	queue_request(engine, &request->sched, rq_prio(request));

	GEM_BUG_ON(RB_EMPTY_ROOT(&engine->execlists.queue.rb_root));
	GEM_BUG_ON(list_empty(&request->sched.link));

	submit_queue(engine, request);

	spin_unlock_irqrestore(&engine->active.lock, flags);
}

static void __execlists_context_fini(struct intel_context *ce)
{
	intel_ring_put(ce->ring);
	i915_vma_put(ce->state);
}

static void execlists_context_destroy(struct kref *kref)
{
	struct intel_context *ce = container_of(kref, typeof(*ce), ref);

	GEM_BUG_ON(!i915_active_is_idle(&ce->active));
	GEM_BUG_ON(intel_context_is_pinned(ce));

	if (ce->state)
		__execlists_context_fini(ce);

	intel_context_fini(ce);
	intel_context_free(ce);
}

static void
set_redzone(void *vaddr, const struct intel_engine_cs *engine)
{
	if (!IS_ENABLED(CONFIG_DRM_I915_DEBUG_GEM))
		return;

	vaddr += engine->context_size;

	memset(vaddr, CONTEXT_REDZONE, I915_GTT_PAGE_SIZE);
}

static void
check_redzone(const void *vaddr, const struct intel_engine_cs *engine)
{
	if (!IS_ENABLED(CONFIG_DRM_I915_DEBUG_GEM))
		return;

	vaddr += engine->context_size;

	if (memchr_inv(vaddr, CONTEXT_REDZONE, I915_GTT_PAGE_SIZE))
		dev_err_once(engine->i915->drm.dev,
			     "%s context redzone overwritten!\n",
			     engine->name);
}

static void execlists_context_unpin(struct intel_context *ce)
{
	check_redzone((void *)ce->lrc_reg_state - LRC_STATE_PN * PAGE_SIZE,
		      ce->engine);

	i915_gem_object_unpin_map(ce->state->obj);
	intel_ring_reset(ce->ring, ce->ring->tail);
}

static void
__execlists_update_reg_state(const struct intel_context *ce,
			     const struct intel_engine_cs *engine)
{
	struct intel_ring *ring = ce->ring;
	u32 *regs = ce->lrc_reg_state;

	GEM_BUG_ON(!intel_ring_offset_valid(ring, ring->head));
	GEM_BUG_ON(!intel_ring_offset_valid(ring, ring->tail));

	regs[CTX_RING_START] = i915_ggtt_offset(ring->vma);
	regs[CTX_RING_HEAD] = ring->head;
	regs[CTX_RING_TAIL] = ring->tail;

	/* RPCS */
	if (engine->class == RENDER_CLASS) {
		regs[CTX_R_PWR_CLK_STATE] =
			intel_sseu_make_rpcs(engine->i915, &ce->sseu);

		i915_oa_init_reg_state(ce, engine);
	}
}

static int
__execlists_context_pin(struct intel_context *ce,
			struct intel_engine_cs *engine)
{
	void *vaddr;

	GEM_BUG_ON(!ce->state);
	GEM_BUG_ON(!i915_vma_is_pinned(ce->state));

	vaddr = i915_gem_object_pin_map(ce->state->obj,
					i915_coherent_map_type(engine->i915) |
					I915_MAP_OVERRIDE);
	if (IS_ERR(vaddr))
		return PTR_ERR(vaddr);

	ce->lrc_desc = lrc_descriptor(ce, engine) | CTX_DESC_FORCE_RESTORE;
	ce->lrc_reg_state = vaddr + LRC_STATE_PN * PAGE_SIZE;
	__execlists_update_reg_state(ce, engine);

	return 0;
}

static int execlists_context_pin(struct intel_context *ce)
{
	return __execlists_context_pin(ce, ce->engine);
}

static int execlists_context_alloc(struct intel_context *ce)
{
	return __execlists_context_alloc(ce, ce->engine);
}

static void execlists_context_reset(struct intel_context *ce)
{
	CE_TRACE(ce, "reset\n");
	GEM_BUG_ON(!intel_context_is_pinned(ce));

	/*
	 * Because we emit WA_TAIL_DWORDS there may be a disparity
	 * between our bookkeeping in ce->ring->head and ce->ring->tail and
	 * that stored in context. As we only write new commands from
	 * ce->ring->tail onwards, everything before that is junk. If the GPU
	 * starts reading from its RING_HEAD from the context, it may try to
	 * execute that junk and die.
	 *
	 * The contexts that are stilled pinned on resume belong to the
	 * kernel, and are local to each engine. All other contexts will
	 * have their head/tail sanitized upon pinning before use, so they
	 * will never see garbage,
	 *
	 * So to avoid that we reset the context images upon resume. For
	 * simplicity, we just zero everything out.
	 */
	intel_ring_reset(ce->ring, ce->ring->emit);

	/* Scrub away the garbage */
	execlists_init_reg_state(ce->lrc_reg_state,
				 ce, ce->engine, ce->ring, true);
	__execlists_update_reg_state(ce, ce->engine);

	ce->lrc_desc |= CTX_DESC_FORCE_RESTORE;
}

static const struct intel_context_ops execlists_context_ops = {
	.alloc = execlists_context_alloc,

	.pin = execlists_context_pin,
	.unpin = execlists_context_unpin,

	.enter = intel_context_enter_engine,
	.exit = intel_context_exit_engine,

	.reset = execlists_context_reset,
	.destroy = execlists_context_destroy,
};

static int gen8_emit_init_breadcrumb(struct i915_request *rq)
{
	u32 *cs;

	GEM_BUG_ON(!i915_request_timeline(rq)->has_initial_breadcrumb);

	cs = intel_ring_begin(rq, 6);
	if (IS_ERR(cs))
		return PTR_ERR(cs);

	/*
	 * Check if we have been preempted before we even get started.
	 *
	 * After this point i915_request_started() reports true, even if
	 * we get preempted and so are no longer running.
	 */
	*cs++ = MI_ARB_CHECK;
	*cs++ = MI_NOOP;

	*cs++ = MI_STORE_DWORD_IMM_GEN4 | MI_USE_GGTT;
	*cs++ = i915_request_timeline(rq)->hwsp_offset;
	*cs++ = 0;
	*cs++ = rq->fence.seqno - 1;

	intel_ring_advance(rq, cs);

	/* Record the updated position of the request's payload */
	rq->infix = intel_ring_offset(rq, cs);

	return 0;
}

static int execlists_request_alloc(struct i915_request *request)
{
	int ret;

	GEM_BUG_ON(!intel_context_is_pinned(request->context));

	/*
	 * Flush enough space to reduce the likelihood of waiting after
	 * we start building the request - in which case we will just
	 * have to repeat work.
	 */
	request->reserved_space += EXECLISTS_REQUEST_SIZE;

	/*
	 * Note that after this point, we have committed to using
	 * this request as it is being used to both track the
	 * state of engine initialisation and liveness of the
	 * golden renderstate above. Think twice before you try
	 * to cancel/unwind this request now.
	 */

	/* Unconditionally invalidate GPU caches and TLBs. */
	ret = request->engine->emit_flush(request, EMIT_INVALIDATE);
	if (ret)
		return ret;

	request->reserved_space -= EXECLISTS_REQUEST_SIZE;
	return 0;
}

/*
 * In this WA we need to set GEN8_L3SQCREG4[21:21] and reset it after
 * PIPE_CONTROL instruction. This is required for the flush to happen correctly
 * but there is a slight complication as this is applied in WA batch where the
 * values are only initialized once so we cannot take register value at the
 * beginning and reuse it further; hence we save its value to memory, upload a
 * constant value with bit21 set and then we restore it back with the saved value.
 * To simplify the WA, a constant value is formed by using the default value
 * of this register. This shouldn't be a problem because we are only modifying
 * it for a short period and this batch in non-premptible. We can ofcourse
 * use additional instructions that read the actual value of the register
 * at that time and set our bit of interest but it makes the WA complicated.
 *
 * This WA is also required for Gen9 so extracting as a function avoids
 * code duplication.
 */
static u32 *
gen8_emit_flush_coherentl3_wa(struct intel_engine_cs *engine, u32 *batch)
{
	/* NB no one else is allowed to scribble over scratch + 256! */
	*batch++ = MI_STORE_REGISTER_MEM_GEN8 | MI_SRM_LRM_GLOBAL_GTT;
	*batch++ = i915_mmio_reg_offset(GEN8_L3SQCREG4);
	*batch++ = intel_gt_scratch_offset(engine->gt,
					   INTEL_GT_SCRATCH_FIELD_COHERENTL3_WA);
	*batch++ = 0;

	*batch++ = MI_LOAD_REGISTER_IMM(1);
	*batch++ = i915_mmio_reg_offset(GEN8_L3SQCREG4);
	*batch++ = 0x40400000 | GEN8_LQSC_FLUSH_COHERENT_LINES;

	batch = gen8_emit_pipe_control(batch,
				       PIPE_CONTROL_CS_STALL |
				       PIPE_CONTROL_DC_FLUSH_ENABLE,
				       0);

	*batch++ = MI_LOAD_REGISTER_MEM_GEN8 | MI_SRM_LRM_GLOBAL_GTT;
	*batch++ = i915_mmio_reg_offset(GEN8_L3SQCREG4);
	*batch++ = intel_gt_scratch_offset(engine->gt,
					   INTEL_GT_SCRATCH_FIELD_COHERENTL3_WA);
	*batch++ = 0;

	return batch;
}

/*
 * Typically we only have one indirect_ctx and per_ctx batch buffer which are
 * initialized at the beginning and shared across all contexts but this field
 * helps us to have multiple batches at different offsets and select them based
 * on a criteria. At the moment this batch always start at the beginning of the page
 * and at this point we don't have multiple wa_ctx batch buffers.
 *
 * The number of WA applied are not known at the beginning; we use this field
 * to return the no of DWORDS written.
 *
 * It is to be noted that this batch does not contain MI_BATCH_BUFFER_END
 * so it adds NOOPs as padding to make it cacheline aligned.
 * MI_BATCH_BUFFER_END will be added to perctx batch and both of them together
 * makes a complete batch buffer.
 */
static u32 *gen8_init_indirectctx_bb(struct intel_engine_cs *engine, u32 *batch)
{
	/* WaDisableCtxRestoreArbitration:bdw,chv */
	*batch++ = MI_ARB_ON_OFF | MI_ARB_DISABLE;

	/* WaFlushCoherentL3CacheLinesAtContextSwitch:bdw */
	if (IS_BROADWELL(engine->i915))
		batch = gen8_emit_flush_coherentl3_wa(engine, batch);

	/* WaClearSlmSpaceAtContextSwitch:bdw,chv */
	/* Actual scratch location is at 128 bytes offset */
	batch = gen8_emit_pipe_control(batch,
				       PIPE_CONTROL_FLUSH_L3 |
				       PIPE_CONTROL_STORE_DATA_INDEX |
				       PIPE_CONTROL_CS_STALL |
				       PIPE_CONTROL_QW_WRITE,
				       LRC_PPHWSP_SCRATCH_ADDR);

	*batch++ = MI_ARB_ON_OFF | MI_ARB_ENABLE;

	/* Pad to end of cacheline */
	while ((unsigned long)batch % CACHELINE_BYTES)
		*batch++ = MI_NOOP;

	/*
	 * MI_BATCH_BUFFER_END is not required in Indirect ctx BB because
	 * execution depends on the length specified in terms of cache lines
	 * in the register CTX_RCS_INDIRECT_CTX
	 */

	return batch;
}

struct lri {
	i915_reg_t reg;
	u32 value;
};

static u32 *emit_lri(u32 *batch, const struct lri *lri, unsigned int count)
{
	GEM_BUG_ON(!count || count > 63);

	*batch++ = MI_LOAD_REGISTER_IMM(count);
	do {
		*batch++ = i915_mmio_reg_offset(lri->reg);
		*batch++ = lri->value;
	} while (lri++, --count);
	*batch++ = MI_NOOP;

	return batch;
}

static u32 *gen9_init_indirectctx_bb(struct intel_engine_cs *engine, u32 *batch)
{
	static const struct lri lri[] = {
		/* WaDisableGatherAtSetShaderCommonSlice:skl,bxt,kbl,glk */
		{
			COMMON_SLICE_CHICKEN2,
			__MASKED_FIELD(GEN9_DISABLE_GATHER_AT_SET_SHADER_COMMON_SLICE,
				       0),
		},

		/* BSpec: 11391 */
		{
			FF_SLICE_CHICKEN,
			__MASKED_FIELD(FF_SLICE_CHICKEN_CL_PROVOKING_VERTEX_FIX,
				       FF_SLICE_CHICKEN_CL_PROVOKING_VERTEX_FIX),
		},

		/* BSpec: 11299 */
		{
			_3D_CHICKEN3,
			__MASKED_FIELD(_3D_CHICKEN_SF_PROVOKING_VERTEX_FIX,
				       _3D_CHICKEN_SF_PROVOKING_VERTEX_FIX),
		}
	};

	*batch++ = MI_ARB_ON_OFF | MI_ARB_DISABLE;

	/* WaFlushCoherentL3CacheLinesAtContextSwitch:skl,bxt,glk */
	batch = gen8_emit_flush_coherentl3_wa(engine, batch);

	/* WaClearSlmSpaceAtContextSwitch:skl,bxt,kbl,glk,cfl */
	batch = gen8_emit_pipe_control(batch,
				       PIPE_CONTROL_FLUSH_L3 |
				       PIPE_CONTROL_STORE_DATA_INDEX |
				       PIPE_CONTROL_CS_STALL |
				       PIPE_CONTROL_QW_WRITE,
				       LRC_PPHWSP_SCRATCH_ADDR);

	batch = emit_lri(batch, lri, ARRAY_SIZE(lri));

	/* WaMediaPoolStateCmdInWABB:bxt,glk */
	if (HAS_POOLED_EU(engine->i915)) {
		/*
		 * EU pool configuration is setup along with golden context
		 * during context initialization. This value depends on
		 * device type (2x6 or 3x6) and needs to be updated based
		 * on which subslice is disabled especially for 2x6
		 * devices, however it is safe to load default
		 * configuration of 3x6 device instead of masking off
		 * corresponding bits because HW ignores bits of a disabled
		 * subslice and drops down to appropriate config. Please
		 * see render_state_setup() in i915_gem_render_state.c for
		 * possible configurations, to avoid duplication they are
		 * not shown here again.
		 */
		*batch++ = GEN9_MEDIA_POOL_STATE;
		*batch++ = GEN9_MEDIA_POOL_ENABLE;
		*batch++ = 0x00777000;
		*batch++ = 0;
		*batch++ = 0;
		*batch++ = 0;
	}

	*batch++ = MI_ARB_ON_OFF | MI_ARB_ENABLE;

	/* Pad to end of cacheline */
	while ((unsigned long)batch % CACHELINE_BYTES)
		*batch++ = MI_NOOP;

	return batch;
}

static u32 *
gen10_init_indirectctx_bb(struct intel_engine_cs *engine, u32 *batch)
{
	int i;

	/*
	 * WaPipeControlBefore3DStateSamplePattern: cnl
	 *
	 * Ensure the engine is idle prior to programming a
	 * 3DSTATE_SAMPLE_PATTERN during a context restore.
	 */
	batch = gen8_emit_pipe_control(batch,
				       PIPE_CONTROL_CS_STALL,
				       0);
	/*
	 * WaPipeControlBefore3DStateSamplePattern says we need 4 dwords for
	 * the PIPE_CONTROL followed by 12 dwords of 0x0, so 16 dwords in
	 * total. However, a PIPE_CONTROL is 6 dwords long, not 4, which is
	 * confusing. Since gen8_emit_pipe_control() already advances the
	 * batch by 6 dwords, we advance the other 10 here, completing a
	 * cacheline. It's not clear if the workaround requires this padding
	 * before other commands, or if it's just the regular padding we would
	 * already have for the workaround bb, so leave it here for now.
	 */
	for (i = 0; i < 10; i++)
		*batch++ = MI_NOOP;

	/* Pad to end of cacheline */
	while ((unsigned long)batch % CACHELINE_BYTES)
		*batch++ = MI_NOOP;

	return batch;
}

#define CTX_WA_BB_OBJ_SIZE (PAGE_SIZE)

static int lrc_setup_wa_ctx(struct intel_engine_cs *engine)
{
	struct drm_i915_gem_object *obj;
	struct i915_vma *vma;
	int err;

	obj = i915_gem_object_create_shmem(engine->i915, CTX_WA_BB_OBJ_SIZE);
	if (IS_ERR(obj))
		return PTR_ERR(obj);

	vma = i915_vma_instance(obj, &engine->gt->ggtt->vm, NULL);
	if (IS_ERR(vma)) {
		err = PTR_ERR(vma);
		goto err;
	}

	err = i915_vma_pin(vma, 0, 0, PIN_GLOBAL | PIN_HIGH);
	if (err)
		goto err;

	engine->wa_ctx.vma = vma;
	return 0;

err:
	i915_gem_object_put(obj);
	return err;
}

static void lrc_destroy_wa_ctx(struct intel_engine_cs *engine)
{
	i915_vma_unpin_and_release(&engine->wa_ctx.vma, 0);
}

typedef u32 *(*wa_bb_func_t)(struct intel_engine_cs *engine, u32 *batch);

static int intel_init_workaround_bb(struct intel_engine_cs *engine)
{
	struct i915_ctx_workarounds *wa_ctx = &engine->wa_ctx;
	struct i915_wa_ctx_bb *wa_bb[2] = { &wa_ctx->indirect_ctx,
					    &wa_ctx->per_ctx };
	wa_bb_func_t wa_bb_fn[2];
	struct page *page;
	void *batch, *batch_ptr;
	unsigned int i;
	int ret;

	if (engine->class != RENDER_CLASS)
		return 0;

	switch (INTEL_GEN(engine->i915)) {
	case 12:
	case 11:
		return 0;
	case 10:
		wa_bb_fn[0] = gen10_init_indirectctx_bb;
		wa_bb_fn[1] = NULL;
		break;
	case 9:
		wa_bb_fn[0] = gen9_init_indirectctx_bb;
		wa_bb_fn[1] = NULL;
		break;
	case 8:
		wa_bb_fn[0] = gen8_init_indirectctx_bb;
		wa_bb_fn[1] = NULL;
		break;
	default:
		MISSING_CASE(INTEL_GEN(engine->i915));
		return 0;
	}

	ret = lrc_setup_wa_ctx(engine);
	if (ret) {
		DRM_DEBUG_DRIVER("Failed to setup context WA page: %d\n", ret);
		return ret;
	}

	page = i915_gem_object_get_dirty_page(wa_ctx->vma->obj, 0);
	batch = batch_ptr = kmap_atomic(page);

	/*
	 * Emit the two workaround batch buffers, recording the offset from the
	 * start of the workaround batch buffer object for each and their
	 * respective sizes.
	 */
	for (i = 0; i < ARRAY_SIZE(wa_bb_fn); i++) {
		wa_bb[i]->offset = batch_ptr - batch;
		if (GEM_DEBUG_WARN_ON(!IS_ALIGNED(wa_bb[i]->offset,
						  CACHELINE_BYTES))) {
			ret = -EINVAL;
			break;
		}
		if (wa_bb_fn[i])
			batch_ptr = wa_bb_fn[i](engine, batch_ptr);
		wa_bb[i]->size = batch_ptr - (batch + wa_bb[i]->offset);
	}

	BUG_ON(batch_ptr - batch > CTX_WA_BB_OBJ_SIZE);

	kunmap_atomic(batch);
	if (ret)
		lrc_destroy_wa_ctx(engine);

	return ret;
}

static void enable_execlists(struct intel_engine_cs *engine)
{
	u32 mode;

	assert_forcewakes_active(engine->uncore, FORCEWAKE_ALL);

	intel_engine_set_hwsp_writemask(engine, ~0u); /* HWSTAM */

	if (INTEL_GEN(engine->i915) >= 11)
		mode = _MASKED_BIT_ENABLE(GEN11_GFX_DISABLE_LEGACY_MODE);
	else
		mode = _MASKED_BIT_ENABLE(GFX_RUN_LIST_ENABLE);
	ENGINE_WRITE_FW(engine, RING_MODE_GEN7, mode);

	ENGINE_WRITE_FW(engine, RING_MI_MODE, _MASKED_BIT_DISABLE(STOP_RING));

	ENGINE_WRITE_FW(engine,
			RING_HWS_PGA,
			i915_ggtt_offset(engine->status_page.vma));
	ENGINE_POSTING_READ(engine, RING_HWS_PGA);

	engine->context_tag = 0;
}

static bool unexpected_starting_state(struct intel_engine_cs *engine)
{
	bool unexpected = false;

	if (ENGINE_READ_FW(engine, RING_MI_MODE) & STOP_RING) {
		DRM_DEBUG_DRIVER("STOP_RING still set in RING_MI_MODE\n");
		unexpected = true;
	}

	return unexpected;
}

static int execlists_resume(struct intel_engine_cs *engine)
{
	intel_engine_apply_workarounds(engine);
	intel_engine_apply_whitelist(engine);

	intel_mocs_init_engine(engine);

	intel_engine_reset_breadcrumbs(engine);

	if (GEM_SHOW_DEBUG() && unexpected_starting_state(engine)) {
		struct drm_printer p = drm_debug_printer(__func__);

		intel_engine_dump(engine, &p, NULL);
	}

	enable_execlists(engine);

	return 0;
}

static void execlists_reset_prepare(struct intel_engine_cs *engine)
{
	struct intel_engine_execlists * const execlists = &engine->execlists;
	unsigned long flags;

	ENGINE_TRACE(engine, "depth<-%d\n",
		     atomic_read(&execlists->tasklet.count));

	/*
	 * Prevent request submission to the hardware until we have
	 * completed the reset in i915_gem_reset_finish(). If a request
	 * is completed by one engine, it may then queue a request
	 * to a second via its execlists->tasklet *just* as we are
	 * calling engine->resume() and also writing the ELSP.
	 * Turning off the execlists->tasklet until the reset is over
	 * prevents the race.
	 */
	__tasklet_disable_sync_once(&execlists->tasklet);
	GEM_BUG_ON(!reset_in_progress(execlists));

	/* And flush any current direct submission. */
	spin_lock_irqsave(&engine->active.lock, flags);
	spin_unlock_irqrestore(&engine->active.lock, flags);

	/*
	 * We stop engines, otherwise we might get failed reset and a
	 * dead gpu (on elk). Also as modern gpu as kbl can suffer
	 * from system hang if batchbuffer is progressing when
	 * the reset is issued, regardless of READY_TO_RESET ack.
	 * Thus assume it is best to stop engines on all gens
	 * where we have a gpu reset.
	 *
	 * WaKBLVECSSemaphoreWaitPoll:kbl (on ALL_ENGINES)
	 *
	 * FIXME: Wa for more modern gens needs to be validated
	 */
	intel_engine_stop_cs(engine);
}

static void reset_csb_pointers(struct intel_engine_cs *engine)
{
	struct intel_engine_execlists * const execlists = &engine->execlists;
	const unsigned int reset_value = execlists->csb_size - 1;

	ring_set_paused(engine, 0);

	/*
	 * After a reset, the HW starts writing into CSB entry [0]. We
	 * therefore have to set our HEAD pointer back one entry so that
	 * the *first* entry we check is entry 0. To complicate this further,
	 * as we don't wait for the first interrupt after reset, we have to
	 * fake the HW write to point back to the last entry so that our
	 * inline comparison of our cached head position against the last HW
	 * write works even before the first interrupt.
	 */
	execlists->csb_head = reset_value;
	WRITE_ONCE(*execlists->csb_write, reset_value);
	wmb(); /* Make sure this is visible to HW (paranoia?) */

	/*
	 * Sometimes Icelake forgets to reset its pointers on a GPU reset.
	 * Bludgeon them with a mmio update to be sure.
	 */
	ENGINE_WRITE(engine, RING_CONTEXT_STATUS_PTR,
		     reset_value << 8 | reset_value);
	ENGINE_POSTING_READ(engine, RING_CONTEXT_STATUS_PTR);

	invalidate_csb_entries(&execlists->csb_status[0],
			       &execlists->csb_status[reset_value]);
}

<<<<<<< HEAD
static void __execlists_reset_reg_state(const struct intel_context *ce,
					const struct intel_engine_cs *engine)
=======
static void __reset_stop_ring(u32 *regs, const struct intel_engine_cs *engine)
>>>>>>> 26dca6db
{
	int x;

	x = lrc_ring_mi_mode(engine);
	if (x != -1) {
		regs[x + 1] &= ~STOP_RING;
		regs[x + 1] |= STOP_RING << 16;
	}
}

static void __execlists_reset_reg_state(const struct intel_context *ce,
					const struct intel_engine_cs *engine)
{
	u32 *regs = ce->lrc_reg_state;

	__reset_stop_ring(regs, engine);
}

static void __execlists_reset(struct intel_engine_cs *engine, bool stalled)
{
	struct intel_engine_execlists * const execlists = &engine->execlists;
	struct intel_context *ce;
	struct i915_request *rq;

	mb(); /* paranoia: read the CSB pointers from after the reset */
	clflush(execlists->csb_write);
	mb();

	process_csb(engine); /* drain preemption events */

	/* Following the reset, we need to reload the CSB read/write pointers */
	reset_csb_pointers(engine);

	/*
	 * Save the currently executing context, even if we completed
	 * its request, it was still running at the time of the
	 * reset and will have been clobbered.
	 */
	rq = execlists_active(execlists);
	if (!rq)
		goto unwind;

	/* We still have requests in-flight; the engine should be active */
	GEM_BUG_ON(!intel_engine_pm_is_awake(engine));

	ce = rq->context;
	GEM_BUG_ON(!i915_vma_is_pinned(ce->state));

	if (i915_request_completed(rq)) {
		/* Idle context; tidy up the ring so we can restart afresh */
		ce->ring->head = intel_ring_wrap(ce->ring, rq->tail);
		goto out_replay;
	}

	/* Context has requests still in-flight; it should not be idle! */
	GEM_BUG_ON(i915_active_is_idle(&ce->active));
	rq = active_request(ce->timeline, rq);
	ce->ring->head = intel_ring_wrap(ce->ring, rq->head);
	GEM_BUG_ON(ce->ring->head == ce->ring->tail);

	/*
	 * If this request hasn't started yet, e.g. it is waiting on a
	 * semaphore, we need to avoid skipping the request or else we
	 * break the signaling chain. However, if the context is corrupt
	 * the request will not restart and we will be stuck with a wedged
	 * device. It is quite often the case that if we issue a reset
	 * while the GPU is loading the context image, that the context
	 * image becomes corrupt.
	 *
	 * Otherwise, if we have not started yet, the request should replay
	 * perfectly and we do not need to flag the result as being erroneous.
	 */
	if (!i915_request_started(rq))
		goto out_replay;

	/*
	 * If the request was innocent, we leave the request in the ELSP
	 * and will try to replay it on restarting. The context image may
	 * have been corrupted by the reset, in which case we may have
	 * to service a new GPU hang, but more likely we can continue on
	 * without impact.
	 *
	 * If the request was guilty, we presume the context is corrupt
	 * and have to at least restore the RING register in the context
	 * image back to the expected values to skip over the guilty request.
	 */
	__i915_request_reset(rq, stalled);
	if (!stalled)
		goto out_replay;

	/*
	 * We want a simple context + ring to execute the breadcrumb update.
	 * We cannot rely on the context being intact across the GPU hang,
	 * so clear it and rebuild just what we need for the breadcrumb.
	 * All pending requests for this context will be zapped, and any
	 * future request will be after userspace has had the opportunity
	 * to recreate its own state.
	 */
	GEM_BUG_ON(!intel_context_is_pinned(ce));
	restore_default_state(ce, engine);

out_replay:
	ENGINE_TRACE(engine, "replay {head:%04x, tail:%04x}\n",
		     ce->ring->head, ce->ring->tail);
	intel_ring_update_space(ce->ring);
	__execlists_reset_reg_state(ce, engine);
	__execlists_update_reg_state(ce, engine);
	ce->lrc_desc |= CTX_DESC_FORCE_RESTORE; /* paranoid: GPU was reset! */

unwind:
	/* Push back any incomplete requests for replay after the reset. */
	cancel_port_requests(execlists);
	__unwind_incomplete_requests(engine);
}

static void execlists_reset_rewind(struct intel_engine_cs *engine, bool stalled)
{
	unsigned long flags;

	ENGINE_TRACE(engine, "\n");

	spin_lock_irqsave(&engine->active.lock, flags);

	__execlists_reset(engine, stalled);

	spin_unlock_irqrestore(&engine->active.lock, flags);
}

static void nop_submission_tasklet(unsigned long data)
{
	/* The driver is wedged; don't process any more events. */
}

static void execlists_reset_cancel(struct intel_engine_cs *engine)
{
	struct intel_engine_execlists * const execlists = &engine->execlists;
	struct i915_request *rq, *rn;
	struct rb_node *rb;
	unsigned long flags;

	ENGINE_TRACE(engine, "\n");

	/*
	 * Before we call engine->cancel_requests(), we should have exclusive
	 * access to the submission state. This is arranged for us by the
	 * caller disabling the interrupt generation, the tasklet and other
	 * threads that may then access the same state, giving us a free hand
	 * to reset state. However, we still need to let lockdep be aware that
	 * we know this state may be accessed in hardirq context, so we
	 * disable the irq around this manipulation and we want to keep
	 * the spinlock focused on its duties and not accidentally conflate
	 * coverage to the submission's irq state. (Similarly, although we
	 * shouldn't need to disable irq around the manipulation of the
	 * submission's irq state, we also wish to remind ourselves that
	 * it is irq state.)
	 */
	spin_lock_irqsave(&engine->active.lock, flags);

	__execlists_reset(engine, true);

	/* Mark all executing requests as skipped. */
	list_for_each_entry(rq, &engine->active.requests, sched.link)
		mark_eio(rq);

	/* Flush the queued requests to the timeline list (for retiring). */
	while ((rb = rb_first_cached(&execlists->queue))) {
		struct i915_priolist *p = to_priolist(rb);
		int i;

		priolist_for_each_request_consume(rq, rn, p, i) {
			mark_eio(rq);
			__i915_request_submit(rq);
		}

		rb_erase_cached(&p->node, &execlists->queue);
		i915_priolist_free(p);
	}

	/* Cancel all attached virtual engines */
	while ((rb = rb_first_cached(&execlists->virtual))) {
		struct virtual_engine *ve =
			rb_entry(rb, typeof(*ve), nodes[engine->id].rb);

		rb_erase_cached(rb, &execlists->virtual);
		RB_CLEAR_NODE(rb);

		spin_lock(&ve->base.active.lock);
		rq = fetch_and_zero(&ve->request);
		if (rq) {
			mark_eio(rq);

			rq->engine = engine;
			__i915_request_submit(rq);
			i915_request_put(rq);

			ve->base.execlists.queue_priority_hint = INT_MIN;
		}
		spin_unlock(&ve->base.active.lock);
	}

	/* Remaining _unready_ requests will be nop'ed when submitted */

	execlists->queue_priority_hint = INT_MIN;
	execlists->queue = RB_ROOT_CACHED;

	GEM_BUG_ON(__tasklet_is_enabled(&execlists->tasklet));
	execlists->tasklet.func = nop_submission_tasklet;

	spin_unlock_irqrestore(&engine->active.lock, flags);
}

static void execlists_reset_finish(struct intel_engine_cs *engine)
{
	struct intel_engine_execlists * const execlists = &engine->execlists;

	/*
	 * After a GPU reset, we may have requests to replay. Do so now while
	 * we still have the forcewake to be sure that the GPU is not allowed
	 * to sleep before we restart and reload a context.
	 */
	GEM_BUG_ON(!reset_in_progress(execlists));
	if (!RB_EMPTY_ROOT(&execlists->queue.rb_root))
		execlists->tasklet.func(execlists->tasklet.data);

	if (__tasklet_enable(&execlists->tasklet))
		/* And kick in case we missed a new request submission. */
		tasklet_hi_schedule(&execlists->tasklet);
	ENGINE_TRACE(engine, "depth->%d\n",
		     atomic_read(&execlists->tasklet.count));
}

static int gen8_emit_bb_start_noarb(struct i915_request *rq,
				    u64 offset, u32 len,
				    const unsigned int flags)
{
	u32 *cs;

	cs = intel_ring_begin(rq, 4);
	if (IS_ERR(cs))
		return PTR_ERR(cs);

	/*
	 * WaDisableCtxRestoreArbitration:bdw,chv
	 *
	 * We don't need to perform MI_ARB_ENABLE as often as we do (in
	 * particular all the gen that do not need the w/a at all!), if we
	 * took care to make sure that on every switch into this context
	 * (both ordinary and for preemption) that arbitrartion was enabled
	 * we would be fine.  However, for gen8 there is another w/a that
	 * requires us to not preempt inside GPGPU execution, so we keep
	 * arbitration disabled for gen8 batches. Arbitration will be
	 * re-enabled before we close the request
	 * (engine->emit_fini_breadcrumb).
	 */
	*cs++ = MI_ARB_ON_OFF | MI_ARB_DISABLE;

	/* FIXME(BDW+): Address space and security selectors. */
	*cs++ = MI_BATCH_BUFFER_START_GEN8 |
		(flags & I915_DISPATCH_SECURE ? 0 : BIT(8));
	*cs++ = lower_32_bits(offset);
	*cs++ = upper_32_bits(offset);

	intel_ring_advance(rq, cs);

	return 0;
}

static int gen8_emit_bb_start(struct i915_request *rq,
			      u64 offset, u32 len,
			      const unsigned int flags)
{
	u32 *cs;

	cs = intel_ring_begin(rq, 6);
	if (IS_ERR(cs))
		return PTR_ERR(cs);

	*cs++ = MI_ARB_ON_OFF | MI_ARB_ENABLE;

	*cs++ = MI_BATCH_BUFFER_START_GEN8 |
		(flags & I915_DISPATCH_SECURE ? 0 : BIT(8));
	*cs++ = lower_32_bits(offset);
	*cs++ = upper_32_bits(offset);

	*cs++ = MI_ARB_ON_OFF | MI_ARB_DISABLE;
	*cs++ = MI_NOOP;

	intel_ring_advance(rq, cs);

	return 0;
}

static void gen8_logical_ring_enable_irq(struct intel_engine_cs *engine)
{
	ENGINE_WRITE(engine, RING_IMR,
		     ~(engine->irq_enable_mask | engine->irq_keep_mask));
	ENGINE_POSTING_READ(engine, RING_IMR);
}

static void gen8_logical_ring_disable_irq(struct intel_engine_cs *engine)
{
	ENGINE_WRITE(engine, RING_IMR, ~engine->irq_keep_mask);
}

static int gen8_emit_flush(struct i915_request *request, u32 mode)
{
	u32 cmd, *cs;

	cs = intel_ring_begin(request, 4);
	if (IS_ERR(cs))
		return PTR_ERR(cs);

	cmd = MI_FLUSH_DW + 1;

	/* We always require a command barrier so that subsequent
	 * commands, such as breadcrumb interrupts, are strictly ordered
	 * wrt the contents of the write cache being flushed to memory
	 * (and thus being coherent from the CPU).
	 */
	cmd |= MI_FLUSH_DW_STORE_INDEX | MI_FLUSH_DW_OP_STOREDW;

	if (mode & EMIT_INVALIDATE) {
		cmd |= MI_INVALIDATE_TLB;
		if (request->engine->class == VIDEO_DECODE_CLASS)
			cmd |= MI_INVALIDATE_BSD;
	}

	*cs++ = cmd;
	*cs++ = LRC_PPHWSP_SCRATCH_ADDR;
	*cs++ = 0; /* upper addr */
	*cs++ = 0; /* value */
	intel_ring_advance(request, cs);

	return 0;
}

static int gen8_emit_flush_render(struct i915_request *request,
				  u32 mode)
{
	bool vf_flush_wa = false, dc_flush_wa = false;
	u32 *cs, flags = 0;
	int len;

	flags |= PIPE_CONTROL_CS_STALL;

	if (mode & EMIT_FLUSH) {
		flags |= PIPE_CONTROL_RENDER_TARGET_CACHE_FLUSH;
		flags |= PIPE_CONTROL_DEPTH_CACHE_FLUSH;
		flags |= PIPE_CONTROL_DC_FLUSH_ENABLE;
		flags |= PIPE_CONTROL_FLUSH_ENABLE;
	}

	if (mode & EMIT_INVALIDATE) {
		flags |= PIPE_CONTROL_TLB_INVALIDATE;
		flags |= PIPE_CONTROL_INSTRUCTION_CACHE_INVALIDATE;
		flags |= PIPE_CONTROL_TEXTURE_CACHE_INVALIDATE;
		flags |= PIPE_CONTROL_VF_CACHE_INVALIDATE;
		flags |= PIPE_CONTROL_CONST_CACHE_INVALIDATE;
		flags |= PIPE_CONTROL_STATE_CACHE_INVALIDATE;
		flags |= PIPE_CONTROL_QW_WRITE;
		flags |= PIPE_CONTROL_STORE_DATA_INDEX;

		/*
		 * On GEN9: before VF_CACHE_INVALIDATE we need to emit a NULL
		 * pipe control.
		 */
		if (IS_GEN(request->i915, 9))
			vf_flush_wa = true;

		/* WaForGAMHang:kbl */
		if (IS_KBL_REVID(request->i915, 0, KBL_REVID_B0))
			dc_flush_wa = true;
	}

	len = 6;

	if (vf_flush_wa)
		len += 6;

	if (dc_flush_wa)
		len += 12;

	cs = intel_ring_begin(request, len);
	if (IS_ERR(cs))
		return PTR_ERR(cs);

	if (vf_flush_wa)
		cs = gen8_emit_pipe_control(cs, 0, 0);

	if (dc_flush_wa)
		cs = gen8_emit_pipe_control(cs, PIPE_CONTROL_DC_FLUSH_ENABLE,
					    0);

	cs = gen8_emit_pipe_control(cs, flags, LRC_PPHWSP_SCRATCH_ADDR);

	if (dc_flush_wa)
		cs = gen8_emit_pipe_control(cs, PIPE_CONTROL_CS_STALL, 0);

	intel_ring_advance(request, cs);

	return 0;
}

static int gen11_emit_flush_render(struct i915_request *request,
				   u32 mode)
{
	if (mode & EMIT_FLUSH) {
		u32 *cs;
		u32 flags = 0;

		flags |= PIPE_CONTROL_CS_STALL;

		flags |= PIPE_CONTROL_TILE_CACHE_FLUSH;
		flags |= PIPE_CONTROL_RENDER_TARGET_CACHE_FLUSH;
		flags |= PIPE_CONTROL_DEPTH_CACHE_FLUSH;
		flags |= PIPE_CONTROL_DC_FLUSH_ENABLE;
		flags |= PIPE_CONTROL_FLUSH_ENABLE;
		flags |= PIPE_CONTROL_QW_WRITE;
		flags |= PIPE_CONTROL_STORE_DATA_INDEX;

		cs = intel_ring_begin(request, 6);
		if (IS_ERR(cs))
			return PTR_ERR(cs);

		cs = gen8_emit_pipe_control(cs, flags, LRC_PPHWSP_SCRATCH_ADDR);
		intel_ring_advance(request, cs);
	}

	if (mode & EMIT_INVALIDATE) {
		u32 *cs;
		u32 flags = 0;

		flags |= PIPE_CONTROL_CS_STALL;

		flags |= PIPE_CONTROL_COMMAND_CACHE_INVALIDATE;
		flags |= PIPE_CONTROL_TLB_INVALIDATE;
		flags |= PIPE_CONTROL_INSTRUCTION_CACHE_INVALIDATE;
		flags |= PIPE_CONTROL_TEXTURE_CACHE_INVALIDATE;
		flags |= PIPE_CONTROL_VF_CACHE_INVALIDATE;
		flags |= PIPE_CONTROL_CONST_CACHE_INVALIDATE;
		flags |= PIPE_CONTROL_STATE_CACHE_INVALIDATE;
		flags |= PIPE_CONTROL_QW_WRITE;
		flags |= PIPE_CONTROL_STORE_DATA_INDEX;

		cs = intel_ring_begin(request, 6);
		if (IS_ERR(cs))
			return PTR_ERR(cs);

		cs = gen8_emit_pipe_control(cs, flags, LRC_PPHWSP_SCRATCH_ADDR);
		intel_ring_advance(request, cs);
	}

	return 0;
}

static u32 preparser_disable(bool state)
{
	return MI_ARB_CHECK | 1 << 8 | state;
}

static int gen12_emit_flush_render(struct i915_request *request,
				   u32 mode)
{
	if (mode & EMIT_FLUSH) {
		u32 flags = 0;
		u32 *cs;

		flags |= PIPE_CONTROL_TILE_CACHE_FLUSH;
		flags |= PIPE_CONTROL_RENDER_TARGET_CACHE_FLUSH;
		flags |= PIPE_CONTROL_DEPTH_CACHE_FLUSH;
		/* Wa_1409600907:tgl */
		flags |= PIPE_CONTROL_DEPTH_STALL;
		flags |= PIPE_CONTROL_DC_FLUSH_ENABLE;
		flags |= PIPE_CONTROL_FLUSH_ENABLE;
		flags |= PIPE_CONTROL_HDC_PIPELINE_FLUSH;

		flags |= PIPE_CONTROL_STORE_DATA_INDEX;
		flags |= PIPE_CONTROL_QW_WRITE;

		flags |= PIPE_CONTROL_CS_STALL;

		cs = intel_ring_begin(request, 6);
		if (IS_ERR(cs))
			return PTR_ERR(cs);

		cs = gen8_emit_pipe_control(cs, flags, LRC_PPHWSP_SCRATCH_ADDR);
		intel_ring_advance(request, cs);
	}

	if (mode & EMIT_INVALIDATE) {
		u32 flags = 0;
		u32 *cs;

		flags |= PIPE_CONTROL_COMMAND_CACHE_INVALIDATE;
		flags |= PIPE_CONTROL_TLB_INVALIDATE;
		flags |= PIPE_CONTROL_INSTRUCTION_CACHE_INVALIDATE;
		flags |= PIPE_CONTROL_TEXTURE_CACHE_INVALIDATE;
		flags |= PIPE_CONTROL_VF_CACHE_INVALIDATE;
		flags |= PIPE_CONTROL_CONST_CACHE_INVALIDATE;
		flags |= PIPE_CONTROL_STATE_CACHE_INVALIDATE;
		flags |= PIPE_CONTROL_L3_RO_CACHE_INVALIDATE;

		flags |= PIPE_CONTROL_STORE_DATA_INDEX;
		flags |= PIPE_CONTROL_QW_WRITE;

		flags |= PIPE_CONTROL_CS_STALL;

		cs = intel_ring_begin(request, 8);
		if (IS_ERR(cs))
			return PTR_ERR(cs);

		/*
		 * Prevent the pre-parser from skipping past the TLB
		 * invalidate and loading a stale page for the batch
		 * buffer / request payload.
		 */
		*cs++ = preparser_disable(true);

		cs = gen8_emit_pipe_control(cs, flags, LRC_PPHWSP_SCRATCH_ADDR);

		*cs++ = preparser_disable(false);
		intel_ring_advance(request, cs);

		/*
		 * Wa_1604544889:tgl
		 */
		if (IS_TGL_REVID(request->i915, TGL_REVID_A0, TGL_REVID_A0)) {
			flags = 0;
			flags |= PIPE_CONTROL_CS_STALL;
			flags |= PIPE_CONTROL_HDC_PIPELINE_FLUSH;

			flags |= PIPE_CONTROL_STORE_DATA_INDEX;
			flags |= PIPE_CONTROL_QW_WRITE;

			cs = intel_ring_begin(request, 6);
			if (IS_ERR(cs))
				return PTR_ERR(cs);

			cs = gen8_emit_pipe_control(cs, flags,
						    LRC_PPHWSP_SCRATCH_ADDR);
			intel_ring_advance(request, cs);
		}
	}

	return 0;
}

/*
 * Reserve space for 2 NOOPs at the end of each request to be
 * used as a workaround for not being allowed to do lite
 * restore with HEAD==TAIL (WaIdleLiteRestore).
 */
static u32 *gen8_emit_wa_tail(struct i915_request *request, u32 *cs)
{
	/* Ensure there's always at least one preemption point per-request. */
	*cs++ = MI_ARB_CHECK;
	*cs++ = MI_NOOP;
	request->wa_tail = intel_ring_offset(request, cs);

	return cs;
}

static u32 *emit_preempt_busywait(struct i915_request *request, u32 *cs)
{
	*cs++ = MI_SEMAPHORE_WAIT |
		MI_SEMAPHORE_GLOBAL_GTT |
		MI_SEMAPHORE_POLL |
		MI_SEMAPHORE_SAD_EQ_SDD;
	*cs++ = 0;
	*cs++ = intel_hws_preempt_address(request->engine);
	*cs++ = 0;

	return cs;
}

static __always_inline u32*
gen8_emit_fini_breadcrumb_footer(struct i915_request *request,
				 u32 *cs)
{
	*cs++ = MI_USER_INTERRUPT;

	*cs++ = MI_ARB_ON_OFF | MI_ARB_ENABLE;
	if (intel_engine_has_semaphores(request->engine))
		cs = emit_preempt_busywait(request, cs);

	request->tail = intel_ring_offset(request, cs);
	assert_ring_tail_valid(request->ring, request->tail);

	return gen8_emit_wa_tail(request, cs);
}

static u32 *gen8_emit_fini_breadcrumb(struct i915_request *request, u32 *cs)
{
	cs = gen8_emit_ggtt_write(cs,
				  request->fence.seqno,
				  i915_request_active_timeline(request)->hwsp_offset,
				  0);

	return gen8_emit_fini_breadcrumb_footer(request, cs);
}

static u32 *gen8_emit_fini_breadcrumb_rcs(struct i915_request *request, u32 *cs)
{
	cs = gen8_emit_pipe_control(cs,
				    PIPE_CONTROL_RENDER_TARGET_CACHE_FLUSH |
				    PIPE_CONTROL_DEPTH_CACHE_FLUSH |
				    PIPE_CONTROL_DC_FLUSH_ENABLE,
				    0);

	/* XXX flush+write+CS_STALL all in one upsets gem_concurrent_blt:kbl */
	cs = gen8_emit_ggtt_write_rcs(cs,
				      request->fence.seqno,
				      i915_request_active_timeline(request)->hwsp_offset,
				      PIPE_CONTROL_FLUSH_ENABLE |
				      PIPE_CONTROL_CS_STALL);

	return gen8_emit_fini_breadcrumb_footer(request, cs);
}

static u32 *
gen11_emit_fini_breadcrumb_rcs(struct i915_request *request, u32 *cs)
{
	cs = gen8_emit_ggtt_write_rcs(cs,
				      request->fence.seqno,
				      i915_request_active_timeline(request)->hwsp_offset,
				      PIPE_CONTROL_CS_STALL |
				      PIPE_CONTROL_TILE_CACHE_FLUSH |
				      PIPE_CONTROL_RENDER_TARGET_CACHE_FLUSH |
				      PIPE_CONTROL_DEPTH_CACHE_FLUSH |
				      PIPE_CONTROL_DC_FLUSH_ENABLE |
				      PIPE_CONTROL_FLUSH_ENABLE);

	return gen8_emit_fini_breadcrumb_footer(request, cs);
}

/*
 * Note that the CS instruction pre-parser will not stall on the breadcrumb
 * flush and will continue pre-fetching the instructions after it before the
 * memory sync is completed. On pre-gen12 HW, the pre-parser will stop at
 * BB_START/END instructions, so, even though we might pre-fetch the pre-amble
 * of the next request before the memory has been flushed, we're guaranteed that
 * we won't access the batch itself too early.
 * However, on gen12+ the parser can pre-fetch across the BB_START/END commands,
 * so, if the current request is modifying an instruction in the next request on
 * the same intel_context, we might pre-fetch and then execute the pre-update
 * instruction. To avoid this, the users of self-modifying code should either
 * disable the parser around the code emitting the memory writes, via a new flag
 * added to MI_ARB_CHECK, or emit the writes from a different intel_context. For
 * the in-kernel use-cases we've opted to use a separate context, see
 * reloc_gpu() as an example.
 * All the above applies only to the instructions themselves. Non-inline data
 * used by the instructions is not pre-fetched.
 */

static u32 *gen12_emit_preempt_busywait(struct i915_request *request, u32 *cs)
{
	*cs++ = MI_SEMAPHORE_WAIT_TOKEN |
		MI_SEMAPHORE_GLOBAL_GTT |
		MI_SEMAPHORE_POLL |
		MI_SEMAPHORE_SAD_EQ_SDD;
	*cs++ = 0;
	*cs++ = intel_hws_preempt_address(request->engine);
	*cs++ = 0;
	*cs++ = 0;
	*cs++ = MI_NOOP;

	return cs;
}

static __always_inline u32*
gen12_emit_fini_breadcrumb_footer(struct i915_request *request, u32 *cs)
{
	*cs++ = MI_USER_INTERRUPT;

	*cs++ = MI_ARB_ON_OFF | MI_ARB_ENABLE;
	if (intel_engine_has_semaphores(request->engine))
		cs = gen12_emit_preempt_busywait(request, cs);

	request->tail = intel_ring_offset(request, cs);
	assert_ring_tail_valid(request->ring, request->tail);

	return gen8_emit_wa_tail(request, cs);
}

static u32 *gen12_emit_fini_breadcrumb(struct i915_request *request, u32 *cs)
{
	cs = gen8_emit_ggtt_write(cs,
				  request->fence.seqno,
				  i915_request_active_timeline(request)->hwsp_offset,
				  0);

	return gen12_emit_fini_breadcrumb_footer(request, cs);
}

static u32 *
gen12_emit_fini_breadcrumb_rcs(struct i915_request *request, u32 *cs)
{
	cs = gen8_emit_ggtt_write_rcs(cs,
				      request->fence.seqno,
				      i915_request_active_timeline(request)->hwsp_offset,
				      PIPE_CONTROL_CS_STALL |
				      PIPE_CONTROL_TILE_CACHE_FLUSH |
				      PIPE_CONTROL_RENDER_TARGET_CACHE_FLUSH |
				      PIPE_CONTROL_DEPTH_CACHE_FLUSH |
				      /* Wa_1409600907:tgl */
				      PIPE_CONTROL_DEPTH_STALL |
				      PIPE_CONTROL_DC_FLUSH_ENABLE |
				      PIPE_CONTROL_FLUSH_ENABLE |
				      PIPE_CONTROL_HDC_PIPELINE_FLUSH);

	return gen12_emit_fini_breadcrumb_footer(request, cs);
}

static void execlists_park(struct intel_engine_cs *engine)
{
	cancel_timer(&engine->execlists.timer);
	cancel_timer(&engine->execlists.preempt);
}

void intel_execlists_set_default_submission(struct intel_engine_cs *engine)
{
	engine->submit_request = execlists_submit_request;
	engine->schedule = i915_schedule;
	engine->execlists.tasklet.func = execlists_submission_tasklet;

	engine->reset.prepare = execlists_reset_prepare;
	engine->reset.rewind = execlists_reset_rewind;
	engine->reset.cancel = execlists_reset_cancel;
	engine->reset.finish = execlists_reset_finish;

	engine->park = execlists_park;
	engine->unpark = NULL;

	engine->flags |= I915_ENGINE_SUPPORTS_STATS;
	if (!intel_vgpu_active(engine->i915)) {
		engine->flags |= I915_ENGINE_HAS_SEMAPHORES;
		if (HAS_LOGICAL_RING_PREEMPTION(engine->i915))
			engine->flags |= I915_ENGINE_HAS_PREEMPTION;
	}

	if (INTEL_GEN(engine->i915) >= 12)
		engine->flags |= I915_ENGINE_HAS_RELATIVE_MMIO;

	if (intel_engine_has_preemption(engine))
		engine->emit_bb_start = gen8_emit_bb_start;
	else
		engine->emit_bb_start = gen8_emit_bb_start_noarb;
<<<<<<< HEAD
}

static void execlists_shutdown(struct intel_engine_cs *engine)
{
	/* Synchronise with residual timers and any softirq they raise */
	del_timer_sync(&engine->execlists.timer);
	del_timer_sync(&engine->execlists.preempt);
	tasklet_kill(&engine->execlists.tasklet);
}

static void execlists_release(struct intel_engine_cs *engine)
{
=======
}

static void execlists_shutdown(struct intel_engine_cs *engine)
{
	/* Synchronise with residual timers and any softirq they raise */
	del_timer_sync(&engine->execlists.timer);
	del_timer_sync(&engine->execlists.preempt);
	tasklet_kill(&engine->execlists.tasklet);
}

static void execlists_release(struct intel_engine_cs *engine)
{
>>>>>>> 26dca6db
	execlists_shutdown(engine);

	intel_engine_cleanup_common(engine);
	lrc_destroy_wa_ctx(engine);
}

static void
logical_ring_default_vfuncs(struct intel_engine_cs *engine)
{
	/* Default vfuncs which can be overriden by each engine. */

<<<<<<< HEAD
	engine->release = execlists_release;
=======
>>>>>>> 26dca6db
	engine->resume = execlists_resume;

	engine->cops = &execlists_context_ops;
	engine->request_alloc = execlists_request_alloc;

	engine->emit_flush = gen8_emit_flush;
	engine->emit_init_breadcrumb = gen8_emit_init_breadcrumb;
	engine->emit_fini_breadcrumb = gen8_emit_fini_breadcrumb;
	if (INTEL_GEN(engine->i915) >= 12)
		engine->emit_fini_breadcrumb = gen12_emit_fini_breadcrumb;

	engine->set_default_submission = intel_execlists_set_default_submission;

	if (INTEL_GEN(engine->i915) < 11) {
		engine->irq_enable = gen8_logical_ring_enable_irq;
		engine->irq_disable = gen8_logical_ring_disable_irq;
	} else {
		/*
		 * TODO: On Gen11 interrupt masks need to be clear
		 * to allow C6 entry. Keep interrupts enabled at
		 * and take the hit of generating extra interrupts
		 * until a more refined solution exists.
		 */
	}
}

static inline void
logical_ring_default_irqs(struct intel_engine_cs *engine)
{
	unsigned int shift = 0;

	if (INTEL_GEN(engine->i915) < 11) {
		const u8 irq_shifts[] = {
			[RCS0]  = GEN8_RCS_IRQ_SHIFT,
			[BCS0]  = GEN8_BCS_IRQ_SHIFT,
			[VCS0]  = GEN8_VCS0_IRQ_SHIFT,
			[VCS1]  = GEN8_VCS1_IRQ_SHIFT,
			[VECS0] = GEN8_VECS_IRQ_SHIFT,
		};

		shift = irq_shifts[engine->id];
	}

	engine->irq_enable_mask = GT_RENDER_USER_INTERRUPT << shift;
	engine->irq_keep_mask = GT_CONTEXT_SWITCH_INTERRUPT << shift;
}

static void rcs_submission_override(struct intel_engine_cs *engine)
{
	switch (INTEL_GEN(engine->i915)) {
	case 12:
		engine->emit_flush = gen12_emit_flush_render;
		engine->emit_fini_breadcrumb = gen12_emit_fini_breadcrumb_rcs;
		break;
	case 11:
		engine->emit_flush = gen11_emit_flush_render;
		engine->emit_fini_breadcrumb = gen11_emit_fini_breadcrumb_rcs;
		break;
	default:
		engine->emit_flush = gen8_emit_flush_render;
		engine->emit_fini_breadcrumb = gen8_emit_fini_breadcrumb_rcs;
		break;
	}
}

int intel_execlists_submission_setup(struct intel_engine_cs *engine)
{
	struct intel_engine_execlists * const execlists = &engine->execlists;
	struct drm_i915_private *i915 = engine->i915;
	struct intel_uncore *uncore = engine->uncore;
	u32 base = engine->mmio_base;

	tasklet_init(&engine->execlists.tasklet,
		     execlists_submission_tasklet, (unsigned long)engine);
	timer_setup(&engine->execlists.timer, execlists_timeslice, 0);
	timer_setup(&engine->execlists.preempt, execlists_preempt, 0);

	logical_ring_default_vfuncs(engine);
	logical_ring_default_irqs(engine);

	if (engine->class == RENDER_CLASS)
		rcs_submission_override(engine);

	if (intel_init_workaround_bb(engine))
		/*
		 * We continue even if we fail to initialize WA batch
		 * because we only expect rare glitches but nothing
		 * critical to prevent us from using GPU
		 */
		DRM_ERROR("WA batch buffer initialization failed\n");

	if (HAS_LOGICAL_RING_ELSQ(i915)) {
		execlists->submit_reg = uncore->regs +
			i915_mmio_reg_offset(RING_EXECLIST_SQ_CONTENTS(base));
		execlists->ctrl_reg = uncore->regs +
			i915_mmio_reg_offset(RING_EXECLIST_CONTROL(base));
	} else {
		execlists->submit_reg = uncore->regs +
			i915_mmio_reg_offset(RING_ELSP(base));
	}

	execlists->csb_status =
		&engine->status_page.addr[I915_HWS_CSB_BUF0_INDEX];

	execlists->csb_write =
		&engine->status_page.addr[intel_hws_csb_write_index(i915)];

	if (INTEL_GEN(i915) < 11)
		execlists->csb_size = GEN8_CSB_ENTRIES;
	else
		execlists->csb_size = GEN11_CSB_ENTRIES;

	reset_csb_pointers(engine);

	/* Finally, take ownership and responsibility for cleanup! */
	engine->release = execlists_release;

	return 0;
}

static u32 intel_lr_indirect_ctx_offset(const struct intel_engine_cs *engine)
{
	u32 indirect_ctx_offset;

	switch (INTEL_GEN(engine->i915)) {
	default:
		MISSING_CASE(INTEL_GEN(engine->i915));
		/* fall through */
	case 12:
		indirect_ctx_offset =
			GEN12_CTX_RCS_INDIRECT_CTX_OFFSET_DEFAULT;
		break;
	case 11:
		indirect_ctx_offset =
			GEN11_CTX_RCS_INDIRECT_CTX_OFFSET_DEFAULT;
		break;
	case 10:
		indirect_ctx_offset =
			GEN10_CTX_RCS_INDIRECT_CTX_OFFSET_DEFAULT;
		break;
	case 9:
		indirect_ctx_offset =
			GEN9_CTX_RCS_INDIRECT_CTX_OFFSET_DEFAULT;
		break;
	case 8:
		indirect_ctx_offset =
			GEN8_CTX_RCS_INDIRECT_CTX_OFFSET_DEFAULT;
		break;
	}

	return indirect_ctx_offset;
}


static void init_common_reg_state(u32 * const regs,
				  const struct intel_engine_cs *engine,
				  const struct intel_ring *ring,
				  bool inhibit)
{
	u32 ctl;

	ctl = _MASKED_BIT_ENABLE(CTX_CTRL_INHIBIT_SYN_CTX_SWITCH);
	ctl |= _MASKED_BIT_DISABLE(CTX_CTRL_ENGINE_CTX_RESTORE_INHIBIT);
	if (inhibit)
		ctl |= CTX_CTRL_ENGINE_CTX_RESTORE_INHIBIT;
	if (INTEL_GEN(engine->i915) < 11)
		ctl |= _MASKED_BIT_DISABLE(CTX_CTRL_ENGINE_CTX_SAVE_INHIBIT |
					   CTX_CTRL_RS_CTX_ENABLE);
	regs[CTX_CONTEXT_CONTROL] = ctl;

	regs[CTX_RING_CTL] = RING_CTL_SIZE(ring->size) | RING_VALID;
<<<<<<< HEAD
	regs[CTX_BB_STATE] = RING_BB_PPGTT;
=======
>>>>>>> 26dca6db
}

static void init_wa_bb_reg_state(u32 * const regs,
				 const struct intel_engine_cs *engine,
				 u32 pos_bb_per_ctx)
{
	const struct i915_ctx_workarounds * const wa_ctx = &engine->wa_ctx;

	if (wa_ctx->per_ctx.size) {
		const u32 ggtt_offset = i915_ggtt_offset(wa_ctx->vma);

		regs[pos_bb_per_ctx] =
			(ggtt_offset + wa_ctx->per_ctx.offset) | 0x01;
	}

	if (wa_ctx->indirect_ctx.size) {
		const u32 ggtt_offset = i915_ggtt_offset(wa_ctx->vma);

		regs[pos_bb_per_ctx + 2] =
			(ggtt_offset + wa_ctx->indirect_ctx.offset) |
			(wa_ctx->indirect_ctx.size / CACHELINE_BYTES);

		regs[pos_bb_per_ctx + 4] =
			intel_lr_indirect_ctx_offset(engine) << 6;
	}
}

static void init_ppgtt_reg_state(u32 *regs, const struct i915_ppgtt *ppgtt)
{
	if (i915_vm_is_4lvl(&ppgtt->vm)) {
		/* 64b PPGTT (48bit canonical)
		 * PDP0_DESCRIPTOR contains the base address to PML4 and
		 * other PDP Descriptors are ignored.
		 */
		ASSIGN_CTX_PML4(ppgtt, regs);
	} else {
		ASSIGN_CTX_PDP(ppgtt, regs, 3);
		ASSIGN_CTX_PDP(ppgtt, regs, 2);
		ASSIGN_CTX_PDP(ppgtt, regs, 1);
		ASSIGN_CTX_PDP(ppgtt, regs, 0);
	}
}

static struct i915_ppgtt *vm_alias(struct i915_address_space *vm)
{
	if (i915_is_ggtt(vm))
		return i915_vm_to_ggtt(vm)->alias;
	else
		return i915_vm_to_ppgtt(vm);
}

static void execlists_init_reg_state(u32 *regs,
				     const struct intel_context *ce,
				     const struct intel_engine_cs *engine,
				     const struct intel_ring *ring,
				     bool inhibit)
{
	/*
	 * A context is actually a big batch buffer with several
	 * MI_LOAD_REGISTER_IMM commands followed by (reg, value) pairs. The
	 * values we are setting here are only for the first context restore:
	 * on a subsequent save, the GPU will recreate this batchbuffer with new
	 * values (including all the missing MI_LOAD_REGISTER_IMM commands that
	 * we are not initializing here).
	 *
	 * Must keep consistent with virtual_update_register_offsets().
	 */
	set_offsets(regs, reg_offsets(engine), engine, inhibit);

	init_common_reg_state(regs, engine, ring, inhibit);
	init_ppgtt_reg_state(regs, vm_alias(ce->vm));

	init_wa_bb_reg_state(regs, engine,
			     INTEL_GEN(engine->i915) >= 12 ?
			     GEN12_CTX_BB_PER_CTX_PTR :
			     CTX_BB_PER_CTX_PTR);

	__reset_stop_ring(regs, engine);
}

static int
populate_lr_context(struct intel_context *ce,
		    struct drm_i915_gem_object *ctx_obj,
		    struct intel_engine_cs *engine,
		    struct intel_ring *ring)
{
	bool inhibit = true;
	void *vaddr;
	int ret;

	vaddr = i915_gem_object_pin_map(ctx_obj, I915_MAP_WB);
	if (IS_ERR(vaddr)) {
		ret = PTR_ERR(vaddr);
		DRM_DEBUG_DRIVER("Could not map object pages! (%d)\n", ret);
		return ret;
	}

	set_redzone(vaddr, engine);

	if (engine->default_state) {
		void *defaults;

		defaults = i915_gem_object_pin_map(engine->default_state,
						   I915_MAP_WB);
		if (IS_ERR(defaults)) {
			ret = PTR_ERR(defaults);
			goto err_unpin_ctx;
		}

		memcpy(vaddr, defaults, engine->context_size);
		i915_gem_object_unpin_map(engine->default_state);
		__set_bit(CONTEXT_VALID_BIT, &ce->flags);
		inhibit = false;
	}

	/* The second page of the context object contains some fields which must
	 * be set up prior to the first execution. */
	execlists_init_reg_state(vaddr + LRC_STATE_PN * PAGE_SIZE,
				 ce, engine, ring, inhibit);

	ret = 0;
err_unpin_ctx:
	__i915_gem_object_flush_map(ctx_obj, 0, engine->context_size);
	i915_gem_object_unpin_map(ctx_obj);
	return ret;
}

static int __execlists_context_alloc(struct intel_context *ce,
				     struct intel_engine_cs *engine)
{
	struct drm_i915_gem_object *ctx_obj;
	struct intel_ring *ring;
	struct i915_vma *vma;
	u32 context_size;
	int ret;

	GEM_BUG_ON(ce->state);
	context_size = round_up(engine->context_size, I915_GTT_PAGE_SIZE);

	if (IS_ENABLED(CONFIG_DRM_I915_DEBUG_GEM))
		context_size += I915_GTT_PAGE_SIZE; /* for redzone */

	ctx_obj = i915_gem_object_create_shmem(engine->i915, context_size);
	if (IS_ERR(ctx_obj))
		return PTR_ERR(ctx_obj);

	vma = i915_vma_instance(ctx_obj, &engine->gt->ggtt->vm, NULL);
	if (IS_ERR(vma)) {
		ret = PTR_ERR(vma);
		goto error_deref_obj;
	}

	if (!ce->timeline) {
		struct intel_timeline *tl;

		tl = intel_timeline_create(engine->gt, NULL);
		if (IS_ERR(tl)) {
			ret = PTR_ERR(tl);
			goto error_deref_obj;
		}

		ce->timeline = tl;
	}

	ring = intel_engine_create_ring(engine, (unsigned long)ce->ring);
	if (IS_ERR(ring)) {
		ret = PTR_ERR(ring);
		goto error_deref_obj;
	}

	ret = populate_lr_context(ce, ctx_obj, engine, ring);
	if (ret) {
		DRM_DEBUG_DRIVER("Failed to populate LRC: %d\n", ret);
		goto error_ring_free;
	}

	ce->ring = ring;
	ce->state = vma;

	return 0;

error_ring_free:
	intel_ring_put(ring);
error_deref_obj:
	i915_gem_object_put(ctx_obj);
	return ret;
}

static struct list_head *virtual_queue(struct virtual_engine *ve)
{
	return &ve->base.execlists.default_priolist.requests[0];
}

static void virtual_context_destroy(struct kref *kref)
{
	struct virtual_engine *ve =
		container_of(kref, typeof(*ve), context.ref);
	unsigned int n;

	GEM_BUG_ON(!list_empty(virtual_queue(ve)));
	GEM_BUG_ON(ve->request);
	GEM_BUG_ON(ve->context.inflight);

	for (n = 0; n < ve->num_siblings; n++) {
		struct intel_engine_cs *sibling = ve->siblings[n];
		struct rb_node *node = &ve->nodes[sibling->id].rb;
		unsigned long flags;

		if (RB_EMPTY_NODE(node))
			continue;

		spin_lock_irqsave(&sibling->active.lock, flags);

		/* Detachment is lazily performed in the execlists tasklet */
		if (!RB_EMPTY_NODE(node))
			rb_erase_cached(node, &sibling->execlists.virtual);

		spin_unlock_irqrestore(&sibling->active.lock, flags);
	}
	GEM_BUG_ON(__tasklet_is_scheduled(&ve->base.execlists.tasklet));

	if (ve->context.state)
		__execlists_context_fini(&ve->context);
	intel_context_fini(&ve->context);

	kfree(ve->bonds);
	kfree(ve);
}

static void virtual_engine_initial_hint(struct virtual_engine *ve)
{
	int swp;

	/*
	 * Pick a random sibling on starting to help spread the load around.
	 *
	 * New contexts are typically created with exactly the same order
	 * of siblings, and often started in batches. Due to the way we iterate
	 * the array of sibling when submitting requests, sibling[0] is
	 * prioritised for dequeuing. If we make sure that sibling[0] is fairly
	 * randomised across the system, we also help spread the load by the
	 * first engine we inspect being different each time.
	 *
	 * NB This does not force us to execute on this engine, it will just
	 * typically be the first we inspect for submission.
	 */
	swp = prandom_u32_max(ve->num_siblings);
	if (!swp)
		return;

	swap(ve->siblings[swp], ve->siblings[0]);
	if (!intel_engine_has_relative_mmio(ve->siblings[0]))
		virtual_update_register_offsets(ve->context.lrc_reg_state,
						ve->siblings[0]);
}

static int virtual_context_alloc(struct intel_context *ce)
{
	struct virtual_engine *ve = container_of(ce, typeof(*ve), context);

	return __execlists_context_alloc(ce, ve->siblings[0]);
}

static int virtual_context_pin(struct intel_context *ce)
{
	struct virtual_engine *ve = container_of(ce, typeof(*ve), context);
	int err;

	/* Note: we must use a real engine class for setting up reg state */
	err = __execlists_context_pin(ce, ve->siblings[0]);
	if (err)
		return err;

	virtual_engine_initial_hint(ve);
	return 0;
}

static void virtual_context_enter(struct intel_context *ce)
{
	struct virtual_engine *ve = container_of(ce, typeof(*ve), context);
	unsigned int n;

	for (n = 0; n < ve->num_siblings; n++)
		intel_engine_pm_get(ve->siblings[n]);

	intel_timeline_enter(ce->timeline);
}

static void virtual_context_exit(struct intel_context *ce)
{
	struct virtual_engine *ve = container_of(ce, typeof(*ve), context);
	unsigned int n;

	intel_timeline_exit(ce->timeline);

	for (n = 0; n < ve->num_siblings; n++)
		intel_engine_pm_put(ve->siblings[n]);
}

static const struct intel_context_ops virtual_context_ops = {
	.alloc = virtual_context_alloc,

	.pin = virtual_context_pin,
	.unpin = execlists_context_unpin,

	.enter = virtual_context_enter,
	.exit = virtual_context_exit,

	.destroy = virtual_context_destroy,
};

static intel_engine_mask_t virtual_submission_mask(struct virtual_engine *ve)
{
	struct i915_request *rq;
	intel_engine_mask_t mask;

	rq = READ_ONCE(ve->request);
	if (!rq)
		return 0;

	/* The rq is ready for submission; rq->execution_mask is now stable. */
	mask = rq->execution_mask;
	if (unlikely(!mask)) {
		/* Invalid selection, submit to a random engine in error */
		i915_request_skip(rq, -ENODEV);
		mask = ve->siblings[0]->mask;
	}

	ENGINE_TRACE(&ve->base, "rq=%llx:%lld, mask=%x, prio=%d\n",
		     rq->fence.context, rq->fence.seqno,
		     mask, ve->base.execlists.queue_priority_hint);

	return mask;
}

static void virtual_submission_tasklet(unsigned long data)
{
	struct virtual_engine * const ve = (struct virtual_engine *)data;
	const int prio = ve->base.execlists.queue_priority_hint;
	intel_engine_mask_t mask;
	unsigned int n;

	rcu_read_lock();
	mask = virtual_submission_mask(ve);
	rcu_read_unlock();
	if (unlikely(!mask))
		return;

	local_irq_disable();
	for (n = 0; READ_ONCE(ve->request) && n < ve->num_siblings; n++) {
		struct intel_engine_cs *sibling = ve->siblings[n];
		struct ve_node * const node = &ve->nodes[sibling->id];
		struct rb_node **parent, *rb;
		bool first;

		if (unlikely(!(mask & sibling->mask))) {
			if (!RB_EMPTY_NODE(&node->rb)) {
				spin_lock(&sibling->active.lock);
				rb_erase_cached(&node->rb,
						&sibling->execlists.virtual);
				RB_CLEAR_NODE(&node->rb);
				spin_unlock(&sibling->active.lock);
			}
			continue;
		}

		spin_lock(&sibling->active.lock);

		if (!RB_EMPTY_NODE(&node->rb)) {
			/*
			 * Cheat and avoid rebalancing the tree if we can
			 * reuse this node in situ.
			 */
			first = rb_first_cached(&sibling->execlists.virtual) ==
				&node->rb;
			if (prio == node->prio || (prio > node->prio && first))
				goto submit_engine;

			rb_erase_cached(&node->rb, &sibling->execlists.virtual);
		}

		rb = NULL;
		first = true;
		parent = &sibling->execlists.virtual.rb_root.rb_node;
		while (*parent) {
			struct ve_node *other;

			rb = *parent;
			other = rb_entry(rb, typeof(*other), rb);
			if (prio > other->prio) {
				parent = &rb->rb_left;
			} else {
				parent = &rb->rb_right;
				first = false;
			}
		}

		rb_link_node(&node->rb, rb, parent);
		rb_insert_color_cached(&node->rb,
				       &sibling->execlists.virtual,
				       first);

submit_engine:
		GEM_BUG_ON(RB_EMPTY_NODE(&node->rb));
		node->prio = prio;
		if (first && prio > sibling->execlists.queue_priority_hint) {
			sibling->execlists.queue_priority_hint = prio;
			tasklet_hi_schedule(&sibling->execlists.tasklet);
		}

		spin_unlock(&sibling->active.lock);
	}
	local_irq_enable();
}

static void virtual_submit_request(struct i915_request *rq)
{
	struct virtual_engine *ve = to_virtual_engine(rq->engine);
	struct i915_request *old;
	unsigned long flags;

	ENGINE_TRACE(&ve->base, "rq=%llx:%lld\n",
		     rq->fence.context,
		     rq->fence.seqno);

	GEM_BUG_ON(ve->base.submit_request != virtual_submit_request);

	spin_lock_irqsave(&ve->base.active.lock, flags);

	old = ve->request;
	if (old) { /* background completion event from preempt-to-busy */
		GEM_BUG_ON(!i915_request_completed(old));
		__i915_request_submit(old);
		i915_request_put(old);
	}

	if (i915_request_completed(rq)) {
		__i915_request_submit(rq);

		ve->base.execlists.queue_priority_hint = INT_MIN;
		ve->request = NULL;
	} else {
		ve->base.execlists.queue_priority_hint = rq_prio(rq);
		ve->request = i915_request_get(rq);

		GEM_BUG_ON(!list_empty(virtual_queue(ve)));
		list_move_tail(&rq->sched.link, virtual_queue(ve));

		tasklet_schedule(&ve->base.execlists.tasklet);
	}

	spin_unlock_irqrestore(&ve->base.active.lock, flags);
}

static struct ve_bond *
virtual_find_bond(struct virtual_engine *ve,
		  const struct intel_engine_cs *master)
{
	int i;

	for (i = 0; i < ve->num_bonds; i++) {
		if (ve->bonds[i].master == master)
			return &ve->bonds[i];
	}

	return NULL;
}

static void
virtual_bond_execute(struct i915_request *rq, struct dma_fence *signal)
{
	struct virtual_engine *ve = to_virtual_engine(rq->engine);
	intel_engine_mask_t allowed, exec;
	struct ve_bond *bond;

	allowed = ~to_request(signal)->engine->mask;

	bond = virtual_find_bond(ve, to_request(signal)->engine);
	if (bond)
		allowed &= bond->sibling_mask;

	/* Restrict the bonded request to run on only the available engines */
	exec = READ_ONCE(rq->execution_mask);
	while (!try_cmpxchg(&rq->execution_mask, &exec, exec & allowed))
		;

	/* Prevent the master from being re-run on the bonded engines */
	to_request(signal)->execution_mask &= ~allowed;
}

struct intel_context *
intel_execlists_create_virtual(struct intel_engine_cs **siblings,
			       unsigned int count)
{
	struct virtual_engine *ve;
	unsigned int n;
	int err;

	if (count == 0)
		return ERR_PTR(-EINVAL);

	if (count == 1)
		return intel_context_create(siblings[0]);

	ve = kzalloc(struct_size(ve, siblings, count), GFP_KERNEL);
	if (!ve)
		return ERR_PTR(-ENOMEM);

	ve->base.i915 = siblings[0]->i915;
	ve->base.gt = siblings[0]->gt;
	ve->base.uncore = siblings[0]->uncore;
	ve->base.id = -1;

	ve->base.class = OTHER_CLASS;
	ve->base.uabi_class = I915_ENGINE_CLASS_INVALID;
	ve->base.instance = I915_ENGINE_CLASS_INVALID_VIRTUAL;
	ve->base.uabi_instance = I915_ENGINE_CLASS_INVALID_VIRTUAL;

	/*
	 * The decision on whether to submit a request using semaphores
	 * depends on the saturated state of the engine. We only compute
	 * this during HW submission of the request, and we need for this
	 * state to be globally applied to all requests being submitted
	 * to this engine. Virtual engines encompass more than one physical
	 * engine and so we cannot accurately tell in advance if one of those
	 * engines is already saturated and so cannot afford to use a semaphore
	 * and be pessimized in priority for doing so -- if we are the only
	 * context using semaphores after all other clients have stopped, we
	 * will be starved on the saturated system. Such a global switch for
	 * semaphores is less than ideal, but alas is the current compromise.
	 */
	ve->base.saturated = ALL_ENGINES;

	snprintf(ve->base.name, sizeof(ve->base.name), "virtual");

	intel_engine_init_active(&ve->base, ENGINE_VIRTUAL);
	intel_engine_init_breadcrumbs(&ve->base);
	intel_engine_init_execlists(&ve->base);

	ve->base.cops = &virtual_context_ops;
	ve->base.request_alloc = execlists_request_alloc;

	ve->base.schedule = i915_schedule;
	ve->base.submit_request = virtual_submit_request;
	ve->base.bond_execute = virtual_bond_execute;

	INIT_LIST_HEAD(virtual_queue(ve));
	ve->base.execlists.queue_priority_hint = INT_MIN;
	tasklet_init(&ve->base.execlists.tasklet,
		     virtual_submission_tasklet,
		     (unsigned long)ve);

	intel_context_init(&ve->context, &ve->base);

	for (n = 0; n < count; n++) {
		struct intel_engine_cs *sibling = siblings[n];

		GEM_BUG_ON(!is_power_of_2(sibling->mask));
		if (sibling->mask & ve->base.mask) {
			DRM_DEBUG("duplicate %s entry in load balancer\n",
				  sibling->name);
			err = -EINVAL;
			goto err_put;
		}

		/*
		 * The virtual engine implementation is tightly coupled to
		 * the execlists backend -- we push out request directly
		 * into a tree inside each physical engine. We could support
		 * layering if we handle cloning of the requests and
		 * submitting a copy into each backend.
		 */
		if (sibling->execlists.tasklet.func !=
		    execlists_submission_tasklet) {
			err = -ENODEV;
			goto err_put;
		}

		GEM_BUG_ON(RB_EMPTY_NODE(&ve->nodes[sibling->id].rb));
		RB_CLEAR_NODE(&ve->nodes[sibling->id].rb);

		ve->siblings[ve->num_siblings++] = sibling;
		ve->base.mask |= sibling->mask;

		/*
		 * All physical engines must be compatible for their emission
		 * functions (as we build the instructions during request
		 * construction and do not alter them before submission
		 * on the physical engine). We use the engine class as a guide
		 * here, although that could be refined.
		 */
		if (ve->base.class != OTHER_CLASS) {
			if (ve->base.class != sibling->class) {
				DRM_DEBUG("invalid mixing of engine class, sibling %d, already %d\n",
					  sibling->class, ve->base.class);
				err = -EINVAL;
				goto err_put;
			}
			continue;
		}

		ve->base.class = sibling->class;
		ve->base.uabi_class = sibling->uabi_class;
		snprintf(ve->base.name, sizeof(ve->base.name),
			 "v%dx%d", ve->base.class, count);
		ve->base.context_size = sibling->context_size;

		ve->base.emit_bb_start = sibling->emit_bb_start;
		ve->base.emit_flush = sibling->emit_flush;
		ve->base.emit_init_breadcrumb = sibling->emit_init_breadcrumb;
		ve->base.emit_fini_breadcrumb = sibling->emit_fini_breadcrumb;
		ve->base.emit_fini_breadcrumb_dw =
			sibling->emit_fini_breadcrumb_dw;

		ve->base.flags = sibling->flags;
	}

	ve->base.flags |= I915_ENGINE_IS_VIRTUAL;

	return &ve->context;

err_put:
	intel_context_put(&ve->context);
	return ERR_PTR(err);
}

struct intel_context *
intel_execlists_clone_virtual(struct intel_engine_cs *src)
{
	struct virtual_engine *se = to_virtual_engine(src);
	struct intel_context *dst;

	dst = intel_execlists_create_virtual(se->siblings,
					     se->num_siblings);
	if (IS_ERR(dst))
		return dst;

	if (se->num_bonds) {
		struct virtual_engine *de = to_virtual_engine(dst->engine);

		de->bonds = kmemdup(se->bonds,
				    sizeof(*se->bonds) * se->num_bonds,
				    GFP_KERNEL);
		if (!de->bonds) {
			intel_context_put(dst);
			return ERR_PTR(-ENOMEM);
		}

		de->num_bonds = se->num_bonds;
	}

	return dst;
}

int intel_virtual_engine_attach_bond(struct intel_engine_cs *engine,
				     const struct intel_engine_cs *master,
				     const struct intel_engine_cs *sibling)
{
	struct virtual_engine *ve = to_virtual_engine(engine);
	struct ve_bond *bond;
	int n;

	/* Sanity check the sibling is part of the virtual engine */
	for (n = 0; n < ve->num_siblings; n++)
		if (sibling == ve->siblings[n])
			break;
	if (n == ve->num_siblings)
		return -EINVAL;

	bond = virtual_find_bond(ve, master);
	if (bond) {
		bond->sibling_mask |= sibling->mask;
		return 0;
	}

	bond = krealloc(ve->bonds,
			sizeof(*bond) * (ve->num_bonds + 1),
			GFP_KERNEL);
	if (!bond)
		return -ENOMEM;

	bond[ve->num_bonds].master = master;
	bond[ve->num_bonds].sibling_mask = sibling->mask;

	ve->bonds = bond;
	ve->num_bonds++;

	return 0;
}

struct intel_engine_cs *
intel_virtual_engine_get_sibling(struct intel_engine_cs *engine,
				 unsigned int sibling)
{
	struct virtual_engine *ve = to_virtual_engine(engine);

	if (sibling >= ve->num_siblings)
		return NULL;

	return ve->siblings[sibling];
}

void intel_execlists_show_requests(struct intel_engine_cs *engine,
				   struct drm_printer *m,
				   void (*show_request)(struct drm_printer *m,
							struct i915_request *rq,
							const char *prefix),
				   unsigned int max)
{
	const struct intel_engine_execlists *execlists = &engine->execlists;
	struct i915_request *rq, *last;
	unsigned long flags;
	unsigned int count;
	struct rb_node *rb;

	spin_lock_irqsave(&engine->active.lock, flags);

	last = NULL;
	count = 0;
	list_for_each_entry(rq, &engine->active.requests, sched.link) {
		if (count++ < max - 1)
			show_request(m, rq, "\t\tE ");
		else
			last = rq;
	}
	if (last) {
		if (count > max) {
			drm_printf(m,
				   "\t\t...skipping %d executing requests...\n",
				   count - max);
		}
		show_request(m, last, "\t\tE ");
	}

	last = NULL;
	count = 0;
	if (execlists->queue_priority_hint != INT_MIN)
		drm_printf(m, "\t\tQueue priority hint: %d\n",
			   execlists->queue_priority_hint);
	for (rb = rb_first_cached(&execlists->queue); rb; rb = rb_next(rb)) {
		struct i915_priolist *p = rb_entry(rb, typeof(*p), node);
		int i;

		priolist_for_each_request(rq, p, i) {
			if (count++ < max - 1)
				show_request(m, rq, "\t\tQ ");
			else
				last = rq;
		}
	}
	if (last) {
		if (count > max) {
			drm_printf(m,
				   "\t\t...skipping %d queued requests...\n",
				   count - max);
		}
		show_request(m, last, "\t\tQ ");
	}

	last = NULL;
	count = 0;
	for (rb = rb_first_cached(&execlists->virtual); rb; rb = rb_next(rb)) {
		struct virtual_engine *ve =
			rb_entry(rb, typeof(*ve), nodes[engine->id].rb);
		struct i915_request *rq = READ_ONCE(ve->request);

		if (rq) {
			if (count++ < max - 1)
				show_request(m, rq, "\t\tV ");
			else
				last = rq;
		}
	}
	if (last) {
		if (count > max) {
			drm_printf(m,
				   "\t\t...skipping %d virtual requests...\n",
				   count - max);
		}
		show_request(m, last, "\t\tV ");
	}

	spin_unlock_irqrestore(&engine->active.lock, flags);
}

void intel_lr_context_reset(struct intel_engine_cs *engine,
			    struct intel_context *ce,
			    u32 head,
			    bool scrub)
{
	GEM_BUG_ON(!intel_context_is_pinned(ce));

	/*
	 * We want a simple context + ring to execute the breadcrumb update.
	 * We cannot rely on the context being intact across the GPU hang,
	 * so clear it and rebuild just what we need for the breadcrumb.
	 * All pending requests for this context will be zapped, and any
	 * future request will be after userspace has had the opportunity
	 * to recreate its own state.
	 */
	if (scrub)
		restore_default_state(ce, engine);

	/* Rerun the request; its payload has been neutered (if guilty). */
	ce->ring->head = head;
	intel_ring_update_space(ce->ring);

	__execlists_update_reg_state(ce, engine);
}

bool
intel_engine_in_execlists_submission_mode(const struct intel_engine_cs *engine)
{
	return engine->set_default_submission ==
	       intel_execlists_set_default_submission;
}

#if IS_ENABLED(CONFIG_DRM_I915_SELFTEST)
#include "selftest_lrc.c"
#endif<|MERGE_RESOLUTION|>--- conflicted
+++ resolved
@@ -1350,13 +1350,6 @@
 	 * before its image is complete leading to invalid PD chasing.
 	 */
 	wmb();
-<<<<<<< HEAD
-
-	/* Wa_1607138340:tgl */
-	if (IS_TGL_REVID(rq->i915, TGL_REVID_A0, TGL_REVID_A0))
-		desc |= CTX_DESC_FORCE_RESTORE;
-=======
->>>>>>> 26dca6db
 
 	ce->lrc_desc &= ~CTX_DESC_FORCE_RESTORE;
 	return desc;
@@ -3153,12 +3146,7 @@
 			       &execlists->csb_status[reset_value]);
 }
 
-<<<<<<< HEAD
-static void __execlists_reset_reg_state(const struct intel_context *ce,
-					const struct intel_engine_cs *engine)
-=======
 static void __reset_stop_ring(u32 *regs, const struct intel_engine_cs *engine)
->>>>>>> 26dca6db
 {
 	int x;
 
@@ -3906,7 +3894,6 @@
 		engine->emit_bb_start = gen8_emit_bb_start;
 	else
 		engine->emit_bb_start = gen8_emit_bb_start_noarb;
-<<<<<<< HEAD
 }
 
 static void execlists_shutdown(struct intel_engine_cs *engine)
@@ -3919,20 +3906,6 @@
 
 static void execlists_release(struct intel_engine_cs *engine)
 {
-=======
-}
-
-static void execlists_shutdown(struct intel_engine_cs *engine)
-{
-	/* Synchronise with residual timers and any softirq they raise */
-	del_timer_sync(&engine->execlists.timer);
-	del_timer_sync(&engine->execlists.preempt);
-	tasklet_kill(&engine->execlists.tasklet);
-}
-
-static void execlists_release(struct intel_engine_cs *engine)
-{
->>>>>>> 26dca6db
 	execlists_shutdown(engine);
 
 	intel_engine_cleanup_common(engine);
@@ -3944,10 +3917,6 @@
 {
 	/* Default vfuncs which can be overriden by each engine. */
 
-<<<<<<< HEAD
-	engine->release = execlists_release;
-=======
->>>>>>> 26dca6db
 	engine->resume = execlists_resume;
 
 	engine->cops = &execlists_context_ops;
@@ -4119,10 +4088,6 @@
 	regs[CTX_CONTEXT_CONTROL] = ctl;
 
 	regs[CTX_RING_CTL] = RING_CTL_SIZE(ring->size) | RING_VALID;
-<<<<<<< HEAD
-	regs[CTX_BB_STATE] = RING_BB_PPGTT;
-=======
->>>>>>> 26dca6db
 }
 
 static void init_wa_bb_reg_state(u32 * const regs,
