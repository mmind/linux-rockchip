--- conflicted
+++ resolved
@@ -294,11 +294,7 @@
 	} else if (IS_GEN9_BC(i915) || IS_CANNONLAKE(i915)) {
 		table->size  = ARRAY_SIZE(skl_mocs_table);
 		table->n_entries = GEN9_NUM_MOCS_ENTRIES;
-<<<<<<< HEAD
-		table->table = skylake_mocs_table;
-=======
 		table->table = skl_mocs_table;
->>>>>>> 26dca6db
 	} else if (IS_GEN9_LP(i915)) {
 		table->size  = ARRAY_SIZE(broxton_mocs_table);
 		table->n_entries = GEN9_NUM_MOCS_ENTRIES;
