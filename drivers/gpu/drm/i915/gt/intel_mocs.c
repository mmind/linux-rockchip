--- conflicted
+++ resolved
@@ -431,26 +431,16 @@
 	return i915_mmio_reg_offset(GEN12_GLOBAL_MOCS(0));
 }
 
-<<<<<<< HEAD
+static void init_global_mocs(struct intel_gt *gt)
+{
+	struct drm_i915_mocs_table table;
+
 	/*
 	 * LLC and eDRAM control values are not applicable to dgfx
 	 */
 	if (IS_DGFX(gt->i915))
 		return;
 
-	GEM_BUG_ON(!HAS_GLOBAL_MOCS_REGISTERS(gt->i915));
-=======
-static void init_global_mocs(struct intel_gt *gt)
-{
-	struct drm_i915_mocs_table table;
->>>>>>> 5d50bd44
-
-	/*
-	 * LLC and eDRAM control values are not applicable to dgfx
-	 */
-	if (IS_DGFX(gt->i915))
-		return;
-
 	if (!get_mocs_settings(gt->i915, &table))
 		return;
 
