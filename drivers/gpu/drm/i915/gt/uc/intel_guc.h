--- conflicted
+++ resolved
@@ -46,10 +46,6 @@
 
 	struct i915_vma *stage_desc_pool;
 	void *stage_desc_pool_vaddr;
-<<<<<<< HEAD
-	struct ida stage_ids;
-=======
->>>>>>> 5d50bd44
 
 	struct i915_vma *workqueue;
 	void *workqueue_vaddr;
