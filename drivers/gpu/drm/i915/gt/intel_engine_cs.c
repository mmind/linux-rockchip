/*
 * Copyright © 2016 Intel Corporation
 *
 * Permission is hereby granted, free of charge, to any person obtaining a
 * copy of this software and associated documentation files (the "Software"),
 * to deal in the Software without restriction, including without limitation
 * the rights to use, copy, modify, merge, publish, distribute, sublicense,
 * and/or sell copies of the Software, and to permit persons to whom the
 * Software is furnished to do so, subject to the following conditions:
 *
 * The above copyright notice and this permission notice (including the next
 * paragraph) shall be included in all copies or substantial portions of the
 * Software.
 *
 * THE SOFTWARE IS PROVIDED "AS IS", WITHOUT WARRANTY OF ANY KIND, EXPRESS OR
 * IMPLIED, INCLUDING BUT NOT LIMITED TO THE WARRANTIES OF MERCHANTABILITY,
 * FITNESS FOR A PARTICULAR PURPOSE AND NONINFRINGEMENT.  IN NO EVENT SHALL
 * THE AUTHORS OR COPYRIGHT HOLDERS BE LIABLE FOR ANY CLAIM, DAMAGES OR OTHER
 * LIABILITY, WHETHER IN AN ACTION OF CONTRACT, TORT OR OTHERWISE, ARISING
 * FROM, OUT OF OR IN CONNECTION WITH THE SOFTWARE OR THE USE OR OTHER DEALINGS
 * IN THE SOFTWARE.
 *
 */

#include <drm/drm_print.h>

#include "gem/i915_gem_context.h"

#include "i915_drv.h"

#include "intel_context.h"
#include "intel_engine.h"
#include "intel_engine_pm.h"
#include "intel_engine_pool.h"
#include "intel_engine_user.h"
#include "intel_gt.h"
#include "intel_gt_requests.h"
#include "intel_lrc.h"
#include "intel_reset.h"
#include "intel_ring.h"

/* Haswell does have the CXT_SIZE register however it does not appear to be
 * valid. Now, docs explain in dwords what is in the context object. The full
 * size is 70720 bytes, however, the power context and execlist context will
 * never be saved (power context is stored elsewhere, and execlists don't work
 * on HSW) - so the final size, including the extra state required for the
 * Resource Streamer, is 66944 bytes, which rounds to 17 pages.
 */
#define HSW_CXT_TOTAL_SIZE		(17 * PAGE_SIZE)

#define DEFAULT_LR_CONTEXT_RENDER_SIZE	(22 * PAGE_SIZE)
#define GEN8_LR_CONTEXT_RENDER_SIZE	(20 * PAGE_SIZE)
#define GEN9_LR_CONTEXT_RENDER_SIZE	(22 * PAGE_SIZE)
#define GEN10_LR_CONTEXT_RENDER_SIZE	(18 * PAGE_SIZE)
#define GEN11_LR_CONTEXT_RENDER_SIZE	(14 * PAGE_SIZE)

#define GEN8_LR_CONTEXT_OTHER_SIZE	( 2 * PAGE_SIZE)

#define MAX_MMIO_BASES 3
struct engine_info {
	unsigned int hw_id;
	u8 class;
	u8 instance;
	/* mmio bases table *must* be sorted in reverse gen order */
	struct engine_mmio_base {
		u32 gen : 8;
		u32 base : 24;
	} mmio_bases[MAX_MMIO_BASES];
};

static const struct engine_info intel_engines[] = {
	[RCS0] = {
		.hw_id = RCS0_HW,
		.class = RENDER_CLASS,
		.instance = 0,
		.mmio_bases = {
			{ .gen = 1, .base = RENDER_RING_BASE }
		},
	},
	[BCS0] = {
		.hw_id = BCS0_HW,
		.class = COPY_ENGINE_CLASS,
		.instance = 0,
		.mmio_bases = {
			{ .gen = 6, .base = BLT_RING_BASE }
		},
	},
	[VCS0] = {
		.hw_id = VCS0_HW,
		.class = VIDEO_DECODE_CLASS,
		.instance = 0,
		.mmio_bases = {
			{ .gen = 11, .base = GEN11_BSD_RING_BASE },
			{ .gen = 6, .base = GEN6_BSD_RING_BASE },
			{ .gen = 4, .base = BSD_RING_BASE }
		},
	},
	[VCS1] = {
		.hw_id = VCS1_HW,
		.class = VIDEO_DECODE_CLASS,
		.instance = 1,
		.mmio_bases = {
			{ .gen = 11, .base = GEN11_BSD2_RING_BASE },
			{ .gen = 8, .base = GEN8_BSD2_RING_BASE }
		},
	},
	[VCS2] = {
		.hw_id = VCS2_HW,
		.class = VIDEO_DECODE_CLASS,
		.instance = 2,
		.mmio_bases = {
			{ .gen = 11, .base = GEN11_BSD3_RING_BASE }
		},
	},
	[VCS3] = {
		.hw_id = VCS3_HW,
		.class = VIDEO_DECODE_CLASS,
		.instance = 3,
		.mmio_bases = {
			{ .gen = 11, .base = GEN11_BSD4_RING_BASE }
		},
	},
	[VECS0] = {
		.hw_id = VECS0_HW,
		.class = VIDEO_ENHANCEMENT_CLASS,
		.instance = 0,
		.mmio_bases = {
			{ .gen = 11, .base = GEN11_VEBOX_RING_BASE },
			{ .gen = 7, .base = VEBOX_RING_BASE }
		},
	},
	[VECS1] = {
		.hw_id = VECS1_HW,
		.class = VIDEO_ENHANCEMENT_CLASS,
		.instance = 1,
		.mmio_bases = {
			{ .gen = 11, .base = GEN11_VEBOX2_RING_BASE }
		},
	},
};

/**
 * intel_engine_context_size() - return the size of the context for an engine
 * @gt: the gt
 * @class: engine class
 *
 * Each engine class may require a different amount of space for a context
 * image.
 *
 * Return: size (in bytes) of an engine class specific context image
 *
 * Note: this size includes the HWSP, which is part of the context image
 * in LRC mode, but does not include the "shared data page" used with
 * GuC submission. The caller should account for this if using the GuC.
 */
u32 intel_engine_context_size(struct intel_gt *gt, u8 class)
{
	struct intel_uncore *uncore = gt->uncore;
	u32 cxt_size;

	BUILD_BUG_ON(I915_GTT_PAGE_SIZE != PAGE_SIZE);

	switch (class) {
	case RENDER_CLASS:
		switch (INTEL_GEN(gt->i915)) {
		default:
			MISSING_CASE(INTEL_GEN(gt->i915));
			return DEFAULT_LR_CONTEXT_RENDER_SIZE;
		case 12:
		case 11:
			return GEN11_LR_CONTEXT_RENDER_SIZE;
		case 10:
			return GEN10_LR_CONTEXT_RENDER_SIZE;
		case 9:
			return GEN9_LR_CONTEXT_RENDER_SIZE;
		case 8:
			return GEN8_LR_CONTEXT_RENDER_SIZE;
		case 7:
			if (IS_HASWELL(gt->i915))
				return HSW_CXT_TOTAL_SIZE;

			cxt_size = intel_uncore_read(uncore, GEN7_CXT_SIZE);
			return round_up(GEN7_CXT_TOTAL_SIZE(cxt_size) * 64,
					PAGE_SIZE);
		case 6:
			cxt_size = intel_uncore_read(uncore, CXT_SIZE);
			return round_up(GEN6_CXT_TOTAL_SIZE(cxt_size) * 64,
					PAGE_SIZE);
		case 5:
		case 4:
			/*
			 * There is a discrepancy here between the size reported
			 * by the register and the size of the context layout
			 * in the docs. Both are described as authorative!
			 *
			 * The discrepancy is on the order of a few cachelines,
			 * but the total is under one page (4k), which is our
			 * minimum allocation anyway so it should all come
			 * out in the wash.
			 */
			cxt_size = intel_uncore_read(uncore, CXT_SIZE) + 1;
			DRM_DEBUG_DRIVER("gen%d CXT_SIZE = %d bytes [0x%08x]\n",
					 INTEL_GEN(gt->i915),
					 cxt_size * 64,
					 cxt_size - 1);
			return round_up(cxt_size * 64, PAGE_SIZE);
		case 3:
		case 2:
		/* For the special day when i810 gets merged. */
		case 1:
			return 0;
		}
		break;
	default:
		MISSING_CASE(class);
		/* fall through */
	case VIDEO_DECODE_CLASS:
	case VIDEO_ENHANCEMENT_CLASS:
	case COPY_ENGINE_CLASS:
		if (INTEL_GEN(gt->i915) < 8)
			return 0;
		return GEN8_LR_CONTEXT_OTHER_SIZE;
	}
}

static u32 __engine_mmio_base(struct drm_i915_private *i915,
			      const struct engine_mmio_base *bases)
{
	int i;

	for (i = 0; i < MAX_MMIO_BASES; i++)
		if (INTEL_GEN(i915) >= bases[i].gen)
			break;

	GEM_BUG_ON(i == MAX_MMIO_BASES);
	GEM_BUG_ON(!bases[i].base);

	return bases[i].base;
}

static void __sprint_engine_name(struct intel_engine_cs *engine)
{
	/*
	 * Before we know what the uABI name for this engine will be,
	 * we still would like to keep track of this engine in the debug logs.
	 * We throw in a ' here as a reminder that this isn't its final name.
	 */
	GEM_WARN_ON(snprintf(engine->name, sizeof(engine->name), "%s'%u",
			     intel_engine_class_repr(engine->class),
			     engine->instance) >= sizeof(engine->name));
}

void intel_engine_set_hwsp_writemask(struct intel_engine_cs *engine, u32 mask)
{
	/*
	 * Though they added more rings on g4x/ilk, they did not add
	 * per-engine HWSTAM until gen6.
	 */
	if (INTEL_GEN(engine->i915) < 6 && engine->class != RENDER_CLASS)
		return;

	if (INTEL_GEN(engine->i915) >= 3)
		ENGINE_WRITE(engine, RING_HWSTAM, mask);
	else
		ENGINE_WRITE16(engine, RING_HWSTAM, mask);
}

static void intel_engine_sanitize_mmio(struct intel_engine_cs *engine)
{
	/* Mask off all writes into the unknown HWSP */
	intel_engine_set_hwsp_writemask(engine, ~0u);
}

static int intel_engine_setup(struct intel_gt *gt, enum intel_engine_id id)
{
	const struct engine_info *info = &intel_engines[id];
	struct intel_engine_cs *engine;

	BUILD_BUG_ON(MAX_ENGINE_CLASS >= BIT(GEN11_ENGINE_CLASS_WIDTH));
	BUILD_BUG_ON(MAX_ENGINE_INSTANCE >= BIT(GEN11_ENGINE_INSTANCE_WIDTH));

	if (GEM_DEBUG_WARN_ON(id >= ARRAY_SIZE(gt->engine)))
		return -EINVAL;

	if (GEM_DEBUG_WARN_ON(info->class > MAX_ENGINE_CLASS))
		return -EINVAL;

	if (GEM_DEBUG_WARN_ON(info->instance > MAX_ENGINE_INSTANCE))
		return -EINVAL;

	if (GEM_DEBUG_WARN_ON(gt->engine_class[info->class][info->instance]))
		return -EINVAL;

	engine = kzalloc(sizeof(*engine), GFP_KERNEL);
	if (!engine)
		return -ENOMEM;

	BUILD_BUG_ON(BITS_PER_TYPE(engine->mask) < I915_NUM_ENGINES);

	engine->id = id;
	engine->legacy_idx = INVALID_ENGINE;
	engine->mask = BIT(id);
	engine->i915 = gt->i915;
	engine->gt = gt;
	engine->uncore = gt->uncore;
	engine->hw_id = engine->guc_id = info->hw_id;
	engine->mmio_base = __engine_mmio_base(gt->i915, info->mmio_bases);

	engine->class = info->class;
	engine->instance = info->instance;
	__sprint_engine_name(engine);

	engine->props.heartbeat_interval_ms =
		CONFIG_DRM_I915_HEARTBEAT_INTERVAL;
	engine->props.preempt_timeout_ms =
		CONFIG_DRM_I915_PREEMPT_TIMEOUT;
	engine->props.stop_timeout_ms =
		CONFIG_DRM_I915_STOP_TIMEOUT;
	engine->props.timeslice_duration_ms =
		CONFIG_DRM_I915_TIMESLICE_DURATION;
<<<<<<< HEAD

	/*
	 * To be overridden by the backend on setup. However to facilitate
	 * cleanup on error during setup, we always provide the destroy vfunc.
	 */
	engine->destroy = (typeof(engine->destroy))kfree;
=======
>>>>>>> 5d50bd44

	engine->context_size = intel_engine_context_size(gt, engine->class);
	if (WARN_ON(engine->context_size > BIT(20)))
		engine->context_size = 0;
	if (engine->context_size)
		DRIVER_CAPS(gt->i915)->has_logical_contexts = true;

	/* Nothing to do here, execute in order of dependencies */
	engine->schedule = NULL;

	ewma__engine_latency_init(&engine->latency);
	seqlock_init(&engine->stats.lock);

	ATOMIC_INIT_NOTIFIER_HEAD(&engine->context_status_notifier);

	/* Scrub mmio state on takeover */
	intel_engine_sanitize_mmio(engine);

	gt->engine_class[info->class][info->instance] = engine;
	gt->engine[id] = engine;

	gt->i915->engine[id] = engine;

	return 0;
}

static void __setup_engine_capabilities(struct intel_engine_cs *engine)
{
	struct drm_i915_private *i915 = engine->i915;

	if (engine->class == VIDEO_DECODE_CLASS) {
		/*
		 * HEVC support is present on first engine instance
		 * before Gen11 and on all instances afterwards.
		 */
		if (INTEL_GEN(i915) >= 11 ||
		    (INTEL_GEN(i915) >= 9 && engine->instance == 0))
			engine->uabi_capabilities |=
				I915_VIDEO_CLASS_CAPABILITY_HEVC;

		/*
		 * SFC block is present only on even logical engine
		 * instances.
		 */
		if ((INTEL_GEN(i915) >= 11 &&
		     RUNTIME_INFO(i915)->vdbox_sfc_access & engine->mask) ||
		    (INTEL_GEN(i915) >= 9 && engine->instance == 0))
			engine->uabi_capabilities |=
				I915_VIDEO_AND_ENHANCE_CLASS_CAPABILITY_SFC;
	} else if (engine->class == VIDEO_ENHANCEMENT_CLASS) {
		if (INTEL_GEN(i915) >= 9)
			engine->uabi_capabilities |=
				I915_VIDEO_AND_ENHANCE_CLASS_CAPABILITY_SFC;
	}
}

static void intel_setup_engine_capabilities(struct intel_gt *gt)
{
	struct intel_engine_cs *engine;
	enum intel_engine_id id;

	for_each_engine(engine, gt, id)
		__setup_engine_capabilities(engine);
}

/**
<<<<<<< HEAD
 * intel_engines_cleanup() - free the resources allocated for Command Streamers
 * @gt: pointer to struct intel_gt
 */
void intel_engines_cleanup(struct intel_gt *gt)
=======
 * intel_engines_release() - free the resources allocated for Command Streamers
 * @gt: pointer to struct intel_gt
 */
void intel_engines_release(struct intel_gt *gt)
>>>>>>> 5d50bd44
{
	struct intel_engine_cs *engine;
	enum intel_engine_id id;

<<<<<<< HEAD
	for_each_engine(engine, gt, id) {
		engine->destroy(engine);
		gt->engine[id] = NULL;
		gt->i915->engine[id] = NULL;
=======
	/* Decouple the backend; but keep the layout for late GPU resets */
	for_each_engine(engine, gt, id) {
		if (!engine->release)
			continue;

		engine->release(engine);
		engine->release = NULL;

		memset(&engine->reset, 0, sizeof(engine->reset));

		gt->i915->engine[id] = NULL;
	}
}

void intel_engines_free(struct intel_gt *gt)
{
	struct intel_engine_cs *engine;
	enum intel_engine_id id;

	for_each_engine(engine, gt, id) {
		kfree(engine);
		gt->engine[id] = NULL;
>>>>>>> 5d50bd44
	}
}

/**
 * intel_engines_init_mmio() - allocate and prepare the Engine Command Streamers
 * @gt: pointer to struct intel_gt
 *
 * Return: non-zero if the initialization failed.
 */
int intel_engines_init_mmio(struct intel_gt *gt)
{
	struct drm_i915_private *i915 = gt->i915;
	struct intel_device_info *device_info = mkwrite_device_info(i915);
	const unsigned int engine_mask = INTEL_INFO(i915)->engine_mask;
	unsigned int mask = 0;
	unsigned int i;
	int err;

	WARN_ON(engine_mask == 0);
	WARN_ON(engine_mask &
		GENMASK(BITS_PER_TYPE(mask) - 1, I915_NUM_ENGINES));

	if (i915_inject_probe_failure(i915))
		return -ENODEV;

	for (i = 0; i < ARRAY_SIZE(intel_engines); i++) {
		if (!HAS_ENGINE(i915, i))
			continue;

		err = intel_engine_setup(gt, i);
		if (err)
			goto cleanup;

		mask |= BIT(i);
	}

	/*
	 * Catch failures to update intel_engines table when the new engines
	 * are added to the driver by a warning and disabling the forgotten
	 * engines.
	 */
	if (WARN_ON(mask != engine_mask))
		device_info->engine_mask = mask;

	RUNTIME_INFO(i915)->num_engines = hweight32(mask);

	intel_gt_check_and_clear_faults(gt);

	intel_setup_engine_capabilities(gt);

	return 0;

cleanup:
<<<<<<< HEAD
	intel_engines_cleanup(gt);
	return err;
}

/**
 * intel_engines_init() - init the Engine Command Streamers
 * @gt: pointer to struct intel_gt
 *
 * Return: non-zero if the initialization failed.
 */
int intel_engines_init(struct intel_gt *gt)
{
	int (*init)(struct intel_engine_cs *engine);
	struct intel_engine_cs *engine;
	enum intel_engine_id id;
	int err;

	if (HAS_EXECLISTS(gt->i915))
		init = intel_execlists_submission_init;
	else
		init = intel_ring_submission_init;

	for_each_engine(engine, gt, id) {
		err = init(engine);
		if (err)
			goto cleanup;
	}

	return 0;

cleanup:
	intel_engines_cleanup(gt);
=======
	intel_engines_free(gt);
>>>>>>> 5d50bd44
	return err;
}

void intel_engine_init_execlists(struct intel_engine_cs *engine)
{
	struct intel_engine_execlists * const execlists = &engine->execlists;

	execlists->port_mask = 1;
	GEM_BUG_ON(!is_power_of_2(execlists_num_ports(execlists)));
	GEM_BUG_ON(execlists_num_ports(execlists) > EXECLIST_MAX_PORTS);

	memset(execlists->pending, 0, sizeof(execlists->pending));
	execlists->active =
		memset(execlists->inflight, 0, sizeof(execlists->inflight));

	execlists->queue_priority_hint = INT_MIN;
	execlists->queue = RB_ROOT_CACHED;
}

static void cleanup_status_page(struct intel_engine_cs *engine)
{
	struct i915_vma *vma;

	/* Prevent writes into HWSP after returning the page to the system */
	intel_engine_set_hwsp_writemask(engine, ~0u);

	vma = fetch_and_zero(&engine->status_page.vma);
	if (!vma)
		return;

	if (!HWS_NEEDS_PHYSICAL(engine->i915))
		i915_vma_unpin(vma);

	i915_gem_object_unpin_map(vma->obj);
	i915_gem_object_put(vma->obj);
}

static int pin_ggtt_status_page(struct intel_engine_cs *engine,
				struct i915_vma *vma)
{
	unsigned int flags;

	flags = PIN_GLOBAL;
	if (!HAS_LLC(engine->i915) && i915_ggtt_has_aperture(engine->gt->ggtt))
		/*
		 * On g33, we cannot place HWS above 256MiB, so
		 * restrict its pinning to the low mappable arena.
		 * Though this restriction is not documented for
		 * gen4, gen5, or byt, they also behave similarly
		 * and hang if the HWS is placed at the top of the
		 * GTT. To generalise, it appears that all !llc
		 * platforms have issues with us placing the HWS
		 * above the mappable region (even though we never
		 * actually map it).
		 */
		flags |= PIN_MAPPABLE;
	else
		flags |= PIN_HIGH;

	return i915_vma_pin(vma, 0, 0, flags);
}

static int init_status_page(struct intel_engine_cs *engine)
{
	struct drm_i915_gem_object *obj;
	struct i915_vma *vma;
	void *vaddr;
	int ret;

	/*
	 * Though the HWS register does support 36bit addresses, historically
	 * we have had hangs and corruption reported due to wild writes if
	 * the HWS is placed above 4G. We only allow objects to be allocated
	 * in GFP_DMA32 for i965, and no earlier physical address users had
	 * access to more than 4G.
	 */
	obj = i915_gem_object_create_internal(engine->i915, PAGE_SIZE);
	if (IS_ERR(obj)) {
		DRM_ERROR("Failed to allocate status page\n");
		return PTR_ERR(obj);
	}

	i915_gem_object_set_cache_coherency(obj, I915_CACHE_LLC);

	vma = i915_vma_instance(obj, &engine->gt->ggtt->vm, NULL);
	if (IS_ERR(vma)) {
		ret = PTR_ERR(vma);
		goto err;
	}

	vaddr = i915_gem_object_pin_map(obj, I915_MAP_WB);
	if (IS_ERR(vaddr)) {
		ret = PTR_ERR(vaddr);
		goto err;
	}

	engine->status_page.addr = memset(vaddr, 0, PAGE_SIZE);
	engine->status_page.vma = vma;

	if (!HWS_NEEDS_PHYSICAL(engine->i915)) {
		ret = pin_ggtt_status_page(engine, vma);
		if (ret)
			goto err_unpin;
	}

	return 0;

err_unpin:
	i915_gem_object_unpin_map(obj);
err:
	i915_gem_object_put(obj);
	return ret;
}

static int engine_setup_common(struct intel_engine_cs *engine)
{
	int err;

	init_llist_head(&engine->barrier_tasks);

	err = init_status_page(engine);
	if (err)
		return err;

	intel_engine_init_active(engine, ENGINE_PHYSICAL);
	intel_engine_init_breadcrumbs(engine);
	intel_engine_init_execlists(engine);
	intel_engine_init_cmd_parser(engine);
	intel_engine_init__pm(engine);
	intel_engine_init_retire(engine);

	intel_engine_pool_init(&engine->pool);

	/* Use the whole device by default */
	engine->sseu =
		intel_sseu_from_device_info(&RUNTIME_INFO(engine->i915)->sseu);

	intel_engine_init_workarounds(engine);
	intel_engine_init_whitelist(engine);
	intel_engine_init_ctx_wa(engine);

	return 0;
}

<<<<<<< HEAD
/**
 * intel_engines_setup- setup engine state not requiring hw access
 * @gt: pointer to struct intel_gt
 *
 * Initializes engine structure members shared between legacy and execlists
 * submission modes which do not require hardware access.
 *
 * Typically done early in the submission mode specific engine setup stage.
 */
int intel_engines_setup(struct intel_gt *gt)
{
	int (*setup)(struct intel_engine_cs *engine);
	struct intel_engine_cs *engine;
	enum intel_engine_id id;
	int err;

	if (HAS_EXECLISTS(gt->i915))
		setup = intel_execlists_submission_setup;
	else
		setup = intel_ring_submission_setup;

	for_each_engine(engine, gt, id) {
		err = intel_engine_setup_common(engine);
		if (err)
			goto cleanup;

		err = setup(engine);
		if (err)
			goto cleanup;

		/* We expect the backend to take control over its state */
		GEM_BUG_ON(engine->destroy == (typeof(engine->destroy))kfree);

		GEM_BUG_ON(!engine->cops);
	}

	return 0;

cleanup:
	intel_engines_cleanup(gt);
	return err;
}

=======
>>>>>>> 5d50bd44
struct measure_breadcrumb {
	struct i915_request rq;
	struct intel_timeline timeline;
	struct intel_ring ring;
	u32 cs[1024];
};

static int measure_breadcrumb_dw(struct intel_engine_cs *engine)
{
	struct measure_breadcrumb *frame;
	int dw = -ENOMEM;

	GEM_BUG_ON(!engine->gt->scratch);

	frame = kzalloc(sizeof(*frame), GFP_KERNEL);
	if (!frame)
		return -ENOMEM;

	if (intel_timeline_init(&frame->timeline,
				engine->gt,
				engine->status_page.vma))
		goto out_frame;

	mutex_lock(&frame->timeline.mutex);

	frame->ring.vaddr = frame->cs;
	frame->ring.size = sizeof(frame->cs);
	frame->ring.effective_size = frame->ring.size;
	intel_ring_update_space(&frame->ring);

	frame->rq.i915 = engine->i915;
	frame->rq.engine = engine;
	frame->rq.ring = &frame->ring;
	rcu_assign_pointer(frame->rq.timeline, &frame->timeline);

	dw = intel_timeline_pin(&frame->timeline);
	if (dw < 0)
		goto out_timeline;

	spin_lock_irq(&engine->active.lock);
	dw = engine->emit_fini_breadcrumb(&frame->rq, frame->cs) - frame->cs;
	spin_unlock_irq(&engine->active.lock);

	GEM_BUG_ON(dw & 1); /* RING_TAIL must be qword aligned */

	intel_timeline_unpin(&frame->timeline);

out_timeline:
	mutex_unlock(&frame->timeline.mutex);
	intel_timeline_fini(&frame->timeline);
out_frame:
	kfree(frame);
	return dw;
}

void
intel_engine_init_active(struct intel_engine_cs *engine, unsigned int subclass)
{
	INIT_LIST_HEAD(&engine->active.requests);

	spin_lock_init(&engine->active.lock);
	lockdep_set_subclass(&engine->active.lock, subclass);

	/*
	 * Due to an interesting quirk in lockdep's internal debug tracking,
	 * after setting a subclass we must ensure the lock is used. Otherwise,
	 * nr_unused_locks is incremented once too often.
	 */
#ifdef CONFIG_DEBUG_LOCK_ALLOC
	local_irq_disable();
	lock_map_acquire(&engine->active.lock.dep_map);
	lock_map_release(&engine->active.lock.dep_map);
	local_irq_enable();
#endif
}

static struct intel_context *
create_kernel_context(struct intel_engine_cs *engine)
{
	static struct lock_class_key kernel;
	struct intel_context *ce;
	int err;

	ce = intel_context_create(engine);
	if (IS_ERR(ce))
		return ce;

	__set_bit(CONTEXT_BARRIER_BIT, &ce->flags);

	err = intel_context_pin(ce); /* perma-pin so it is always available */
	if (err) {
		intel_context_put(ce);
		return ERR_PTR(err);
	}

	/*
	 * Give our perma-pinned kernel timelines a separate lockdep class,
	 * so that we can use them from within the normal user timelines
	 * should we need to inject GPU operations during their request
	 * construction.
	 */
	lockdep_set_class(&ce->timeline->mutex, &kernel);

	return ce;
}

/**
 * intel_engines_init_common - initialize cengine state which might require hw access
 * @engine: Engine to initialize.
 *
 * Initializes @engine@ structure members shared between legacy and execlists
 * submission modes which do require hardware access.
 *
 * Typcally done at later stages of submission mode specific engine setup.
 *
 * Returns zero on success or an error code on failure.
 */
static int engine_init_common(struct intel_engine_cs *engine)
{
	struct intel_context *ce;
	int ret;

	engine->set_default_submission(engine);

	ret = measure_breadcrumb_dw(engine);
	if (ret < 0)
		return ret;

	engine->emit_fini_breadcrumb_dw = ret;

	/*
	 * We may need to do things with the shrinker which
	 * require us to immediately switch back to the default
	 * context. This can cause a problem as pinning the
	 * default context also requires GTT space which may not
	 * be available. To avoid this we always pin the default
	 * context.
	 */
	ce = create_kernel_context(engine);
	if (IS_ERR(ce))
		return PTR_ERR(ce);

	engine->kernel_context = ce;

	return 0;
}

int intel_engines_init(struct intel_gt *gt)
{
	int (*setup)(struct intel_engine_cs *engine);
	struct intel_engine_cs *engine;
	enum intel_engine_id id;
	int err;

	if (HAS_EXECLISTS(gt->i915))
		setup = intel_execlists_submission_setup;
	else
		setup = intel_ring_submission_setup;

	for_each_engine(engine, gt, id) {
		err = engine_setup_common(engine);
		if (err)
			return err;

		err = setup(engine);
		if (err)
			return err;

		err = engine_init_common(engine);
		if (err)
			return err;

		intel_engine_add_user(engine);
	}

	return 0;
}

/**
 * intel_engines_cleanup_common - cleans up the engine state created by
 *                                the common initiailizers.
 * @engine: Engine to cleanup.
 *
 * This cleans up everything created by the common helpers.
 */
void intel_engine_cleanup_common(struct intel_engine_cs *engine)
{
	GEM_BUG_ON(!list_empty(&engine->active.requests));
	tasklet_kill(&engine->execlists.tasklet); /* flush the callback */

	cleanup_status_page(engine);

	intel_engine_fini_retire(engine);
	intel_engine_pool_fini(&engine->pool);
	intel_engine_fini_breadcrumbs(engine);
	intel_engine_cleanup_cmd_parser(engine);

	if (engine->default_state)
		i915_gem_object_put(engine->default_state);

	if (engine->kernel_context) {
		intel_context_unpin(engine->kernel_context);
		intel_context_put(engine->kernel_context);
	}
	GEM_BUG_ON(!llist_empty(&engine->barrier_tasks));

	intel_wa_list_free(&engine->ctx_wa_list);
	intel_wa_list_free(&engine->wa_list);
	intel_wa_list_free(&engine->whitelist);
}

u64 intel_engine_get_active_head(const struct intel_engine_cs *engine)
{
	struct drm_i915_private *i915 = engine->i915;

	u64 acthd;

	if (INTEL_GEN(i915) >= 8)
		acthd = ENGINE_READ64(engine, RING_ACTHD, RING_ACTHD_UDW);
	else if (INTEL_GEN(i915) >= 4)
		acthd = ENGINE_READ(engine, RING_ACTHD);
	else
		acthd = ENGINE_READ(engine, ACTHD);

	return acthd;
}

u64 intel_engine_get_last_batch_head(const struct intel_engine_cs *engine)
{
	u64 bbaddr;

	if (INTEL_GEN(engine->i915) >= 8)
		bbaddr = ENGINE_READ64(engine, RING_BBADDR, RING_BBADDR_UDW);
	else
		bbaddr = ENGINE_READ(engine, RING_BBADDR);

	return bbaddr;
}

static unsigned long stop_timeout(const struct intel_engine_cs *engine)
{
	if (in_atomic() || irqs_disabled()) /* inside atomic preempt-reset? */
		return 0;

	/*
	 * If we are doing a normal GPU reset, we can take our time and allow
	 * the engine to quiesce. We've stopped submission to the engine, and
	 * if we wait long enough an innocent context should complete and
	 * leave the engine idle. So they should not be caught unaware by
	 * the forthcoming GPU reset (which usually follows the stop_cs)!
	 */
	return READ_ONCE(engine->props.stop_timeout_ms);
}

int intel_engine_stop_cs(struct intel_engine_cs *engine)
{
	struct intel_uncore *uncore = engine->uncore;
	const u32 base = engine->mmio_base;
	const i915_reg_t mode = RING_MI_MODE(base);
	int err;

	if (INTEL_GEN(engine->i915) < 3)
		return -ENODEV;

	ENGINE_TRACE(engine, "\n");

	intel_uncore_write_fw(uncore, mode, _MASKED_BIT_ENABLE(STOP_RING));

	err = 0;
	if (__intel_wait_for_register_fw(uncore,
					 mode, MODE_IDLE, MODE_IDLE,
					 1000, stop_timeout(engine),
					 NULL)) {
		ENGINE_TRACE(engine, "timed out on STOP_RING -> IDLE\n");
		err = -ETIMEDOUT;
	}

	/* A final mmio read to let GPU writes be hopefully flushed to memory */
	intel_uncore_posting_read_fw(uncore, mode);

	return err;
}

void intel_engine_cancel_stop_cs(struct intel_engine_cs *engine)
{
	ENGINE_TRACE(engine, "\n");

	ENGINE_WRITE_FW(engine, RING_MI_MODE, _MASKED_BIT_DISABLE(STOP_RING));
}

const char *i915_cache_level_str(struct drm_i915_private *i915, int type)
{
	switch (type) {
	case I915_CACHE_NONE: return " uncached";
	case I915_CACHE_LLC: return HAS_LLC(i915) ? " LLC" : " snooped";
	case I915_CACHE_L3_LLC: return " L3+LLC";
	case I915_CACHE_WT: return " WT";
	default: return "";
	}
}

static u32
read_subslice_reg(struct intel_engine_cs *engine, int slice, int subslice,
		  i915_reg_t reg)
{
	struct drm_i915_private *i915 = engine->i915;
	struct intel_uncore *uncore = engine->uncore;
	u32 mcr_mask, mcr_ss, mcr, old_mcr, val;
	enum forcewake_domains fw_domains;

	if (INTEL_GEN(i915) >= 11) {
		mcr_mask = GEN11_MCR_SLICE_MASK | GEN11_MCR_SUBSLICE_MASK;
		mcr_ss = GEN11_MCR_SLICE(slice) | GEN11_MCR_SUBSLICE(subslice);
	} else {
		mcr_mask = GEN8_MCR_SLICE_MASK | GEN8_MCR_SUBSLICE_MASK;
		mcr_ss = GEN8_MCR_SLICE(slice) | GEN8_MCR_SUBSLICE(subslice);
	}

	fw_domains = intel_uncore_forcewake_for_reg(uncore, reg,
						    FW_REG_READ);
	fw_domains |= intel_uncore_forcewake_for_reg(uncore,
						     GEN8_MCR_SELECTOR,
						     FW_REG_READ | FW_REG_WRITE);

	spin_lock_irq(&uncore->lock);
	intel_uncore_forcewake_get__locked(uncore, fw_domains);

	old_mcr = mcr = intel_uncore_read_fw(uncore, GEN8_MCR_SELECTOR);

	mcr &= ~mcr_mask;
	mcr |= mcr_ss;
	intel_uncore_write_fw(uncore, GEN8_MCR_SELECTOR, mcr);

	val = intel_uncore_read_fw(uncore, reg);

	mcr &= ~mcr_mask;
	mcr |= old_mcr & mcr_mask;

	intel_uncore_write_fw(uncore, GEN8_MCR_SELECTOR, mcr);

	intel_uncore_forcewake_put__locked(uncore, fw_domains);
	spin_unlock_irq(&uncore->lock);

	return val;
}

/* NB: please notice the memset */
void intel_engine_get_instdone(struct intel_engine_cs *engine,
			       struct intel_instdone *instdone)
{
	struct drm_i915_private *i915 = engine->i915;
	const struct sseu_dev_info *sseu = &RUNTIME_INFO(i915)->sseu;
	struct intel_uncore *uncore = engine->uncore;
	u32 mmio_base = engine->mmio_base;
	int slice;
	int subslice;

	memset(instdone, 0, sizeof(*instdone));

	switch (INTEL_GEN(i915)) {
	default:
		instdone->instdone =
			intel_uncore_read(uncore, RING_INSTDONE(mmio_base));

		if (engine->id != RCS0)
			break;

		instdone->slice_common =
			intel_uncore_read(uncore, GEN7_SC_INSTDONE);
		for_each_instdone_slice_subslice(i915, sseu, slice, subslice) {
			instdone->sampler[slice][subslice] =
				read_subslice_reg(engine, slice, subslice,
						  GEN7_SAMPLER_INSTDONE);
			instdone->row[slice][subslice] =
				read_subslice_reg(engine, slice, subslice,
						  GEN7_ROW_INSTDONE);
		}
		break;
	case 7:
		instdone->instdone =
			intel_uncore_read(uncore, RING_INSTDONE(mmio_base));

		if (engine->id != RCS0)
			break;

		instdone->slice_common =
			intel_uncore_read(uncore, GEN7_SC_INSTDONE);
		instdone->sampler[0][0] =
			intel_uncore_read(uncore, GEN7_SAMPLER_INSTDONE);
		instdone->row[0][0] =
			intel_uncore_read(uncore, GEN7_ROW_INSTDONE);

		break;
	case 6:
	case 5:
	case 4:
		instdone->instdone =
			intel_uncore_read(uncore, RING_INSTDONE(mmio_base));
		if (engine->id == RCS0)
			/* HACK: Using the wrong struct member */
			instdone->slice_common =
				intel_uncore_read(uncore, GEN4_INSTDONE1);
		break;
	case 3:
	case 2:
		instdone->instdone = intel_uncore_read(uncore, GEN2_INSTDONE);
		break;
	}
}

static bool ring_is_idle(struct intel_engine_cs *engine)
{
	bool idle = true;

	if (I915_SELFTEST_ONLY(!engine->mmio_base))
		return true;

	if (!intel_engine_pm_get_if_awake(engine))
		return true;

	/* First check that no commands are left in the ring */
	if ((ENGINE_READ(engine, RING_HEAD) & HEAD_ADDR) !=
	    (ENGINE_READ(engine, RING_TAIL) & TAIL_ADDR))
		idle = false;

	/* No bit for gen2, so assume the CS parser is idle */
	if (INTEL_GEN(engine->i915) > 2 &&
	    !(ENGINE_READ(engine, RING_MI_MODE) & MODE_IDLE))
		idle = false;

	intel_engine_pm_put(engine);

	return idle;
}

bool intel_engine_flush_submission(struct intel_engine_cs *engine)
{
	struct tasklet_struct *t = &engine->execlists.tasklet;
	bool active = tasklet_is_locked(t);

	if (__tasklet_is_scheduled(t)) {
		local_bh_disable();
		if (tasklet_trylock(t)) {
			/* Must wait for any GPU reset in progress. */
			if (__tasklet_is_enabled(t))
				t->func(t->data);
			tasklet_unlock(t);
		}
		local_bh_enable();
		active = true;
	}

	/* Otherwise flush the tasklet if it was running on another cpu */
	tasklet_unlock_wait(t);

	return active;
}

/**
 * intel_engine_is_idle() - Report if the engine has finished process all work
 * @engine: the intel_engine_cs
 *
 * Return true if there are no requests pending, nothing left to be submitted
 * to hardware, and that the engine is idle.
 */
bool intel_engine_is_idle(struct intel_engine_cs *engine)
{
	/* More white lies, if wedged, hw state is inconsistent */
	if (intel_gt_is_wedged(engine->gt))
		return true;

	if (!intel_engine_pm_is_awake(engine))
		return true;

	/* Waiting to drain ELSP? */
	if (execlists_active(&engine->execlists)) {
		synchronize_hardirq(engine->i915->drm.pdev->irq);

		intel_engine_flush_submission(engine);

		if (execlists_active(&engine->execlists))
			return false;
	}

	/* ELSP is empty, but there are ready requests? E.g. after reset */
	if (!RB_EMPTY_ROOT(&engine->execlists.queue.rb_root))
		return false;

	/* Ring stopped? */
	return ring_is_idle(engine);
}

bool intel_engines_are_idle(struct intel_gt *gt)
{
	struct intel_engine_cs *engine;
	enum intel_engine_id id;

	/*
	 * If the driver is wedged, HW state may be very inconsistent and
	 * report that it is still busy, even though we have stopped using it.
	 */
	if (intel_gt_is_wedged(gt))
		return true;

	/* Already parked (and passed an idleness test); must still be idle */
	if (!READ_ONCE(gt->awake))
		return true;

	for_each_engine(engine, gt, id) {
		if (!intel_engine_is_idle(engine))
			return false;
	}

	return true;
}

void intel_engines_reset_default_submission(struct intel_gt *gt)
{
	struct intel_engine_cs *engine;
	enum intel_engine_id id;

	for_each_engine(engine, gt, id)
		engine->set_default_submission(engine);
}

bool intel_engine_can_store_dword(struct intel_engine_cs *engine)
{
	switch (INTEL_GEN(engine->i915)) {
	case 2:
		return false; /* uses physical not virtual addresses */
	case 3:
		/* maybe only uses physical not virtual addresses */
		return !(IS_I915G(engine->i915) || IS_I915GM(engine->i915));
	case 4:
		return !IS_I965G(engine->i915); /* who knows! */
	case 6:
		return engine->class != VIDEO_DECODE_CLASS; /* b0rked */
	default:
		return true;
	}
}

static int print_sched_attr(struct drm_i915_private *i915,
			    const struct i915_sched_attr *attr,
			    char *buf, int x, int len)
{
	if (attr->priority == I915_PRIORITY_INVALID)
		return x;

	x += snprintf(buf + x, len - x,
		      " prio=%d", attr->priority);

	return x;
}

static void print_request(struct drm_printer *m,
			  struct i915_request *rq,
			  const char *prefix)
{
	const char *name = rq->fence.ops->get_timeline_name(&rq->fence);
	char buf[80] = "";
	int x = 0;

	x = print_sched_attr(rq->i915, &rq->sched.attr, buf, x, sizeof(buf));

	drm_printf(m, "%s %llx:%llx%s%s %s @ %dms: %s\n",
		   prefix,
		   rq->fence.context, rq->fence.seqno,
		   i915_request_completed(rq) ? "!" :
		   i915_request_started(rq) ? "*" :
		   "",
		   test_bit(DMA_FENCE_FLAG_SIGNALED_BIT,
			    &rq->fence.flags) ? "+" :
		   test_bit(DMA_FENCE_FLAG_ENABLE_SIGNAL_BIT,
			    &rq->fence.flags) ? "-" :
		   "",
		   buf,
		   jiffies_to_msecs(jiffies - rq->emitted_jiffies),
		   name);
}

static void hexdump(struct drm_printer *m, const void *buf, size_t len)
{
	const size_t rowsize = 8 * sizeof(u32);
	const void *prev = NULL;
	bool skip = false;
	size_t pos;

	for (pos = 0; pos < len; pos += rowsize) {
		char line[128];

		if (prev && !memcmp(prev, buf + pos, rowsize)) {
			if (!skip) {
				drm_printf(m, "*\n");
				skip = true;
			}
			continue;
		}

		WARN_ON_ONCE(hex_dump_to_buffer(buf + pos, len - pos,
						rowsize, sizeof(u32),
						line, sizeof(line),
						false) >= sizeof(line));
		drm_printf(m, "[%04zx] %s\n", pos, line);

		prev = buf + pos;
		skip = false;
	}
}

static struct intel_timeline *get_timeline(struct i915_request *rq)
{
	struct intel_timeline *tl;

	/*
	 * Even though we are holding the engine->active.lock here, there
	 * is no control over the submission queue per-se and we are
	 * inspecting the active state at a random point in time, with an
	 * unknown queue. Play safe and make sure the timeline remains valid.
	 * (Only being used for pretty printing, one extra kref shouldn't
	 * cause a camel stampede!)
	 */
	rcu_read_lock();
	tl = rcu_dereference(rq->timeline);
	if (!kref_get_unless_zero(&tl->kref))
		tl = NULL;
	rcu_read_unlock();

	return tl;
}

static const char *repr_timer(const struct timer_list *t)
{
	if (!READ_ONCE(t->expires))
		return "inactive";

	if (timer_pending(t))
		return "active";

	return "expired";
}

static void intel_engine_print_registers(struct intel_engine_cs *engine,
					 struct drm_printer *m)
{
	struct drm_i915_private *dev_priv = engine->i915;
	struct intel_engine_execlists * const execlists = &engine->execlists;
	u64 addr;

	if (engine->id == RENDER_CLASS && IS_GEN_RANGE(dev_priv, 4, 7))
		drm_printf(m, "\tCCID: 0x%08x\n", ENGINE_READ(engine, CCID));
	drm_printf(m, "\tRING_START: 0x%08x\n",
		   ENGINE_READ(engine, RING_START));
	drm_printf(m, "\tRING_HEAD:  0x%08x\n",
		   ENGINE_READ(engine, RING_HEAD) & HEAD_ADDR);
	drm_printf(m, "\tRING_TAIL:  0x%08x\n",
		   ENGINE_READ(engine, RING_TAIL) & TAIL_ADDR);
	drm_printf(m, "\tRING_CTL:   0x%08x%s\n",
		   ENGINE_READ(engine, RING_CTL),
		   ENGINE_READ(engine, RING_CTL) & (RING_WAIT | RING_WAIT_SEMAPHORE) ? " [waiting]" : "");
	if (INTEL_GEN(engine->i915) > 2) {
		drm_printf(m, "\tRING_MODE:  0x%08x%s\n",
			   ENGINE_READ(engine, RING_MI_MODE),
			   ENGINE_READ(engine, RING_MI_MODE) & (MODE_IDLE) ? " [idle]" : "");
	}

	if (INTEL_GEN(dev_priv) >= 6) {
		drm_printf(m, "\tRING_IMR: %08x\n",
			   ENGINE_READ(engine, RING_IMR));
	}

	addr = intel_engine_get_active_head(engine);
	drm_printf(m, "\tACTHD:  0x%08x_%08x\n",
		   upper_32_bits(addr), lower_32_bits(addr));
	addr = intel_engine_get_last_batch_head(engine);
	drm_printf(m, "\tBBADDR: 0x%08x_%08x\n",
		   upper_32_bits(addr), lower_32_bits(addr));
	if (INTEL_GEN(dev_priv) >= 8)
		addr = ENGINE_READ64(engine, RING_DMA_FADD, RING_DMA_FADD_UDW);
	else if (INTEL_GEN(dev_priv) >= 4)
		addr = ENGINE_READ(engine, RING_DMA_FADD);
	else
		addr = ENGINE_READ(engine, DMA_FADD_I8XX);
	drm_printf(m, "\tDMA_FADDR: 0x%08x_%08x\n",
		   upper_32_bits(addr), lower_32_bits(addr));
	if (INTEL_GEN(dev_priv) >= 4) {
		drm_printf(m, "\tIPEIR: 0x%08x\n",
			   ENGINE_READ(engine, RING_IPEIR));
		drm_printf(m, "\tIPEHR: 0x%08x\n",
			   ENGINE_READ(engine, RING_IPEHR));
	} else {
		drm_printf(m, "\tIPEIR: 0x%08x\n", ENGINE_READ(engine, IPEIR));
		drm_printf(m, "\tIPEHR: 0x%08x\n", ENGINE_READ(engine, IPEHR));
	}

	if (HAS_EXECLISTS(dev_priv)) {
		struct i915_request * const *port, *rq;
		const u32 *hws =
			&engine->status_page.addr[I915_HWS_CSB_BUF0_INDEX];
		const u8 num_entries = execlists->csb_size;
		unsigned int idx;
		u8 read, write;

		drm_printf(m, "\tExeclist tasklet queued? %s (%s), preempt? %s, timeslice? %s\n",
			   yesno(test_bit(TASKLET_STATE_SCHED,
					  &engine->execlists.tasklet.state)),
			   enableddisabled(!atomic_read(&engine->execlists.tasklet.count)),
			   repr_timer(&engine->execlists.preempt),
			   repr_timer(&engine->execlists.timer));

		read = execlists->csb_head;
		write = READ_ONCE(*execlists->csb_write);

		drm_printf(m, "\tExeclist status: 0x%08x %08x; CSB read:%d, write:%d, entries:%d\n",
			   ENGINE_READ(engine, RING_EXECLIST_STATUS_LO),
			   ENGINE_READ(engine, RING_EXECLIST_STATUS_HI),
			   read, write, num_entries);

		if (read >= num_entries)
			read = 0;
		if (write >= num_entries)
			write = 0;
		if (read > write)
			write += num_entries;
		while (read < write) {
			idx = ++read % num_entries;
			drm_printf(m, "\tExeclist CSB[%d]: 0x%08x, context: %d\n",
				   idx, hws[idx * 2], hws[idx * 2 + 1]);
		}

		execlists_active_lock_bh(execlists);
		rcu_read_lock();
		for (port = execlists->active; (rq = *port); port++) {
			char hdr[80];
			int len;

			len = snprintf(hdr, sizeof(hdr),
				       "\t\tActive[%d]: ",
				       (int)(port - execlists->active));
			if (!i915_request_signaled(rq)) {
				struct intel_timeline *tl = get_timeline(rq);

				len += snprintf(hdr + len, sizeof(hdr) - len,
						"ring:{start:%08x, hwsp:%08x, seqno:%08x}, ",
						i915_ggtt_offset(rq->ring->vma),
						tl ? tl->hwsp_offset : 0,
						hwsp_seqno(rq));

				if (tl)
					intel_timeline_put(tl);
			}
			snprintf(hdr + len, sizeof(hdr) - len, "rq: ");
			print_request(m, rq, hdr);
		}
		for (port = execlists->pending; (rq = *port); port++) {
			struct intel_timeline *tl = get_timeline(rq);
			char hdr[80];

			snprintf(hdr, sizeof(hdr),
				 "\t\tPending[%d] ring:{start:%08x, hwsp:%08x, seqno:%08x}, rq: ",
				 (int)(port - execlists->pending),
				 i915_ggtt_offset(rq->ring->vma),
				 tl ? tl->hwsp_offset : 0,
				 hwsp_seqno(rq));
			print_request(m, rq, hdr);

			if (tl)
				intel_timeline_put(tl);
		}
		rcu_read_unlock();
		execlists_active_unlock_bh(execlists);
	} else if (INTEL_GEN(dev_priv) > 6) {
		drm_printf(m, "\tPP_DIR_BASE: 0x%08x\n",
			   ENGINE_READ(engine, RING_PP_DIR_BASE));
		drm_printf(m, "\tPP_DIR_BASE_READ: 0x%08x\n",
			   ENGINE_READ(engine, RING_PP_DIR_BASE_READ));
		drm_printf(m, "\tPP_DIR_DCLV: 0x%08x\n",
			   ENGINE_READ(engine, RING_PP_DIR_DCLV));
	}
}

static void print_request_ring(struct drm_printer *m, struct i915_request *rq)
{
	void *ring;
	int size;

	drm_printf(m,
		   "[head %04x, postfix %04x, tail %04x, batch 0x%08x_%08x]:\n",
		   rq->head, rq->postfix, rq->tail,
		   rq->batch ? upper_32_bits(rq->batch->node.start) : ~0u,
		   rq->batch ? lower_32_bits(rq->batch->node.start) : ~0u);

	size = rq->tail - rq->head;
	if (rq->tail < rq->head)
		size += rq->ring->size;

	ring = kmalloc(size, GFP_ATOMIC);
	if (ring) {
		const void *vaddr = rq->ring->vaddr;
		unsigned int head = rq->head;
		unsigned int len = 0;

		if (rq->tail < head) {
			len = rq->ring->size - head;
			memcpy(ring, vaddr + head, len);
			head = 0;
		}
		memcpy(ring + len, vaddr + head, size - len);

		hexdump(m, ring, size);
		kfree(ring);
	}
}

void intel_engine_dump(struct intel_engine_cs *engine,
		       struct drm_printer *m,
		       const char *header, ...)
{
	struct i915_gpu_error * const error = &engine->i915->gpu_error;
	struct i915_request *rq;
	intel_wakeref_t wakeref;
	unsigned long flags;

	if (header) {
		va_list ap;

		va_start(ap, header);
		drm_vprintf(m, header, &ap);
		va_end(ap);
	}

	if (intel_gt_is_wedged(engine->gt))
		drm_printf(m, "*** WEDGED ***\n");

	drm_printf(m, "\tAwake? %d\n", atomic_read(&engine->wakeref.count));
<<<<<<< HEAD
=======
	drm_printf(m, "\tBarriers?: %s\n",
		   yesno(!llist_empty(&engine->barrier_tasks)));
	drm_printf(m, "\tLatency: %luus\n",
		   ewma__engine_latency_read(&engine->latency));
>>>>>>> 5d50bd44

	rcu_read_lock();
	rq = READ_ONCE(engine->heartbeat.systole);
	if (rq)
		drm_printf(m, "\tHeartbeat: %d ms ago\n",
			   jiffies_to_msecs(jiffies - rq->emitted_jiffies));
	rcu_read_unlock();
	drm_printf(m, "\tReset count: %d (global %d)\n",
		   i915_reset_engine_count(error, engine),
		   i915_reset_count(error));

	drm_printf(m, "\tRequests:\n");

	spin_lock_irqsave(&engine->active.lock, flags);
	rq = intel_engine_find_active_request(engine);
	if (rq) {
		struct intel_timeline *tl = get_timeline(rq);

		print_request(m, rq, "\t\tactive ");

		drm_printf(m, "\t\tring->start:  0x%08x\n",
			   i915_ggtt_offset(rq->ring->vma));
		drm_printf(m, "\t\tring->head:   0x%08x\n",
			   rq->ring->head);
		drm_printf(m, "\t\tring->tail:   0x%08x\n",
			   rq->ring->tail);
		drm_printf(m, "\t\tring->emit:   0x%08x\n",
			   rq->ring->emit);
		drm_printf(m, "\t\tring->space:  0x%08x\n",
			   rq->ring->space);

		if (tl) {
			drm_printf(m, "\t\tring->hwsp:   0x%08x\n",
				   tl->hwsp_offset);
			intel_timeline_put(tl);
		}

		print_request_ring(m, rq);

		if (rq->context->lrc_reg_state) {
			drm_printf(m, "Logical Ring Context:\n");
			hexdump(m, rq->context->lrc_reg_state, PAGE_SIZE);
		}
	}
	spin_unlock_irqrestore(&engine->active.lock, flags);

	drm_printf(m, "\tMMIO base:  0x%08x\n", engine->mmio_base);
	wakeref = intel_runtime_pm_get_if_in_use(engine->uncore->rpm);
	if (wakeref) {
		intel_engine_print_registers(engine, m);
		intel_runtime_pm_put(engine->uncore->rpm, wakeref);
	} else {
		drm_printf(m, "\tDevice is asleep; skipping register dump\n");
	}

	intel_execlists_show_requests(engine, m, print_request, 8);

	drm_printf(m, "HWSP:\n");
	hexdump(m, engine->status_page.addr, PAGE_SIZE);

	drm_printf(m, "Idle? %s\n", yesno(intel_engine_is_idle(engine)));

	intel_engine_print_breadcrumbs(engine, m);
}

/**
 * intel_enable_engine_stats() - Enable engine busy tracking on engine
 * @engine: engine to enable stats collection
 *
 * Start collecting the engine busyness data for @engine.
 *
 * Returns 0 on success or a negative error code.
 */
int intel_enable_engine_stats(struct intel_engine_cs *engine)
{
	struct intel_engine_execlists *execlists = &engine->execlists;
	unsigned long flags;
	int err = 0;

	if (!intel_engine_supports_stats(engine))
		return -ENODEV;

	execlists_active_lock_bh(execlists);
	write_seqlock_irqsave(&engine->stats.lock, flags);

	if (unlikely(engine->stats.enabled == ~0)) {
		err = -EBUSY;
		goto unlock;
	}

	if (engine->stats.enabled++ == 0) {
		struct i915_request * const *port;
		struct i915_request *rq;

		engine->stats.enabled_at = ktime_get();

		/* XXX submission method oblivious? */
		for (port = execlists->active; (rq = *port); port++)
			engine->stats.active++;

		for (port = execlists->pending; (rq = *port); port++) {
			/* Exclude any contexts already counted in active */
			if (!intel_context_inflight_count(rq->context))
				engine->stats.active++;
		}

		if (engine->stats.active)
			engine->stats.start = engine->stats.enabled_at;
	}

unlock:
	write_sequnlock_irqrestore(&engine->stats.lock, flags);
	execlists_active_unlock_bh(execlists);

	return err;
}

static ktime_t __intel_engine_get_busy_time(struct intel_engine_cs *engine)
{
	ktime_t total = engine->stats.total;

	/*
	 * If the engine is executing something at the moment
	 * add it to the total.
	 */
	if (engine->stats.active)
		total = ktime_add(total,
				  ktime_sub(ktime_get(), engine->stats.start));

	return total;
}

/**
 * intel_engine_get_busy_time() - Return current accumulated engine busyness
 * @engine: engine to report on
 *
 * Returns accumulated time @engine was busy since engine stats were enabled.
 */
ktime_t intel_engine_get_busy_time(struct intel_engine_cs *engine)
{
	unsigned int seq;
	ktime_t total;

	do {
		seq = read_seqbegin(&engine->stats.lock);
		total = __intel_engine_get_busy_time(engine);
	} while (read_seqretry(&engine->stats.lock, seq));

	return total;
}

/**
 * intel_disable_engine_stats() - Disable engine busy tracking on engine
 * @engine: engine to disable stats collection
 *
 * Stops collecting the engine busyness data for @engine.
 */
void intel_disable_engine_stats(struct intel_engine_cs *engine)
{
	unsigned long flags;

	if (!intel_engine_supports_stats(engine))
		return;

	write_seqlock_irqsave(&engine->stats.lock, flags);
	WARN_ON_ONCE(engine->stats.enabled == 0);
	if (--engine->stats.enabled == 0) {
		engine->stats.total = __intel_engine_get_busy_time(engine);
		engine->stats.active = 0;
	}
	write_sequnlock_irqrestore(&engine->stats.lock, flags);
}

static bool match_ring(struct i915_request *rq)
{
	u32 ring = ENGINE_READ(rq->engine, RING_START);

	return ring == i915_ggtt_offset(rq->ring->vma);
}

struct i915_request *
intel_engine_find_active_request(struct intel_engine_cs *engine)
{
	struct i915_request *request, *active = NULL;

	/*
	 * We are called by the error capture, reset and to dump engine
	 * state at random points in time. In particular, note that neither is
	 * crucially ordered with an interrupt. After a hang, the GPU is dead
	 * and we assume that no more writes can happen (we waited long enough
	 * for all writes that were in transaction to be flushed) - adding an
	 * extra delay for a recent interrupt is pointless. Hence, we do
	 * not need an engine->irq_seqno_barrier() before the seqno reads.
	 * At all other times, we must assume the GPU is still running, but
	 * we only care about the snapshot of this moment.
	 */
	lockdep_assert_held(&engine->active.lock);
	list_for_each_entry(request, &engine->active.requests, sched.link) {
		if (i915_request_completed(request))
			continue;

		if (!i915_request_started(request))
			continue;

		/* More than one preemptible request may match! */
		if (!match_ring(request))
			continue;

		active = request;
		break;
	}

	return active;
}

#if IS_ENABLED(CONFIG_DRM_I915_SELFTEST)
#include "mock_engine.c"
#include "selftest_engine.c"
#include "selftest_engine_cs.c"
#endif<|MERGE_RESOLUTION|>--- conflicted
+++ resolved
@@ -318,15 +318,6 @@
 		CONFIG_DRM_I915_STOP_TIMEOUT;
 	engine->props.timeslice_duration_ms =
 		CONFIG_DRM_I915_TIMESLICE_DURATION;
-<<<<<<< HEAD
-
-	/*
-	 * To be overridden by the backend on setup. However to facilitate
-	 * cleanup on error during setup, we always provide the destroy vfunc.
-	 */
-	engine->destroy = (typeof(engine->destroy))kfree;
-=======
->>>>>>> 5d50bd44
 
 	engine->context_size = intel_engine_context_size(gt, engine->class);
 	if (WARN_ON(engine->context_size > BIT(20)))
@@ -393,27 +384,14 @@
 }
 
 /**
-<<<<<<< HEAD
- * intel_engines_cleanup() - free the resources allocated for Command Streamers
- * @gt: pointer to struct intel_gt
- */
-void intel_engines_cleanup(struct intel_gt *gt)
-=======
  * intel_engines_release() - free the resources allocated for Command Streamers
  * @gt: pointer to struct intel_gt
  */
 void intel_engines_release(struct intel_gt *gt)
->>>>>>> 5d50bd44
 {
 	struct intel_engine_cs *engine;
 	enum intel_engine_id id;
 
-<<<<<<< HEAD
-	for_each_engine(engine, gt, id) {
-		engine->destroy(engine);
-		gt->engine[id] = NULL;
-		gt->i915->engine[id] = NULL;
-=======
 	/* Decouple the backend; but keep the layout for late GPU resets */
 	for_each_engine(engine, gt, id) {
 		if (!engine->release)
@@ -436,7 +414,6 @@
 	for_each_engine(engine, gt, id) {
 		kfree(engine);
 		gt->engine[id] = NULL;
->>>>>>> 5d50bd44
 	}
 }
 
@@ -490,42 +467,7 @@
 	return 0;
 
 cleanup:
-<<<<<<< HEAD
-	intel_engines_cleanup(gt);
-	return err;
-}
-
-/**
- * intel_engines_init() - init the Engine Command Streamers
- * @gt: pointer to struct intel_gt
- *
- * Return: non-zero if the initialization failed.
- */
-int intel_engines_init(struct intel_gt *gt)
-{
-	int (*init)(struct intel_engine_cs *engine);
-	struct intel_engine_cs *engine;
-	enum intel_engine_id id;
-	int err;
-
-	if (HAS_EXECLISTS(gt->i915))
-		init = intel_execlists_submission_init;
-	else
-		init = intel_ring_submission_init;
-
-	for_each_engine(engine, gt, id) {
-		err = init(engine);
-		if (err)
-			goto cleanup;
-	}
-
-	return 0;
-
-cleanup:
-	intel_engines_cleanup(gt);
-=======
 	intel_engines_free(gt);
->>>>>>> 5d50bd44
 	return err;
 }
 
@@ -670,52 +612,6 @@
 	return 0;
 }
 
-<<<<<<< HEAD
-/**
- * intel_engines_setup- setup engine state not requiring hw access
- * @gt: pointer to struct intel_gt
- *
- * Initializes engine structure members shared between legacy and execlists
- * submission modes which do not require hardware access.
- *
- * Typically done early in the submission mode specific engine setup stage.
- */
-int intel_engines_setup(struct intel_gt *gt)
-{
-	int (*setup)(struct intel_engine_cs *engine);
-	struct intel_engine_cs *engine;
-	enum intel_engine_id id;
-	int err;
-
-	if (HAS_EXECLISTS(gt->i915))
-		setup = intel_execlists_submission_setup;
-	else
-		setup = intel_ring_submission_setup;
-
-	for_each_engine(engine, gt, id) {
-		err = intel_engine_setup_common(engine);
-		if (err)
-			goto cleanup;
-
-		err = setup(engine);
-		if (err)
-			goto cleanup;
-
-		/* We expect the backend to take control over its state */
-		GEM_BUG_ON(engine->destroy == (typeof(engine->destroy))kfree);
-
-		GEM_BUG_ON(!engine->cops);
-	}
-
-	return 0;
-
-cleanup:
-	intel_engines_cleanup(gt);
-	return err;
-}
-
-=======
->>>>>>> 5d50bd44
 struct measure_breadcrumb {
 	struct i915_request rq;
 	struct intel_timeline timeline;
@@ -1551,13 +1447,10 @@
 		drm_printf(m, "*** WEDGED ***\n");
 
 	drm_printf(m, "\tAwake? %d\n", atomic_read(&engine->wakeref.count));
-<<<<<<< HEAD
-=======
 	drm_printf(m, "\tBarriers?: %s\n",
 		   yesno(!llist_empty(&engine->barrier_tasks)));
 	drm_printf(m, "\tLatency: %luus\n",
 		   ewma__engine_latency_read(&engine->latency));
->>>>>>> 5d50bd44
 
 	rcu_read_lock();
 	rq = READ_ONCE(engine->heartbeat.systole);
