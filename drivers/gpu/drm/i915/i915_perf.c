--- conflicted
+++ resolved
@@ -1676,68 +1676,6 @@
 		}
 
 		CTX_REG(reg_state, state_offset, flex_regs[i], value);
-<<<<<<< HEAD
-	}
-}
-
-/*
- * Same as gen8_update_reg_state_unlocked only through the batchbuffer. This
- * is only used by the kernel context.
- */
-static int gen8_emit_oa_config(struct i915_request *rq,
-			       const struct i915_oa_config *oa_config)
-{
-	struct drm_i915_private *dev_priv = rq->i915;
-	/* The MMIO offsets for Flex EU registers aren't contiguous */
-	u32 flex_mmio[] = {
-		i915_mmio_reg_offset(EU_PERF_CNTL0),
-		i915_mmio_reg_offset(EU_PERF_CNTL1),
-		i915_mmio_reg_offset(EU_PERF_CNTL2),
-		i915_mmio_reg_offset(EU_PERF_CNTL3),
-		i915_mmio_reg_offset(EU_PERF_CNTL4),
-		i915_mmio_reg_offset(EU_PERF_CNTL5),
-		i915_mmio_reg_offset(EU_PERF_CNTL6),
-	};
-	u32 *cs;
-	int i;
-
-	cs = intel_ring_begin(rq, ARRAY_SIZE(flex_mmio) * 2 + 4);
-	if (IS_ERR(cs))
-		return PTR_ERR(cs);
-
-	*cs++ = MI_LOAD_REGISTER_IMM(ARRAY_SIZE(flex_mmio) + 1);
-
-	*cs++ = i915_mmio_reg_offset(GEN8_OACTXCONTROL);
-	*cs++ = (dev_priv->perf.oa.period_exponent << GEN8_OA_TIMER_PERIOD_SHIFT) |
-		(dev_priv->perf.oa.periodic ? GEN8_OA_TIMER_ENABLE : 0) |
-		GEN8_OA_COUNTER_RESUME;
-
-	for (i = 0; i < ARRAY_SIZE(flex_mmio); i++) {
-		u32 mmio = flex_mmio[i];
-
-		/*
-		 * This arbitrary default will select the 'EU FPU0 Pipeline
-		 * Active' event. In the future it's anticipated that there
-		 * will be an explicit 'No Event' we can select, but not
-		 * yet...
-		 */
-		u32 value = 0;
-
-		if (oa_config) {
-			u32 j;
-
-			for (j = 0; j < oa_config->flex_regs_len; j++) {
-				if (i915_mmio_reg_offset(oa_config->flex_regs[j].addr) == mmio) {
-					value = oa_config->flex_regs[j].value;
-					break;
-				}
-			}
-		}
-
-		*cs++ = mmio;
-		*cs++ = value;
-=======
->>>>>>> 9f51ae62
 	}
 }
 
@@ -1776,14 +1714,6 @@
 
 	lockdep_assert_held(&dev_priv->drm.struct_mutex);
 
-<<<<<<< HEAD
-	/* Switch away from any user context. */
-	ret = gen8_switch_to_updated_kernel_context(dev_priv, oa_config);
-	if (ret)
-		return ret;
-
-=======
->>>>>>> 9f51ae62
 	/*
 	 * The OA register config is setup through the context image. This image
 	 * might be written to by the GPU on context switch (in particular on
@@ -1812,11 +1742,7 @@
 		if (!ce->state)
 			continue;
 
-<<<<<<< HEAD
-		regs = i915_gem_object_pin_map(ce->state->obj, I915_MAP_WB);
-=======
 		regs = i915_gem_object_pin_map(ce->state->obj, map_type);
->>>>>>> 9f51ae62
 		if (IS_ERR(regs))
 			return PTR_ERR(regs);
 
@@ -1828,9 +1754,6 @@
 		i915_gem_object_unpin_map(ce->state->obj);
 	}
 
-<<<<<<< HEAD
-	return ret;
-=======
 	/*
 	 * Apply the configuration by doing one context restore of the edited
 	 * context image.
@@ -1842,7 +1765,6 @@
 	i915_request_add(rq);
 
 	return 0;
->>>>>>> 9f51ae62
 }
 
 static int gen8_enable_metric_set(struct drm_i915_private *dev_priv,
