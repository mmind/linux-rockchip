--- conflicted
+++ resolved
@@ -677,11 +677,7 @@
 	struct drm_i915_private *dev_priv = to_i915(connector->dev);
 	struct intel_crt *crt = intel_attached_crt(connector);
 	struct intel_encoder *intel_encoder = &crt->base;
-<<<<<<< HEAD
-	enum drm_connector_status status;
-=======
 	int status, ret;
->>>>>>> d455937e
 	struct intel_load_detect_pipe tmp;
 
 	DRM_DEBUG_KMS("[CONNECTOR:%d:%s] force=%d\n",
