--- conflicted
+++ resolved
@@ -2129,13 +2129,7 @@
 		if (!(flags & I915_EXEC_FENCE_WAIT))
 			continue;
 
-<<<<<<< HEAD
-		rcu_read_lock();
-		fence = dma_fence_get_rcu_safe(&syncobj->fence);
-		rcu_read_unlock();
-=======
 		fence = drm_syncobj_fence_get(syncobj);
->>>>>>> 81a84ad3
 		if (!fence)
 			return -EINVAL;
 
