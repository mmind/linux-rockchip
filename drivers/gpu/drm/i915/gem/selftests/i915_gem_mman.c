--- conflicted
+++ resolved
@@ -726,52 +726,6 @@
 	goto out;
 }
 
-<<<<<<< HEAD
-#define expand32(x) (((x) << 0) | ((x) << 8) | ((x) << 16) | ((x) << 24))
-static int igt_mmap(void *arg, enum i915_mmap_type type)
-{
-	struct drm_i915_private *i915 = arg;
-	struct drm_i915_gem_object *obj;
-	struct i915_mmap_offset *mmo;
-	struct vm_area_struct *area;
-	unsigned long addr;
-	void *vaddr;
-	int err = 0, i;
-
-	if (!i915_ggtt_has_aperture(&i915->ggtt))
-		return 0;
-
-	obj = i915_gem_object_create_internal(i915, PAGE_SIZE);
-	if (IS_ERR(obj))
-		return PTR_ERR(obj);
-
-	vaddr = i915_gem_object_pin_map(obj, I915_MAP_WB);
-	if (IS_ERR(vaddr)) {
-		err = PTR_ERR(vaddr);
-		goto out;
-	}
-	memset(vaddr, POISON_INUSE, PAGE_SIZE);
-	i915_gem_object_flush_map(obj);
-	i915_gem_object_unpin_map(obj);
-
-	mmo = mmap_offset_attach(obj, type, NULL);
-	if (IS_ERR(mmo)) {
-		err = PTR_ERR(mmo);
-		goto out;
-	}
-
-	addr = igt_mmap_node(i915, &mmo->vma_node, 0, PROT_WRITE, MAP_SHARED);
-	if (IS_ERR_VALUE(addr)) {
-		err = addr;
-		goto out;
-	}
-
-	pr_debug("igt_mmap() @ %lx\n", addr);
-
-	area = find_vma(current->mm, addr);
-	if (!area) {
-		pr_err("Did not create a vm_area_struct for the mmap\n");
-=======
 static int gtt_set(struct drm_i915_gem_object *obj)
 {
 	struct i915_vma *vma;
@@ -910,44 +864,22 @@
 	if (!area) {
 		pr_err("%s: Did not create a vm_area_struct for the mmap\n",
 		       obj->mm.region->name);
->>>>>>> 26dca6db
 		err = -EINVAL;
 		goto out_unmap;
 	}
 
 	if (area->vm_private_data != mmo) {
-<<<<<<< HEAD
-		pr_err("vm_area_struct did not point back to our mmap_offset object!\n");
-=======
 		pr_err("%s: vm_area_struct did not point back to our mmap_offset object!\n",
 		       obj->mm.region->name);
->>>>>>> 26dca6db
 		err = -EINVAL;
 		goto out_unmap;
 	}
 
-<<<<<<< HEAD
-	for (i = 0; i < PAGE_SIZE / sizeof(u32); i++) {
-=======
 	for (i = 0; i < obj->base.size / sizeof(u32); i++) {
->>>>>>> 26dca6db
 		u32 __user *ux = u64_to_user_ptr((u64)(addr + i * sizeof(*ux)));
 		u32 x;
 
 		if (get_user(x, ux)) {
-<<<<<<< HEAD
-			pr_err("Unable to read from mmap, offset:%zd\n",
-			       i * sizeof(x));
-			err = -EFAULT;
-			break;
-		}
-
-		if (x != expand32(POISON_INUSE)) {
-			pr_err("Read incorrect value from mmap, offset:%zd, found:%x, expected:%x\n",
-			       i * sizeof(x), x, expand32(POISON_INUSE));
-			err = -EINVAL;
-			break;
-=======
 			pr_err("%s: Unable to read from mmap, offset:%zd\n",
 			       obj->mm.region->name, i * sizeof(x));
 			err = -EFAULT;
@@ -960,47 +892,10 @@
 			       i * sizeof(x), x, expand32(POISON_INUSE));
 			err = -EINVAL;
 			goto out_unmap;
->>>>>>> 26dca6db
 		}
 
 		x = expand32(POISON_FREE);
 		if (put_user(x, ux)) {
-<<<<<<< HEAD
-			pr_err("Unable to write to mmap, offset:%zd\n",
-			       i * sizeof(x));
-			err = -EFAULT;
-			break;
-		}
-	}
-
-out_unmap:
-	vm_munmap(addr, PAGE_SIZE);
-
-	vaddr = i915_gem_object_pin_map(obj, I915_MAP_FORCE_WC);
-	if (IS_ERR(vaddr)) {
-		err = PTR_ERR(vaddr);
-		goto out;
-	}
-	if (err == 0 && memchr_inv(vaddr, POISON_FREE, PAGE_SIZE)) {
-		pr_err("Write via mmap did not land in backing store\n");
-		err = -EINVAL;
-	}
-	i915_gem_object_unpin_map(obj);
-
-out:
-	i915_gem_object_put(obj);
-	return err;
-}
-
-static int igt_mmap_gtt(void *arg)
-{
-	return igt_mmap(arg, I915_MMAP_TYPE_GTT);
-}
-
-static int igt_mmap_cpu(void *arg)
-{
-	return igt_mmap(arg, I915_MMAP_TYPE_WC);
-=======
 			pr_err("%s: Unable to write to mmap, offset:%zd\n",
 			       obj->mm.region->name, i * sizeof(x));
 			err = -EFAULT;
@@ -1184,7 +1079,6 @@
 	}
 
 	return 0;
->>>>>>> 26dca6db
 }
 
 static int check_present_pte(pte_t *pte, unsigned long addr, void *data)
@@ -1239,41 +1133,14 @@
 	return __get_user(c, end - 1);
 }
 
-<<<<<<< HEAD
-static int igt_mmap_revoke(void *arg, enum i915_mmap_type type)
-{
-	struct drm_i915_private *i915 = arg;
-	struct drm_i915_gem_object *obj;
-=======
 static int __igt_mmap_revoke(struct drm_i915_private *i915,
 			     struct drm_i915_gem_object *obj,
 			     enum i915_mmap_type type)
 {
->>>>>>> 26dca6db
 	struct i915_mmap_offset *mmo;
 	unsigned long addr;
 	int err;
 
-<<<<<<< HEAD
-	if (!i915_ggtt_has_aperture(&i915->ggtt))
-		return 0;
-
-	obj = i915_gem_object_create_internal(i915, SZ_4M);
-	if (IS_ERR(obj))
-		return PTR_ERR(obj);
-
-	mmo = mmap_offset_attach(obj, type, NULL);
-	if (IS_ERR(mmo)) {
-		err = PTR_ERR(mmo);
-		goto out;
-	}
-
-	addr = igt_mmap_node(i915, &mmo->vma_node, 0, PROT_WRITE, MAP_SHARED);
-	if (IS_ERR_VALUE(addr)) {
-		err = addr;
-		goto out;
-	}
-=======
 	if (!can_mmap(obj, type))
 		return 0;
 
@@ -1284,7 +1151,6 @@
 	addr = igt_mmap_node(i915, &mmo->vma_node, 0, PROT_WRITE, MAP_SHARED);
 	if (IS_ERR_VALUE(addr))
 		return addr;
->>>>>>> 26dca6db
 
 	err = prefault_range(addr, obj->base.size);
 	if (err)
@@ -1294,15 +1160,10 @@
 		   !atomic_read(&obj->bind_count));
 
 	err = check_present(addr, obj->base.size);
-<<<<<<< HEAD
-	if (err)
-		goto out_unmap;
-=======
 	if (err) {
 		pr_err("%s: was not present\n", obj->mm.region->name);
 		goto out_unmap;
 	}
->>>>>>> 26dca6db
 
 	/*
 	 * After unbinding the object from the GGTT, its address may be reused
@@ -1326,26 +1187,6 @@
 	}
 
 	err = check_absent(addr, obj->base.size);
-<<<<<<< HEAD
-	if (err)
-		goto out_unmap;
-
-out_unmap:
-	vm_munmap(addr, obj->base.size);
-out:
-	i915_gem_object_put(obj);
-	return err;
-}
-
-static int igt_mmap_gtt_revoke(void *arg)
-{
-	return igt_mmap_revoke(arg, I915_MMAP_TYPE_GTT);
-}
-
-static int igt_mmap_cpu_revoke(void *arg)
-{
-	return igt_mmap_revoke(arg, I915_MMAP_TYPE_WC);
-=======
 	if (err) {
 		pr_err("%s: was not absent\n", obj->mm.region->name);
 		goto out_unmap;
@@ -1383,7 +1224,6 @@
 	}
 
 	return 0;
->>>>>>> 26dca6db
 }
 
 int i915_gem_mman_live_selftests(struct drm_i915_private *i915)
@@ -1392,16 +1232,9 @@
 		SUBTEST(igt_partial_tiling),
 		SUBTEST(igt_smoke_tiling),
 		SUBTEST(igt_mmap_offset_exhaustion),
-<<<<<<< HEAD
-		SUBTEST(igt_mmap_gtt),
-		SUBTEST(igt_mmap_cpu),
-		SUBTEST(igt_mmap_gtt_revoke),
-		SUBTEST(igt_mmap_cpu_revoke),
-=======
 		SUBTEST(igt_mmap),
 		SUBTEST(igt_mmap_revoke),
 		SUBTEST(igt_mmap_gpu),
->>>>>>> 26dca6db
 	};
 
 	return i915_subtests(tests, i915);
