--- conflicted
+++ resolved
@@ -408,14 +408,9 @@
 			}
 		}
 	}
-<<<<<<< HEAD
-free:
-	intel_engine_pm_put(ctx.engine);
-=======
 out_pm:
 	intel_engine_pm_put(ctx.engine);
 out_free:
->>>>>>> 26dca6db
 	kfree(offsets);
 	return err;
 
