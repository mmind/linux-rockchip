--- conflicted
+++ resolved
@@ -201,11 +201,7 @@
 	if (IS_ERR(vma))
 		return PTR_ERR(vma);
 
-<<<<<<< HEAD
-	rq = i915_request_create(ctx->engine->kernel_context);
-=======
 	rq = intel_engine_create_kernel_request(ctx->engine);
->>>>>>> 5d50bd44
 	if (IS_ERR(rq)) {
 		i915_vma_unpin(vma);
 		return PTR_ERR(rq);
@@ -331,10 +327,7 @@
 	ctx.engine = random_engine(i915, &prng);
 	GEM_BUG_ON(!ctx.engine);
 	pr_info("%s: using %s\n", __func__, ctx.engine->name);
-<<<<<<< HEAD
-=======
 	intel_engine_pm_get(ctx.engine);
->>>>>>> 5d50bd44
 
 	for (over = igt_coherency_mode; over->name; over++) {
 		if (!over->set)
