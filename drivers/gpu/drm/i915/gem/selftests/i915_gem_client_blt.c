// SPDX-License-Identifier: MIT
/*
 * Copyright © 2019 Intel Corporation
 */

#include "i915_selftest.h"

#include "gt/intel_engine_user.h"
#include "gt/intel_gt.h"
#include "gt/intel_gpu_commands.h"
#include "gem/i915_gem_lmem.h"

#include "selftests/igt_flush_test.h"
#include "selftests/mock_drm.h"
#include "selftests/i915_random.h"
#include "huge_gem_object.h"
#include "mock_context.h"

static int __igt_client_fill(struct intel_engine_cs *engine)
{
	struct intel_context *ce = engine->kernel_context;
	struct drm_i915_gem_object *obj;
	struct rnd_state prng;
	IGT_TIMEOUT(end);
	u32 *vaddr;
	int err = 0;

	prandom_seed_state(&prng, i915_selftest.random_seed);

	intel_engine_pm_get(engine);
	do {
		const u32 max_block_size = S16_MAX * PAGE_SIZE;
		u32 sz = min_t(u64, ce->vm->total >> 4, prandom_u32_state(&prng));
		u32 phys_sz = sz % (max_block_size + 1);
		u32 val = prandom_u32_state(&prng);
		u32 i;

		sz = round_up(sz, PAGE_SIZE);
		phys_sz = round_up(phys_sz, PAGE_SIZE);

		pr_debug("%s with phys_sz= %x, sz=%x, val=%x\n", __func__,
			 phys_sz, sz, val);

		obj = huge_gem_object(engine->i915, phys_sz, sz);
		if (IS_ERR(obj)) {
			err = PTR_ERR(obj);
			goto err_flush;
		}

		vaddr = i915_gem_object_pin_map(obj, I915_MAP_WB);
		if (IS_ERR(vaddr)) {
			err = PTR_ERR(vaddr);
			goto err_put;
		}

		/*
		 * XXX: The goal is move this to get_pages, so try to dirty the
		 * CPU cache first to check that we do the required clflush
		 * before scheduling the blt for !llc platforms. This matches
		 * some version of reality where at get_pages the pages
		 * themselves may not yet be coherent with the GPU(swap-in). If
		 * we are missing the flush then we should see the stale cache
		 * values after we do the set_to_cpu_domain and pick it up as a
		 * test failure.
		 */
		memset32(vaddr, val ^ 0xdeadbeaf,
			 huge_gem_object_phys_size(obj) / sizeof(u32));

		if (!(obj->cache_coherent & I915_BO_CACHE_COHERENT_FOR_WRITE))
			obj->cache_dirty = true;

		err = i915_gem_schedule_fill_pages_blt(obj, ce, obj->mm.pages,
						       &obj->mm.page_sizes,
						       val);
		if (err)
			goto err_unpin;

		i915_gem_object_lock(obj);
		err = i915_gem_object_set_to_cpu_domain(obj, false);
		i915_gem_object_unlock(obj);
		if (err)
			goto err_unpin;

		for (i = 0; i < huge_gem_object_phys_size(obj) / sizeof(u32); ++i) {
			if (vaddr[i] != val) {
				pr_err("vaddr[%u]=%x, expected=%x\n", i,
				       vaddr[i], val);
				err = -EINVAL;
				goto err_unpin;
			}
		}

		i915_gem_object_unpin_map(obj);
		i915_gem_object_put(obj);
	} while (!time_after(jiffies, end));

	goto err_flush;

err_unpin:
	i915_gem_object_unpin_map(obj);
err_put:
	i915_gem_object_put(obj);
err_flush:
	if (err == -ENOMEM)
		err = 0;
	intel_engine_pm_put(engine);

	return err;
}

static int igt_client_fill(void *arg)
{
	int inst = 0;

	do {
		struct intel_engine_cs *engine;
		int err;

		engine = intel_engine_lookup_user(arg,
						  I915_ENGINE_CLASS_COPY,
						  inst++);
		if (!engine)
			return 0;

		err = __igt_client_fill(engine);
		if (err == -ENOMEM)
			err = 0;
		if (err)
			return err;
	} while (1);
}

#define WIDTH 512
#define HEIGHT 32

struct blit_buffer {
	struct i915_vma *vma;
	u32 start_val;
	u32 tiling;
};

struct tiled_blits {
	struct intel_context *ce;
	struct blit_buffer buffers[3];
	struct blit_buffer scratch;
	struct i915_vma *batch;
	u64 hole;
	u32 width;
	u32 height;
};

static int prepare_blit(const struct tiled_blits *t,
			struct blit_buffer *dst,
			struct blit_buffer *src,
			struct drm_i915_gem_object *batch)
{
	const int gen = INTEL_GEN(to_i915(batch->base.dev));
	bool use_64b_reloc = gen >= 8;
	u32 src_pitch, dst_pitch;
	u32 cmd, *cs;

	cs = i915_gem_object_pin_map(batch, I915_MAP_WC);
	if (IS_ERR(cs))
		return PTR_ERR(cs);

	*cs++ = MI_LOAD_REGISTER_IMM(1);
	*cs++ = i915_mmio_reg_offset(BCS_SWCTRL);
	cmd = (BCS_SRC_Y | BCS_DST_Y) << 16;
	if (src->tiling == I915_TILING_Y)
		cmd |= BCS_SRC_Y;
	if (dst->tiling == I915_TILING_Y)
		cmd |= BCS_DST_Y;
	*cs++ = cmd;

	cmd = MI_FLUSH_DW;
	if (gen >= 8)
		cmd++;
	*cs++ = cmd;
	*cs++ = 0;
	*cs++ = 0;
	*cs++ = 0;

	cmd = XY_SRC_COPY_BLT_CMD | BLT_WRITE_RGBA | (8 - 2);
	if (gen >= 8)
		cmd += 2;

	src_pitch = t->width * 4;
	if (src->tiling) {
		cmd |= XY_SRC_COPY_BLT_SRC_TILED;
		src_pitch /= 4;
	}

	dst_pitch = t->width * 4;
	if (dst->tiling) {
		cmd |= XY_SRC_COPY_BLT_DST_TILED;
		dst_pitch /= 4;
	}

	*cs++ = cmd;
	*cs++ = BLT_DEPTH_32 | BLT_ROP_SRC_COPY | dst_pitch;
	*cs++ = 0;
	*cs++ = t->height << 16 | t->width;
	*cs++ = lower_32_bits(dst->vma->node.start);
	if (use_64b_reloc)
		*cs++ = upper_32_bits(dst->vma->node.start);
	*cs++ = 0;
	*cs++ = src_pitch;
	*cs++ = lower_32_bits(src->vma->node.start);
	if (use_64b_reloc)
		*cs++ = upper_32_bits(src->vma->node.start);

	*cs++ = MI_BATCH_BUFFER_END;

	i915_gem_object_flush_map(batch);
	i915_gem_object_unpin_map(batch);

	return 0;
}

static void tiled_blits_destroy_buffers(struct tiled_blits *t)
{
	int i;

	for (i = 0; i < ARRAY_SIZE(t->buffers); i++)
		i915_vma_put(t->buffers[i].vma);

	i915_vma_put(t->scratch.vma);
	i915_vma_put(t->batch);
}

static struct i915_vma *
__create_vma(struct tiled_blits *t, size_t size, bool lmem)
{
	struct drm_i915_private *i915 = t->ce->vm->i915;
	struct drm_i915_gem_object *obj;
	struct i915_vma *vma;

	if (lmem)
		obj = i915_gem_object_create_lmem(i915, size, 0);
	else
		obj = i915_gem_object_create_shmem(i915, size);
	if (IS_ERR(obj))
		return ERR_CAST(obj);

	vma = i915_vma_instance(obj, t->ce->vm, NULL);
	if (IS_ERR(vma))
		i915_gem_object_put(obj);

	return vma;
}

static struct i915_vma *create_vma(struct tiled_blits *t, bool lmem)
{
	return __create_vma(t, PAGE_ALIGN(t->width * t->height * 4), lmem);
}

static int tiled_blits_create_buffers(struct tiled_blits *t,
				      int width, int height,
				      struct rnd_state *prng)
{
	struct drm_i915_private *i915 = t->ce->engine->i915;
	int i;

	t->width = width;
	t->height = height;

	t->batch = __create_vma(t, PAGE_SIZE, false);
	if (IS_ERR(t->batch))
		return PTR_ERR(t->batch);

	t->scratch.vma = create_vma(t, false);
	if (IS_ERR(t->scratch.vma)) {
		i915_vma_put(t->batch);
		return PTR_ERR(t->scratch.vma);
	}

	for (i = 0; i < ARRAY_SIZE(t->buffers); i++) {
		struct i915_vma *vma;

		vma = create_vma(t, HAS_LMEM(i915) && i % 2);
		if (IS_ERR(vma)) {
			tiled_blits_destroy_buffers(t);
			return PTR_ERR(vma);
		}

		t->buffers[i].vma = vma;
		t->buffers[i].tiling =
			i915_prandom_u32_max_state(I915_TILING_Y + 1, prng);
	}

	return 0;
}

static void fill_scratch(struct tiled_blits *t, u32 *vaddr, u32 val)
{
	int i;

	t->scratch.start_val = val;
	for (i = 0; i < t->width * t->height; i++)
		vaddr[i] = val++;

	i915_gem_object_flush_map(t->scratch.vma->obj);
}

<<<<<<< HEAD
static void hexdump(const void *buf, size_t len)
{
	const size_t rowsize = 8 * sizeof(u32);
	const void *prev = NULL;
	bool skip = false;
	size_t pos;

	for (pos = 0; pos < len; pos += rowsize) {
		char line[128];

		if (prev && !memcmp(prev, buf + pos, rowsize)) {
			if (!skip) {
				pr_info("*\n");
				skip = true;
			}
			continue;
		}

		WARN_ON_ONCE(hex_dump_to_buffer(buf + pos, len - pos,
						rowsize, sizeof(u32),
						line, sizeof(line),
						false) >= sizeof(line));
		pr_info("[%04zx] %s\n", pos, line);

		prev = buf + pos;
		skip = false;
	}
}

=======
>>>>>>> d6f9469a
static u64 swizzle_bit(unsigned int bit, u64 offset)
{
	return (offset & BIT_ULL(bit)) >> (bit - 6);
}

static u64 tiled_offset(const struct intel_gt *gt,
			u64 v,
			unsigned int stride,
			unsigned int tiling)
{
	unsigned int swizzle;
	u64 x, y;

	if (tiling == I915_TILING_NONE)
		return v;

	y = div64_u64_rem(v, stride, &x);

	if (tiling == I915_TILING_X) {
		v = div64_u64_rem(y, 8, &y) * stride * 8;
		v += y * 512;
		v += div64_u64_rem(x, 512, &x) << 12;
		v += x;

		swizzle = gt->ggtt->bit_6_swizzle_x;
	} else {
		const unsigned int ytile_span = 16;
		const unsigned int ytile_height = 512;

		v = div64_u64_rem(y, 32, &y) * stride * 32;
		v += y * ytile_span;
		v += div64_u64_rem(x, ytile_span, &x) * ytile_height;
		v += x;

		swizzle = gt->ggtt->bit_6_swizzle_y;
	}

	switch (swizzle) {
	case I915_BIT_6_SWIZZLE_9:
		v ^= swizzle_bit(9, v);
		break;
	case I915_BIT_6_SWIZZLE_9_10:
		v ^= swizzle_bit(9, v) ^ swizzle_bit(10, v);
		break;
	case I915_BIT_6_SWIZZLE_9_11:
		v ^= swizzle_bit(9, v) ^ swizzle_bit(11, v);
		break;
	case I915_BIT_6_SWIZZLE_9_10_11:
		v ^= swizzle_bit(9, v) ^ swizzle_bit(10, v) ^ swizzle_bit(11, v);
		break;
	}

	return v;
}

static const char *repr_tiling(int tiling)
{
	switch (tiling) {
	case I915_TILING_NONE: return "linear";
	case I915_TILING_X: return "X";
	case I915_TILING_Y: return "Y";
	default: return "unknown";
	}
}

static int verify_buffer(const struct tiled_blits *t,
			 struct blit_buffer *buf,
			 struct rnd_state *prng)
{
	const u32 *vaddr;
	int ret = 0;
	int x, y, p;

	x = i915_prandom_u32_max_state(t->width, prng);
	y = i915_prandom_u32_max_state(t->height, prng);
	p = y * t->width + x;

	vaddr = i915_gem_object_pin_map(buf->vma->obj, I915_MAP_WC);
	if (IS_ERR(vaddr))
		return PTR_ERR(vaddr);

	if (vaddr[0] != buf->start_val) {
		ret = -EINVAL;
	} else {
		u64 v = tiled_offset(buf->vma->vm->gt,
				     p * 4, t->width * 4,
				     buf->tiling);

		if (vaddr[v / sizeof(*vaddr)] != buf->start_val + p)
			ret = -EINVAL;
	}
	if (ret) {
		pr_err("Invalid %s tiling detected at (%d, %d), start_val %x\n",
		       repr_tiling(buf->tiling),
		       x, y, buf->start_val);
<<<<<<< HEAD
		hexdump(vaddr, 4096);
=======
		igt_hexdump(vaddr, 4096);
>>>>>>> d6f9469a
	}

	i915_gem_object_unpin_map(buf->vma->obj);
	return ret;
}

static int move_to_active(struct i915_vma *vma,
			  struct i915_request *rq,
			  unsigned int flags)
{
	int err;

	i915_vma_lock(vma);
	err = i915_request_await_object(rq, vma->obj, false);
	if (err == 0)
		err = i915_vma_move_to_active(vma, rq, flags);
	i915_vma_unlock(vma);

	return err;
}

static int pin_buffer(struct i915_vma *vma, u64 addr)
{
	int err;

	if (drm_mm_node_allocated(&vma->node) && vma->node.start != addr) {
		err = i915_vma_unbind(vma);
		if (err)
			return err;
	}

	err = i915_vma_pin(vma, 0, 0, PIN_USER | PIN_OFFSET_FIXED | addr);
	if (err)
		return err;

	return 0;
}

static int
tiled_blit(struct tiled_blits *t,
	   struct blit_buffer *dst, u64 dst_addr,
	   struct blit_buffer *src, u64 src_addr)
{
	struct i915_request *rq;
	int err;

	err = pin_buffer(src->vma, src_addr);
	if (err) {
		pr_err("Cannot pin src @ %llx\n", src_addr);
		return err;
	}

	err = pin_buffer(dst->vma, dst_addr);
	if (err) {
		pr_err("Cannot pin dst @ %llx\n", dst_addr);
		goto err_src;
	}

	err = i915_vma_pin(t->batch, 0, 0, PIN_USER | PIN_HIGH);
	if (err) {
		pr_err("cannot pin batch\n");
		goto err_dst;
	}

	err = prepare_blit(t, dst, src, t->batch->obj);
	if (err)
		goto err_bb;

	rq = intel_context_create_request(t->ce);
	if (IS_ERR(rq)) {
		err = PTR_ERR(rq);
		goto err_bb;
	}

	err = move_to_active(t->batch, rq, 0);
	if (!err)
		err = move_to_active(src->vma, rq, 0);
	if (!err)
		err = move_to_active(dst->vma, rq, 0);
	if (!err)
		err = rq->engine->emit_bb_start(rq,
						t->batch->node.start,
						t->batch->node.size,
						0);
	i915_request_get(rq);
	i915_request_add(rq);
	if (i915_request_wait(rq, 0, HZ / 2) < 0)
		err = -ETIME;
	i915_request_put(rq);

	dst->start_val = src->start_val;
err_bb:
	i915_vma_unpin(t->batch);
err_dst:
	i915_vma_unpin(dst->vma);
err_src:
	i915_vma_unpin(src->vma);
	return err;
}

static struct tiled_blits *
tiled_blits_create(struct intel_engine_cs *engine, struct rnd_state *prng)
{
	struct drm_mm_node hole;
	struct tiled_blits *t;
	u64 hole_size;
	int err;

	t = kzalloc(sizeof(*t), GFP_KERNEL);
	if (!t)
		return ERR_PTR(-ENOMEM);

	t->ce = intel_context_create(engine);
	if (IS_ERR(t->ce)) {
		err = PTR_ERR(t->ce);
		goto err_free;
	}

	hole_size = 2 * PAGE_ALIGN(WIDTH * HEIGHT * 4);
	hole_size *= 2; /* room to maneuver */
	hole_size += 2 * I915_GTT_MIN_ALIGNMENT;

	mutex_lock(&t->ce->vm->mutex);
	memset(&hole, 0, sizeof(hole));
	err = drm_mm_insert_node_in_range(&t->ce->vm->mm, &hole,
					  hole_size, 0, I915_COLOR_UNEVICTABLE,
					  0, U64_MAX,
					  DRM_MM_INSERT_BEST);
	if (!err)
		drm_mm_remove_node(&hole);
	mutex_unlock(&t->ce->vm->mutex);
	if (err) {
		err = -ENODEV;
		goto err_put;
	}

	t->hole = hole.start + I915_GTT_MIN_ALIGNMENT;
	pr_info("Using hole at %llx\n", t->hole);

	err = tiled_blits_create_buffers(t, WIDTH, HEIGHT, prng);
	if (err)
		goto err_put;

	return t;

err_put:
	intel_context_put(t->ce);
err_free:
	kfree(t);
	return ERR_PTR(err);
}

static void tiled_blits_destroy(struct tiled_blits *t)
{
	tiled_blits_destroy_buffers(t);

	intel_context_put(t->ce);
	kfree(t);
}

static int tiled_blits_prepare(struct tiled_blits *t,
			       struct rnd_state *prng)
{
	u64 offset = PAGE_ALIGN(t->width * t->height * 4);
	u32 *map;
	int err;
	int i;

	map = i915_gem_object_pin_map(t->scratch.vma->obj, I915_MAP_WC);
	if (IS_ERR(map))
		return PTR_ERR(map);

	/* Use scratch to fill objects */
	for (i = 0; i < ARRAY_SIZE(t->buffers); i++) {
		fill_scratch(t, map, prandom_u32_state(prng));
		GEM_BUG_ON(verify_buffer(t, &t->scratch, prng));

		err = tiled_blit(t,
				 &t->buffers[i], t->hole + offset,
				 &t->scratch, t->hole);
		if (err == 0)
			err = verify_buffer(t, &t->buffers[i], prng);
		if (err) {
			pr_err("Failed to create buffer %d\n", i);
			break;
		}
	}

	i915_gem_object_unpin_map(t->scratch.vma->obj);
	return err;
}

static int tiled_blits_bounce(struct tiled_blits *t, struct rnd_state *prng)
{
	u64 offset =
		round_up(t->width * t->height * 4, 2 * I915_GTT_MIN_ALIGNMENT);
	int err;

	/* We want to check position invariant tiling across GTT eviction */

	err = tiled_blit(t,
			 &t->buffers[1], t->hole + offset / 2,
			 &t->buffers[0], t->hole + 2 * offset);
	if (err)
		return err;

	/* Reposition so that we overlap the old addresses, and slightly off */
	err = tiled_blit(t,
			 &t->buffers[2], t->hole + I915_GTT_MIN_ALIGNMENT,
			 &t->buffers[1], t->hole + 3 * offset / 2);
	if (err)
		return err;

	err = verify_buffer(t, &t->buffers[2], prng);
	if (err)
		return err;

	return 0;
}

static int __igt_client_tiled_blits(struct intel_engine_cs *engine,
				    struct rnd_state *prng)
{
	struct tiled_blits *t;
	int err;

	t = tiled_blits_create(engine, prng);
	if (IS_ERR(t))
		return PTR_ERR(t);

	err = tiled_blits_prepare(t, prng);
	if (err)
		goto out;

	err = tiled_blits_bounce(t, prng);
	if (err)
		goto out;

out:
	tiled_blits_destroy(t);
	return err;
}

static bool has_bit17_swizzle(int sw)
{
	return (sw == I915_BIT_6_SWIZZLE_9_10_17 ||
		sw == I915_BIT_6_SWIZZLE_9_17);
}

static bool bad_swizzling(struct drm_i915_private *i915)
{
	struct i915_ggtt *ggtt = &i915->ggtt;

	if (i915->quirks & QUIRK_PIN_SWIZZLED_PAGES)
		return true;

	if (has_bit17_swizzle(ggtt->bit_6_swizzle_x) ||
	    has_bit17_swizzle(ggtt->bit_6_swizzle_y))
		return true;

	return false;
}

static int igt_client_tiled_blits(void *arg)
{
	struct drm_i915_private *i915 = arg;
	I915_RND_STATE(prng);
	int inst = 0;

	/* Test requires explicit BLT tiling controls */
	if (INTEL_GEN(i915) < 4)
		return 0;

	if (bad_swizzling(i915)) /* Requires sane (sub-page) swizzling */
		return 0;

	do {
		struct intel_engine_cs *engine;
		int err;

		engine = intel_engine_lookup_user(i915,
						  I915_ENGINE_CLASS_COPY,
						  inst++);
		if (!engine)
			return 0;

		err = __igt_client_tiled_blits(engine, &prng);
		if (err == -ENODEV)
			err = 0;
		if (err)
			return err;
	} while (1);
}

int i915_gem_client_blt_live_selftests(struct drm_i915_private *i915)
{
	static const struct i915_subtest tests[] = {
		SUBTEST(igt_client_fill),
		SUBTEST(igt_client_tiled_blits),
	};

	if (intel_gt_is_wedged(&i915->gt))
		return 0;

	if (!HAS_ENGINE(i915, BCS0))
		return 0;

	return i915_live_subtests(tests, i915);
}<|MERGE_RESOLUTION|>--- conflicted
+++ resolved
@@ -302,38 +302,6 @@
 	i915_gem_object_flush_map(t->scratch.vma->obj);
 }
 
-<<<<<<< HEAD
-static void hexdump(const void *buf, size_t len)
-{
-	const size_t rowsize = 8 * sizeof(u32);
-	const void *prev = NULL;
-	bool skip = false;
-	size_t pos;
-
-	for (pos = 0; pos < len; pos += rowsize) {
-		char line[128];
-
-		if (prev && !memcmp(prev, buf + pos, rowsize)) {
-			if (!skip) {
-				pr_info("*\n");
-				skip = true;
-			}
-			continue;
-		}
-
-		WARN_ON_ONCE(hex_dump_to_buffer(buf + pos, len - pos,
-						rowsize, sizeof(u32),
-						line, sizeof(line),
-						false) >= sizeof(line));
-		pr_info("[%04zx] %s\n", pos, line);
-
-		prev = buf + pos;
-		skip = false;
-	}
-}
-
-=======
->>>>>>> d6f9469a
 static u64 swizzle_bit(unsigned int bit, u64 offset)
 {
 	return (offset & BIT_ULL(bit)) >> (bit - 6);
@@ -429,11 +397,7 @@
 		pr_err("Invalid %s tiling detected at (%d, %d), start_val %x\n",
 		       repr_tiling(buf->tiling),
 		       x, y, buf->start_val);
-<<<<<<< HEAD
-		hexdump(vaddr, 4096);
-=======
 		igt_hexdump(vaddr, 4096);
->>>>>>> d6f9469a
 	}
 
 	i915_gem_object_unpin_map(buf->vma->obj);
