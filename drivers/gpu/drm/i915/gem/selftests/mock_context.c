/*
 * SPDX-License-Identifier: MIT
 *
 * Copyright © 2016 Intel Corporation
 */

#include "mock_context.h"
#include "selftests/mock_drm.h"
#include "selftests/mock_gtt.h"

struct i915_gem_context *
mock_context(struct drm_i915_private *i915,
	     const char *name)
{
	struct i915_gem_context *ctx;
	struct i915_gem_engines *e;

	ctx = kzalloc(sizeof(*ctx), GFP_KERNEL);
	if (!ctx)
		return NULL;

	kref_init(&ctx->ref);
	INIT_LIST_HEAD(&ctx->link);
	ctx->i915 = i915;

	i915_gem_context_set_persistence(ctx);

	mutex_init(&ctx->engines_mutex);
	e = default_engines(ctx);
	if (IS_ERR(e))
		goto err_free;
	RCU_INIT_POINTER(ctx->engines, e);

	INIT_RADIX_TREE(&ctx->handles_vma, GFP_KERNEL);
	mutex_init(&ctx->mutex);

	if (name) {
		struct i915_ppgtt *ppgtt;

		strncpy(ctx->name, name, sizeof(ctx->name));

		ppgtt = mock_ppgtt(i915, name);
		if (!ppgtt)
			goto err_put;

		mutex_lock(&ctx->mutex);
		__set_ppgtt(ctx, &ppgtt->vm);
		mutex_unlock(&ctx->mutex);

		i915_vm_put(&ppgtt->vm);
	}

	return ctx;

err_free:
	kfree(ctx);
	return NULL;

err_put:
	i915_gem_context_set_closed(ctx);
	i915_gem_context_put(ctx);
	return NULL;
}

void mock_context_close(struct i915_gem_context *ctx)
{
	context_close(ctx);
}

void mock_init_contexts(struct drm_i915_private *i915)
{
	init_contexts(&i915->gem.contexts);
}

struct i915_gem_context *
live_context(struct drm_i915_private *i915, struct file *file)
{
	struct i915_gem_context *ctx;
	int err;
	u32 id;

	ctx = i915_gem_create_context(i915, 0);
	if (IS_ERR(ctx))
		return ctx;

<<<<<<< HEAD
	err = gem_context_register(ctx, to_drm_file(file)->driver_priv);
=======
	err = gem_context_register(ctx, to_drm_file(file)->driver_priv, &id);
>>>>>>> 26dca6db
	if (err < 0)
		goto err_ctx;

	return ctx;

err_ctx:
	context_close(ctx);
	return ERR_PTR(err);
}

struct i915_gem_context *
kernel_context(struct drm_i915_private *i915)
{
	struct i915_gem_context *ctx;

	ctx = i915_gem_create_context(i915, 0);
	if (IS_ERR(ctx))
		return ctx;

	i915_gem_context_clear_bannable(ctx);
	i915_gem_context_set_persistence(ctx);

	return ctx;
}

void kernel_context_close(struct i915_gem_context *ctx)
{
	context_close(ctx);
}<|MERGE_RESOLUTION|>--- conflicted
+++ resolved
@@ -83,11 +83,7 @@
 	if (IS_ERR(ctx))
 		return ctx;
 
-<<<<<<< HEAD
-	err = gem_context_register(ctx, to_drm_file(file)->driver_priv);
-=======
 	err = gem_context_register(ctx, to_drm_file(file)->driver_priv, &id);
->>>>>>> 26dca6db
 	if (err < 0)
 		goto err_ctx;
 
