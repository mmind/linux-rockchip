--- conflicted
+++ resolved
@@ -69,10 +69,7 @@
 
 #include <drm/i915_drm.h>
 
-<<<<<<< HEAD
-=======
 #include "gt/gen6_ppgtt.h"
->>>>>>> 26dca6db
 #include "gt/intel_context.h"
 #include "gt/intel_engine_heartbeat.h"
 #include "gt/intel_engine_pm.h"
@@ -794,11 +791,6 @@
 	if (ret)
 		put_pid(fetch_and_zero(&ctx->pid));
 
-<<<<<<< HEAD
-	put_pid(fetch_and_zero(&ctx->pid));
-out:
-=======
->>>>>>> 26dca6db
 	return ret;
 }
 
@@ -825,12 +817,7 @@
 	if (err < 0)
 		goto err_ctx;
 
-<<<<<<< HEAD
-	GEM_BUG_ON(err > 0);
-
-=======
 	GEM_BUG_ON(id);
->>>>>>> 26dca6db
 	return 0;
 
 err_ctx:
@@ -1253,15 +1240,10 @@
 		return 0;
 
 	rq = intel_engine_create_kernel_request(ce->engine);
-<<<<<<< HEAD
-	if (IS_ERR(rq))
-		return PTR_ERR(rq);
-=======
 	if (IS_ERR(rq)) {
 		ret = PTR_ERR(rq);
 		goto out_unpin;
 	}
->>>>>>> 26dca6db
 
 	/* Serialise with the remote context */
 	ret = intel_context_prepare_remote_request(ce, rq);
