/*
 * SPDX-License-Identifier: MIT
 *
 * Copyright © 2008,2010 Intel Corporation
 */

#include <linux/intel-iommu.h>
#include <linux/dma-resv.h>
#include <linux/sync_file.h>
#include <linux/uaccess.h>

#include <drm/drm_syncobj.h>
#include <drm/i915_drm.h>

#include "display/intel_frontbuffer.h"

#include "gem/i915_gem_ioctls.h"
#include "gt/intel_context.h"
#include "gt/intel_engine_pool.h"
#include "gt/intel_gt.h"
#include "gt/intel_gt_pm.h"
#include "gt/intel_ring.h"

#include "i915_drv.h"
#include "i915_gem_clflush.h"
#include "i915_gem_context.h"
#include "i915_gem_ioctls.h"
#include "i915_sw_fence_work.h"
#include "i915_trace.h"

enum {
	FORCE_CPU_RELOC = 1,
	FORCE_GTT_RELOC,
	FORCE_GPU_RELOC,
#define DBG_FORCE_RELOC 0 /* choose one of the above! */
};

#define __EXEC_OBJECT_HAS_REF		BIT(31)
#define __EXEC_OBJECT_HAS_PIN		BIT(30)
#define __EXEC_OBJECT_HAS_FENCE		BIT(29)
#define __EXEC_OBJECT_NEEDS_MAP		BIT(28)
#define __EXEC_OBJECT_NEEDS_BIAS	BIT(27)
#define __EXEC_OBJECT_INTERNAL_FLAGS	(~0u << 27) /* all of the above */
#define __EXEC_OBJECT_RESERVED (__EXEC_OBJECT_HAS_PIN | __EXEC_OBJECT_HAS_FENCE)

#define __EXEC_HAS_RELOC	BIT(31)
#define __EXEC_VALIDATED	BIT(30)
#define __EXEC_INTERNAL_FLAGS	(~0u << 30)
#define UPDATE			PIN_OFFSET_FIXED

#define BATCH_OFFSET_BIAS (256*1024)

#define __I915_EXEC_ILLEGAL_FLAGS \
	(__I915_EXEC_UNKNOWN_FLAGS | \
	 I915_EXEC_CONSTANTS_MASK  | \
	 I915_EXEC_RESOURCE_STREAMER)

/* Catch emission of unexpected errors for CI! */
#if IS_ENABLED(CONFIG_DRM_I915_DEBUG_GEM)
#undef EINVAL
#define EINVAL ({ \
	DRM_DEBUG_DRIVER("EINVAL at %s:%d\n", __func__, __LINE__); \
	22; \
})
#endif

/**
 * DOC: User command execution
 *
 * Userspace submits commands to be executed on the GPU as an instruction
 * stream within a GEM object we call a batchbuffer. This instructions may
 * refer to other GEM objects containing auxiliary state such as kernels,
 * samplers, render targets and even secondary batchbuffers. Userspace does
 * not know where in the GPU memory these objects reside and so before the
 * batchbuffer is passed to the GPU for execution, those addresses in the
 * batchbuffer and auxiliary objects are updated. This is known as relocation,
 * or patching. To try and avoid having to relocate each object on the next
 * execution, userspace is told the location of those objects in this pass,
 * but this remains just a hint as the kernel may choose a new location for
 * any object in the future.
 *
 * At the level of talking to the hardware, submitting a batchbuffer for the
 * GPU to execute is to add content to a buffer from which the HW
 * command streamer is reading.
 *
 * 1. Add a command to load the HW context. For Logical Ring Contexts, i.e.
 *    Execlists, this command is not placed on the same buffer as the
 *    remaining items.
 *
 * 2. Add a command to invalidate caches to the buffer.
 *
 * 3. Add a batchbuffer start command to the buffer; the start command is
 *    essentially a token together with the GPU address of the batchbuffer
 *    to be executed.
 *
 * 4. Add a pipeline flush to the buffer.
 *
 * 5. Add a memory write command to the buffer to record when the GPU
 *    is done executing the batchbuffer. The memory write writes the
 *    global sequence number of the request, ``i915_request::global_seqno``;
 *    the i915 driver uses the current value in the register to determine
 *    if the GPU has completed the batchbuffer.
 *
 * 6. Add a user interrupt command to the buffer. This command instructs
 *    the GPU to issue an interrupt when the command, pipeline flush and
 *    memory write are completed.
 *
 * 7. Inform the hardware of the additional commands added to the buffer
 *    (by updating the tail pointer).
 *
 * Processing an execbuf ioctl is conceptually split up into a few phases.
 *
 * 1. Validation - Ensure all the pointers, handles and flags are valid.
 * 2. Reservation - Assign GPU address space for every object
 * 3. Relocation - Update any addresses to point to the final locations
 * 4. Serialisation - Order the request with respect to its dependencies
 * 5. Construction - Construct a request to execute the batchbuffer
 * 6. Submission (at some point in the future execution)
 *
 * Reserving resources for the execbuf is the most complicated phase. We
 * neither want to have to migrate the object in the address space, nor do
 * we want to have to update any relocations pointing to this object. Ideally,
 * we want to leave the object where it is and for all the existing relocations
 * to match. If the object is given a new address, or if userspace thinks the
 * object is elsewhere, we have to parse all the relocation entries and update
 * the addresses. Userspace can set the I915_EXEC_NORELOC flag to hint that
 * all the target addresses in all of its objects match the value in the
 * relocation entries and that they all match the presumed offsets given by the
 * list of execbuffer objects. Using this knowledge, we know that if we haven't
 * moved any buffers, all the relocation entries are valid and we can skip
 * the update. (If userspace is wrong, the likely outcome is an impromptu GPU
 * hang.) The requirement for using I915_EXEC_NO_RELOC are:
 *
 *      The addresses written in the objects must match the corresponding
 *      reloc.presumed_offset which in turn must match the corresponding
 *      execobject.offset.
 *
 *      Any render targets written to in the batch must be flagged with
 *      EXEC_OBJECT_WRITE.
 *
 *      To avoid stalling, execobject.offset should match the current
 *      address of that object within the active context.
 *
 * The reservation is done is multiple phases. First we try and keep any
 * object already bound in its current location - so as long as meets the
 * constraints imposed by the new execbuffer. Any object left unbound after the
 * first pass is then fitted into any available idle space. If an object does
 * not fit, all objects are removed from the reservation and the process rerun
 * after sorting the objects into a priority order (more difficult to fit
 * objects are tried first). Failing that, the entire VM is cleared and we try
 * to fit the execbuf once last time before concluding that it simply will not
 * fit.
 *
 * A small complication to all of this is that we allow userspace not only to
 * specify an alignment and a size for the object in the address space, but
 * we also allow userspace to specify the exact offset. This objects are
 * simpler to place (the location is known a priori) all we have to do is make
 * sure the space is available.
 *
 * Once all the objects are in place, patching up the buried pointers to point
 * to the final locations is a fairly simple job of walking over the relocation
 * entry arrays, looking up the right address and rewriting the value into
 * the object. Simple! ... The relocation entries are stored in user memory
 * and so to access them we have to copy them into a local buffer. That copy
 * has to avoid taking any pagefaults as they may lead back to a GEM object
 * requiring the struct_mutex (i.e. recursive deadlock). So once again we split
 * the relocation into multiple passes. First we try to do everything within an
 * atomic context (avoid the pagefaults) which requires that we never wait. If
 * we detect that we may wait, or if we need to fault, then we have to fallback
 * to a slower path. The slowpath has to drop the mutex. (Can you hear alarm
 * bells yet?) Dropping the mutex means that we lose all the state we have
 * built up so far for the execbuf and we must reset any global data. However,
 * we do leave the objects pinned in their final locations - which is a
 * potential issue for concurrent execbufs. Once we have left the mutex, we can
 * allocate and copy all the relocation entries into a large array at our
 * leisure, reacquire the mutex, reclaim all the objects and other state and
 * then proceed to update any incorrect addresses with the objects.
 *
 * As we process the relocation entries, we maintain a record of whether the
 * object is being written to. Using NORELOC, we expect userspace to provide
 * this information instead. We also check whether we can skip the relocation
 * by comparing the expected value inside the relocation entry with the target's
 * final address. If they differ, we have to map the current object and rewrite
 * the 4 or 8 byte pointer within.
 *
 * Serialising an execbuf is quite simple according to the rules of the GEM
 * ABI. Execution within each context is ordered by the order of submission.
 * Writes to any GEM object are in order of submission and are exclusive. Reads
 * from a GEM object are unordered with respect to other reads, but ordered by
 * writes. A write submitted after a read cannot occur before the read, and
 * similarly any read submitted after a write cannot occur before the write.
 * Writes are ordered between engines such that only one write occurs at any
 * time (completing any reads beforehand) - using semaphores where available
 * and CPU serialisation otherwise. Other GEM access obey the same rules, any
 * write (either via mmaps using set-domain, or via pwrite) must flush all GPU
 * reads before starting, and any read (either using set-domain or pread) must
 * flush all GPU writes before starting. (Note we only employ a barrier before,
 * we currently rely on userspace not concurrently starting a new execution
 * whilst reading or writing to an object. This may be an advantage or not
 * depending on how much you trust userspace not to shoot themselves in the
 * foot.) Serialisation may just result in the request being inserted into
 * a DAG awaiting its turn, but most simple is to wait on the CPU until
 * all dependencies are resolved.
 *
 * After all of that, is just a matter of closing the request and handing it to
 * the hardware (well, leaving it in a queue to be executed). However, we also
 * offer the ability for batchbuffers to be run with elevated privileges so
 * that they access otherwise hidden registers. (Used to adjust L3 cache etc.)
 * Before any batch is given extra privileges we first must check that it
 * contains no nefarious instructions, we check that each instruction is from
 * our whitelist and all registers are also from an allowed list. We first
 * copy the user's batchbuffer to a shadow (so that the user doesn't have
 * access to it, either by the CPU or GPU as we scan it) and then parse each
 * instruction. If everything is ok, we set a flag telling the hardware to run
 * the batchbuffer in trusted mode, otherwise the ioctl is rejected.
 */

struct i915_execbuffer {
	struct drm_i915_private *i915; /** i915 backpointer */
	struct drm_file *file; /** per-file lookup tables and limits */
	struct drm_i915_gem_execbuffer2 *args; /** ioctl parameters */
	struct drm_i915_gem_exec_object2 *exec; /** ioctl execobj[] */
	struct i915_vma **vma;
	unsigned int *flags;

	struct intel_engine_cs *engine; /** engine to queue the request to */
	struct intel_context *context; /* logical state for the request */
	struct i915_gem_context *gem_context; /** caller's context */

	struct i915_request *request; /** our request to build */
	struct i915_vma *batch; /** identity of the batch obj/vma */
	struct i915_vma *trampoline; /** trampoline used for chaining */

	/** actual size of execobj[] as we may extend it for the cmdparser */
	unsigned int buffer_count;

	/** list of vma not yet bound during reservation phase */
	struct list_head unbound;

	/** list of vma that have execobj.relocation_count */
	struct list_head relocs;

	/**
	 * Track the most recently used object for relocations, as we
	 * frequently have to perform multiple relocations within the same
	 * obj/page
	 */
	struct reloc_cache {
		struct drm_mm_node node; /** temporary GTT binding */
		unsigned long vaddr; /** Current kmap address */
		unsigned long page; /** Currently mapped page index */
		unsigned int gen; /** Cached value of INTEL_GEN */
		bool use_64bit_reloc : 1;
		bool has_llc : 1;
		bool has_fence : 1;
		bool needs_unfenced : 1;

		struct i915_request *rq;
		u32 *rq_cmd;
		unsigned int rq_size;
	} reloc_cache;

	u64 invalid_flags; /** Set of execobj.flags that are invalid */
	u32 context_flags; /** Set of execobj.flags to insert from the ctx */

	u32 batch_start_offset; /** Location within object of batch */
	u32 batch_len; /** Length of batch within object */
	u32 batch_flags; /** Flags composed for emit_bb_start() */

	/**
	 * Indicate either the size of the hastable used to resolve
	 * relocation handles, or if negative that we are using a direct
	 * index into the execobj[].
	 */
	int lut_size;
	struct hlist_head *buckets; /** ht for relocation handles */
};

#define exec_entry(EB, VMA) (&(EB)->exec[(VMA)->exec_flags - (EB)->flags])

static inline bool eb_use_cmdparser(const struct i915_execbuffer *eb)
{
	return intel_engine_requires_cmd_parser(eb->engine) ||
		(intel_engine_using_cmd_parser(eb->engine) &&
		 eb->args->batch_len);
}

static int eb_create(struct i915_execbuffer *eb)
{
	if (!(eb->args->flags & I915_EXEC_HANDLE_LUT)) {
		unsigned int size = 1 + ilog2(eb->buffer_count);

		/*
		 * Without a 1:1 association between relocation handles and
		 * the execobject[] index, we instead create a hashtable.
		 * We size it dynamically based on available memory, starting
		 * first with 1:1 assocative hash and scaling back until
		 * the allocation succeeds.
		 *
		 * Later on we use a positive lut_size to indicate we are
		 * using this hashtable, and a negative value to indicate a
		 * direct lookup.
		 */
		do {
			gfp_t flags;

			/* While we can still reduce the allocation size, don't
			 * raise a warning and allow the allocation to fail.
			 * On the last pass though, we want to try as hard
			 * as possible to perform the allocation and warn
			 * if it fails.
			 */
			flags = GFP_KERNEL;
			if (size > 1)
				flags |= __GFP_NORETRY | __GFP_NOWARN;

			eb->buckets = kzalloc(sizeof(struct hlist_head) << size,
					      flags);
			if (eb->buckets)
				break;
		} while (--size);

		if (unlikely(!size))
			return -ENOMEM;

		eb->lut_size = size;
	} else {
		eb->lut_size = -eb->buffer_count;
	}

	return 0;
}

static bool
eb_vma_misplaced(const struct drm_i915_gem_exec_object2 *entry,
		 const struct i915_vma *vma,
		 unsigned int flags)
{
	if (vma->node.size < entry->pad_to_size)
		return true;

	if (entry->alignment && !IS_ALIGNED(vma->node.start, entry->alignment))
		return true;

	if (flags & EXEC_OBJECT_PINNED &&
	    vma->node.start != entry->offset)
		return true;

	if (flags & __EXEC_OBJECT_NEEDS_BIAS &&
	    vma->node.start < BATCH_OFFSET_BIAS)
		return true;

	if (!(flags & EXEC_OBJECT_SUPPORTS_48B_ADDRESS) &&
	    (vma->node.start + vma->node.size - 1) >> 32)
		return true;

	if (flags & __EXEC_OBJECT_NEEDS_MAP &&
	    !i915_vma_is_map_and_fenceable(vma))
		return true;

	return false;
}

static inline bool
eb_pin_vma(struct i915_execbuffer *eb,
	   const struct drm_i915_gem_exec_object2 *entry,
	   struct i915_vma *vma)
{
	unsigned int exec_flags = *vma->exec_flags;
	u64 pin_flags;

	if (vma->node.size)
		pin_flags = vma->node.start;
	else
		pin_flags = entry->offset & PIN_OFFSET_MASK;

	pin_flags |= PIN_USER | PIN_NOEVICT | PIN_OFFSET_FIXED;
	if (unlikely(exec_flags & EXEC_OBJECT_NEEDS_GTT))
		pin_flags |= PIN_GLOBAL;

	if (unlikely(i915_vma_pin(vma, 0, 0, pin_flags)))
		return false;

	if (unlikely(exec_flags & EXEC_OBJECT_NEEDS_FENCE)) {
		if (unlikely(i915_vma_pin_fence(vma))) {
			i915_vma_unpin(vma);
			return false;
		}

		if (vma->fence)
			exec_flags |= __EXEC_OBJECT_HAS_FENCE;
	}

	*vma->exec_flags = exec_flags | __EXEC_OBJECT_HAS_PIN;
	return !eb_vma_misplaced(entry, vma, exec_flags);
}

static inline void __eb_unreserve_vma(struct i915_vma *vma, unsigned int flags)
{
	GEM_BUG_ON(!(flags & __EXEC_OBJECT_HAS_PIN));

	if (unlikely(flags & __EXEC_OBJECT_HAS_FENCE))
		__i915_vma_unpin_fence(vma);

	__i915_vma_unpin(vma);
}

static inline void
eb_unreserve_vma(struct i915_vma *vma, unsigned int *flags)
{
	if (!(*flags & __EXEC_OBJECT_HAS_PIN))
		return;

	__eb_unreserve_vma(vma, *flags);
	*flags &= ~__EXEC_OBJECT_RESERVED;
}

static int
eb_validate_vma(struct i915_execbuffer *eb,
		struct drm_i915_gem_exec_object2 *entry,
		struct i915_vma *vma)
{
	if (unlikely(entry->flags & eb->invalid_flags))
		return -EINVAL;

	if (unlikely(entry->alignment && !is_power_of_2(entry->alignment)))
		return -EINVAL;

	/*
	 * Offset can be used as input (EXEC_OBJECT_PINNED), reject
	 * any non-page-aligned or non-canonical addresses.
	 */
	if (unlikely(entry->flags & EXEC_OBJECT_PINNED &&
		     entry->offset != gen8_canonical_addr(entry->offset & I915_GTT_PAGE_MASK)))
		return -EINVAL;

	/* pad_to_size was once a reserved field, so sanitize it */
	if (entry->flags & EXEC_OBJECT_PAD_TO_SIZE) {
		if (unlikely(offset_in_page(entry->pad_to_size)))
			return -EINVAL;
	} else {
		entry->pad_to_size = 0;
	}

	if (unlikely(vma->exec_flags)) {
		DRM_DEBUG("Object [handle %d, index %d] appears more than once in object list\n",
			  entry->handle, (int)(entry - eb->exec));
		return -EINVAL;
	}

	/*
	 * From drm_mm perspective address space is continuous,
	 * so from this point we're always using non-canonical
	 * form internally.
	 */
	entry->offset = gen8_noncanonical_addr(entry->offset);

	if (!eb->reloc_cache.has_fence) {
		entry->flags &= ~EXEC_OBJECT_NEEDS_FENCE;
	} else {
		if ((entry->flags & EXEC_OBJECT_NEEDS_FENCE ||
		     eb->reloc_cache.needs_unfenced) &&
		    i915_gem_object_is_tiled(vma->obj))
			entry->flags |= EXEC_OBJECT_NEEDS_GTT | __EXEC_OBJECT_NEEDS_MAP;
	}

	if (!(entry->flags & EXEC_OBJECT_PINNED))
		entry->flags |= eb->context_flags;

	return 0;
}

static int
eb_add_vma(struct i915_execbuffer *eb,
	   unsigned int i, unsigned batch_idx,
	   struct i915_vma *vma)
{
	struct drm_i915_gem_exec_object2 *entry = &eb->exec[i];
	int err;

	GEM_BUG_ON(i915_vma_is_closed(vma));

	if (!(eb->args->flags & __EXEC_VALIDATED)) {
		err = eb_validate_vma(eb, entry, vma);
		if (unlikely(err))
			return err;
	}

	if (eb->lut_size > 0) {
		vma->exec_handle = entry->handle;
		hlist_add_head(&vma->exec_node,
			       &eb->buckets[hash_32(entry->handle,
						    eb->lut_size)]);
	}

	if (entry->relocation_count)
		list_add_tail(&vma->reloc_link, &eb->relocs);

	/*
	 * Stash a pointer from the vma to execobj, so we can query its flags,
	 * size, alignment etc as provided by the user. Also we stash a pointer
	 * to the vma inside the execobj so that we can use a direct lookup
	 * to find the right target VMA when doing relocations.
	 */
	eb->vma[i] = vma;
	eb->flags[i] = entry->flags;
	vma->exec_flags = &eb->flags[i];

	/*
	 * SNA is doing fancy tricks with compressing batch buffers, which leads
	 * to negative relocation deltas. Usually that works out ok since the
	 * relocate address is still positive, except when the batch is placed
	 * very low in the GTT. Ensure this doesn't happen.
	 *
	 * Note that actual hangs have only been observed on gen7, but for
	 * paranoia do it everywhere.
	 */
	if (i == batch_idx) {
		if (entry->relocation_count &&
		    !(eb->flags[i] & EXEC_OBJECT_PINNED))
			eb->flags[i] |= __EXEC_OBJECT_NEEDS_BIAS;
		if (eb->reloc_cache.has_fence)
			eb->flags[i] |= EXEC_OBJECT_NEEDS_FENCE;

		eb->batch = vma;
	}

	err = 0;
	if (eb_pin_vma(eb, entry, vma)) {
		if (entry->offset != vma->node.start) {
			entry->offset = vma->node.start | UPDATE;
			eb->args->flags |= __EXEC_HAS_RELOC;
		}
	} else {
		eb_unreserve_vma(vma, vma->exec_flags);

		list_add_tail(&vma->exec_link, &eb->unbound);
		if (drm_mm_node_allocated(&vma->node))
			err = i915_vma_unbind(vma);
		if (unlikely(err))
			vma->exec_flags = NULL;
	}
	return err;
}

static inline int use_cpu_reloc(const struct reloc_cache *cache,
				const struct drm_i915_gem_object *obj)
{
	if (!i915_gem_object_has_struct_page(obj))
		return false;

	if (DBG_FORCE_RELOC == FORCE_CPU_RELOC)
		return true;

	if (DBG_FORCE_RELOC == FORCE_GTT_RELOC)
		return false;

	return (cache->has_llc ||
		obj->cache_dirty ||
		obj->cache_level != I915_CACHE_NONE);
}

static int eb_reserve_vma(const struct i915_execbuffer *eb,
			  struct i915_vma *vma)
{
	struct drm_i915_gem_exec_object2 *entry = exec_entry(eb, vma);
	unsigned int exec_flags = *vma->exec_flags;
	u64 pin_flags;
	int err;

	pin_flags = PIN_USER | PIN_NONBLOCK;
	if (exec_flags & EXEC_OBJECT_NEEDS_GTT)
		pin_flags |= PIN_GLOBAL;

	/*
	 * Wa32bitGeneralStateOffset & Wa32bitInstructionBaseOffset,
	 * limit address to the first 4GBs for unflagged objects.
	 */
	if (!(exec_flags & EXEC_OBJECT_SUPPORTS_48B_ADDRESS))
		pin_flags |= PIN_ZONE_4G;

	if (exec_flags & __EXEC_OBJECT_NEEDS_MAP)
		pin_flags |= PIN_MAPPABLE;

	if (exec_flags & EXEC_OBJECT_PINNED) {
		pin_flags |= entry->offset | PIN_OFFSET_FIXED;
		pin_flags &= ~PIN_NONBLOCK; /* force overlapping checks */
	} else if (exec_flags & __EXEC_OBJECT_NEEDS_BIAS) {
		pin_flags |= BATCH_OFFSET_BIAS | PIN_OFFSET_BIAS;
	}

	err = i915_vma_pin(vma,
			   entry->pad_to_size, entry->alignment,
			   pin_flags);
	if (err)
		return err;

	if (entry->offset != vma->node.start) {
		entry->offset = vma->node.start | UPDATE;
		eb->args->flags |= __EXEC_HAS_RELOC;
	}

	if (unlikely(exec_flags & EXEC_OBJECT_NEEDS_FENCE)) {
		err = i915_vma_pin_fence(vma);
		if (unlikely(err)) {
			i915_vma_unpin(vma);
			return err;
		}

		if (vma->fence)
			exec_flags |= __EXEC_OBJECT_HAS_FENCE;
	}

	*vma->exec_flags = exec_flags | __EXEC_OBJECT_HAS_PIN;
	GEM_BUG_ON(eb_vma_misplaced(entry, vma, exec_flags));

	return 0;
}

static int eb_reserve(struct i915_execbuffer *eb)
{
	const unsigned int count = eb->buffer_count;
	struct list_head last;
	struct i915_vma *vma;
	unsigned int i, pass;
	int err;

	/*
	 * Attempt to pin all of the buffers into the GTT.
	 * This is done in 3 phases:
	 *
	 * 1a. Unbind all objects that do not match the GTT constraints for
	 *     the execbuffer (fenceable, mappable, alignment etc).
	 * 1b. Increment pin count for already bound objects.
	 * 2.  Bind new objects.
	 * 3.  Decrement pin count.
	 *
	 * This avoid unnecessary unbinding of later objects in order to make
	 * room for the earlier objects *unless* we need to defragment.
	 */

	pass = 0;
	err = 0;
	do {
		list_for_each_entry(vma, &eb->unbound, exec_link) {
			err = eb_reserve_vma(eb, vma);
			if (err)
				break;
		}
		if (err != -ENOSPC)
			return err;

		/* Resort *all* the objects into priority order */
		INIT_LIST_HEAD(&eb->unbound);
		INIT_LIST_HEAD(&last);
		for (i = 0; i < count; i++) {
			unsigned int flags = eb->flags[i];
			struct i915_vma *vma = eb->vma[i];

			if (flags & EXEC_OBJECT_PINNED &&
			    flags & __EXEC_OBJECT_HAS_PIN)
				continue;

			eb_unreserve_vma(vma, &eb->flags[i]);

			if (flags & EXEC_OBJECT_PINNED)
				/* Pinned must have their slot */
				list_add(&vma->exec_link, &eb->unbound);
			else if (flags & __EXEC_OBJECT_NEEDS_MAP)
				/* Map require the lowest 256MiB (aperture) */
				list_add_tail(&vma->exec_link, &eb->unbound);
			else if (!(flags & EXEC_OBJECT_SUPPORTS_48B_ADDRESS))
				/* Prioritise 4GiB region for restricted bo */
				list_add(&vma->exec_link, &last);
			else
				list_add_tail(&vma->exec_link, &last);
		}
		list_splice_tail(&last, &eb->unbound);

		switch (pass++) {
		case 0:
			break;

		case 1:
			/* Too fragmented, unbind everything and retry */
			mutex_lock(&eb->context->vm->mutex);
			err = i915_gem_evict_vm(eb->context->vm);
			mutex_unlock(&eb->context->vm->mutex);
			if (err)
				return err;
			break;

		default:
			return -ENOSPC;
		}
	} while (1);
}

static unsigned int eb_batch_index(const struct i915_execbuffer *eb)
{
	if (eb->args->flags & I915_EXEC_BATCH_FIRST)
		return 0;
	else
		return eb->buffer_count - 1;
}

static int eb_select_context(struct i915_execbuffer *eb)
{
	struct i915_gem_context *ctx;

	ctx = i915_gem_context_lookup(eb->file->driver_priv, eb->args->rsvd1);
	if (unlikely(!ctx))
		return -ENOENT;

	eb->gem_context = ctx;
	if (rcu_access_pointer(ctx->vm))
		eb->invalid_flags |= EXEC_OBJECT_NEEDS_GTT;

	eb->context_flags = 0;
	if (test_bit(UCONTEXT_NO_ZEROMAP, &ctx->user_flags))
		eb->context_flags |= __EXEC_OBJECT_NEEDS_BIAS;

	return 0;
}

static int eb_lookup_vmas(struct i915_execbuffer *eb)
{
	struct radix_tree_root *handles_vma = &eb->gem_context->handles_vma;
	struct drm_i915_gem_object *obj;
	unsigned int i, batch;
	int err;

	INIT_LIST_HEAD(&eb->relocs);
	INIT_LIST_HEAD(&eb->unbound);

	batch = eb_batch_index(eb);

	mutex_lock(&eb->gem_context->mutex);
	if (unlikely(i915_gem_context_is_closed(eb->gem_context))) {
		err = -ENOENT;
		goto err_ctx;
	}

	for (i = 0; i < eb->buffer_count; i++) {
		u32 handle = eb->exec[i].handle;
		struct i915_lut_handle *lut;
		struct i915_vma *vma;

		vma = radix_tree_lookup(handles_vma, handle);
		if (likely(vma))
			goto add_vma;

		obj = i915_gem_object_lookup(eb->file, handle);
		if (unlikely(!obj)) {
			err = -ENOENT;
			goto err_vma;
		}

		vma = i915_vma_instance(obj, eb->context->vm, NULL);
		if (IS_ERR(vma)) {
			err = PTR_ERR(vma);
			goto err_obj;
		}

		lut = i915_lut_handle_alloc();
		if (unlikely(!lut)) {
			err = -ENOMEM;
			goto err_obj;
		}

		err = radix_tree_insert(handles_vma, handle, vma);
		if (unlikely(err)) {
			i915_lut_handle_free(lut);
			goto err_obj;
		}

		/* transfer ref to lut */
		if (!atomic_fetch_inc(&vma->open_count))
			i915_vma_reopen(vma);
		lut->handle = handle;
		lut->ctx = eb->gem_context;

		i915_gem_object_lock(obj);
		list_add(&lut->obj_link, &obj->lut_list);
		i915_gem_object_unlock(obj);

add_vma:
		err = eb_add_vma(eb, i, batch, vma);
		if (unlikely(err))
			goto err_vma;

		GEM_BUG_ON(vma != eb->vma[i]);
		GEM_BUG_ON(vma->exec_flags != &eb->flags[i]);
		GEM_BUG_ON(drm_mm_node_allocated(&vma->node) &&
			   eb_vma_misplaced(&eb->exec[i], vma, eb->flags[i]));
	}

	mutex_unlock(&eb->gem_context->mutex);

	eb->args->flags |= __EXEC_VALIDATED;
	return eb_reserve(eb);

err_obj:
	i915_gem_object_put(obj);
err_vma:
	eb->vma[i] = NULL;
err_ctx:
	mutex_unlock(&eb->gem_context->mutex);
	return err;
}

static struct i915_vma *
eb_get_vma(const struct i915_execbuffer *eb, unsigned long handle)
{
	if (eb->lut_size < 0) {
		if (handle >= -eb->lut_size)
			return NULL;
		return eb->vma[handle];
	} else {
		struct hlist_head *head;
		struct i915_vma *vma;

		head = &eb->buckets[hash_32(handle, eb->lut_size)];
		hlist_for_each_entry(vma, head, exec_node) {
			if (vma->exec_handle == handle)
				return vma;
		}
		return NULL;
	}
}

static void eb_release_vmas(const struct i915_execbuffer *eb)
{
	const unsigned int count = eb->buffer_count;
	unsigned int i;

	for (i = 0; i < count; i++) {
		struct i915_vma *vma = eb->vma[i];
		unsigned int flags = eb->flags[i];

		if (!vma)
			break;

		GEM_BUG_ON(vma->exec_flags != &eb->flags[i]);
		vma->exec_flags = NULL;
		eb->vma[i] = NULL;

		if (flags & __EXEC_OBJECT_HAS_PIN)
			__eb_unreserve_vma(vma, flags);

		if (flags & __EXEC_OBJECT_HAS_REF)
			i915_vma_put(vma);
	}
}

static void eb_reset_vmas(const struct i915_execbuffer *eb)
{
	eb_release_vmas(eb);
	if (eb->lut_size > 0)
		memset(eb->buckets, 0,
		       sizeof(struct hlist_head) << eb->lut_size);
}

static void eb_destroy(const struct i915_execbuffer *eb)
{
	GEM_BUG_ON(eb->reloc_cache.rq);

	if (eb->lut_size > 0)
		kfree(eb->buckets);
}

static inline u64
relocation_target(const struct drm_i915_gem_relocation_entry *reloc,
		  const struct i915_vma *target)
{
	return gen8_canonical_addr((int)reloc->delta + target->node.start);
}

static void reloc_cache_init(struct reloc_cache *cache,
			     struct drm_i915_private *i915)
{
	cache->page = -1;
	cache->vaddr = 0;
	/* Must be a variable in the struct to allow GCC to unroll. */
	cache->gen = INTEL_GEN(i915);
	cache->has_llc = HAS_LLC(i915);
	cache->use_64bit_reloc = HAS_64BIT_RELOC(i915);
	cache->has_fence = cache->gen < 4;
	cache->needs_unfenced = INTEL_INFO(i915)->unfenced_needs_alignment;
	cache->node.flags = 0;
	cache->rq = NULL;
	cache->rq_size = 0;
}

static inline void *unmask_page(unsigned long p)
{
	return (void *)(uintptr_t)(p & PAGE_MASK);
}

static inline unsigned int unmask_flags(unsigned long p)
{
	return p & ~PAGE_MASK;
}

#define KMAP 0x4 /* after CLFLUSH_FLAGS */

static inline struct i915_ggtt *cache_to_ggtt(struct reloc_cache *cache)
{
	struct drm_i915_private *i915 =
		container_of(cache, struct i915_execbuffer, reloc_cache)->i915;
	return &i915->ggtt;
}

static void reloc_gpu_flush(struct reloc_cache *cache)
{
	GEM_BUG_ON(cache->rq_size >= cache->rq->batch->obj->base.size / sizeof(u32));
	cache->rq_cmd[cache->rq_size] = MI_BATCH_BUFFER_END;

	__i915_gem_object_flush_map(cache->rq->batch->obj, 0, cache->rq_size);
	i915_gem_object_unpin_map(cache->rq->batch->obj);

	intel_gt_chipset_flush(cache->rq->engine->gt);

	i915_request_add(cache->rq);
	cache->rq = NULL;
}

static void reloc_cache_reset(struct reloc_cache *cache)
{
	void *vaddr;

	if (cache->rq)
		reloc_gpu_flush(cache);

	if (!cache->vaddr)
		return;

	vaddr = unmask_page(cache->vaddr);
	if (cache->vaddr & KMAP) {
		if (cache->vaddr & CLFLUSH_AFTER)
			mb();

		kunmap_atomic(vaddr);
		i915_gem_object_finish_access((struct drm_i915_gem_object *)cache->node.mm);
	} else {
		struct i915_ggtt *ggtt = cache_to_ggtt(cache);

		intel_gt_flush_ggtt_writes(ggtt->vm.gt);
		io_mapping_unmap_atomic((void __iomem *)vaddr);

		if (drm_mm_node_allocated(&cache->node)) {
			ggtt->vm.clear_range(&ggtt->vm,
					     cache->node.start,
					     cache->node.size);
			mutex_lock(&ggtt->vm.mutex);
			drm_mm_remove_node(&cache->node);
			mutex_unlock(&ggtt->vm.mutex);
		} else {
			i915_vma_unpin((struct i915_vma *)cache->node.mm);
		}
	}

	cache->vaddr = 0;
	cache->page = -1;
}

static void *reloc_kmap(struct drm_i915_gem_object *obj,
			struct reloc_cache *cache,
			unsigned long page)
{
	void *vaddr;

	if (cache->vaddr) {
		kunmap_atomic(unmask_page(cache->vaddr));
	} else {
		unsigned int flushes;
		int err;

		err = i915_gem_object_prepare_write(obj, &flushes);
		if (err)
			return ERR_PTR(err);

		BUILD_BUG_ON(KMAP & CLFLUSH_FLAGS);
		BUILD_BUG_ON((KMAP | CLFLUSH_FLAGS) & PAGE_MASK);

		cache->vaddr = flushes | KMAP;
		cache->node.mm = (void *)obj;
		if (flushes)
			mb();
	}

	vaddr = kmap_atomic(i915_gem_object_get_dirty_page(obj, page));
	cache->vaddr = unmask_flags(cache->vaddr) | (unsigned long)vaddr;
	cache->page = page;

	return vaddr;
}

static void *reloc_iomap(struct drm_i915_gem_object *obj,
			 struct reloc_cache *cache,
			 unsigned long page)
{
	struct i915_ggtt *ggtt = cache_to_ggtt(cache);
	unsigned long offset;
	void *vaddr;

	if (cache->vaddr) {
		intel_gt_flush_ggtt_writes(ggtt->vm.gt);
		io_mapping_unmap_atomic((void __force __iomem *) unmask_page(cache->vaddr));
	} else {
		struct i915_vma *vma;
		int err;

		if (i915_gem_object_is_tiled(obj))
			return ERR_PTR(-EINVAL);

		if (use_cpu_reloc(cache, obj))
			return NULL;

		i915_gem_object_lock(obj);
		err = i915_gem_object_set_to_gtt_domain(obj, true);
		i915_gem_object_unlock(obj);
		if (err)
			return ERR_PTR(err);

		vma = i915_gem_object_ggtt_pin(obj, NULL, 0, 0,
					       PIN_MAPPABLE |
					       PIN_NONBLOCK /* NOWARN */ |
					       PIN_NOEVICT);
		if (IS_ERR(vma)) {
			memset(&cache->node, 0, sizeof(cache->node));
			mutex_lock(&ggtt->vm.mutex);
			err = drm_mm_insert_node_in_range
				(&ggtt->vm.mm, &cache->node,
				 PAGE_SIZE, 0, I915_COLOR_UNEVICTABLE,
				 0, ggtt->mappable_end,
				 DRM_MM_INSERT_LOW);
			mutex_unlock(&ggtt->vm.mutex);
			if (err) /* no inactive aperture space, use cpu reloc */
				return NULL;
		} else {
			cache->node.start = vma->node.start;
			cache->node.mm = (void *)vma;
		}
	}

	offset = cache->node.start;
	if (drm_mm_node_allocated(&cache->node)) {
		ggtt->vm.insert_page(&ggtt->vm,
				     i915_gem_object_get_dma_address(obj, page),
				     offset, I915_CACHE_NONE, 0);
	} else {
		offset += page << PAGE_SHIFT;
	}

	vaddr = (void __force *)io_mapping_map_atomic_wc(&ggtt->iomap,
							 offset);
	cache->page = page;
	cache->vaddr = (unsigned long)vaddr;

	return vaddr;
}

static void *reloc_vaddr(struct drm_i915_gem_object *obj,
			 struct reloc_cache *cache,
			 unsigned long page)
{
	void *vaddr;

	if (cache->page == page) {
		vaddr = unmask_page(cache->vaddr);
	} else {
		vaddr = NULL;
		if ((cache->vaddr & KMAP) == 0)
			vaddr = reloc_iomap(obj, cache, page);
		if (!vaddr)
			vaddr = reloc_kmap(obj, cache, page);
	}

	return vaddr;
}

static void clflush_write32(u32 *addr, u32 value, unsigned int flushes)
{
	if (unlikely(flushes & (CLFLUSH_BEFORE | CLFLUSH_AFTER))) {
		if (flushes & CLFLUSH_BEFORE) {
			clflushopt(addr);
			mb();
		}

		*addr = value;

		/*
		 * Writes to the same cacheline are serialised by the CPU
		 * (including clflush). On the write path, we only require
		 * that it hits memory in an orderly fashion and place
		 * mb barriers at the start and end of the relocation phase
		 * to ensure ordering of clflush wrt to the system.
		 */
		if (flushes & CLFLUSH_AFTER)
			clflushopt(addr);
	} else
		*addr = value;
}

static int reloc_move_to_gpu(struct i915_request *rq, struct i915_vma *vma)
{
	struct drm_i915_gem_object *obj = vma->obj;
	int err;

	i915_vma_lock(vma);

	if (obj->cache_dirty & ~obj->cache_coherent)
		i915_gem_clflush_object(obj, 0);
	obj->write_domain = 0;

	err = i915_request_await_object(rq, vma->obj, true);
	if (err == 0)
		err = i915_vma_move_to_active(vma, rq, EXEC_OBJECT_WRITE);

	i915_vma_unlock(vma);

	return err;
}

static int __reloc_gpu_alloc(struct i915_execbuffer *eb,
			     struct i915_vma *vma,
			     unsigned int len)
{
	struct reloc_cache *cache = &eb->reloc_cache;
	struct intel_engine_pool_node *pool;
	struct i915_request *rq;
	struct i915_vma *batch;
	u32 *cmd;
	int err;

	pool = intel_engine_get_pool(eb->engine, PAGE_SIZE);
	if (IS_ERR(pool))
		return PTR_ERR(pool);

	cmd = i915_gem_object_pin_map(pool->obj,
				      cache->has_llc ?
				      I915_MAP_FORCE_WB :
				      I915_MAP_FORCE_WC);
	if (IS_ERR(cmd)) {
		err = PTR_ERR(cmd);
		goto out_pool;
	}

	batch = i915_vma_instance(pool->obj, vma->vm, NULL);
	if (IS_ERR(batch)) {
		err = PTR_ERR(batch);
		goto err_unmap;
	}

	err = i915_vma_pin(batch, 0, 0, PIN_USER | PIN_NONBLOCK);
	if (err)
		goto err_unmap;

	rq = i915_request_create(eb->context);
	if (IS_ERR(rq)) {
		err = PTR_ERR(rq);
		goto err_unpin;
	}

	err = intel_engine_pool_mark_active(pool, rq);
	if (err)
		goto err_request;

	err = reloc_move_to_gpu(rq, vma);
	if (err)
		goto err_request;

	err = eb->engine->emit_bb_start(rq,
					batch->node.start, PAGE_SIZE,
					cache->gen > 5 ? 0 : I915_DISPATCH_SECURE);
	if (err)
		goto skip_request;

	i915_vma_lock(batch);
	err = i915_request_await_object(rq, batch->obj, false);
	if (err == 0)
		err = i915_vma_move_to_active(batch, rq, 0);
	i915_vma_unlock(batch);
	if (err)
		goto skip_request;

	rq->batch = batch;
	i915_vma_unpin(batch);

	cache->rq = rq;
	cache->rq_cmd = cmd;
	cache->rq_size = 0;

	/* Return with batch mapping (cmd) still pinned */
	goto out_pool;

skip_request:
	i915_request_skip(rq, err);
err_request:
	i915_request_add(rq);
err_unpin:
	i915_vma_unpin(batch);
err_unmap:
	i915_gem_object_unpin_map(pool->obj);
out_pool:
	intel_engine_pool_put(pool);
	return err;
}

static u32 *reloc_gpu(struct i915_execbuffer *eb,
		      struct i915_vma *vma,
		      unsigned int len)
{
	struct reloc_cache *cache = &eb->reloc_cache;
	u32 *cmd;

	if (cache->rq_size > PAGE_SIZE/sizeof(u32) - (len + 1))
		reloc_gpu_flush(cache);

	if (unlikely(!cache->rq)) {
		int err;

		if (!intel_engine_can_store_dword(eb->engine))
			return ERR_PTR(-ENODEV);

		err = __reloc_gpu_alloc(eb, vma, len);
		if (unlikely(err))
			return ERR_PTR(err);
	}

	cmd = cache->rq_cmd + cache->rq_size;
	cache->rq_size += len;

	return cmd;
}

static u64
relocate_entry(struct i915_vma *vma,
	       const struct drm_i915_gem_relocation_entry *reloc,
	       struct i915_execbuffer *eb,
	       const struct i915_vma *target)
{
	u64 offset = reloc->offset;
	u64 target_offset = relocation_target(reloc, target);
	bool wide = eb->reloc_cache.use_64bit_reloc;
	void *vaddr;

	if (!eb->reloc_cache.vaddr &&
	    (DBG_FORCE_RELOC == FORCE_GPU_RELOC ||
	     !dma_resv_test_signaled_rcu(vma->resv, true))) {
		const unsigned int gen = eb->reloc_cache.gen;
		unsigned int len;
		u32 *batch;
		u64 addr;

		if (wide)
			len = offset & 7 ? 8 : 5;
		else if (gen >= 4)
			len = 4;
		else
			len = 3;

		batch = reloc_gpu(eb, vma, len);
		if (IS_ERR(batch))
			goto repeat;

		addr = gen8_canonical_addr(vma->node.start + offset);
		if (wide) {
			if (offset & 7) {
				*batch++ = MI_STORE_DWORD_IMM_GEN4;
				*batch++ = lower_32_bits(addr);
				*batch++ = upper_32_bits(addr);
				*batch++ = lower_32_bits(target_offset);

				addr = gen8_canonical_addr(addr + 4);

				*batch++ = MI_STORE_DWORD_IMM_GEN4;
				*batch++ = lower_32_bits(addr);
				*batch++ = upper_32_bits(addr);
				*batch++ = upper_32_bits(target_offset);
			} else {
				*batch++ = (MI_STORE_DWORD_IMM_GEN4 | (1 << 21)) + 1;
				*batch++ = lower_32_bits(addr);
				*batch++ = upper_32_bits(addr);
				*batch++ = lower_32_bits(target_offset);
				*batch++ = upper_32_bits(target_offset);
			}
		} else if (gen >= 6) {
			*batch++ = MI_STORE_DWORD_IMM_GEN4;
			*batch++ = 0;
			*batch++ = addr;
			*batch++ = target_offset;
		} else if (gen >= 4) {
			*batch++ = MI_STORE_DWORD_IMM_GEN4 | MI_USE_GGTT;
			*batch++ = 0;
			*batch++ = addr;
			*batch++ = target_offset;
		} else {
			*batch++ = MI_STORE_DWORD_IMM | MI_MEM_VIRTUAL;
			*batch++ = addr;
			*batch++ = target_offset;
		}

		goto out;
	}

repeat:
	vaddr = reloc_vaddr(vma->obj, &eb->reloc_cache, offset >> PAGE_SHIFT);
	if (IS_ERR(vaddr))
		return PTR_ERR(vaddr);

	clflush_write32(vaddr + offset_in_page(offset),
			lower_32_bits(target_offset),
			eb->reloc_cache.vaddr);

	if (wide) {
		offset += sizeof(u32);
		target_offset >>= 32;
		wide = false;
		goto repeat;
	}

out:
	return target->node.start | UPDATE;
}

static u64
eb_relocate_entry(struct i915_execbuffer *eb,
		  struct i915_vma *vma,
		  const struct drm_i915_gem_relocation_entry *reloc)
{
	struct i915_vma *target;
	int err;

	/* we've already hold a reference to all valid objects */
	target = eb_get_vma(eb, reloc->target_handle);
	if (unlikely(!target))
		return -ENOENT;

	/* Validate that the target is in a valid r/w GPU domain */
	if (unlikely(reloc->write_domain & (reloc->write_domain - 1))) {
		DRM_DEBUG("reloc with multiple write domains: "
			  "target %d offset %d "
			  "read %08x write %08x",
			  reloc->target_handle,
			  (int) reloc->offset,
			  reloc->read_domains,
			  reloc->write_domain);
		return -EINVAL;
	}
	if (unlikely((reloc->write_domain | reloc->read_domains)
		     & ~I915_GEM_GPU_DOMAINS)) {
		DRM_DEBUG("reloc with read/write non-GPU domains: "
			  "target %d offset %d "
			  "read %08x write %08x",
			  reloc->target_handle,
			  (int) reloc->offset,
			  reloc->read_domains,
			  reloc->write_domain);
		return -EINVAL;
	}

	if (reloc->write_domain) {
		*target->exec_flags |= EXEC_OBJECT_WRITE;

		/*
		 * Sandybridge PPGTT errata: We need a global gtt mapping
		 * for MI and pipe_control writes because the gpu doesn't
		 * properly redirect them through the ppgtt for non_secure
		 * batchbuffers.
		 */
		if (reloc->write_domain == I915_GEM_DOMAIN_INSTRUCTION &&
		    IS_GEN(eb->i915, 6)) {
			err = i915_vma_bind(target, target->obj->cache_level,
					    PIN_GLOBAL, NULL);
			if (WARN_ONCE(err,
				      "Unexpected failure to bind target VMA!"))
				return err;
		}
	}

	/*
	 * If the relocation already has the right value in it, no
	 * more work needs to be done.
	 */
	if (!DBG_FORCE_RELOC &&
	    gen8_canonical_addr(target->node.start) == reloc->presumed_offset)
		return 0;

	/* Check that the relocation address is valid... */
	if (unlikely(reloc->offset >
		     vma->size - (eb->reloc_cache.use_64bit_reloc ? 8 : 4))) {
		DRM_DEBUG("Relocation beyond object bounds: "
			  "target %d offset %d size %d.\n",
			  reloc->target_handle,
			  (int)reloc->offset,
			  (int)vma->size);
		return -EINVAL;
	}
	if (unlikely(reloc->offset & 3)) {
		DRM_DEBUG("Relocation not 4-byte aligned: "
			  "target %d offset %d.\n",
			  reloc->target_handle,
			  (int)reloc->offset);
		return -EINVAL;
	}

	/*
	 * If we write into the object, we need to force the synchronisation
	 * barrier, either with an asynchronous clflush or if we executed the
	 * patching using the GPU (though that should be serialised by the
	 * timeline). To be completely sure, and since we are required to
	 * do relocations we are already stalling, disable the user's opt
	 * out of our synchronisation.
	 */
	*vma->exec_flags &= ~EXEC_OBJECT_ASYNC;

	/* and update the user's relocation entry */
	return relocate_entry(vma, reloc, eb, target);
}

static int eb_relocate_vma(struct i915_execbuffer *eb, struct i915_vma *vma)
{
#define N_RELOC(x) ((x) / sizeof(struct drm_i915_gem_relocation_entry))
	struct drm_i915_gem_relocation_entry stack[N_RELOC(512)];
	struct drm_i915_gem_relocation_entry __user *urelocs;
	const struct drm_i915_gem_exec_object2 *entry = exec_entry(eb, vma);
	unsigned int remain;

	urelocs = u64_to_user_ptr(entry->relocs_ptr);
	remain = entry->relocation_count;
	if (unlikely(remain > N_RELOC(ULONG_MAX)))
		return -EINVAL;

	/*
	 * We must check that the entire relocation array is safe
	 * to read. However, if the array is not writable the user loses
	 * the updated relocation values.
	 */
	if (unlikely(!access_ok(urelocs, remain*sizeof(*urelocs))))
		return -EFAULT;

	do {
		struct drm_i915_gem_relocation_entry *r = stack;
		unsigned int count =
			min_t(unsigned int, remain, ARRAY_SIZE(stack));
		unsigned int copied;

		/*
		 * This is the fast path and we cannot handle a pagefault
		 * whilst holding the struct mutex lest the user pass in the
		 * relocations contained within a mmaped bo. For in such a case
		 * we, the page fault handler would call i915_gem_fault() and
		 * we would try to acquire the struct mutex again. Obviously
		 * this is bad and so lockdep complains vehemently.
		 */
		pagefault_disable();
		copied = __copy_from_user_inatomic(r, urelocs, count * sizeof(r[0]));
		pagefault_enable();
		if (unlikely(copied)) {
			remain = -EFAULT;
			goto out;
		}

		remain -= count;
		do {
			u64 offset = eb_relocate_entry(eb, vma, r);

			if (likely(offset == 0)) {
			} else if ((s64)offset < 0) {
				remain = (int)offset;
				goto out;
			} else {
				/*
				 * Note that reporting an error now
				 * leaves everything in an inconsistent
				 * state as we have *already* changed
				 * the relocation value inside the
				 * object. As we have not changed the
				 * reloc.presumed_offset or will not
				 * change the execobject.offset, on the
				 * call we may not rewrite the value
				 * inside the object, leaving it
				 * dangling and causing a GPU hang. Unless
				 * userspace dynamically rebuilds the
				 * relocations on each execbuf rather than
				 * presume a static tree.
				 *
				 * We did previously check if the relocations
				 * were writable (access_ok), an error now
				 * would be a strange race with mprotect,
				 * having already demonstrated that we
				 * can read from this userspace address.
				 */
				offset = gen8_canonical_addr(offset & ~UPDATE);
				if (unlikely(__put_user(offset, &urelocs[r-stack].presumed_offset))) {
					remain = -EFAULT;
					goto out;
				}
			}
		} while (r++, --count);
		urelocs += ARRAY_SIZE(stack);
	} while (remain);
out:
	reloc_cache_reset(&eb->reloc_cache);
	return remain;
}

static int
eb_relocate_vma_slow(struct i915_execbuffer *eb, struct i915_vma *vma)
{
	const struct drm_i915_gem_exec_object2 *entry = exec_entry(eb, vma);
	struct drm_i915_gem_relocation_entry *relocs =
		u64_to_ptr(typeof(*relocs), entry->relocs_ptr);
	unsigned int i;
	int err;

	for (i = 0; i < entry->relocation_count; i++) {
		u64 offset = eb_relocate_entry(eb, vma, &relocs[i]);

		if ((s64)offset < 0) {
			err = (int)offset;
			goto err;
		}
	}
	err = 0;
err:
	reloc_cache_reset(&eb->reloc_cache);
	return err;
}

static int check_relocations(const struct drm_i915_gem_exec_object2 *entry)
{
	const char __user *addr, *end;
	unsigned long size;
	char __maybe_unused c;

	size = entry->relocation_count;
	if (size == 0)
		return 0;

	if (size > N_RELOC(ULONG_MAX))
		return -EINVAL;

	addr = u64_to_user_ptr(entry->relocs_ptr);
	size *= sizeof(struct drm_i915_gem_relocation_entry);
	if (!access_ok(addr, size))
		return -EFAULT;

	end = addr + size;
	for (; addr < end; addr += PAGE_SIZE) {
		int err = __get_user(c, addr);
		if (err)
			return err;
	}
	return __get_user(c, end - 1);
}

static int eb_copy_relocations(const struct i915_execbuffer *eb)
{
	struct drm_i915_gem_relocation_entry *relocs;
	const unsigned int count = eb->buffer_count;
	unsigned int i;
	int err;

	for (i = 0; i < count; i++) {
		const unsigned int nreloc = eb->exec[i].relocation_count;
		struct drm_i915_gem_relocation_entry __user *urelocs;
		unsigned long size;
		unsigned long copied;

		if (nreloc == 0)
			continue;

		err = check_relocations(&eb->exec[i]);
		if (err)
			goto err;

		urelocs = u64_to_user_ptr(eb->exec[i].relocs_ptr);
		size = nreloc * sizeof(*relocs);

		relocs = kvmalloc_array(size, 1, GFP_KERNEL);
		if (!relocs) {
			err = -ENOMEM;
			goto err;
		}

		/* copy_from_user is limited to < 4GiB */
		copied = 0;
		do {
			unsigned int len =
				min_t(u64, BIT_ULL(31), size - copied);

			if (__copy_from_user((char *)relocs + copied,
					     (char __user *)urelocs + copied,
					     len))
				goto end;

			copied += len;
		} while (copied < size);

		/*
		 * As we do not update the known relocation offsets after
		 * relocating (due to the complexities in lock handling),
		 * we need to mark them as invalid now so that we force the
		 * relocation processing next time. Just in case the target
		 * object is evicted and then rebound into its old
		 * presumed_offset before the next execbuffer - if that
		 * happened we would make the mistake of assuming that the
		 * relocations were valid.
		 */
		if (!user_access_begin(urelocs, size))
			goto end;

		for (copied = 0; copied < nreloc; copied++)
			unsafe_put_user(-1,
					&urelocs[copied].presumed_offset,
					end_user);
		user_access_end();

		eb->exec[i].relocs_ptr = (uintptr_t)relocs;
	}

	return 0;

end_user:
	user_access_end();
end:
	kvfree(relocs);
	err = -EFAULT;
err:
	while (i--) {
		relocs = u64_to_ptr(typeof(*relocs), eb->exec[i].relocs_ptr);
		if (eb->exec[i].relocation_count)
			kvfree(relocs);
	}
	return err;
}

static int eb_prefault_relocations(const struct i915_execbuffer *eb)
{
	const unsigned int count = eb->buffer_count;
	unsigned int i;

	if (unlikely(i915_modparams.prefault_disable))
		return 0;

	for (i = 0; i < count; i++) {
		int err;

		err = check_relocations(&eb->exec[i]);
		if (err)
			return err;
	}

	return 0;
}

static noinline int eb_relocate_slow(struct i915_execbuffer *eb)
{
	struct drm_device *dev = &eb->i915->drm;
	bool have_copy = false;
	struct i915_vma *vma;
	int err = 0;

repeat:
	if (signal_pending(current)) {
		err = -ERESTARTSYS;
		goto out;
	}

	/* We may process another execbuffer during the unlock... */
	eb_reset_vmas(eb);
	mutex_unlock(&dev->struct_mutex);

	/*
	 * We take 3 passes through the slowpatch.
	 *
	 * 1 - we try to just prefault all the user relocation entries and
	 * then attempt to reuse the atomic pagefault disabled fast path again.
	 *
	 * 2 - we copy the user entries to a local buffer here outside of the
	 * local and allow ourselves to wait upon any rendering before
	 * relocations
	 *
	 * 3 - we already have a local copy of the relocation entries, but
	 * were interrupted (EAGAIN) whilst waiting for the objects, try again.
	 */
	if (!err) {
		err = eb_prefault_relocations(eb);
	} else if (!have_copy) {
		err = eb_copy_relocations(eb);
		have_copy = err == 0;
	} else {
		cond_resched();
		err = 0;
	}
	if (err) {
		mutex_lock(&dev->struct_mutex);
		goto out;
	}

	/* A frequent cause for EAGAIN are currently unavailable client pages */
	flush_workqueue(eb->i915->mm.userptr_wq);

	err = i915_mutex_lock_interruptible(dev);
	if (err) {
		mutex_lock(&dev->struct_mutex);
		goto out;
	}

	/* reacquire the objects */
	err = eb_lookup_vmas(eb);
	if (err)
		goto err;

	GEM_BUG_ON(!eb->batch);

	list_for_each_entry(vma, &eb->relocs, reloc_link) {
		if (!have_copy) {
			pagefault_disable();
			err = eb_relocate_vma(eb, vma);
			pagefault_enable();
			if (err)
				goto repeat;
		} else {
			err = eb_relocate_vma_slow(eb, vma);
			if (err)
				goto err;
		}
	}

	/*
	 * Leave the user relocations as are, this is the painfully slow path,
	 * and we want to avoid the complication of dropping the lock whilst
	 * having buffers reserved in the aperture and so causing spurious
	 * ENOSPC for random operations.
	 */

err:
	if (err == -EAGAIN)
		goto repeat;

out:
	if (have_copy) {
		const unsigned int count = eb->buffer_count;
		unsigned int i;

		for (i = 0; i < count; i++) {
			const struct drm_i915_gem_exec_object2 *entry =
				&eb->exec[i];
			struct drm_i915_gem_relocation_entry *relocs;

			if (!entry->relocation_count)
				continue;

			relocs = u64_to_ptr(typeof(*relocs), entry->relocs_ptr);
			kvfree(relocs);
		}
	}

	return err;
}

static int eb_relocate(struct i915_execbuffer *eb)
{
	if (eb_lookup_vmas(eb))
		goto slow;

	/* The objects are in their final locations, apply the relocations. */
	if (eb->args->flags & __EXEC_HAS_RELOC) {
		struct i915_vma *vma;

		list_for_each_entry(vma, &eb->relocs, reloc_link) {
			if (eb_relocate_vma(eb, vma))
				goto slow;
		}
	}

	return 0;

slow:
	return eb_relocate_slow(eb);
}

static int eb_move_to_gpu(struct i915_execbuffer *eb)
{
	const unsigned int count = eb->buffer_count;
	struct ww_acquire_ctx acquire;
	unsigned int i;
	int err = 0;

	ww_acquire_init(&acquire, &reservation_ww_class);

	for (i = 0; i < count; i++) {
		struct i915_vma *vma = eb->vma[i];

		err = ww_mutex_lock_interruptible(&vma->resv->lock, &acquire);
		if (!err)
			continue;

		GEM_BUG_ON(err == -EALREADY); /* No duplicate vma */

		if (err == -EDEADLK) {
			GEM_BUG_ON(i == 0);
			do {
				int j = i - 1;

				ww_mutex_unlock(&eb->vma[j]->resv->lock);

				swap(eb->flags[i], eb->flags[j]);
				swap(eb->vma[i],  eb->vma[j]);
				eb->vma[i]->exec_flags = &eb->flags[i];
			} while (--i);
			GEM_BUG_ON(vma != eb->vma[0]);
			vma->exec_flags = &eb->flags[0];

			err = ww_mutex_lock_slow_interruptible(&vma->resv->lock,
							       &acquire);
		}
		if (err)
			break;
	}
	ww_acquire_done(&acquire);

	while (i--) {
		unsigned int flags = eb->flags[i];
		struct i915_vma *vma = eb->vma[i];
		struct drm_i915_gem_object *obj = vma->obj;

		assert_vma_held(vma);

		if (flags & EXEC_OBJECT_CAPTURE) {
			struct i915_capture_list *capture;

			capture = kmalloc(sizeof(*capture), GFP_KERNEL);
			if (capture) {
				capture->next = eb->request->capture_list;
				capture->vma = vma;
				eb->request->capture_list = capture;
			}
		}

		/*
		 * If the GPU is not _reading_ through the CPU cache, we need
		 * to make sure that any writes (both previous GPU writes from
		 * before a change in snooping levels and normal CPU writes)
		 * caught in that cache are flushed to main memory.
		 *
		 * We want to say
		 *   obj->cache_dirty &&
		 *   !(obj->cache_coherent & I915_BO_CACHE_COHERENT_FOR_READ)
		 * but gcc's optimiser doesn't handle that as well and emits
		 * two jumps instead of one. Maybe one day...
		 */
		if (unlikely(obj->cache_dirty & ~obj->cache_coherent)) {
			if (i915_gem_clflush_object(obj, 0))
				flags &= ~EXEC_OBJECT_ASYNC;
		}

		if (err == 0 && !(flags & EXEC_OBJECT_ASYNC)) {
			err = i915_request_await_object
				(eb->request, obj, flags & EXEC_OBJECT_WRITE);
		}

		if (err == 0)
			err = i915_vma_move_to_active(vma, eb->request, flags);

		i915_vma_unlock(vma);

		__eb_unreserve_vma(vma, flags);
		vma->exec_flags = NULL;

		if (unlikely(flags & __EXEC_OBJECT_HAS_REF))
			i915_vma_put(vma);
	}
	ww_acquire_fini(&acquire);

	if (unlikely(err))
		goto err_skip;

	eb->exec = NULL;

	/* Unconditionally flush any chipset caches (for streaming writes). */
	intel_gt_chipset_flush(eb->engine->gt);
	return 0;

err_skip:
	i915_request_skip(eb->request, err);
	return err;
}

static int i915_gem_check_execbuffer(struct drm_i915_gem_execbuffer2 *exec)
{
	if (exec->flags & __I915_EXEC_ILLEGAL_FLAGS)
		return -EINVAL;

	/* Kernel clipping was a DRI1 misfeature */
	if (!(exec->flags & I915_EXEC_FENCE_ARRAY)) {
		if (exec->num_cliprects || exec->cliprects_ptr)
			return -EINVAL;
	}

	if (exec->DR4 == 0xffffffff) {
		DRM_DEBUG("UXA submitting garbage DR4, fixing up\n");
		exec->DR4 = 0;
	}
	if (exec->DR1 || exec->DR4)
		return -EINVAL;

	if ((exec->batch_start_offset | exec->batch_len) & 0x7)
		return -EINVAL;

	return 0;
}

static int i915_reset_gen7_sol_offsets(struct i915_request *rq)
{
	u32 *cs;
	int i;

	if (!IS_GEN(rq->i915, 7) || rq->engine->id != RCS0) {
		DRM_DEBUG("sol reset is gen7/rcs only\n");
		return -EINVAL;
	}

	cs = intel_ring_begin(rq, 4 * 2 + 2);
	if (IS_ERR(cs))
		return PTR_ERR(cs);

	*cs++ = MI_LOAD_REGISTER_IMM(4);
	for (i = 0; i < 4; i++) {
		*cs++ = i915_mmio_reg_offset(GEN7_SO_WRITE_OFFSET(i));
		*cs++ = 0;
	}
	*cs++ = MI_NOOP;
	intel_ring_advance(rq, cs);

	return 0;
}

static struct i915_vma *
<<<<<<< HEAD
shadow_batch_pin(struct i915_execbuffer *eb, struct drm_i915_gem_object *obj)
{
	struct drm_i915_private *dev_priv = eb->i915;
	struct i915_vma * const vma = *eb->vma;
	struct i915_address_space *vm;
	u64 flags;

	/*
	 * PPGTT backed shadow buffers must be mapped RO, to prevent
	 * post-scan tampering
	 */
	if (CMDPARSER_USES_GGTT(dev_priv)) {
		flags = PIN_GLOBAL;
		vm = &dev_priv->ggtt.vm;
	} else if (vma->vm->has_read_only) {
		flags = PIN_USER;
		vm = vma->vm;
		i915_gem_object_set_readonly(obj);
	} else {
		DRM_DEBUG("Cannot prevent post-scan tampering without RO capable vm\n");
		return ERR_PTR(-EINVAL);
	}

	return i915_gem_object_pin(obj, vm, NULL, 0, 0, flags);
}

static struct i915_vma *eb_parse(struct i915_execbuffer *eb)
=======
shadow_batch_pin(struct drm_i915_gem_object *obj,
		 struct i915_address_space *vm,
		 unsigned int flags)
>>>>>>> 5d50bd44
{
	struct i915_vma *vma;
	u64 batch_start;
	u64 shadow_batch_start;
	int err;

	vma = i915_vma_instance(obj, vm, NULL);
	if (IS_ERR(vma))
		return vma;

	err = i915_vma_pin(vma, 0, 0, flags);
	if (err)
		return ERR_PTR(err);

	return vma;
}

struct eb_parse_work {
	struct dma_fence_work base;
	struct intel_engine_cs *engine;
	struct i915_vma *batch;
	struct i915_vma *shadow;
	struct i915_vma *trampoline;
	unsigned int batch_offset;
	unsigned int batch_length;
};

static int __eb_parse(struct dma_fence_work *work)
{
	struct eb_parse_work *pw = container_of(work, typeof(*pw), base);

	return intel_engine_cmd_parser(pw->engine,
				       pw->batch,
				       pw->batch_offset,
				       pw->batch_length,
				       pw->shadow,
				       pw->trampoline);
}

static const struct dma_fence_work_ops eb_parse_ops = {
	.name = "eb_parse",
	.work = __eb_parse,
};

static int eb_parse_pipeline(struct i915_execbuffer *eb,
			     struct i915_vma *shadow,
			     struct i915_vma *trampoline)
{
	struct eb_parse_work *pw;
	int err;

	pw = kzalloc(sizeof(*pw), GFP_KERNEL);
	if (!pw)
		return -ENOMEM;

	dma_fence_work_init(&pw->base, &eb_parse_ops);

	pw->engine = eb->engine;
	pw->batch = eb->batch;
	pw->batch_offset = eb->batch_start_offset;
	pw->batch_length = eb->batch_len;
	pw->shadow = shadow;
	pw->trampoline = trampoline;

	dma_resv_lock(pw->batch->resv, NULL);

	err = dma_resv_reserve_shared(pw->batch->resv, 1);
	if (err)
		goto err_batch_unlock;

	/* Wait for all writes (and relocs) into the batch to complete */
	err = i915_sw_fence_await_reservation(&pw->base.chain,
					      pw->batch->resv, NULL, false,
					      0, I915_FENCE_GFP);
	if (err < 0)
		goto err_batch_unlock;

	/* Keep the batch alive and unwritten as we parse */
	dma_resv_add_shared_fence(pw->batch->resv, &pw->base.dma);

	dma_resv_unlock(pw->batch->resv);

	/* Force execution to wait for completion of the parser */
	dma_resv_lock(shadow->resv, NULL);
	dma_resv_add_excl_fence(shadow->resv, &pw->base.dma);
	dma_resv_unlock(shadow->resv);

	dma_fence_work_commit(&pw->base);
	return 0;

err_batch_unlock:
	dma_resv_unlock(pw->batch->resv);
	kfree(pw);
	return err;
}

static int eb_parse(struct i915_execbuffer *eb)
{
	struct intel_engine_pool_node *pool;
	struct i915_vma *shadow, *trampoline;
	unsigned int len;
	int err;

	if (!eb_use_cmdparser(eb))
		return 0;

	len = eb->batch_len;
	if (!CMDPARSER_USES_GGTT(eb->i915)) {
		/*
		 * ppGTT backed shadow buffers must be mapped RO, to prevent
		 * post-scan tampering
		 */
		if (!eb->context->vm->has_read_only) {
			DRM_DEBUG("Cannot prevent post-scan tampering without RO capable vm\n");
			return -EINVAL;
		}
	} else {
		len += I915_CMD_PARSER_TRAMPOLINE_SIZE;
	}

	pool = intel_engine_get_pool(eb->engine, len);
	if (IS_ERR(pool))
<<<<<<< HEAD
		return ERR_CAST(pool);

	vma = shadow_batch_pin(eb, pool->obj);
	if (IS_ERR(vma))
		goto err;

	batch_start = gen8_canonical_addr(eb->batch->node.start) +
		      eb->batch_start_offset;

	shadow_batch_start = gen8_canonical_addr(vma->node.start);

	err = intel_engine_cmd_parser(eb->gem_context,
				      eb->engine,
				      eb->batch->obj,
				      batch_start,
				      eb->batch_start_offset,
				      eb->batch_len,
				      pool->obj,
				      shadow_batch_start);

	if (err) {
		i915_vma_unpin(vma);

		/*
		 * Unsafe GGTT-backed buffers can still be submitted safely
		 * as non-secure.
		 * For PPGTT backing however, we have no choice but to forcibly
		 * reject unsafe buffers
		 */
		if (CMDPARSER_USES_GGTT(eb->i915) && (err == -EACCES))
			/* Execute original buffer non-secure */
			vma = NULL;
		else
			vma = ERR_PTR(err);
=======
		return PTR_ERR(pool);

	shadow = shadow_batch_pin(pool->obj, eb->context->vm, PIN_USER);
	if (IS_ERR(shadow)) {
		err = PTR_ERR(shadow);
>>>>>>> 5d50bd44
		goto err;
	}
	i915_gem_object_set_readonly(shadow->obj);

<<<<<<< HEAD
	eb->vma[eb->buffer_count] = i915_vma_get(vma);
=======
	trampoline = NULL;
	if (CMDPARSER_USES_GGTT(eb->i915)) {
		trampoline = shadow;

		shadow = shadow_batch_pin(pool->obj,
					  &eb->engine->gt->ggtt->vm,
					  PIN_GLOBAL);
		if (IS_ERR(shadow)) {
			err = PTR_ERR(shadow);
			shadow = trampoline;
			goto err_shadow;
		}

		eb->batch_flags |= I915_DISPATCH_SECURE;
	}

	err = eb_parse_pipeline(eb, shadow, trampoline);
	if (err)
		goto err_trampoline;

	eb->vma[eb->buffer_count] = i915_vma_get(shadow);
>>>>>>> 5d50bd44
	eb->flags[eb->buffer_count] =
		__EXEC_OBJECT_HAS_PIN | __EXEC_OBJECT_HAS_REF;
	shadow->exec_flags = &eb->flags[eb->buffer_count];
	eb->buffer_count++;

<<<<<<< HEAD
	eb->batch_start_offset = 0;
	eb->batch = vma;

	if (CMDPARSER_USES_GGTT(eb->i915))
		eb->batch_flags |= I915_DISPATCH_SECURE;

	/* eb->batch_len unchanged */

	vma->private = pool;
	return vma;
=======
	eb->trampoline = trampoline;
	eb->batch_start_offset = 0;
	eb->batch = shadow;

	shadow->private = pool;
	return 0;
>>>>>>> 5d50bd44

err_trampoline:
	if (trampoline)
		i915_vma_unpin(trampoline);
err_shadow:
	i915_vma_unpin(shadow);
err:
	intel_engine_pool_put(pool);
	return err;
}

static void
add_to_client(struct i915_request *rq, struct drm_file *file)
{
	struct drm_i915_file_private *file_priv = file->driver_priv;

	rq->file_priv = file_priv;

	spin_lock(&file_priv->mm.lock);
	list_add_tail(&rq->client_link, &file_priv->mm.request_list);
	spin_unlock(&file_priv->mm.lock);
}

static int eb_submit(struct i915_execbuffer *eb)
{
	int err;

	err = eb_move_to_gpu(eb);
	if (err)
		return err;

	if (eb->args->flags & I915_EXEC_GEN7_SOL_RESET) {
		err = i915_reset_gen7_sol_offsets(eb->request);
		if (err)
			return err;
	}

	/*
	 * After we completed waiting for other engines (using HW semaphores)
	 * then we can signal that this request/batch is ready to run. This
	 * allows us to determine if the batch is still waiting on the GPU
	 * or actually running by checking the breadcrumb.
	 */
	if (eb->engine->emit_init_breadcrumb) {
		err = eb->engine->emit_init_breadcrumb(eb->request);
		if (err)
			return err;
	}

	err = eb->engine->emit_bb_start(eb->request,
					eb->batch->node.start +
					eb->batch_start_offset,
					eb->batch_len,
					eb->batch_flags);
	if (err)
		return err;

	if (eb->trampoline) {
		GEM_BUG_ON(eb->batch_start_offset);
		err = eb->engine->emit_bb_start(eb->request,
						eb->trampoline->node.start +
						eb->batch_len,
						0, 0);
		if (err)
			return err;
	}

	if (intel_context_nopreempt(eb->context))
		eb->request->flags |= I915_REQUEST_NOPREEMPT;

	return 0;
}

static int num_vcs_engines(const struct drm_i915_private *i915)
{
	return hweight64(INTEL_INFO(i915)->engine_mask &
			 GENMASK_ULL(VCS0 + I915_MAX_VCS - 1, VCS0));
}

/*
 * Find one BSD ring to dispatch the corresponding BSD command.
 * The engine index is returned.
 */
static unsigned int
gen8_dispatch_bsd_engine(struct drm_i915_private *dev_priv,
			 struct drm_file *file)
{
	struct drm_i915_file_private *file_priv = file->driver_priv;

	/* Check whether the file_priv has already selected one ring. */
	if ((int)file_priv->bsd_engine < 0)
		file_priv->bsd_engine =
			get_random_int() % num_vcs_engines(dev_priv);

	return file_priv->bsd_engine;
}

static const enum intel_engine_id user_ring_map[] = {
	[I915_EXEC_DEFAULT]	= RCS0,
	[I915_EXEC_RENDER]	= RCS0,
	[I915_EXEC_BLT]		= BCS0,
	[I915_EXEC_BSD]		= VCS0,
	[I915_EXEC_VEBOX]	= VECS0
};

static struct i915_request *eb_throttle(struct intel_context *ce)
{
	struct intel_ring *ring = ce->ring;
	struct intel_timeline *tl = ce->timeline;
	struct i915_request *rq;

	/*
	 * Completely unscientific finger-in-the-air estimates for suitable
	 * maximum user request size (to avoid blocking) and then backoff.
	 */
	if (intel_ring_update_space(ring) >= PAGE_SIZE)
		return NULL;

	/*
	 * Find a request that after waiting upon, there will be at least half
	 * the ring available. The hysteresis allows us to compete for the
	 * shared ring and should mean that we sleep less often prior to
	 * claiming our resources, but not so long that the ring completely
	 * drains before we can submit our next request.
	 */
	list_for_each_entry(rq, &tl->requests, link) {
		if (rq->ring != ring)
			continue;

		if (__intel_ring_space(rq->postfix,
				       ring->emit, ring->size) > ring->size / 2)
			break;
	}
	if (&rq->link == &tl->requests)
		return NULL; /* weird, we will check again later for real */

	return i915_request_get(rq);
}

static int __eb_pin_engine(struct i915_execbuffer *eb, struct intel_context *ce)
{
	struct intel_timeline *tl;
	struct i915_request *rq;
	int err;

	/*
	 * ABI: Before userspace accesses the GPU (e.g. execbuffer), report
	 * EIO if the GPU is already wedged.
	 */
	err = intel_gt_terminally_wedged(ce->engine->gt);
	if (err)
		return err;

	if (unlikely(intel_context_is_banned(ce)))
		return -EIO;

	/*
	 * Pinning the contexts may generate requests in order to acquire
	 * GGTT space, so do this first before we reserve a seqno for
	 * ourselves.
	 */
	err = intel_context_pin(ce);
	if (err)
		return err;

	/*
	 * Take a local wakeref for preparing to dispatch the execbuf as
	 * we expect to access the hardware fairly frequently in the
	 * process, and require the engine to be kept awake between accesses.
	 * Upon dispatch, we acquire another prolonged wakeref that we hold
	 * until the timeline is idle, which in turn releases the wakeref
	 * taken on the engine, and the parent device.
	 */
	tl = intel_context_timeline_lock(ce);
	if (IS_ERR(tl)) {
		err = PTR_ERR(tl);
		goto err_unpin;
	}

	intel_context_enter(ce);
	rq = eb_throttle(ce);

	intel_context_timeline_unlock(tl);

	if (rq) {
		if (i915_request_wait(rq,
				      I915_WAIT_INTERRUPTIBLE,
				      MAX_SCHEDULE_TIMEOUT) < 0) {
			i915_request_put(rq);
			err = -EINTR;
			goto err_exit;
		}

		i915_request_put(rq);
	}

	eb->engine = ce->engine;
	eb->context = ce;
	return 0;

err_exit:
	mutex_lock(&tl->mutex);
	intel_context_exit(ce);
	intel_context_timeline_unlock(tl);
err_unpin:
	intel_context_unpin(ce);
	return err;
}

static void eb_unpin_engine(struct i915_execbuffer *eb)
{
	struct intel_context *ce = eb->context;
	struct intel_timeline *tl = ce->timeline;

	mutex_lock(&tl->mutex);
	intel_context_exit(ce);
	mutex_unlock(&tl->mutex);

	intel_context_unpin(ce);
}

static unsigned int
eb_select_legacy_ring(struct i915_execbuffer *eb,
		      struct drm_file *file,
		      struct drm_i915_gem_execbuffer2 *args)
{
	struct drm_i915_private *i915 = eb->i915;
	unsigned int user_ring_id = args->flags & I915_EXEC_RING_MASK;

	if (user_ring_id != I915_EXEC_BSD &&
	    (args->flags & I915_EXEC_BSD_MASK)) {
		DRM_DEBUG("execbuf with non bsd ring but with invalid "
			  "bsd dispatch flags: %d\n", (int)(args->flags));
		return -1;
	}

	if (user_ring_id == I915_EXEC_BSD && num_vcs_engines(i915) > 1) {
		unsigned int bsd_idx = args->flags & I915_EXEC_BSD_MASK;

		if (bsd_idx == I915_EXEC_BSD_DEFAULT) {
			bsd_idx = gen8_dispatch_bsd_engine(i915, file);
		} else if (bsd_idx >= I915_EXEC_BSD_RING1 &&
			   bsd_idx <= I915_EXEC_BSD_RING2) {
			bsd_idx >>= I915_EXEC_BSD_SHIFT;
			bsd_idx--;
		} else {
			DRM_DEBUG("execbuf with unknown bsd ring: %u\n",
				  bsd_idx);
			return -1;
		}

		return _VCS(bsd_idx);
	}

	if (user_ring_id >= ARRAY_SIZE(user_ring_map)) {
		DRM_DEBUG("execbuf with unknown ring: %u\n", user_ring_id);
		return -1;
	}

	return user_ring_map[user_ring_id];
}

static int
eb_pin_engine(struct i915_execbuffer *eb,
	      struct drm_file *file,
	      struct drm_i915_gem_execbuffer2 *args)
{
	struct intel_context *ce;
	unsigned int idx;
	int err;

	if (i915_gem_context_user_engines(eb->gem_context))
		idx = args->flags & I915_EXEC_RING_MASK;
	else
		idx = eb_select_legacy_ring(eb, file, args);

	ce = i915_gem_context_get_engine(eb->gem_context, idx);
	if (IS_ERR(ce))
		return PTR_ERR(ce);

	err = __eb_pin_engine(eb, ce);
	intel_context_put(ce);

	return err;
}

static void
__free_fence_array(struct drm_syncobj **fences, unsigned int n)
{
	while (n--)
		drm_syncobj_put(ptr_mask_bits(fences[n], 2));
	kvfree(fences);
}

static struct drm_syncobj **
get_fence_array(struct drm_i915_gem_execbuffer2 *args,
		struct drm_file *file)
{
	const unsigned long nfences = args->num_cliprects;
	struct drm_i915_gem_exec_fence __user *user;
	struct drm_syncobj **fences;
	unsigned long n;
	int err;

	if (!(args->flags & I915_EXEC_FENCE_ARRAY))
		return NULL;

	/* Check multiplication overflow for access_ok() and kvmalloc_array() */
	BUILD_BUG_ON(sizeof(size_t) > sizeof(unsigned long));
	if (nfences > min_t(unsigned long,
			    ULONG_MAX / sizeof(*user),
			    SIZE_MAX / sizeof(*fences)))
		return ERR_PTR(-EINVAL);

	user = u64_to_user_ptr(args->cliprects_ptr);
	if (!access_ok(user, nfences * sizeof(*user)))
		return ERR_PTR(-EFAULT);

	fences = kvmalloc_array(nfences, sizeof(*fences),
				__GFP_NOWARN | GFP_KERNEL);
	if (!fences)
		return ERR_PTR(-ENOMEM);

	for (n = 0; n < nfences; n++) {
		struct drm_i915_gem_exec_fence fence;
		struct drm_syncobj *syncobj;

		if (__copy_from_user(&fence, user++, sizeof(fence))) {
			err = -EFAULT;
			goto err;
		}

		if (fence.flags & __I915_EXEC_FENCE_UNKNOWN_FLAGS) {
			err = -EINVAL;
			goto err;
		}

		syncobj = drm_syncobj_find(file, fence.handle);
		if (!syncobj) {
			DRM_DEBUG("Invalid syncobj handle provided\n");
			err = -ENOENT;
			goto err;
		}

		BUILD_BUG_ON(~(ARCH_KMALLOC_MINALIGN - 1) &
			     ~__I915_EXEC_FENCE_UNKNOWN_FLAGS);

		fences[n] = ptr_pack_bits(syncobj, fence.flags, 2);
	}

	return fences;

err:
	__free_fence_array(fences, n);
	return ERR_PTR(err);
}

static void
put_fence_array(struct drm_i915_gem_execbuffer2 *args,
		struct drm_syncobj **fences)
{
	if (fences)
		__free_fence_array(fences, args->num_cliprects);
}

static int
await_fence_array(struct i915_execbuffer *eb,
		  struct drm_syncobj **fences)
{
	const unsigned int nfences = eb->args->num_cliprects;
	unsigned int n;
	int err;

	for (n = 0; n < nfences; n++) {
		struct drm_syncobj *syncobj;
		struct dma_fence *fence;
		unsigned int flags;

		syncobj = ptr_unpack_bits(fences[n], &flags, 2);
		if (!(flags & I915_EXEC_FENCE_WAIT))
			continue;

		fence = drm_syncobj_fence_get(syncobj);
		if (!fence)
			return -EINVAL;

		err = i915_request_await_dma_fence(eb->request, fence);
		dma_fence_put(fence);
		if (err < 0)
			return err;
	}

	return 0;
}

static void
signal_fence_array(struct i915_execbuffer *eb,
		   struct drm_syncobj **fences)
{
	const unsigned int nfences = eb->args->num_cliprects;
	struct dma_fence * const fence = &eb->request->fence;
	unsigned int n;

	for (n = 0; n < nfences; n++) {
		struct drm_syncobj *syncobj;
		unsigned int flags;

		syncobj = ptr_unpack_bits(fences[n], &flags, 2);
		if (!(flags & I915_EXEC_FENCE_SIGNAL))
			continue;

		drm_syncobj_replace_fence(syncobj, fence);
	}
}

static int
i915_gem_do_execbuffer(struct drm_device *dev,
		       struct drm_file *file,
		       struct drm_i915_gem_execbuffer2 *args,
		       struct drm_i915_gem_exec_object2 *exec,
		       struct drm_syncobj **fences)
{
	struct drm_i915_private *i915 = to_i915(dev);
	struct i915_execbuffer eb;
	struct dma_fence *in_fence = NULL;
	struct dma_fence *exec_fence = NULL;
	struct sync_file *out_fence = NULL;
	int out_fence_fd = -1;
	int err;

	BUILD_BUG_ON(__EXEC_INTERNAL_FLAGS & ~__I915_EXEC_ILLEGAL_FLAGS);
	BUILD_BUG_ON(__EXEC_OBJECT_INTERNAL_FLAGS &
		     ~__EXEC_OBJECT_UNKNOWN_FLAGS);

	eb.i915 = i915;
	eb.file = file;
	eb.args = args;
	if (DBG_FORCE_RELOC || !(args->flags & I915_EXEC_NO_RELOC))
		args->flags |= __EXEC_HAS_RELOC;

	eb.exec = exec;
	eb.vma = (struct i915_vma **)(exec + args->buffer_count + 1);
	eb.vma[0] = NULL;
	eb.flags = (unsigned int *)(eb.vma + args->buffer_count + 1);

	eb.invalid_flags = __EXEC_OBJECT_UNKNOWN_FLAGS;
	reloc_cache_init(&eb.reloc_cache, eb.i915);

	eb.buffer_count = args->buffer_count;
	eb.batch_start_offset = args->batch_start_offset;
	eb.batch_len = args->batch_len;
	eb.trampoline = NULL;

	eb.batch_flags = 0;
	if (args->flags & I915_EXEC_SECURE) {
		if (INTEL_GEN(i915) >= 11)
			return -ENODEV;

		/* Return -EPERM to trigger fallback code on old binaries. */
		if (!HAS_SECURE_BATCHES(i915))
			return -EPERM;

		if (!drm_is_current_master(file) || !capable(CAP_SYS_ADMIN))
			return -EPERM;

		eb.batch_flags |= I915_DISPATCH_SECURE;
	}
	if (args->flags & I915_EXEC_IS_PINNED)
		eb.batch_flags |= I915_DISPATCH_PINNED;

	if (args->flags & I915_EXEC_FENCE_IN) {
		in_fence = sync_file_get_fence(lower_32_bits(args->rsvd2));
		if (!in_fence)
			return -EINVAL;
	}

	if (args->flags & I915_EXEC_FENCE_SUBMIT) {
		if (in_fence) {
			err = -EINVAL;
			goto err_in_fence;
		}

		exec_fence = sync_file_get_fence(lower_32_bits(args->rsvd2));
		if (!exec_fence) {
			err = -EINVAL;
			goto err_in_fence;
		}
	}

	if (args->flags & I915_EXEC_FENCE_OUT) {
		out_fence_fd = get_unused_fd_flags(O_CLOEXEC);
		if (out_fence_fd < 0) {
			err = out_fence_fd;
			goto err_exec_fence;
		}
	}

	err = eb_create(&eb);
	if (err)
		goto err_out_fence;

	GEM_BUG_ON(!eb.lut_size);

	err = eb_select_context(&eb);
	if (unlikely(err))
		goto err_destroy;

	err = eb_pin_engine(&eb, file, args);
	if (unlikely(err))
		goto err_context;

	err = i915_mutex_lock_interruptible(dev);
	if (err)
		goto err_engine;

	err = eb_relocate(&eb);
	if (err) {
		/*
		 * If the user expects the execobject.offset and
		 * reloc.presumed_offset to be an exact match,
		 * as for using NO_RELOC, then we cannot update
		 * the execobject.offset until we have completed
		 * relocation.
		 */
		args->flags &= ~__EXEC_HAS_RELOC;
		goto err_vma;
	}

	if (unlikely(*eb.batch->exec_flags & EXEC_OBJECT_WRITE)) {
		DRM_DEBUG("Attempting to use self-modifying batch buffer\n");
		err = -EINVAL;
		goto err_vma;
	}
	if (eb.batch_start_offset > eb.batch->size ||
	    eb.batch_len > eb.batch->size - eb.batch_start_offset) {
		DRM_DEBUG("Attempting to use out-of-bounds batch\n");
		err = -EINVAL;
		goto err_vma;
	}

	if (eb.batch_len == 0)
		eb.batch_len = eb.batch->size - eb.batch_start_offset;

<<<<<<< HEAD
	if (eb_use_cmdparser(&eb)) {
		struct i915_vma *vma;

		vma = eb_parse(&eb);
		if (IS_ERR(vma)) {
			err = PTR_ERR(vma);
			goto err_vma;
		}
	}
=======
	err = eb_parse(&eb);
	if (err)
		goto err_vma;
>>>>>>> 5d50bd44

	/*
	 * snb/ivb/vlv conflate the "batch in ppgtt" bit with the "non-secure
	 * batch" bit. Hence we need to pin secure batches into the global gtt.
	 * hsw should have this fixed, but bdw mucks it up again. */
	if (eb.batch_flags & I915_DISPATCH_SECURE) {
		struct i915_vma *vma;

		/*
		 * So on first glance it looks freaky that we pin the batch here
		 * outside of the reservation loop. But:
		 * - The batch is already pinned into the relevant ppgtt, so we
		 *   already have the backing storage fully allocated.
		 * - No other BO uses the global gtt (well contexts, but meh),
		 *   so we don't really have issues with multiple objects not
		 *   fitting due to fragmentation.
		 * So this is actually safe.
		 */
		vma = i915_gem_object_ggtt_pin(eb.batch->obj, NULL, 0, 0, 0);
		if (IS_ERR(vma)) {
			err = PTR_ERR(vma);
			goto err_vma;
		}

		eb.batch = vma;
	}

	/* All GPU relocation batches must be submitted prior to the user rq */
	GEM_BUG_ON(eb.reloc_cache.rq);

	/* Allocate a request for this batch buffer nice and early. */
	eb.request = i915_request_create(eb.context);
	if (IS_ERR(eb.request)) {
		err = PTR_ERR(eb.request);
		goto err_batch_unpin;
	}

	if (in_fence) {
		err = i915_request_await_dma_fence(eb.request, in_fence);
		if (err < 0)
			goto err_request;
	}

	if (exec_fence) {
		err = i915_request_await_execution(eb.request, exec_fence,
						   eb.engine->bond_execute);
		if (err < 0)
			goto err_request;
	}

	if (fences) {
		err = await_fence_array(&eb, fences);
		if (err)
			goto err_request;
	}

	if (out_fence_fd != -1) {
		out_fence = sync_file_create(&eb.request->fence);
		if (!out_fence) {
			err = -ENOMEM;
			goto err_request;
		}
	}

	/*
	 * Whilst this request exists, batch_obj will be on the
	 * active_list, and so will hold the active reference. Only when this
	 * request is retired will the the batch_obj be moved onto the
	 * inactive_list and lose its active reference. Hence we do not need
	 * to explicitly hold another reference here.
	 */
	eb.request->batch = eb.batch;
	if (eb.batch->private)
		intel_engine_pool_mark_active(eb.batch->private, eb.request);

	trace_i915_request_queue(eb.request, eb.batch_flags);
	err = eb_submit(&eb);
err_request:
	add_to_client(eb.request, file);
	i915_request_get(eb.request);
	i915_request_add(eb.request);

	if (fences)
		signal_fence_array(&eb, fences);

	if (out_fence) {
		if (err == 0) {
			fd_install(out_fence_fd, out_fence->file);
			args->rsvd2 &= GENMASK_ULL(31, 0); /* keep in-fence */
			args->rsvd2 |= (u64)out_fence_fd << 32;
			out_fence_fd = -1;
		} else {
			fput(out_fence->file);
		}
	}
	i915_request_put(eb.request);

err_batch_unpin:
	if (eb.batch_flags & I915_DISPATCH_SECURE)
		i915_vma_unpin(eb.batch);
	if (eb.batch->private)
		intel_engine_pool_put(eb.batch->private);
err_vma:
	if (eb.exec)
		eb_release_vmas(&eb);
	if (eb.trampoline)
		i915_vma_unpin(eb.trampoline);
	mutex_unlock(&dev->struct_mutex);
err_engine:
	eb_unpin_engine(&eb);
err_context:
	i915_gem_context_put(eb.gem_context);
err_destroy:
	eb_destroy(&eb);
err_out_fence:
	if (out_fence_fd != -1)
		put_unused_fd(out_fence_fd);
err_exec_fence:
	dma_fence_put(exec_fence);
err_in_fence:
	dma_fence_put(in_fence);
	return err;
}

static size_t eb_element_size(void)
{
	return (sizeof(struct drm_i915_gem_exec_object2) +
		sizeof(struct i915_vma *) +
		sizeof(unsigned int));
}

static bool check_buffer_count(size_t count)
{
	const size_t sz = eb_element_size();

	/*
	 * When using LUT_HANDLE, we impose a limit of INT_MAX for the lookup
	 * array size (see eb_create()). Otherwise, we can accept an array as
	 * large as can be addressed (though use large arrays at your peril)!
	 */

	return !(count < 1 || count > INT_MAX || count > SIZE_MAX / sz - 1);
}

/*
 * Legacy execbuffer just creates an exec2 list from the original exec object
 * list array and passes it to the real function.
 */
int
i915_gem_execbuffer_ioctl(struct drm_device *dev, void *data,
			  struct drm_file *file)
{
	struct drm_i915_gem_execbuffer *args = data;
	struct drm_i915_gem_execbuffer2 exec2;
	struct drm_i915_gem_exec_object *exec_list = NULL;
	struct drm_i915_gem_exec_object2 *exec2_list = NULL;
	const size_t count = args->buffer_count;
	unsigned int i;
	int err;

	if (!check_buffer_count(count)) {
		DRM_DEBUG("execbuf2 with %zd buffers\n", count);
		return -EINVAL;
	}

	exec2.buffers_ptr = args->buffers_ptr;
	exec2.buffer_count = args->buffer_count;
	exec2.batch_start_offset = args->batch_start_offset;
	exec2.batch_len = args->batch_len;
	exec2.DR1 = args->DR1;
	exec2.DR4 = args->DR4;
	exec2.num_cliprects = args->num_cliprects;
	exec2.cliprects_ptr = args->cliprects_ptr;
	exec2.flags = I915_EXEC_RENDER;
	i915_execbuffer2_set_context_id(exec2, 0);

	err = i915_gem_check_execbuffer(&exec2);
	if (err)
		return err;

	/* Copy in the exec list from userland */
	exec_list = kvmalloc_array(count, sizeof(*exec_list),
				   __GFP_NOWARN | GFP_KERNEL);
	exec2_list = kvmalloc_array(count + 1, eb_element_size(),
				    __GFP_NOWARN | GFP_KERNEL);
	if (exec_list == NULL || exec2_list == NULL) {
		DRM_DEBUG("Failed to allocate exec list for %d buffers\n",
			  args->buffer_count);
		kvfree(exec_list);
		kvfree(exec2_list);
		return -ENOMEM;
	}
	err = copy_from_user(exec_list,
			     u64_to_user_ptr(args->buffers_ptr),
			     sizeof(*exec_list) * count);
	if (err) {
		DRM_DEBUG("copy %d exec entries failed %d\n",
			  args->buffer_count, err);
		kvfree(exec_list);
		kvfree(exec2_list);
		return -EFAULT;
	}

	for (i = 0; i < args->buffer_count; i++) {
		exec2_list[i].handle = exec_list[i].handle;
		exec2_list[i].relocation_count = exec_list[i].relocation_count;
		exec2_list[i].relocs_ptr = exec_list[i].relocs_ptr;
		exec2_list[i].alignment = exec_list[i].alignment;
		exec2_list[i].offset = exec_list[i].offset;
		if (INTEL_GEN(to_i915(dev)) < 4)
			exec2_list[i].flags = EXEC_OBJECT_NEEDS_FENCE;
		else
			exec2_list[i].flags = 0;
	}

	err = i915_gem_do_execbuffer(dev, file, &exec2, exec2_list, NULL);
	if (exec2.flags & __EXEC_HAS_RELOC) {
		struct drm_i915_gem_exec_object __user *user_exec_list =
			u64_to_user_ptr(args->buffers_ptr);

		/* Copy the new buffer offsets back to the user's exec list. */
		for (i = 0; i < args->buffer_count; i++) {
			if (!(exec2_list[i].offset & UPDATE))
				continue;

			exec2_list[i].offset =
				gen8_canonical_addr(exec2_list[i].offset & PIN_OFFSET_MASK);
			exec2_list[i].offset &= PIN_OFFSET_MASK;
			if (__copy_to_user(&user_exec_list[i].offset,
					   &exec2_list[i].offset,
					   sizeof(user_exec_list[i].offset)))
				break;
		}
	}

	kvfree(exec_list);
	kvfree(exec2_list);
	return err;
}

int
i915_gem_execbuffer2_ioctl(struct drm_device *dev, void *data,
			   struct drm_file *file)
{
	struct drm_i915_gem_execbuffer2 *args = data;
	struct drm_i915_gem_exec_object2 *exec2_list;
	struct drm_syncobj **fences = NULL;
	const size_t count = args->buffer_count;
	int err;

	if (!check_buffer_count(count)) {
		DRM_DEBUG("execbuf2 with %zd buffers\n", count);
		return -EINVAL;
	}

	err = i915_gem_check_execbuffer(args);
	if (err)
		return err;

	/* Allocate an extra slot for use by the command parser */
	exec2_list = kvmalloc_array(count + 1, eb_element_size(),
				    __GFP_NOWARN | GFP_KERNEL);
	if (exec2_list == NULL) {
		DRM_DEBUG("Failed to allocate exec list for %zd buffers\n",
			  count);
		return -ENOMEM;
	}
	if (copy_from_user(exec2_list,
			   u64_to_user_ptr(args->buffers_ptr),
			   sizeof(*exec2_list) * count)) {
		DRM_DEBUG("copy %zd exec entries failed\n", count);
		kvfree(exec2_list);
		return -EFAULT;
	}

	if (args->flags & I915_EXEC_FENCE_ARRAY) {
		fences = get_fence_array(args, file);
		if (IS_ERR(fences)) {
			kvfree(exec2_list);
			return PTR_ERR(fences);
		}
	}

	err = i915_gem_do_execbuffer(dev, file, args, exec2_list, fences);

	/*
	 * Now that we have begun execution of the batchbuffer, we ignore
	 * any new error after this point. Also given that we have already
	 * updated the associated relocations, we try to write out the current
	 * object locations irrespective of any error.
	 */
	if (args->flags & __EXEC_HAS_RELOC) {
		struct drm_i915_gem_exec_object2 __user *user_exec_list =
			u64_to_user_ptr(args->buffers_ptr);
		unsigned int i;

		/* Copy the new buffer offsets back to the user's exec list. */
		/*
		 * Note: count * sizeof(*user_exec_list) does not overflow,
		 * because we checked 'count' in check_buffer_count().
		 *
		 * And this range already got effectively checked earlier
		 * when we did the "copy_from_user()" above.
		 */
		if (!user_access_begin(user_exec_list, count * sizeof(*user_exec_list)))
			goto end;

		for (i = 0; i < args->buffer_count; i++) {
			if (!(exec2_list[i].offset & UPDATE))
				continue;

			exec2_list[i].offset =
				gen8_canonical_addr(exec2_list[i].offset & PIN_OFFSET_MASK);
			unsafe_put_user(exec2_list[i].offset,
					&user_exec_list[i].offset,
					end_user);
		}
end_user:
		user_access_end();
end:;
	}

	args->flags &= ~__I915_EXEC_UNKNOWN_FLAGS;
	put_fence_array(args, fences);
	kvfree(exec2_list);
	return err;
}<|MERGE_RESOLUTION|>--- conflicted
+++ resolved
@@ -1941,43 +1941,11 @@
 }
 
 static struct i915_vma *
-<<<<<<< HEAD
-shadow_batch_pin(struct i915_execbuffer *eb, struct drm_i915_gem_object *obj)
-{
-	struct drm_i915_private *dev_priv = eb->i915;
-	struct i915_vma * const vma = *eb->vma;
-	struct i915_address_space *vm;
-	u64 flags;
-
-	/*
-	 * PPGTT backed shadow buffers must be mapped RO, to prevent
-	 * post-scan tampering
-	 */
-	if (CMDPARSER_USES_GGTT(dev_priv)) {
-		flags = PIN_GLOBAL;
-		vm = &dev_priv->ggtt.vm;
-	} else if (vma->vm->has_read_only) {
-		flags = PIN_USER;
-		vm = vma->vm;
-		i915_gem_object_set_readonly(obj);
-	} else {
-		DRM_DEBUG("Cannot prevent post-scan tampering without RO capable vm\n");
-		return ERR_PTR(-EINVAL);
-	}
-
-	return i915_gem_object_pin(obj, vm, NULL, 0, 0, flags);
-}
-
-static struct i915_vma *eb_parse(struct i915_execbuffer *eb)
-=======
 shadow_batch_pin(struct drm_i915_gem_object *obj,
 		 struct i915_address_space *vm,
 		 unsigned int flags)
->>>>>>> 5d50bd44
 {
 	struct i915_vma *vma;
-	u64 batch_start;
-	u64 shadow_batch_start;
 	int err;
 
 	vma = i915_vma_instance(obj, vm, NULL);
@@ -2096,55 +2064,15 @@
 
 	pool = intel_engine_get_pool(eb->engine, len);
 	if (IS_ERR(pool))
-<<<<<<< HEAD
-		return ERR_CAST(pool);
-
-	vma = shadow_batch_pin(eb, pool->obj);
-	if (IS_ERR(vma))
-		goto err;
-
-	batch_start = gen8_canonical_addr(eb->batch->node.start) +
-		      eb->batch_start_offset;
-
-	shadow_batch_start = gen8_canonical_addr(vma->node.start);
-
-	err = intel_engine_cmd_parser(eb->gem_context,
-				      eb->engine,
-				      eb->batch->obj,
-				      batch_start,
-				      eb->batch_start_offset,
-				      eb->batch_len,
-				      pool->obj,
-				      shadow_batch_start);
-
-	if (err) {
-		i915_vma_unpin(vma);
-
-		/*
-		 * Unsafe GGTT-backed buffers can still be submitted safely
-		 * as non-secure.
-		 * For PPGTT backing however, we have no choice but to forcibly
-		 * reject unsafe buffers
-		 */
-		if (CMDPARSER_USES_GGTT(eb->i915) && (err == -EACCES))
-			/* Execute original buffer non-secure */
-			vma = NULL;
-		else
-			vma = ERR_PTR(err);
-=======
 		return PTR_ERR(pool);
 
 	shadow = shadow_batch_pin(pool->obj, eb->context->vm, PIN_USER);
 	if (IS_ERR(shadow)) {
 		err = PTR_ERR(shadow);
->>>>>>> 5d50bd44
 		goto err;
 	}
 	i915_gem_object_set_readonly(shadow->obj);
 
-<<<<<<< HEAD
-	eb->vma[eb->buffer_count] = i915_vma_get(vma);
-=======
 	trampoline = NULL;
 	if (CMDPARSER_USES_GGTT(eb->i915)) {
 		trampoline = shadow;
@@ -2166,31 +2094,17 @@
 		goto err_trampoline;
 
 	eb->vma[eb->buffer_count] = i915_vma_get(shadow);
->>>>>>> 5d50bd44
 	eb->flags[eb->buffer_count] =
 		__EXEC_OBJECT_HAS_PIN | __EXEC_OBJECT_HAS_REF;
 	shadow->exec_flags = &eb->flags[eb->buffer_count];
 	eb->buffer_count++;
 
-<<<<<<< HEAD
-	eb->batch_start_offset = 0;
-	eb->batch = vma;
-
-	if (CMDPARSER_USES_GGTT(eb->i915))
-		eb->batch_flags |= I915_DISPATCH_SECURE;
-
-	/* eb->batch_len unchanged */
-
-	vma->private = pool;
-	return vma;
-=======
 	eb->trampoline = trampoline;
 	eb->batch_start_offset = 0;
 	eb->batch = shadow;
 
 	shadow->private = pool;
 	return 0;
->>>>>>> 5d50bd44
 
 err_trampoline:
 	if (trampoline)
@@ -2734,21 +2648,9 @@
 	if (eb.batch_len == 0)
 		eb.batch_len = eb.batch->size - eb.batch_start_offset;
 
-<<<<<<< HEAD
-	if (eb_use_cmdparser(&eb)) {
-		struct i915_vma *vma;
-
-		vma = eb_parse(&eb);
-		if (IS_ERR(vma)) {
-			err = PTR_ERR(vma);
-			goto err_vma;
-		}
-	}
-=======
 	err = eb_parse(&eb);
 	if (err)
 		goto err_vma;
->>>>>>> 5d50bd44
 
 	/*
 	 * snb/ivb/vlv conflate the "batch in ppgtt" bit with the "non-secure
