/*
 * SPDX-License-Identifier: MIT
 *
 * Copyright © 2008,2010 Intel Corporation
 */

#include <linux/intel-iommu.h>
#include <linux/dma-resv.h>
#include <linux/sync_file.h>
#include <linux/uaccess.h>

#include <drm/drm_syncobj.h>
#include <drm/i915_drm.h>

#include "display/intel_frontbuffer.h"

#include "gem/i915_gem_ioctls.h"
#include "gt/intel_context.h"
#include "gt/intel_engine_pool.h"
#include "gt/intel_gt.h"
#include "gt/intel_gt_pm.h"
#include "gt/intel_ring.h"

#include "i915_drv.h"
#include "i915_gem_clflush.h"
#include "i915_gem_context.h"
#include "i915_gem_ioctls.h"
#include "i915_sw_fence_work.h"
#include "i915_trace.h"

enum {
	FORCE_CPU_RELOC = 1,
	FORCE_GTT_RELOC,
	FORCE_GPU_RELOC,
#define DBG_FORCE_RELOC 0 /* choose one of the above! */
};

#define __EXEC_OBJECT_HAS_REF		BIT(31)
#define __EXEC_OBJECT_HAS_PIN		BIT(30)
#define __EXEC_OBJECT_HAS_FENCE		BIT(29)
#define __EXEC_OBJECT_NEEDS_MAP		BIT(28)
#define __EXEC_OBJECT_NEEDS_BIAS	BIT(27)
#define __EXEC_OBJECT_INTERNAL_FLAGS	(~0u << 27) /* all of the above */
#define __EXEC_OBJECT_RESERVED (__EXEC_OBJECT_HAS_PIN | __EXEC_OBJECT_HAS_FENCE)

#define __EXEC_HAS_RELOC	BIT(31)
#define __EXEC_VALIDATED	BIT(30)
#define __EXEC_INTERNAL_FLAGS	(~0u << 30)
#define UPDATE			PIN_OFFSET_FIXED

#define BATCH_OFFSET_BIAS (256*1024)

#define __I915_EXEC_ILLEGAL_FLAGS \
	(__I915_EXEC_UNKNOWN_FLAGS | \
	 I915_EXEC_CONSTANTS_MASK  | \
	 I915_EXEC_RESOURCE_STREAMER)

/* Catch emission of unexpected errors for CI! */
#if IS_ENABLED(CONFIG_DRM_I915_DEBUG_GEM)
#undef EINVAL
#define EINVAL ({ \
	DRM_DEBUG_DRIVER("EINVAL at %s:%d\n", __func__, __LINE__); \
	22; \
})
#endif

/**
 * DOC: User command execution
 *
 * Userspace submits commands to be executed on the GPU as an instruction
 * stream within a GEM object we call a batchbuffer. This instructions may
 * refer to other GEM objects containing auxiliary state such as kernels,
 * samplers, render targets and even secondary batchbuffers. Userspace does
 * not know where in the GPU memory these objects reside and so before the
 * batchbuffer is passed to the GPU for execution, those addresses in the
 * batchbuffer and auxiliary objects are updated. This is known as relocation,
 * or patching. To try and avoid having to relocate each object on the next
 * execution, userspace is told the location of those objects in this pass,
 * but this remains just a hint as the kernel may choose a new location for
 * any object in the future.
 *
 * At the level of talking to the hardware, submitting a batchbuffer for the
 * GPU to execute is to add content to a buffer from which the HW
 * command streamer is reading.
 *
 * 1. Add a command to load the HW context. For Logical Ring Contexts, i.e.
 *    Execlists, this command is not placed on the same buffer as the
 *    remaining items.
 *
 * 2. Add a command to invalidate caches to the buffer.
 *
 * 3. Add a batchbuffer start command to the buffer; the start command is
 *    essentially a token together with the GPU address of the batchbuffer
 *    to be executed.
 *
 * 4. Add a pipeline flush to the buffer.
 *
 * 5. Add a memory write command to the buffer to record when the GPU
 *    is done executing the batchbuffer. The memory write writes the
 *    global sequence number of the request, ``i915_request::global_seqno``;
 *    the i915 driver uses the current value in the register to determine
 *    if the GPU has completed the batchbuffer.
 *
 * 6. Add a user interrupt command to the buffer. This command instructs
 *    the GPU to issue an interrupt when the command, pipeline flush and
 *    memory write are completed.
 *
 * 7. Inform the hardware of the additional commands added to the buffer
 *    (by updating the tail pointer).
 *
 * Processing an execbuf ioctl is conceptually split up into a few phases.
 *
 * 1. Validation - Ensure all the pointers, handles and flags are valid.
 * 2. Reservation - Assign GPU address space for every object
 * 3. Relocation - Update any addresses to point to the final locations
 * 4. Serialisation - Order the request with respect to its dependencies
 * 5. Construction - Construct a request to execute the batchbuffer
 * 6. Submission (at some point in the future execution)
 *
 * Reserving resources for the execbuf is the most complicated phase. We
 * neither want to have to migrate the object in the address space, nor do
 * we want to have to update any relocations pointing to this object. Ideally,
 * we want to leave the object where it is and for all the existing relocations
 * to match. If the object is given a new address, or if userspace thinks the
 * object is elsewhere, we have to parse all the relocation entries and update
 * the addresses. Userspace can set the I915_EXEC_NORELOC flag to hint that
 * all the target addresses in all of its objects match the value in the
 * relocation entries and that they all match the presumed offsets given by the
 * list of execbuffer objects. Using this knowledge, we know that if we haven't
 * moved any buffers, all the relocation entries are valid and we can skip
 * the update. (If userspace is wrong, the likely outcome is an impromptu GPU
 * hang.) The requirement for using I915_EXEC_NO_RELOC are:
 *
 *      The addresses written in the objects must match the corresponding
 *      reloc.presumed_offset which in turn must match the corresponding
 *      execobject.offset.
 *
 *      Any render targets written to in the batch must be flagged with
 *      EXEC_OBJECT_WRITE.
 *
 *      To avoid stalling, execobject.offset should match the current
 *      address of that object within the active context.
 *
 * The reservation is done is multiple phases. First we try and keep any
 * object already bound in its current location - so as long as meets the
 * constraints imposed by the new execbuffer. Any object left unbound after the
 * first pass is then fitted into any available idle space. If an object does
 * not fit, all objects are removed from the reservation and the process rerun
 * after sorting the objects into a priority order (more difficult to fit
 * objects are tried first). Failing that, the entire VM is cleared and we try
 * to fit the execbuf once last time before concluding that it simply will not
 * fit.
 *
 * A small complication to all of this is that we allow userspace not only to
 * specify an alignment and a size for the object in the address space, but
 * we also allow userspace to specify the exact offset. This objects are
 * simpler to place (the location is known a priori) all we have to do is make
 * sure the space is available.
 *
 * Once all the objects are in place, patching up the buried pointers to point
 * to the final locations is a fairly simple job of walking over the relocation
 * entry arrays, looking up the right address and rewriting the value into
 * the object. Simple! ... The relocation entries are stored in user memory
 * and so to access them we have to copy them into a local buffer. That copy
 * has to avoid taking any pagefaults as they may lead back to a GEM object
 * requiring the struct_mutex (i.e. recursive deadlock). So once again we split
 * the relocation into multiple passes. First we try to do everything within an
 * atomic context (avoid the pagefaults) which requires that we never wait. If
 * we detect that we may wait, or if we need to fault, then we have to fallback
 * to a slower path. The slowpath has to drop the mutex. (Can you hear alarm
 * bells yet?) Dropping the mutex means that we lose all the state we have
 * built up so far for the execbuf and we must reset any global data. However,
 * we do leave the objects pinned in their final locations - which is a
 * potential issue for concurrent execbufs. Once we have left the mutex, we can
 * allocate and copy all the relocation entries into a large array at our
 * leisure, reacquire the mutex, reclaim all the objects and other state and
 * then proceed to update any incorrect addresses with the objects.
 *
 * As we process the relocation entries, we maintain a record of whether the
 * object is being written to. Using NORELOC, we expect userspace to provide
 * this information instead. We also check whether we can skip the relocation
 * by comparing the expected value inside the relocation entry with the target's
 * final address. If they differ, we have to map the current object and rewrite
 * the 4 or 8 byte pointer within.
 *
 * Serialising an execbuf is quite simple according to the rules of the GEM
 * ABI. Execution within each context is ordered by the order of submission.
 * Writes to any GEM object are in order of submission and are exclusive. Reads
 * from a GEM object are unordered with respect to other reads, but ordered by
 * writes. A write submitted after a read cannot occur before the read, and
 * similarly any read submitted after a write cannot occur before the write.
 * Writes are ordered between engines such that only one write occurs at any
 * time (completing any reads beforehand) - using semaphores where available
 * and CPU serialisation otherwise. Other GEM access obey the same rules, any
 * write (either via mmaps using set-domain, or via pwrite) must flush all GPU
 * reads before starting, and any read (either using set-domain or pread) must
 * flush all GPU writes before starting. (Note we only employ a barrier before,
 * we currently rely on userspace not concurrently starting a new execution
 * whilst reading or writing to an object. This may be an advantage or not
 * depending on how much you trust userspace not to shoot themselves in the
 * foot.) Serialisation may just result in the request being inserted into
 * a DAG awaiting its turn, but most simple is to wait on the CPU until
 * all dependencies are resolved.
 *
 * After all of that, is just a matter of closing the request and handing it to
 * the hardware (well, leaving it in a queue to be executed). However, we also
 * offer the ability for batchbuffers to be run with elevated privileges so
 * that they access otherwise hidden registers. (Used to adjust L3 cache etc.)
 * Before any batch is given extra privileges we first must check that it
 * contains no nefarious instructions, we check that each instruction is from
 * our whitelist and all registers are also from an allowed list. We first
 * copy the user's batchbuffer to a shadow (so that the user doesn't have
 * access to it, either by the CPU or GPU as we scan it) and then parse each
 * instruction. If everything is ok, we set a flag telling the hardware to run
 * the batchbuffer in trusted mode, otherwise the ioctl is rejected.
 */

struct i915_execbuffer {
	struct drm_i915_private *i915; /** i915 backpointer */
	struct drm_file *file; /** per-file lookup tables and limits */
	struct drm_i915_gem_execbuffer2 *args; /** ioctl parameters */
	struct drm_i915_gem_exec_object2 *exec; /** ioctl execobj[] */
	struct i915_vma **vma;
	unsigned int *flags;

	struct intel_engine_cs *engine; /** engine to queue the request to */
	struct intel_context *context; /* logical state for the request */
	struct i915_gem_context *gem_context; /** caller's context */

	struct i915_request *request; /** our request to build */
	struct i915_vma *batch; /** identity of the batch obj/vma */
	struct i915_vma *trampoline; /** trampoline used for chaining */

	/** actual size of execobj[] as we may extend it for the cmdparser */
	unsigned int buffer_count;

	/** list of vma not yet bound during reservation phase */
	struct list_head unbound;

	/** list of vma that have execobj.relocation_count */
	struct list_head relocs;

	/**
	 * Track the most recently used object for relocations, as we
	 * frequently have to perform multiple relocations within the same
	 * obj/page
	 */
	struct reloc_cache {
		struct drm_mm_node node; /** temporary GTT binding */
		unsigned long vaddr; /** Current kmap address */
		unsigned long page; /** Currently mapped page index */
		unsigned int gen; /** Cached value of INTEL_GEN */
		bool use_64bit_reloc : 1;
		bool has_llc : 1;
		bool has_fence : 1;
		bool needs_unfenced : 1;

		struct i915_request *rq;
		u32 *rq_cmd;
		unsigned int rq_size;
	} reloc_cache;

	u64 invalid_flags; /** Set of execobj.flags that are invalid */
	u32 context_flags; /** Set of execobj.flags to insert from the ctx */

	u32 batch_start_offset; /** Location within object of batch */
	u32 batch_len; /** Length of batch within object */
	u32 batch_flags; /** Flags composed for emit_bb_start() */

	/**
	 * Indicate either the size of the hastable used to resolve
	 * relocation handles, or if negative that we are using a direct
	 * index into the execobj[].
	 */
	int lut_size;
	struct hlist_head *buckets; /** ht for relocation handles */
};

#define exec_entry(EB, VMA) (&(EB)->exec[(VMA)->exec_flags - (EB)->flags])

static inline bool eb_use_cmdparser(const struct i915_execbuffer *eb)
{
	return intel_engine_requires_cmd_parser(eb->engine) ||
		(intel_engine_using_cmd_parser(eb->engine) &&
		 eb->args->batch_len);
}

static int eb_create(struct i915_execbuffer *eb)
{
	if (!(eb->args->flags & I915_EXEC_HANDLE_LUT)) {
		unsigned int size = 1 + ilog2(eb->buffer_count);

		/*
		 * Without a 1:1 association between relocation handles and
		 * the execobject[] index, we instead create a hashtable.
		 * We size it dynamically based on available memory, starting
		 * first with 1:1 assocative hash and scaling back until
		 * the allocation succeeds.
		 *
		 * Later on we use a positive lut_size to indicate we are
		 * using this hashtable, and a negative value to indicate a
		 * direct lookup.
		 */
		do {
			gfp_t flags;

			/* While we can still reduce the allocation size, don't
			 * raise a warning and allow the allocation to fail.
			 * On the last pass though, we want to try as hard
			 * as possible to perform the allocation and warn
			 * if it fails.
			 */
			flags = GFP_KERNEL;
			if (size > 1)
				flags |= __GFP_NORETRY | __GFP_NOWARN;

			eb->buckets = kzalloc(sizeof(struct hlist_head) << size,
					      flags);
			if (eb->buckets)
				break;
		} while (--size);

		if (unlikely(!size))
			return -ENOMEM;

		eb->lut_size = size;
	} else {
		eb->lut_size = -eb->buffer_count;
	}

	return 0;
}

static bool
eb_vma_misplaced(const struct drm_i915_gem_exec_object2 *entry,
		 const struct i915_vma *vma,
		 unsigned int flags)
{
	if (vma->node.size < entry->pad_to_size)
		return true;

	if (entry->alignment && !IS_ALIGNED(vma->node.start, entry->alignment))
		return true;

	if (flags & EXEC_OBJECT_PINNED &&
	    vma->node.start != entry->offset)
		return true;

	if (flags & __EXEC_OBJECT_NEEDS_BIAS &&
	    vma->node.start < BATCH_OFFSET_BIAS)
		return true;

	if (!(flags & EXEC_OBJECT_SUPPORTS_48B_ADDRESS) &&
	    (vma->node.start + vma->node.size - 1) >> 32)
		return true;

	if (flags & __EXEC_OBJECT_NEEDS_MAP &&
	    !i915_vma_is_map_and_fenceable(vma))
		return true;

	return false;
}

static inline bool
eb_pin_vma(struct i915_execbuffer *eb,
	   const struct drm_i915_gem_exec_object2 *entry,
	   struct i915_vma *vma)
{
	unsigned int exec_flags = *vma->exec_flags;
	u64 pin_flags;

	if (vma->node.size)
		pin_flags = vma->node.start;
	else
		pin_flags = entry->offset & PIN_OFFSET_MASK;

	pin_flags |= PIN_USER | PIN_NOEVICT | PIN_OFFSET_FIXED;
	if (unlikely(exec_flags & EXEC_OBJECT_NEEDS_GTT))
		pin_flags |= PIN_GLOBAL;

	if (unlikely(i915_vma_pin(vma, 0, 0, pin_flags)))
		return false;

	if (unlikely(exec_flags & EXEC_OBJECT_NEEDS_FENCE)) {
		if (unlikely(i915_vma_pin_fence(vma))) {
			i915_vma_unpin(vma);
			return false;
		}

		if (vma->fence)
			exec_flags |= __EXEC_OBJECT_HAS_FENCE;
	}

	*vma->exec_flags = exec_flags | __EXEC_OBJECT_HAS_PIN;
	return !eb_vma_misplaced(entry, vma, exec_flags);
}

static inline void __eb_unreserve_vma(struct i915_vma *vma, unsigned int flags)
{
	GEM_BUG_ON(!(flags & __EXEC_OBJECT_HAS_PIN));

	if (unlikely(flags & __EXEC_OBJECT_HAS_FENCE))
		__i915_vma_unpin_fence(vma);

	__i915_vma_unpin(vma);
}

static inline void
eb_unreserve_vma(struct i915_vma *vma, unsigned int *flags)
{
	if (!(*flags & __EXEC_OBJECT_HAS_PIN))
		return;

	__eb_unreserve_vma(vma, *flags);
	*flags &= ~__EXEC_OBJECT_RESERVED;
}

static int
eb_validate_vma(struct i915_execbuffer *eb,
		struct drm_i915_gem_exec_object2 *entry,
		struct i915_vma *vma)
{
	if (unlikely(entry->flags & eb->invalid_flags))
		return -EINVAL;

	if (unlikely(entry->alignment && !is_power_of_2(entry->alignment)))
		return -EINVAL;

	/*
	 * Offset can be used as input (EXEC_OBJECT_PINNED), reject
	 * any non-page-aligned or non-canonical addresses.
	 */
	if (unlikely(entry->flags & EXEC_OBJECT_PINNED &&
		     entry->offset != gen8_canonical_addr(entry->offset & I915_GTT_PAGE_MASK)))
		return -EINVAL;

	/* pad_to_size was once a reserved field, so sanitize it */
	if (entry->flags & EXEC_OBJECT_PAD_TO_SIZE) {
		if (unlikely(offset_in_page(entry->pad_to_size)))
			return -EINVAL;
	} else {
		entry->pad_to_size = 0;
	}

	if (unlikely(vma->exec_flags)) {
		DRM_DEBUG("Object [handle %d, index %d] appears more than once in object list\n",
			  entry->handle, (int)(entry - eb->exec));
		return -EINVAL;
	}

	/*
	 * From drm_mm perspective address space is continuous,
	 * so from this point we're always using non-canonical
	 * form internally.
	 */
	entry->offset = gen8_noncanonical_addr(entry->offset);

	if (!eb->reloc_cache.has_fence) {
		entry->flags &= ~EXEC_OBJECT_NEEDS_FENCE;
	} else {
		if ((entry->flags & EXEC_OBJECT_NEEDS_FENCE ||
		     eb->reloc_cache.needs_unfenced) &&
		    i915_gem_object_is_tiled(vma->obj))
			entry->flags |= EXEC_OBJECT_NEEDS_GTT | __EXEC_OBJECT_NEEDS_MAP;
	}

	if (!(entry->flags & EXEC_OBJECT_PINNED))
		entry->flags |= eb->context_flags;

	return 0;
}

static int
eb_add_vma(struct i915_execbuffer *eb,
	   unsigned int i, unsigned batch_idx,
	   struct i915_vma *vma)
{
	struct drm_i915_gem_exec_object2 *entry = &eb->exec[i];
	int err;

	GEM_BUG_ON(i915_vma_is_closed(vma));

	if (!(eb->args->flags & __EXEC_VALIDATED)) {
		err = eb_validate_vma(eb, entry, vma);
		if (unlikely(err))
			return err;
	}

	if (eb->lut_size > 0) {
		vma->exec_handle = entry->handle;
		hlist_add_head(&vma->exec_node,
			       &eb->buckets[hash_32(entry->handle,
						    eb->lut_size)]);
	}

	if (entry->relocation_count)
		list_add_tail(&vma->reloc_link, &eb->relocs);

	/*
	 * Stash a pointer from the vma to execobj, so we can query its flags,
	 * size, alignment etc as provided by the user. Also we stash a pointer
	 * to the vma inside the execobj so that we can use a direct lookup
	 * to find the right target VMA when doing relocations.
	 */
	eb->vma[i] = vma;
	eb->flags[i] = entry->flags;
	vma->exec_flags = &eb->flags[i];

	/*
	 * SNA is doing fancy tricks with compressing batch buffers, which leads
	 * to negative relocation deltas. Usually that works out ok since the
	 * relocate address is still positive, except when the batch is placed
	 * very low in the GTT. Ensure this doesn't happen.
	 *
	 * Note that actual hangs have only been observed on gen7, but for
	 * paranoia do it everywhere.
	 */
	if (i == batch_idx) {
		if (entry->relocation_count &&
		    !(eb->flags[i] & EXEC_OBJECT_PINNED))
			eb->flags[i] |= __EXEC_OBJECT_NEEDS_BIAS;
		if (eb->reloc_cache.has_fence)
			eb->flags[i] |= EXEC_OBJECT_NEEDS_FENCE;

		eb->batch = vma;
	}

	err = 0;
	if (eb_pin_vma(eb, entry, vma)) {
		if (entry->offset != vma->node.start) {
			entry->offset = vma->node.start | UPDATE;
			eb->args->flags |= __EXEC_HAS_RELOC;
		}
	} else {
		eb_unreserve_vma(vma, vma->exec_flags);

		list_add_tail(&vma->exec_link, &eb->unbound);
		if (drm_mm_node_allocated(&vma->node))
			err = i915_vma_unbind(vma);
		if (unlikely(err))
			vma->exec_flags = NULL;
	}
	return err;
}

static inline int use_cpu_reloc(const struct reloc_cache *cache,
				const struct drm_i915_gem_object *obj)
{
	if (!i915_gem_object_has_struct_page(obj))
		return false;

	if (DBG_FORCE_RELOC == FORCE_CPU_RELOC)
		return true;

	if (DBG_FORCE_RELOC == FORCE_GTT_RELOC)
		return false;

	return (cache->has_llc ||
		obj->cache_dirty ||
		obj->cache_level != I915_CACHE_NONE);
}

static int eb_reserve_vma(const struct i915_execbuffer *eb,
			  struct i915_vma *vma)
{
	struct drm_i915_gem_exec_object2 *entry = exec_entry(eb, vma);
	unsigned int exec_flags = *vma->exec_flags;
	u64 pin_flags;
	int err;

	pin_flags = PIN_USER | PIN_NONBLOCK;
	if (exec_flags & EXEC_OBJECT_NEEDS_GTT)
		pin_flags |= PIN_GLOBAL;

	/*
	 * Wa32bitGeneralStateOffset & Wa32bitInstructionBaseOffset,
	 * limit address to the first 4GBs for unflagged objects.
	 */
	if (!(exec_flags & EXEC_OBJECT_SUPPORTS_48B_ADDRESS))
		pin_flags |= PIN_ZONE_4G;

	if (exec_flags & __EXEC_OBJECT_NEEDS_MAP)
		pin_flags |= PIN_MAPPABLE;

	if (exec_flags & EXEC_OBJECT_PINNED) {
		pin_flags |= entry->offset | PIN_OFFSET_FIXED;
		pin_flags &= ~PIN_NONBLOCK; /* force overlapping checks */
	} else if (exec_flags & __EXEC_OBJECT_NEEDS_BIAS) {
		pin_flags |= BATCH_OFFSET_BIAS | PIN_OFFSET_BIAS;
	}

	err = i915_vma_pin(vma,
			   entry->pad_to_size, entry->alignment,
			   pin_flags);
	if (err)
		return err;

	if (entry->offset != vma->node.start) {
		entry->offset = vma->node.start | UPDATE;
		eb->args->flags |= __EXEC_HAS_RELOC;
	}

	if (unlikely(exec_flags & EXEC_OBJECT_NEEDS_FENCE)) {
		err = i915_vma_pin_fence(vma);
		if (unlikely(err)) {
			i915_vma_unpin(vma);
			return err;
		}

		if (vma->fence)
			exec_flags |= __EXEC_OBJECT_HAS_FENCE;
	}

	*vma->exec_flags = exec_flags | __EXEC_OBJECT_HAS_PIN;
	GEM_BUG_ON(eb_vma_misplaced(entry, vma, exec_flags));

	return 0;
}

static int eb_reserve(struct i915_execbuffer *eb)
{
	const unsigned int count = eb->buffer_count;
	struct list_head last;
	struct i915_vma *vma;
	unsigned int i, pass;
	int err;

	/*
	 * Attempt to pin all of the buffers into the GTT.
	 * This is done in 3 phases:
	 *
	 * 1a. Unbind all objects that do not match the GTT constraints for
	 *     the execbuffer (fenceable, mappable, alignment etc).
	 * 1b. Increment pin count for already bound objects.
	 * 2.  Bind new objects.
	 * 3.  Decrement pin count.
	 *
	 * This avoid unnecessary unbinding of later objects in order to make
	 * room for the earlier objects *unless* we need to defragment.
	 */

	pass = 0;
	err = 0;
	do {
		list_for_each_entry(vma, &eb->unbound, exec_link) {
			err = eb_reserve_vma(eb, vma);
			if (err)
				break;
		}
		if (err != -ENOSPC)
			return err;

		/* Resort *all* the objects into priority order */
		INIT_LIST_HEAD(&eb->unbound);
		INIT_LIST_HEAD(&last);
		for (i = 0; i < count; i++) {
			unsigned int flags = eb->flags[i];
			struct i915_vma *vma = eb->vma[i];

			if (flags & EXEC_OBJECT_PINNED &&
			    flags & __EXEC_OBJECT_HAS_PIN)
				continue;

			eb_unreserve_vma(vma, &eb->flags[i]);

			if (flags & EXEC_OBJECT_PINNED)
				/* Pinned must have their slot */
				list_add(&vma->exec_link, &eb->unbound);
			else if (flags & __EXEC_OBJECT_NEEDS_MAP)
				/* Map require the lowest 256MiB (aperture) */
				list_add_tail(&vma->exec_link, &eb->unbound);
			else if (!(flags & EXEC_OBJECT_SUPPORTS_48B_ADDRESS))
				/* Prioritise 4GiB region for restricted bo */
				list_add(&vma->exec_link, &last);
			else
				list_add_tail(&vma->exec_link, &last);
		}
		list_splice_tail(&last, &eb->unbound);

		switch (pass++) {
		case 0:
			break;

		case 1:
			/* Too fragmented, unbind everything and retry */
			mutex_lock(&eb->context->vm->mutex);
			err = i915_gem_evict_vm(eb->context->vm);
			mutex_unlock(&eb->context->vm->mutex);
			if (err)
				return err;
			break;

		default:
			return -ENOSPC;
		}
	} while (1);
}

static unsigned int eb_batch_index(const struct i915_execbuffer *eb)
{
	if (eb->args->flags & I915_EXEC_BATCH_FIRST)
		return 0;
	else
		return eb->buffer_count - 1;
}

static int eb_select_context(struct i915_execbuffer *eb)
{
	struct i915_gem_context *ctx;

	ctx = i915_gem_context_lookup(eb->file->driver_priv, eb->args->rsvd1);
	if (unlikely(!ctx))
		return -ENOENT;

	eb->gem_context = ctx;
	if (rcu_access_pointer(ctx->vm))
		eb->invalid_flags |= EXEC_OBJECT_NEEDS_GTT;

	eb->context_flags = 0;
	if (test_bit(UCONTEXT_NO_ZEROMAP, &ctx->user_flags))
		eb->context_flags |= __EXEC_OBJECT_NEEDS_BIAS;

	return 0;
}

static int eb_lookup_vmas(struct i915_execbuffer *eb)
{
	struct radix_tree_root *handles_vma = &eb->gem_context->handles_vma;
	struct drm_i915_gem_object *obj;
	unsigned int i, batch;
	int err;

	INIT_LIST_HEAD(&eb->relocs);
	INIT_LIST_HEAD(&eb->unbound);

	batch = eb_batch_index(eb);

	mutex_lock(&eb->gem_context->mutex);
	if (unlikely(i915_gem_context_is_closed(eb->gem_context))) {
		err = -ENOENT;
		goto err_ctx;
	}

	for (i = 0; i < eb->buffer_count; i++) {
		u32 handle = eb->exec[i].handle;
		struct i915_lut_handle *lut;
		struct i915_vma *vma;

		vma = radix_tree_lookup(handles_vma, handle);
		if (likely(vma))
			goto add_vma;

		obj = i915_gem_object_lookup(eb->file, handle);
		if (unlikely(!obj)) {
			err = -ENOENT;
			goto err_vma;
		}

		vma = i915_vma_instance(obj, eb->context->vm, NULL);
		if (IS_ERR(vma)) {
			err = PTR_ERR(vma);
			goto err_obj;
		}

		lut = i915_lut_handle_alloc();
		if (unlikely(!lut)) {
			err = -ENOMEM;
			goto err_obj;
		}

		err = radix_tree_insert(handles_vma, handle, vma);
		if (unlikely(err)) {
			i915_lut_handle_free(lut);
			goto err_obj;
		}

		/* transfer ref to lut */
		if (!atomic_fetch_inc(&vma->open_count))
			i915_vma_reopen(vma);
		lut->handle = handle;
		lut->ctx = eb->gem_context;

		i915_gem_object_lock(obj);
		list_add(&lut->obj_link, &obj->lut_list);
		i915_gem_object_unlock(obj);

add_vma:
		err = eb_add_vma(eb, i, batch, vma);
		if (unlikely(err))
			goto err_vma;

		GEM_BUG_ON(vma != eb->vma[i]);
		GEM_BUG_ON(vma->exec_flags != &eb->flags[i]);
		GEM_BUG_ON(drm_mm_node_allocated(&vma->node) &&
			   eb_vma_misplaced(&eb->exec[i], vma, eb->flags[i]));
	}

	mutex_unlock(&eb->gem_context->mutex);

	eb->args->flags |= __EXEC_VALIDATED;
	return eb_reserve(eb);

err_obj:
	i915_gem_object_put(obj);
err_vma:
	eb->vma[i] = NULL;
err_ctx:
	mutex_unlock(&eb->gem_context->mutex);
	return err;
}

static struct i915_vma *
eb_get_vma(const struct i915_execbuffer *eb, unsigned long handle)
{
	if (eb->lut_size < 0) {
		if (handle >= -eb->lut_size)
			return NULL;
		return eb->vma[handle];
	} else {
		struct hlist_head *head;
		struct i915_vma *vma;

		head = &eb->buckets[hash_32(handle, eb->lut_size)];
		hlist_for_each_entry(vma, head, exec_node) {
			if (vma->exec_handle == handle)
				return vma;
		}
		return NULL;
	}
}

static void eb_release_vmas(const struct i915_execbuffer *eb)
{
	const unsigned int count = eb->buffer_count;
	unsigned int i;

	for (i = 0; i < count; i++) {
		struct i915_vma *vma = eb->vma[i];
		unsigned int flags = eb->flags[i];

		if (!vma)
			break;

		GEM_BUG_ON(vma->exec_flags != &eb->flags[i]);
		vma->exec_flags = NULL;
		eb->vma[i] = NULL;

		if (flags & __EXEC_OBJECT_HAS_PIN)
			__eb_unreserve_vma(vma, flags);

		if (flags & __EXEC_OBJECT_HAS_REF)
			i915_vma_put(vma);
	}
}

static void eb_reset_vmas(const struct i915_execbuffer *eb)
{
	eb_release_vmas(eb);
	if (eb->lut_size > 0)
		memset(eb->buckets, 0,
		       sizeof(struct hlist_head) << eb->lut_size);
}

static void eb_destroy(const struct i915_execbuffer *eb)
{
	GEM_BUG_ON(eb->reloc_cache.rq);

	if (eb->lut_size > 0)
		kfree(eb->buckets);
}

static inline u64
relocation_target(const struct drm_i915_gem_relocation_entry *reloc,
		  const struct i915_vma *target)
{
	return gen8_canonical_addr((int)reloc->delta + target->node.start);
}

static void reloc_cache_init(struct reloc_cache *cache,
			     struct drm_i915_private *i915)
{
	cache->page = -1;
	cache->vaddr = 0;
	/* Must be a variable in the struct to allow GCC to unroll. */
	cache->gen = INTEL_GEN(i915);
	cache->has_llc = HAS_LLC(i915);
	cache->use_64bit_reloc = HAS_64BIT_RELOC(i915);
	cache->has_fence = cache->gen < 4;
	cache->needs_unfenced = INTEL_INFO(i915)->unfenced_needs_alignment;
	cache->node.flags = 0;
	cache->rq = NULL;
	cache->rq_size = 0;
}

static inline void *unmask_page(unsigned long p)
{
	return (void *)(uintptr_t)(p & PAGE_MASK);
}

static inline unsigned int unmask_flags(unsigned long p)
{
	return p & ~PAGE_MASK;
}

#define KMAP 0x4 /* after CLFLUSH_FLAGS */

static inline struct i915_ggtt *cache_to_ggtt(struct reloc_cache *cache)
{
	struct drm_i915_private *i915 =
		container_of(cache, struct i915_execbuffer, reloc_cache)->i915;
	return &i915->ggtt;
}

static void reloc_gpu_flush(struct reloc_cache *cache)
{
	GEM_BUG_ON(cache->rq_size >= cache->rq->batch->obj->base.size / sizeof(u32));
	cache->rq_cmd[cache->rq_size] = MI_BATCH_BUFFER_END;

	__i915_gem_object_flush_map(cache->rq->batch->obj, 0, cache->rq_size);
	i915_gem_object_unpin_map(cache->rq->batch->obj);

	intel_gt_chipset_flush(cache->rq->engine->gt);

	i915_request_add(cache->rq);
	cache->rq = NULL;
}

static void reloc_cache_reset(struct reloc_cache *cache)
{
	void *vaddr;

	if (cache->rq)
		reloc_gpu_flush(cache);

	if (!cache->vaddr)
		return;

	vaddr = unmask_page(cache->vaddr);
	if (cache->vaddr & KMAP) {
		if (cache->vaddr & CLFLUSH_AFTER)
			mb();

		kunmap_atomic(vaddr);
		i915_gem_object_finish_access((struct drm_i915_gem_object *)cache->node.mm);
	} else {
		struct i915_ggtt *ggtt = cache_to_ggtt(cache);

		intel_gt_flush_ggtt_writes(ggtt->vm.gt);
		io_mapping_unmap_atomic((void __iomem *)vaddr);

		if (drm_mm_node_allocated(&cache->node)) {
			ggtt->vm.clear_range(&ggtt->vm,
					     cache->node.start,
					     cache->node.size);
			mutex_lock(&ggtt->vm.mutex);
			drm_mm_remove_node(&cache->node);
			mutex_unlock(&ggtt->vm.mutex);
		} else {
			i915_vma_unpin((struct i915_vma *)cache->node.mm);
		}
	}

	cache->vaddr = 0;
	cache->page = -1;
}

static void *reloc_kmap(struct drm_i915_gem_object *obj,
			struct reloc_cache *cache,
			unsigned long page)
{
	void *vaddr;

	if (cache->vaddr) {
		kunmap_atomic(unmask_page(cache->vaddr));
	} else {
		unsigned int flushes;
		int err;

		err = i915_gem_object_prepare_write(obj, &flushes);
		if (err)
			return ERR_PTR(err);

		BUILD_BUG_ON(KMAP & CLFLUSH_FLAGS);
		BUILD_BUG_ON((KMAP | CLFLUSH_FLAGS) & PAGE_MASK);

		cache->vaddr = flushes | KMAP;
		cache->node.mm = (void *)obj;
		if (flushes)
			mb();
	}

	vaddr = kmap_atomic(i915_gem_object_get_dirty_page(obj, page));
	cache->vaddr = unmask_flags(cache->vaddr) | (unsigned long)vaddr;
	cache->page = page;

	return vaddr;
}

static void *reloc_iomap(struct drm_i915_gem_object *obj,
			 struct reloc_cache *cache,
			 unsigned long page)
{
	struct i915_ggtt *ggtt = cache_to_ggtt(cache);
	unsigned long offset;
	void *vaddr;

	if (cache->vaddr) {
		intel_gt_flush_ggtt_writes(ggtt->vm.gt);
		io_mapping_unmap_atomic((void __force __iomem *) unmask_page(cache->vaddr));
	} else {
		struct i915_vma *vma;
		int err;

		if (i915_gem_object_is_tiled(obj))
			return ERR_PTR(-EINVAL);

		if (use_cpu_reloc(cache, obj))
			return NULL;

		i915_gem_object_lock(obj);
		err = i915_gem_object_set_to_gtt_domain(obj, true);
		i915_gem_object_unlock(obj);
		if (err)
			return ERR_PTR(err);

		vma = i915_gem_object_ggtt_pin(obj, NULL, 0, 0,
					       PIN_MAPPABLE |
					       PIN_NONBLOCK /* NOWARN */ |
					       PIN_NOEVICT);
		if (IS_ERR(vma)) {
			memset(&cache->node, 0, sizeof(cache->node));
			mutex_lock(&ggtt->vm.mutex);
			err = drm_mm_insert_node_in_range
				(&ggtt->vm.mm, &cache->node,
				 PAGE_SIZE, 0, I915_COLOR_UNEVICTABLE,
				 0, ggtt->mappable_end,
				 DRM_MM_INSERT_LOW);
			mutex_unlock(&ggtt->vm.mutex);
			if (err) /* no inactive aperture space, use cpu reloc */
				return NULL;
		} else {
			cache->node.start = vma->node.start;
			cache->node.mm = (void *)vma;
		}
	}

	offset = cache->node.start;
	if (drm_mm_node_allocated(&cache->node)) {
		ggtt->vm.insert_page(&ggtt->vm,
				     i915_gem_object_get_dma_address(obj, page),
				     offset, I915_CACHE_NONE, 0);
	} else {
		offset += page << PAGE_SHIFT;
	}

	vaddr = (void __force *)io_mapping_map_atomic_wc(&ggtt->iomap,
							 offset);
	cache->page = page;
	cache->vaddr = (unsigned long)vaddr;

	return vaddr;
}

static void *reloc_vaddr(struct drm_i915_gem_object *obj,
			 struct reloc_cache *cache,
			 unsigned long page)
{
	void *vaddr;

	if (cache->page == page) {
		vaddr = unmask_page(cache->vaddr);
	} else {
		vaddr = NULL;
		if ((cache->vaddr & KMAP) == 0)
			vaddr = reloc_iomap(obj, cache, page);
		if (!vaddr)
			vaddr = reloc_kmap(obj, cache, page);
	}

	return vaddr;
}

static void clflush_write32(u32 *addr, u32 value, unsigned int flushes)
{
	if (unlikely(flushes & (CLFLUSH_BEFORE | CLFLUSH_AFTER))) {
		if (flushes & CLFLUSH_BEFORE) {
			clflushopt(addr);
			mb();
		}

		*addr = value;

		/*
		 * Writes to the same cacheline are serialised by the CPU
		 * (including clflush). On the write path, we only require
		 * that it hits memory in an orderly fashion and place
		 * mb barriers at the start and end of the relocation phase
		 * to ensure ordering of clflush wrt to the system.
		 */
		if (flushes & CLFLUSH_AFTER)
			clflushopt(addr);
	} else
		*addr = value;
}

static int reloc_move_to_gpu(struct i915_request *rq, struct i915_vma *vma)
{
	struct drm_i915_gem_object *obj = vma->obj;
	int err;

	i915_vma_lock(vma);

	if (obj->cache_dirty & ~obj->cache_coherent)
		i915_gem_clflush_object(obj, 0);
	obj->write_domain = 0;

	err = i915_request_await_object(rq, vma->obj, true);
	if (err == 0)
		err = i915_vma_move_to_active(vma, rq, EXEC_OBJECT_WRITE);

	i915_vma_unlock(vma);

	return err;
}

static int __reloc_gpu_alloc(struct i915_execbuffer *eb,
			     struct i915_vma *vma,
			     unsigned int len)
{
	struct reloc_cache *cache = &eb->reloc_cache;
	struct intel_engine_pool_node *pool;
	struct i915_request *rq;
	struct i915_vma *batch;
	u32 *cmd;
	int err;

	pool = intel_engine_get_pool(eb->engine, PAGE_SIZE);
	if (IS_ERR(pool))
		return PTR_ERR(pool);

	cmd = i915_gem_object_pin_map(pool->obj,
				      cache->has_llc ?
				      I915_MAP_FORCE_WB :
				      I915_MAP_FORCE_WC);
	if (IS_ERR(cmd)) {
		err = PTR_ERR(cmd);
		goto out_pool;
	}

	batch = i915_vma_instance(pool->obj, vma->vm, NULL);
	if (IS_ERR(batch)) {
		err = PTR_ERR(batch);
		goto err_unmap;
	}

	err = i915_vma_pin(batch, 0, 0, PIN_USER | PIN_NONBLOCK);
	if (err)
		goto err_unmap;

	rq = i915_request_create(eb->context);
	if (IS_ERR(rq)) {
		err = PTR_ERR(rq);
		goto err_unpin;
	}

	err = intel_engine_pool_mark_active(pool, rq);
	if (err)
		goto err_request;

	err = reloc_move_to_gpu(rq, vma);
	if (err)
		goto err_request;

	err = eb->engine->emit_bb_start(rq,
					batch->node.start, PAGE_SIZE,
					cache->gen > 5 ? 0 : I915_DISPATCH_SECURE);
	if (err)
		goto skip_request;

	i915_vma_lock(batch);
	err = i915_request_await_object(rq, batch->obj, false);
	if (err == 0)
		err = i915_vma_move_to_active(batch, rq, 0);
	i915_vma_unlock(batch);
	if (err)
		goto skip_request;

	rq->batch = batch;
	i915_vma_unpin(batch);

	cache->rq = rq;
	cache->rq_cmd = cmd;
	cache->rq_size = 0;

	/* Return with batch mapping (cmd) still pinned */
	goto out_pool;

skip_request:
	i915_request_skip(rq, err);
err_request:
	i915_request_add(rq);
err_unpin:
	i915_vma_unpin(batch);
err_unmap:
	i915_gem_object_unpin_map(pool->obj);
out_pool:
	intel_engine_pool_put(pool);
	return err;
}

static u32 *reloc_gpu(struct i915_execbuffer *eb,
		      struct i915_vma *vma,
		      unsigned int len)
{
	struct reloc_cache *cache = &eb->reloc_cache;
	u32 *cmd;

	if (cache->rq_size > PAGE_SIZE/sizeof(u32) - (len + 1))
		reloc_gpu_flush(cache);

	if (unlikely(!cache->rq)) {
		int err;

		if (!intel_engine_can_store_dword(eb->engine))
			return ERR_PTR(-ENODEV);

		err = __reloc_gpu_alloc(eb, vma, len);
		if (unlikely(err))
			return ERR_PTR(err);
	}

	cmd = cache->rq_cmd + cache->rq_size;
	cache->rq_size += len;

	return cmd;
}

static u64
relocate_entry(struct i915_vma *vma,
	       const struct drm_i915_gem_relocation_entry *reloc,
	       struct i915_execbuffer *eb,
	       const struct i915_vma *target)
{
	u64 offset = reloc->offset;
	u64 target_offset = relocation_target(reloc, target);
	bool wide = eb->reloc_cache.use_64bit_reloc;
	void *vaddr;

	if (!eb->reloc_cache.vaddr &&
	    (DBG_FORCE_RELOC == FORCE_GPU_RELOC ||
	     !dma_resv_test_signaled_rcu(vma->resv, true))) {
		const unsigned int gen = eb->reloc_cache.gen;
		unsigned int len;
		u32 *batch;
		u64 addr;

		if (wide)
			len = offset & 7 ? 8 : 5;
		else if (gen >= 4)
			len = 4;
		else
			len = 3;

		batch = reloc_gpu(eb, vma, len);
		if (IS_ERR(batch))
			goto repeat;

		addr = gen8_canonical_addr(vma->node.start + offset);
		if (wide) {
			if (offset & 7) {
				*batch++ = MI_STORE_DWORD_IMM_GEN4;
				*batch++ = lower_32_bits(addr);
				*batch++ = upper_32_bits(addr);
				*batch++ = lower_32_bits(target_offset);

				addr = gen8_canonical_addr(addr + 4);

				*batch++ = MI_STORE_DWORD_IMM_GEN4;
				*batch++ = lower_32_bits(addr);
				*batch++ = upper_32_bits(addr);
				*batch++ = upper_32_bits(target_offset);
			} else {
				*batch++ = (MI_STORE_DWORD_IMM_GEN4 | (1 << 21)) + 1;
				*batch++ = lower_32_bits(addr);
				*batch++ = upper_32_bits(addr);
				*batch++ = lower_32_bits(target_offset);
				*batch++ = upper_32_bits(target_offset);
			}
		} else if (gen >= 6) {
			*batch++ = MI_STORE_DWORD_IMM_GEN4;
			*batch++ = 0;
			*batch++ = addr;
			*batch++ = target_offset;
		} else if (gen >= 4) {
			*batch++ = MI_STORE_DWORD_IMM_GEN4 | MI_USE_GGTT;
			*batch++ = 0;
			*batch++ = addr;
			*batch++ = target_offset;
		} else {
			*batch++ = MI_STORE_DWORD_IMM | MI_MEM_VIRTUAL;
			*batch++ = addr;
			*batch++ = target_offset;
		}

		goto out;
	}

repeat:
	vaddr = reloc_vaddr(vma->obj, &eb->reloc_cache, offset >> PAGE_SHIFT);
	if (IS_ERR(vaddr))
		return PTR_ERR(vaddr);

	clflush_write32(vaddr + offset_in_page(offset),
			lower_32_bits(target_offset),
			eb->reloc_cache.vaddr);

	if (wide) {
		offset += sizeof(u32);
		target_offset >>= 32;
		wide = false;
		goto repeat;
	}

out:
	return target->node.start | UPDATE;
}

static u64
eb_relocate_entry(struct i915_execbuffer *eb,
		  struct i915_vma *vma,
		  const struct drm_i915_gem_relocation_entry *reloc)
{
	struct i915_vma *target;
	int err;

	/* we've already hold a reference to all valid objects */
	target = eb_get_vma(eb, reloc->target_handle);
	if (unlikely(!target))
		return -ENOENT;

	/* Validate that the target is in a valid r/w GPU domain */
	if (unlikely(reloc->write_domain & (reloc->write_domain - 1))) {
		DRM_DEBUG("reloc with multiple write domains: "
			  "target %d offset %d "
			  "read %08x write %08x",
			  reloc->target_handle,
			  (int) reloc->offset,
			  reloc->read_domains,
			  reloc->write_domain);
		return -EINVAL;
	}
	if (unlikely((reloc->write_domain | reloc->read_domains)
		     & ~I915_GEM_GPU_DOMAINS)) {
		DRM_DEBUG("reloc with read/write non-GPU domains: "
			  "target %d offset %d "
			  "read %08x write %08x",
			  reloc->target_handle,
			  (int) reloc->offset,
			  reloc->read_domains,
			  reloc->write_domain);
		return -EINVAL;
	}

	if (reloc->write_domain) {
		*target->exec_flags |= EXEC_OBJECT_WRITE;

		/*
		 * Sandybridge PPGTT errata: We need a global gtt mapping
		 * for MI and pipe_control writes because the gpu doesn't
		 * properly redirect them through the ppgtt for non_secure
		 * batchbuffers.
		 */
		if (reloc->write_domain == I915_GEM_DOMAIN_INSTRUCTION &&
		    IS_GEN(eb->i915, 6)) {
			err = i915_vma_bind(target, target->obj->cache_level,
					    PIN_GLOBAL, NULL);
			if (WARN_ONCE(err,
				      "Unexpected failure to bind target VMA!"))
				return err;
		}
	}

	/*
	 * If the relocation already has the right value in it, no
	 * more work needs to be done.
	 */
	if (!DBG_FORCE_RELOC &&
	    gen8_canonical_addr(target->node.start) == reloc->presumed_offset)
		return 0;

	/* Check that the relocation address is valid... */
	if (unlikely(reloc->offset >
		     vma->size - (eb->reloc_cache.use_64bit_reloc ? 8 : 4))) {
		DRM_DEBUG("Relocation beyond object bounds: "
			  "target %d offset %d size %d.\n",
			  reloc->target_handle,
			  (int)reloc->offset,
			  (int)vma->size);
		return -EINVAL;
	}
	if (unlikely(reloc->offset & 3)) {
		DRM_DEBUG("Relocation not 4-byte aligned: "
			  "target %d offset %d.\n",
			  reloc->target_handle,
			  (int)reloc->offset);
		return -EINVAL;
	}

	/*
	 * If we write into the object, we need to force the synchronisation
	 * barrier, either with an asynchronous clflush or if we executed the
	 * patching using the GPU (though that should be serialised by the
	 * timeline). To be completely sure, and since we are required to
	 * do relocations we are already stalling, disable the user's opt
	 * out of our synchronisation.
	 */
	*vma->exec_flags &= ~EXEC_OBJECT_ASYNC;

	/* and update the user's relocation entry */
	return relocate_entry(vma, reloc, eb, target);
}

static int eb_relocate_vma(struct i915_execbuffer *eb, struct i915_vma *vma)
{
#define N_RELOC(x) ((x) / sizeof(struct drm_i915_gem_relocation_entry))
	struct drm_i915_gem_relocation_entry stack[N_RELOC(512)];
	struct drm_i915_gem_relocation_entry __user *urelocs;
	const struct drm_i915_gem_exec_object2 *entry = exec_entry(eb, vma);
	unsigned int remain;

	urelocs = u64_to_user_ptr(entry->relocs_ptr);
	remain = entry->relocation_count;
	if (unlikely(remain > N_RELOC(ULONG_MAX)))
		return -EINVAL;

	/*
	 * We must check that the entire relocation array is safe
	 * to read. However, if the array is not writable the user loses
	 * the updated relocation values.
	 */
	if (unlikely(!access_ok(urelocs, remain*sizeof(*urelocs))))
		return -EFAULT;

	do {
		struct drm_i915_gem_relocation_entry *r = stack;
		unsigned int count =
			min_t(unsigned int, remain, ARRAY_SIZE(stack));
		unsigned int copied;

		/*
		 * This is the fast path and we cannot handle a pagefault
		 * whilst holding the struct mutex lest the user pass in the
		 * relocations contained within a mmaped bo. For in such a case
		 * we, the page fault handler would call i915_gem_fault() and
		 * we would try to acquire the struct mutex again. Obviously
		 * this is bad and so lockdep complains vehemently.
		 */
		pagefault_disable();
		copied = __copy_from_user_inatomic(r, urelocs, count * sizeof(r[0]));
		pagefault_enable();
		if (unlikely(copied)) {
			remain = -EFAULT;
			goto out;
		}

		remain -= count;
		do {
			u64 offset = eb_relocate_entry(eb, vma, r);

			if (likely(offset == 0)) {
			} else if ((s64)offset < 0) {
				remain = (int)offset;
				goto out;
			} else {
				/*
				 * Note that reporting an error now
				 * leaves everything in an inconsistent
				 * state as we have *already* changed
				 * the relocation value inside the
				 * object. As we have not changed the
				 * reloc.presumed_offset or will not
				 * change the execobject.offset, on the
				 * call we may not rewrite the value
				 * inside the object, leaving it
				 * dangling and causing a GPU hang. Unless
				 * userspace dynamically rebuilds the
				 * relocations on each execbuf rather than
				 * presume a static tree.
				 *
				 * We did previously check if the relocations
				 * were writable (access_ok), an error now
				 * would be a strange race with mprotect,
				 * having already demonstrated that we
				 * can read from this userspace address.
				 */
				offset = gen8_canonical_addr(offset & ~UPDATE);
				if (unlikely(__put_user(offset, &urelocs[r-stack].presumed_offset))) {
					remain = -EFAULT;
					goto out;
				}
			}
		} while (r++, --count);
		urelocs += ARRAY_SIZE(stack);
	} while (remain);
out:
	reloc_cache_reset(&eb->reloc_cache);
	return remain;
}

static int
eb_relocate_vma_slow(struct i915_execbuffer *eb, struct i915_vma *vma)
{
	const struct drm_i915_gem_exec_object2 *entry = exec_entry(eb, vma);
	struct drm_i915_gem_relocation_entry *relocs =
		u64_to_ptr(typeof(*relocs), entry->relocs_ptr);
	unsigned int i;
	int err;

	for (i = 0; i < entry->relocation_count; i++) {
		u64 offset = eb_relocate_entry(eb, vma, &relocs[i]);

		if ((s64)offset < 0) {
			err = (int)offset;
			goto err;
		}
	}
	err = 0;
err:
	reloc_cache_reset(&eb->reloc_cache);
	return err;
}

static int check_relocations(const struct drm_i915_gem_exec_object2 *entry)
{
	const char __user *addr, *end;
	unsigned long size;
	char __maybe_unused c;

	size = entry->relocation_count;
	if (size == 0)
		return 0;

	if (size > N_RELOC(ULONG_MAX))
		return -EINVAL;

	addr = u64_to_user_ptr(entry->relocs_ptr);
	size *= sizeof(struct drm_i915_gem_relocation_entry);
	if (!access_ok(addr, size))
		return -EFAULT;

	end = addr + size;
	for (; addr < end; addr += PAGE_SIZE) {
		int err = __get_user(c, addr);
		if (err)
			return err;
	}
	return __get_user(c, end - 1);
}

static int eb_copy_relocations(const struct i915_execbuffer *eb)
{
	struct drm_i915_gem_relocation_entry *relocs;
	const unsigned int count = eb->buffer_count;
	unsigned int i;
	int err;

	for (i = 0; i < count; i++) {
		const unsigned int nreloc = eb->exec[i].relocation_count;
		struct drm_i915_gem_relocation_entry __user *urelocs;
		unsigned long size;
		unsigned long copied;

		if (nreloc == 0)
			continue;

		err = check_relocations(&eb->exec[i]);
		if (err)
			goto err;

		urelocs = u64_to_user_ptr(eb->exec[i].relocs_ptr);
		size = nreloc * sizeof(*relocs);

		relocs = kvmalloc_array(size, 1, GFP_KERNEL);
		if (!relocs) {
			err = -ENOMEM;
			goto err;
		}

		/* copy_from_user is limited to < 4GiB */
		copied = 0;
		do {
			unsigned int len =
				min_t(u64, BIT_ULL(31), size - copied);

			if (__copy_from_user((char *)relocs + copied,
					     (char __user *)urelocs + copied,
					     len))
				goto end;

			copied += len;
		} while (copied < size);

		/*
		 * As we do not update the known relocation offsets after
		 * relocating (due to the complexities in lock handling),
		 * we need to mark them as invalid now so that we force the
		 * relocation processing next time. Just in case the target
		 * object is evicted and then rebound into its old
		 * presumed_offset before the next execbuffer - if that
		 * happened we would make the mistake of assuming that the
		 * relocations were valid.
		 */
		if (!user_access_begin(urelocs, size))
			goto end;

		for (copied = 0; copied < nreloc; copied++)
			unsafe_put_user(-1,
					&urelocs[copied].presumed_offset,
					end_user);
		user_access_end();

		eb->exec[i].relocs_ptr = (uintptr_t)relocs;
	}

	return 0;

end_user:
	user_access_end();
end:
	kvfree(relocs);
	err = -EFAULT;
err:
	while (i--) {
		relocs = u64_to_ptr(typeof(*relocs), eb->exec[i].relocs_ptr);
		if (eb->exec[i].relocation_count)
			kvfree(relocs);
	}
	return err;
}

static int eb_prefault_relocations(const struct i915_execbuffer *eb)
{
	const unsigned int count = eb->buffer_count;
	unsigned int i;

	if (unlikely(i915_modparams.prefault_disable))
		return 0;

	for (i = 0; i < count; i++) {
		int err;

		err = check_relocations(&eb->exec[i]);
		if (err)
			return err;
	}

	return 0;
}

static noinline int eb_relocate_slow(struct i915_execbuffer *eb)
{
	struct drm_device *dev = &eb->i915->drm;
	bool have_copy = false;
	struct i915_vma *vma;
	int err = 0;

repeat:
	if (signal_pending(current)) {
		err = -ERESTARTSYS;
		goto out;
	}

	/* We may process another execbuffer during the unlock... */
	eb_reset_vmas(eb);
	mutex_unlock(&dev->struct_mutex);

	/*
	 * We take 3 passes through the slowpatch.
	 *
	 * 1 - we try to just prefault all the user relocation entries and
	 * then attempt to reuse the atomic pagefault disabled fast path again.
	 *
	 * 2 - we copy the user entries to a local buffer here outside of the
	 * local and allow ourselves to wait upon any rendering before
	 * relocations
	 *
	 * 3 - we already have a local copy of the relocation entries, but
	 * were interrupted (EAGAIN) whilst waiting for the objects, try again.
	 */
	if (!err) {
		err = eb_prefault_relocations(eb);
	} else if (!have_copy) {
		err = eb_copy_relocations(eb);
		have_copy = err == 0;
	} else {
		cond_resched();
		err = 0;
	}
	if (err) {
		mutex_lock(&dev->struct_mutex);
		goto out;
	}

	/* A frequent cause for EAGAIN are currently unavailable client pages */
	flush_workqueue(eb->i915->mm.userptr_wq);

	err = i915_mutex_lock_interruptible(dev);
	if (err) {
		mutex_lock(&dev->struct_mutex);
		goto out;
	}

	/* reacquire the objects */
	err = eb_lookup_vmas(eb);
	if (err)
		goto err;

	GEM_BUG_ON(!eb->batch);

	list_for_each_entry(vma, &eb->relocs, reloc_link) {
		if (!have_copy) {
			pagefault_disable();
			err = eb_relocate_vma(eb, vma);
			pagefault_enable();
			if (err)
				goto repeat;
		} else {
			err = eb_relocate_vma_slow(eb, vma);
			if (err)
				goto err;
		}
	}

	/*
	 * Leave the user relocations as are, this is the painfully slow path,
	 * and we want to avoid the complication of dropping the lock whilst
	 * having buffers reserved in the aperture and so causing spurious
	 * ENOSPC for random operations.
	 */

err:
	if (err == -EAGAIN)
		goto repeat;

out:
	if (have_copy) {
		const unsigned int count = eb->buffer_count;
		unsigned int i;

		for (i = 0; i < count; i++) {
			const struct drm_i915_gem_exec_object2 *entry =
				&eb->exec[i];
			struct drm_i915_gem_relocation_entry *relocs;

			if (!entry->relocation_count)
				continue;

			relocs = u64_to_ptr(typeof(*relocs), entry->relocs_ptr);
			kvfree(relocs);
		}
	}

	return err;
}

static int eb_relocate(struct i915_execbuffer *eb)
{
	if (eb_lookup_vmas(eb))
		goto slow;

	/* The objects are in their final locations, apply the relocations. */
	if (eb->args->flags & __EXEC_HAS_RELOC) {
		struct i915_vma *vma;

		list_for_each_entry(vma, &eb->relocs, reloc_link) {
			if (eb_relocate_vma(eb, vma))
				goto slow;
		}
	}

	return 0;

slow:
	return eb_relocate_slow(eb);
}

static int eb_move_to_gpu(struct i915_execbuffer *eb)
{
	const unsigned int count = eb->buffer_count;
	struct ww_acquire_ctx acquire;
	unsigned int i;
	int err = 0;

	ww_acquire_init(&acquire, &reservation_ww_class);

	for (i = 0; i < count; i++) {
		struct i915_vma *vma = eb->vma[i];

		err = ww_mutex_lock_interruptible(&vma->resv->lock, &acquire);
		if (!err)
			continue;

		GEM_BUG_ON(err == -EALREADY); /* No duplicate vma */

		if (err == -EDEADLK) {
			GEM_BUG_ON(i == 0);
			do {
				int j = i - 1;

				ww_mutex_unlock(&eb->vma[j]->resv->lock);

				swap(eb->flags[i], eb->flags[j]);
				swap(eb->vma[i],  eb->vma[j]);
				eb->vma[i]->exec_flags = &eb->flags[i];
			} while (--i);
			GEM_BUG_ON(vma != eb->vma[0]);
			vma->exec_flags = &eb->flags[0];

			err = ww_mutex_lock_slow_interruptible(&vma->resv->lock,
							       &acquire);
		}
		if (err)
			break;
	}
	ww_acquire_done(&acquire);

	while (i--) {
		unsigned int flags = eb->flags[i];
		struct i915_vma *vma = eb->vma[i];
		struct drm_i915_gem_object *obj = vma->obj;

		assert_vma_held(vma);

		if (flags & EXEC_OBJECT_CAPTURE) {
			struct i915_capture_list *capture;

			capture = kmalloc(sizeof(*capture), GFP_KERNEL);
			if (capture) {
				capture->next = eb->request->capture_list;
				capture->vma = vma;
				eb->request->capture_list = capture;
			}
		}

		/*
		 * If the GPU is not _reading_ through the CPU cache, we need
		 * to make sure that any writes (both previous GPU writes from
		 * before a change in snooping levels and normal CPU writes)
		 * caught in that cache are flushed to main memory.
		 *
		 * We want to say
		 *   obj->cache_dirty &&
		 *   !(obj->cache_coherent & I915_BO_CACHE_COHERENT_FOR_READ)
		 * but gcc's optimiser doesn't handle that as well and emits
		 * two jumps instead of one. Maybe one day...
		 */
		if (unlikely(obj->cache_dirty & ~obj->cache_coherent)) {
			if (i915_gem_clflush_object(obj, 0))
				flags &= ~EXEC_OBJECT_ASYNC;
		}

		if (err == 0 && !(flags & EXEC_OBJECT_ASYNC)) {
			err = i915_request_await_object
				(eb->request, obj, flags & EXEC_OBJECT_WRITE);
		}

		if (err == 0)
			err = i915_vma_move_to_active(vma, eb->request, flags);

		i915_vma_unlock(vma);

		__eb_unreserve_vma(vma, flags);
		vma->exec_flags = NULL;

		if (unlikely(flags & __EXEC_OBJECT_HAS_REF))
			i915_vma_put(vma);
	}
	ww_acquire_fini(&acquire);

	if (unlikely(err))
		goto err_skip;

	eb->exec = NULL;

	/* Unconditionally flush any chipset caches (for streaming writes). */
	intel_gt_chipset_flush(eb->engine->gt);
	return 0;

err_skip:
	i915_request_skip(eb->request, err);
	return err;
}

static int i915_gem_check_execbuffer(struct drm_i915_gem_execbuffer2 *exec)
{
	if (exec->flags & __I915_EXEC_ILLEGAL_FLAGS)
		return -EINVAL;

	/* Kernel clipping was a DRI1 misfeature */
	if (!(exec->flags & I915_EXEC_FENCE_ARRAY)) {
		if (exec->num_cliprects || exec->cliprects_ptr)
			return -EINVAL;
	}

	if (exec->DR4 == 0xffffffff) {
		DRM_DEBUG("UXA submitting garbage DR4, fixing up\n");
		exec->DR4 = 0;
	}
	if (exec->DR1 || exec->DR4)
		return -EINVAL;

	if ((exec->batch_start_offset | exec->batch_len) & 0x7)
		return -EINVAL;

	return 0;
}

static int i915_reset_gen7_sol_offsets(struct i915_request *rq)
{
	u32 *cs;
	int i;

	if (!IS_GEN(rq->i915, 7) || rq->engine->id != RCS0) {
		DRM_DEBUG("sol reset is gen7/rcs only\n");
		return -EINVAL;
	}

	cs = intel_ring_begin(rq, 4 * 2 + 2);
	if (IS_ERR(cs))
		return PTR_ERR(cs);

	*cs++ = MI_LOAD_REGISTER_IMM(4);
	for (i = 0; i < 4; i++) {
		*cs++ = i915_mmio_reg_offset(GEN7_SO_WRITE_OFFSET(i));
		*cs++ = 0;
	}
	*cs++ = MI_NOOP;
	intel_ring_advance(rq, cs);

	return 0;
}

static struct i915_vma *
shadow_batch_pin(struct drm_i915_gem_object *obj,
		 struct i915_address_space *vm,
		 unsigned int flags)
{
	struct i915_vma *vma;
	int err;

	vma = i915_vma_instance(obj, vm, NULL);
	if (IS_ERR(vma))
		return vma;

	err = i915_vma_pin(vma, 0, 0, flags);
	if (err)
		return ERR_PTR(err);

	return vma;
}

struct eb_parse_work {
	struct dma_fence_work base;
	struct intel_engine_cs *engine;
	struct i915_vma *batch;
	struct i915_vma *shadow;
	struct i915_vma *trampoline;
	unsigned int batch_offset;
	unsigned int batch_length;
};

static int __eb_parse(struct dma_fence_work *work)
{
	struct eb_parse_work *pw = container_of(work, typeof(*pw), base);

	return intel_engine_cmd_parser(pw->engine,
				       pw->batch,
				       pw->batch_offset,
				       pw->batch_length,
				       pw->shadow,
				       pw->trampoline);
}

static const struct dma_fence_work_ops eb_parse_ops = {
	.name = "eb_parse",
	.work = __eb_parse,
};

static int eb_parse_pipeline(struct i915_execbuffer *eb,
			     struct i915_vma *shadow,
			     struct i915_vma *trampoline)
{
	struct eb_parse_work *pw;
	int err;

	pw = kzalloc(sizeof(*pw), GFP_KERNEL);
	if (!pw)
		return -ENOMEM;

	dma_fence_work_init(&pw->base, &eb_parse_ops);

	pw->engine = eb->engine;
	pw->batch = eb->batch;
	pw->batch_offset = eb->batch_start_offset;
	pw->batch_length = eb->batch_len;
	pw->shadow = shadow;
	pw->trampoline = trampoline;

	dma_resv_lock(pw->batch->resv, NULL);

	err = dma_resv_reserve_shared(pw->batch->resv, 1);
	if (err)
		goto err_batch_unlock;

	/* Wait for all writes (and relocs) into the batch to complete */
	err = i915_sw_fence_await_reservation(&pw->base.chain,
					      pw->batch->resv, NULL, false,
					      0, I915_FENCE_GFP);
	if (err < 0)
		goto err_batch_unlock;

	/* Keep the batch alive and unwritten as we parse */
	dma_resv_add_shared_fence(pw->batch->resv, &pw->base.dma);

	dma_resv_unlock(pw->batch->resv);

	/* Force execution to wait for completion of the parser */
	dma_resv_lock(shadow->resv, NULL);
	dma_resv_add_excl_fence(shadow->resv, &pw->base.dma);
	dma_resv_unlock(shadow->resv);

	dma_fence_work_commit(&pw->base);
	return 0;

err_batch_unlock:
	dma_resv_unlock(pw->batch->resv);
	kfree(pw);
	return err;
}

static int eb_parse(struct i915_execbuffer *eb)
{
	struct intel_engine_pool_node *pool;
	struct i915_vma *shadow, *trampoline;
	unsigned int len;
	int err;

	if (!eb_use_cmdparser(eb))
		return 0;

	len = eb->batch_len;
	if (!CMDPARSER_USES_GGTT(eb->i915)) {
		/*
		 * ppGTT backed shadow buffers must be mapped RO, to prevent
		 * post-scan tampering
		 */
		if (!eb->context->vm->has_read_only) {
			DRM_DEBUG("Cannot prevent post-scan tampering without RO capable vm\n");
			return -EINVAL;
		}
	} else {
		len += I915_CMD_PARSER_TRAMPOLINE_SIZE;
	}

	pool = intel_engine_get_pool(eb->engine, len);
	if (IS_ERR(pool))
		return PTR_ERR(pool);

	shadow = shadow_batch_pin(pool->obj, eb->context->vm, PIN_USER);
	if (IS_ERR(shadow)) {
		err = PTR_ERR(shadow);
		goto err;
	}
	i915_gem_object_set_readonly(shadow->obj);

	trampoline = NULL;
	if (CMDPARSER_USES_GGTT(eb->i915)) {
		trampoline = shadow;

		shadow = shadow_batch_pin(pool->obj,
					  &eb->engine->gt->ggtt->vm,
					  PIN_GLOBAL);
		if (IS_ERR(shadow)) {
			err = PTR_ERR(shadow);
			shadow = trampoline;
			goto err_shadow;
		}

		eb->batch_flags |= I915_DISPATCH_SECURE;
	}

	err = eb_parse_pipeline(eb, shadow, trampoline);
	if (err)
		goto err_trampoline;

	eb->vma[eb->buffer_count] = i915_vma_get(shadow);
	eb->flags[eb->buffer_count] =
		__EXEC_OBJECT_HAS_PIN | __EXEC_OBJECT_HAS_REF;
	shadow->exec_flags = &eb->flags[eb->buffer_count];
	eb->buffer_count++;

	eb->trampoline = trampoline;
	eb->batch_start_offset = 0;
	eb->batch = shadow;

	shadow->private = pool;
	return 0;

err_trampoline:
	if (trampoline)
		i915_vma_unpin(trampoline);
err_shadow:
	i915_vma_unpin(shadow);
err:
	intel_engine_pool_put(pool);
	return err;
}

static void
add_to_client(struct i915_request *rq, struct drm_file *file)
{
	struct drm_i915_file_private *file_priv = file->driver_priv;

	rq->file_priv = file_priv;

	spin_lock(&file_priv->mm.lock);
	list_add_tail(&rq->client_link, &file_priv->mm.request_list);
	spin_unlock(&file_priv->mm.lock);
}

static int eb_submit(struct i915_execbuffer *eb)
{
	int err;

	err = eb_move_to_gpu(eb);
	if (err)
		return err;

	if (eb->args->flags & I915_EXEC_GEN7_SOL_RESET) {
		err = i915_reset_gen7_sol_offsets(eb->request);
		if (err)
			return err;
	}

	/*
	 * After we completed waiting for other engines (using HW semaphores)
	 * then we can signal that this request/batch is ready to run. This
	 * allows us to determine if the batch is still waiting on the GPU
	 * or actually running by checking the breadcrumb.
	 */
	if (eb->engine->emit_init_breadcrumb) {
		err = eb->engine->emit_init_breadcrumb(eb->request);
		if (err)
			return err;
	}

	err = eb->engine->emit_bb_start(eb->request,
					eb->batch->node.start +
					eb->batch_start_offset,
					eb->batch_len,
					eb->batch_flags);
	if (err)
		return err;

	if (eb->trampoline) {
		GEM_BUG_ON(eb->batch_start_offset);
		err = eb->engine->emit_bb_start(eb->request,
						eb->trampoline->node.start +
						eb->batch_len,
						0, 0);
		if (err)
			return err;
	}

	if (intel_context_nopreempt(eb->context))
<<<<<<< HEAD
		eb->request->flags |= I915_REQUEST_NOPREEMPT;
=======
		__set_bit(I915_FENCE_FLAG_NOPREEMPT, &eb->request->fence.flags);
>>>>>>> 26dca6db

	return 0;
}

static int num_vcs_engines(const struct drm_i915_private *i915)
{
	return hweight64(INTEL_INFO(i915)->engine_mask &
			 GENMASK_ULL(VCS0 + I915_MAX_VCS - 1, VCS0));
}

/*
 * Find one BSD ring to dispatch the corresponding BSD command.
 * The engine index is returned.
 */
static unsigned int
gen8_dispatch_bsd_engine(struct drm_i915_private *dev_priv,
			 struct drm_file *file)
{
	struct drm_i915_file_private *file_priv = file->driver_priv;

	/* Check whether the file_priv has already selected one ring. */
	if ((int)file_priv->bsd_engine < 0)
		file_priv->bsd_engine =
			get_random_int() % num_vcs_engines(dev_priv);

	return file_priv->bsd_engine;
}

static const enum intel_engine_id user_ring_map[] = {
	[I915_EXEC_DEFAULT]	= RCS0,
	[I915_EXEC_RENDER]	= RCS0,
	[I915_EXEC_BLT]		= BCS0,
	[I915_EXEC_BSD]		= VCS0,
	[I915_EXEC_VEBOX]	= VECS0
};

static struct i915_request *eb_throttle(struct intel_context *ce)
{
	struct intel_ring *ring = ce->ring;
	struct intel_timeline *tl = ce->timeline;
	struct i915_request *rq;

	/*
	 * Completely unscientific finger-in-the-air estimates for suitable
	 * maximum user request size (to avoid blocking) and then backoff.
	 */
	if (intel_ring_update_space(ring) >= PAGE_SIZE)
		return NULL;

	/*
	 * Find a request that after waiting upon, there will be at least half
	 * the ring available. The hysteresis allows us to compete for the
	 * shared ring and should mean that we sleep less often prior to
	 * claiming our resources, but not so long that the ring completely
	 * drains before we can submit our next request.
	 */
	list_for_each_entry(rq, &tl->requests, link) {
		if (rq->ring != ring)
			continue;

		if (__intel_ring_space(rq->postfix,
				       ring->emit, ring->size) > ring->size / 2)
			break;
	}
	if (&rq->link == &tl->requests)
		return NULL; /* weird, we will check again later for real */

	return i915_request_get(rq);
}

static int __eb_pin_engine(struct i915_execbuffer *eb, struct intel_context *ce)
{
	struct intel_timeline *tl;
	struct i915_request *rq;
	int err;

	/*
	 * ABI: Before userspace accesses the GPU (e.g. execbuffer), report
	 * EIO if the GPU is already wedged.
	 */
	err = intel_gt_terminally_wedged(ce->engine->gt);
	if (err)
		return err;

	if (unlikely(intel_context_is_banned(ce)))
		return -EIO;

	/*
	 * Pinning the contexts may generate requests in order to acquire
	 * GGTT space, so do this first before we reserve a seqno for
	 * ourselves.
	 */
	err = intel_context_pin(ce);
	if (err)
		return err;

	/*
	 * Take a local wakeref for preparing to dispatch the execbuf as
	 * we expect to access the hardware fairly frequently in the
	 * process, and require the engine to be kept awake between accesses.
	 * Upon dispatch, we acquire another prolonged wakeref that we hold
	 * until the timeline is idle, which in turn releases the wakeref
	 * taken on the engine, and the parent device.
	 */
	tl = intel_context_timeline_lock(ce);
	if (IS_ERR(tl)) {
		err = PTR_ERR(tl);
		goto err_unpin;
	}

	intel_context_enter(ce);
	rq = eb_throttle(ce);

	intel_context_timeline_unlock(tl);

	if (rq) {
		if (i915_request_wait(rq,
				      I915_WAIT_INTERRUPTIBLE,
				      MAX_SCHEDULE_TIMEOUT) < 0) {
			i915_request_put(rq);
			err = -EINTR;
			goto err_exit;
		}

		i915_request_put(rq);
	}

	eb->engine = ce->engine;
	eb->context = ce;
	return 0;

err_exit:
	mutex_lock(&tl->mutex);
	intel_context_exit(ce);
	intel_context_timeline_unlock(tl);
err_unpin:
	intel_context_unpin(ce);
	return err;
}

static void eb_unpin_engine(struct i915_execbuffer *eb)
{
	struct intel_context *ce = eb->context;
	struct intel_timeline *tl = ce->timeline;

	mutex_lock(&tl->mutex);
	intel_context_exit(ce);
	mutex_unlock(&tl->mutex);

	intel_context_unpin(ce);
}

static unsigned int
eb_select_legacy_ring(struct i915_execbuffer *eb,
		      struct drm_file *file,
		      struct drm_i915_gem_execbuffer2 *args)
{
	struct drm_i915_private *i915 = eb->i915;
	unsigned int user_ring_id = args->flags & I915_EXEC_RING_MASK;

	if (user_ring_id != I915_EXEC_BSD &&
	    (args->flags & I915_EXEC_BSD_MASK)) {
		DRM_DEBUG("execbuf with non bsd ring but with invalid "
			  "bsd dispatch flags: %d\n", (int)(args->flags));
		return -1;
	}

	if (user_ring_id == I915_EXEC_BSD && num_vcs_engines(i915) > 1) {
		unsigned int bsd_idx = args->flags & I915_EXEC_BSD_MASK;

		if (bsd_idx == I915_EXEC_BSD_DEFAULT) {
			bsd_idx = gen8_dispatch_bsd_engine(i915, file);
		} else if (bsd_idx >= I915_EXEC_BSD_RING1 &&
			   bsd_idx <= I915_EXEC_BSD_RING2) {
			bsd_idx >>= I915_EXEC_BSD_SHIFT;
			bsd_idx--;
		} else {
			DRM_DEBUG("execbuf with unknown bsd ring: %u\n",
				  bsd_idx);
			return -1;
		}

		return _VCS(bsd_idx);
	}

	if (user_ring_id >= ARRAY_SIZE(user_ring_map)) {
		DRM_DEBUG("execbuf with unknown ring: %u\n", user_ring_id);
		return -1;
	}

	return user_ring_map[user_ring_id];
}

static int
eb_pin_engine(struct i915_execbuffer *eb,
	      struct drm_file *file,
	      struct drm_i915_gem_execbuffer2 *args)
{
	struct intel_context *ce;
	unsigned int idx;
	int err;

	if (i915_gem_context_user_engines(eb->gem_context))
		idx = args->flags & I915_EXEC_RING_MASK;
	else
		idx = eb_select_legacy_ring(eb, file, args);

	ce = i915_gem_context_get_engine(eb->gem_context, idx);
	if (IS_ERR(ce))
		return PTR_ERR(ce);

	err = __eb_pin_engine(eb, ce);
	intel_context_put(ce);

	return err;
}

static void
__free_fence_array(struct drm_syncobj **fences, unsigned int n)
{
	while (n--)
		drm_syncobj_put(ptr_mask_bits(fences[n], 2));
	kvfree(fences);
}

static struct drm_syncobj **
get_fence_array(struct drm_i915_gem_execbuffer2 *args,
		struct drm_file *file)
{
	const unsigned long nfences = args->num_cliprects;
	struct drm_i915_gem_exec_fence __user *user;
	struct drm_syncobj **fences;
	unsigned long n;
	int err;

	if (!(args->flags & I915_EXEC_FENCE_ARRAY))
		return NULL;

	/* Check multiplication overflow for access_ok() and kvmalloc_array() */
	BUILD_BUG_ON(sizeof(size_t) > sizeof(unsigned long));
	if (nfences > min_t(unsigned long,
			    ULONG_MAX / sizeof(*user),
			    SIZE_MAX / sizeof(*fences)))
		return ERR_PTR(-EINVAL);

	user = u64_to_user_ptr(args->cliprects_ptr);
	if (!access_ok(user, nfences * sizeof(*user)))
		return ERR_PTR(-EFAULT);

	fences = kvmalloc_array(nfences, sizeof(*fences),
				__GFP_NOWARN | GFP_KERNEL);
	if (!fences)
		return ERR_PTR(-ENOMEM);

	for (n = 0; n < nfences; n++) {
		struct drm_i915_gem_exec_fence fence;
		struct drm_syncobj *syncobj;

		if (__copy_from_user(&fence, user++, sizeof(fence))) {
			err = -EFAULT;
			goto err;
		}

		if (fence.flags & __I915_EXEC_FENCE_UNKNOWN_FLAGS) {
			err = -EINVAL;
			goto err;
		}

		syncobj = drm_syncobj_find(file, fence.handle);
		if (!syncobj) {
			DRM_DEBUG("Invalid syncobj handle provided\n");
			err = -ENOENT;
			goto err;
		}

		BUILD_BUG_ON(~(ARCH_KMALLOC_MINALIGN - 1) &
			     ~__I915_EXEC_FENCE_UNKNOWN_FLAGS);

		fences[n] = ptr_pack_bits(syncobj, fence.flags, 2);
	}

	return fences;

err:
	__free_fence_array(fences, n);
	return ERR_PTR(err);
}

static void
put_fence_array(struct drm_i915_gem_execbuffer2 *args,
		struct drm_syncobj **fences)
{
	if (fences)
		__free_fence_array(fences, args->num_cliprects);
}

static int
await_fence_array(struct i915_execbuffer *eb,
		  struct drm_syncobj **fences)
{
	const unsigned int nfences = eb->args->num_cliprects;
	unsigned int n;
	int err;

	for (n = 0; n < nfences; n++) {
		struct drm_syncobj *syncobj;
		struct dma_fence *fence;
		unsigned int flags;

		syncobj = ptr_unpack_bits(fences[n], &flags, 2);
		if (!(flags & I915_EXEC_FENCE_WAIT))
			continue;

		fence = drm_syncobj_fence_get(syncobj);
		if (!fence)
			return -EINVAL;

		err = i915_request_await_dma_fence(eb->request, fence);
		dma_fence_put(fence);
		if (err < 0)
			return err;
	}

	return 0;
}

static void
signal_fence_array(struct i915_execbuffer *eb,
		   struct drm_syncobj **fences)
{
	const unsigned int nfences = eb->args->num_cliprects;
	struct dma_fence * const fence = &eb->request->fence;
	unsigned int n;

	for (n = 0; n < nfences; n++) {
		struct drm_syncobj *syncobj;
		unsigned int flags;

		syncobj = ptr_unpack_bits(fences[n], &flags, 2);
		if (!(flags & I915_EXEC_FENCE_SIGNAL))
			continue;

		drm_syncobj_replace_fence(syncobj, fence);
	}
}

static int
i915_gem_do_execbuffer(struct drm_device *dev,
		       struct drm_file *file,
		       struct drm_i915_gem_execbuffer2 *args,
		       struct drm_i915_gem_exec_object2 *exec,
		       struct drm_syncobj **fences)
{
	struct drm_i915_private *i915 = to_i915(dev);
	struct i915_execbuffer eb;
	struct dma_fence *in_fence = NULL;
	struct dma_fence *exec_fence = NULL;
	struct sync_file *out_fence = NULL;
	int out_fence_fd = -1;
	int err;

	BUILD_BUG_ON(__EXEC_INTERNAL_FLAGS & ~__I915_EXEC_ILLEGAL_FLAGS);
	BUILD_BUG_ON(__EXEC_OBJECT_INTERNAL_FLAGS &
		     ~__EXEC_OBJECT_UNKNOWN_FLAGS);

	eb.i915 = i915;
	eb.file = file;
	eb.args = args;
	if (DBG_FORCE_RELOC || !(args->flags & I915_EXEC_NO_RELOC))
		args->flags |= __EXEC_HAS_RELOC;

	eb.exec = exec;
	eb.vma = (struct i915_vma **)(exec + args->buffer_count + 1);
	eb.vma[0] = NULL;
	eb.flags = (unsigned int *)(eb.vma + args->buffer_count + 1);

	eb.invalid_flags = __EXEC_OBJECT_UNKNOWN_FLAGS;
	reloc_cache_init(&eb.reloc_cache, eb.i915);

	eb.buffer_count = args->buffer_count;
	eb.batch_start_offset = args->batch_start_offset;
	eb.batch_len = args->batch_len;
	eb.trampoline = NULL;

	eb.batch_flags = 0;
	if (args->flags & I915_EXEC_SECURE) {
		if (INTEL_GEN(i915) >= 11)
			return -ENODEV;

		/* Return -EPERM to trigger fallback code on old binaries. */
		if (!HAS_SECURE_BATCHES(i915))
			return -EPERM;

		if (!drm_is_current_master(file) || !capable(CAP_SYS_ADMIN))
			return -EPERM;

		eb.batch_flags |= I915_DISPATCH_SECURE;
	}
	if (args->flags & I915_EXEC_IS_PINNED)
		eb.batch_flags |= I915_DISPATCH_PINNED;

	if (args->flags & I915_EXEC_FENCE_IN) {
		in_fence = sync_file_get_fence(lower_32_bits(args->rsvd2));
		if (!in_fence)
			return -EINVAL;
	}

	if (args->flags & I915_EXEC_FENCE_SUBMIT) {
		if (in_fence) {
			err = -EINVAL;
			goto err_in_fence;
		}

		exec_fence = sync_file_get_fence(lower_32_bits(args->rsvd2));
		if (!exec_fence) {
			err = -EINVAL;
			goto err_in_fence;
		}
	}

	if (args->flags & I915_EXEC_FENCE_OUT) {
		out_fence_fd = get_unused_fd_flags(O_CLOEXEC);
		if (out_fence_fd < 0) {
			err = out_fence_fd;
			goto err_exec_fence;
		}
	}

	err = eb_create(&eb);
	if (err)
		goto err_out_fence;

	GEM_BUG_ON(!eb.lut_size);

	err = eb_select_context(&eb);
	if (unlikely(err))
		goto err_destroy;

	err = eb_pin_engine(&eb, file, args);
	if (unlikely(err))
		goto err_context;

	err = i915_mutex_lock_interruptible(dev);
	if (err)
		goto err_engine;

	err = eb_relocate(&eb);
	if (err) {
		/*
		 * If the user expects the execobject.offset and
		 * reloc.presumed_offset to be an exact match,
		 * as for using NO_RELOC, then we cannot update
		 * the execobject.offset until we have completed
		 * relocation.
		 */
		args->flags &= ~__EXEC_HAS_RELOC;
		goto err_vma;
	}

	if (unlikely(*eb.batch->exec_flags & EXEC_OBJECT_WRITE)) {
		DRM_DEBUG("Attempting to use self-modifying batch buffer\n");
		err = -EINVAL;
		goto err_vma;
	}
	if (eb.batch_start_offset > eb.batch->size ||
	    eb.batch_len > eb.batch->size - eb.batch_start_offset) {
		DRM_DEBUG("Attempting to use out-of-bounds batch\n");
		err = -EINVAL;
		goto err_vma;
	}

	if (eb.batch_len == 0)
		eb.batch_len = eb.batch->size - eb.batch_start_offset;

	err = eb_parse(&eb);
	if (err)
		goto err_vma;

	/*
	 * snb/ivb/vlv conflate the "batch in ppgtt" bit with the "non-secure
	 * batch" bit. Hence we need to pin secure batches into the global gtt.
	 * hsw should have this fixed, but bdw mucks it up again. */
	if (eb.batch_flags & I915_DISPATCH_SECURE) {
		struct i915_vma *vma;

		/*
		 * So on first glance it looks freaky that we pin the batch here
		 * outside of the reservation loop. But:
		 * - The batch is already pinned into the relevant ppgtt, so we
		 *   already have the backing storage fully allocated.
		 * - No other BO uses the global gtt (well contexts, but meh),
		 *   so we don't really have issues with multiple objects not
		 *   fitting due to fragmentation.
		 * So this is actually safe.
		 */
		vma = i915_gem_object_ggtt_pin(eb.batch->obj, NULL, 0, 0, 0);
		if (IS_ERR(vma)) {
			err = PTR_ERR(vma);
			goto err_vma;
		}

		eb.batch = vma;
	}

	/* All GPU relocation batches must be submitted prior to the user rq */
	GEM_BUG_ON(eb.reloc_cache.rq);

	/* Allocate a request for this batch buffer nice and early. */
	eb.request = i915_request_create(eb.context);
	if (IS_ERR(eb.request)) {
		err = PTR_ERR(eb.request);
		goto err_batch_unpin;
	}

	if (in_fence) {
		err = i915_request_await_dma_fence(eb.request, in_fence);
		if (err < 0)
			goto err_request;
	}

	if (exec_fence) {
		err = i915_request_await_execution(eb.request, exec_fence,
						   eb.engine->bond_execute);
		if (err < 0)
			goto err_request;
	}

	if (fences) {
		err = await_fence_array(&eb, fences);
		if (err)
			goto err_request;
	}

	if (out_fence_fd != -1) {
		out_fence = sync_file_create(&eb.request->fence);
		if (!out_fence) {
			err = -ENOMEM;
			goto err_request;
		}
	}

	/*
	 * Whilst this request exists, batch_obj will be on the
	 * active_list, and so will hold the active reference. Only when this
	 * request is retired will the the batch_obj be moved onto the
	 * inactive_list and lose its active reference. Hence we do not need
	 * to explicitly hold another reference here.
	 */
	eb.request->batch = eb.batch;
	if (eb.batch->private)
		intel_engine_pool_mark_active(eb.batch->private, eb.request);

	trace_i915_request_queue(eb.request, eb.batch_flags);
	err = eb_submit(&eb);
err_request:
	add_to_client(eb.request, file);
	i915_request_get(eb.request);
	i915_request_add(eb.request);

	if (fences)
		signal_fence_array(&eb, fences);

	if (out_fence) {
		if (err == 0) {
			fd_install(out_fence_fd, out_fence->file);
			args->rsvd2 &= GENMASK_ULL(31, 0); /* keep in-fence */
			args->rsvd2 |= (u64)out_fence_fd << 32;
			out_fence_fd = -1;
		} else {
			fput(out_fence->file);
		}
	}
	i915_request_put(eb.request);

err_batch_unpin:
	if (eb.batch_flags & I915_DISPATCH_SECURE)
		i915_vma_unpin(eb.batch);
	if (eb.batch->private)
		intel_engine_pool_put(eb.batch->private);
err_vma:
	if (eb.exec)
		eb_release_vmas(&eb);
	if (eb.trampoline)
		i915_vma_unpin(eb.trampoline);
	mutex_unlock(&dev->struct_mutex);
err_engine:
	eb_unpin_engine(&eb);
err_context:
	i915_gem_context_put(eb.gem_context);
err_destroy:
	eb_destroy(&eb);
err_out_fence:
	if (out_fence_fd != -1)
		put_unused_fd(out_fence_fd);
err_exec_fence:
	dma_fence_put(exec_fence);
err_in_fence:
	dma_fence_put(in_fence);
	return err;
}

static size_t eb_element_size(void)
{
	return (sizeof(struct drm_i915_gem_exec_object2) +
		sizeof(struct i915_vma *) +
		sizeof(unsigned int));
}

static bool check_buffer_count(size_t count)
{
	const size_t sz = eb_element_size();

	/*
	 * When using LUT_HANDLE, we impose a limit of INT_MAX for the lookup
	 * array size (see eb_create()). Otherwise, we can accept an array as
	 * large as can be addressed (though use large arrays at your peril)!
	 */

	return !(count < 1 || count > INT_MAX || count > SIZE_MAX / sz - 1);
}

/*
 * Legacy execbuffer just creates an exec2 list from the original exec object
 * list array and passes it to the real function.
 */
int
i915_gem_execbuffer_ioctl(struct drm_device *dev, void *data,
			  struct drm_file *file)
{
	struct drm_i915_gem_execbuffer *args = data;
	struct drm_i915_gem_execbuffer2 exec2;
	struct drm_i915_gem_exec_object *exec_list = NULL;
	struct drm_i915_gem_exec_object2 *exec2_list = NULL;
	const size_t count = args->buffer_count;
	unsigned int i;
	int err;

	if (!check_buffer_count(count)) {
		DRM_DEBUG("execbuf2 with %zd buffers\n", count);
		return -EINVAL;
	}

	exec2.buffers_ptr = args->buffers_ptr;
	exec2.buffer_count = args->buffer_count;
	exec2.batch_start_offset = args->batch_start_offset;
	exec2.batch_len = args->batch_len;
	exec2.DR1 = args->DR1;
	exec2.DR4 = args->DR4;
	exec2.num_cliprects = args->num_cliprects;
	exec2.cliprects_ptr = args->cliprects_ptr;
	exec2.flags = I915_EXEC_RENDER;
	i915_execbuffer2_set_context_id(exec2, 0);

	err = i915_gem_check_execbuffer(&exec2);
	if (err)
		return err;

	/* Copy in the exec list from userland */
	exec_list = kvmalloc_array(count, sizeof(*exec_list),
				   __GFP_NOWARN | GFP_KERNEL);
	exec2_list = kvmalloc_array(count + 1, eb_element_size(),
				    __GFP_NOWARN | GFP_KERNEL);
	if (exec_list == NULL || exec2_list == NULL) {
		DRM_DEBUG("Failed to allocate exec list for %d buffers\n",
			  args->buffer_count);
		kvfree(exec_list);
		kvfree(exec2_list);
		return -ENOMEM;
	}
	err = copy_from_user(exec_list,
			     u64_to_user_ptr(args->buffers_ptr),
			     sizeof(*exec_list) * count);
	if (err) {
		DRM_DEBUG("copy %d exec entries failed %d\n",
			  args->buffer_count, err);
		kvfree(exec_list);
		kvfree(exec2_list);
		return -EFAULT;
	}

	for (i = 0; i < args->buffer_count; i++) {
		exec2_list[i].handle = exec_list[i].handle;
		exec2_list[i].relocation_count = exec_list[i].relocation_count;
		exec2_list[i].relocs_ptr = exec_list[i].relocs_ptr;
		exec2_list[i].alignment = exec_list[i].alignment;
		exec2_list[i].offset = exec_list[i].offset;
		if (INTEL_GEN(to_i915(dev)) < 4)
			exec2_list[i].flags = EXEC_OBJECT_NEEDS_FENCE;
		else
			exec2_list[i].flags = 0;
	}

	err = i915_gem_do_execbuffer(dev, file, &exec2, exec2_list, NULL);
	if (exec2.flags & __EXEC_HAS_RELOC) {
		struct drm_i915_gem_exec_object __user *user_exec_list =
			u64_to_user_ptr(args->buffers_ptr);

		/* Copy the new buffer offsets back to the user's exec list. */
		for (i = 0; i < args->buffer_count; i++) {
			if (!(exec2_list[i].offset & UPDATE))
				continue;

			exec2_list[i].offset =
				gen8_canonical_addr(exec2_list[i].offset & PIN_OFFSET_MASK);
			exec2_list[i].offset &= PIN_OFFSET_MASK;
			if (__copy_to_user(&user_exec_list[i].offset,
					   &exec2_list[i].offset,
					   sizeof(user_exec_list[i].offset)))
				break;
		}
	}

	kvfree(exec_list);
	kvfree(exec2_list);
	return err;
}

int
i915_gem_execbuffer2_ioctl(struct drm_device *dev, void *data,
			   struct drm_file *file)
{
	struct drm_i915_gem_execbuffer2 *args = data;
	struct drm_i915_gem_exec_object2 *exec2_list;
	struct drm_syncobj **fences = NULL;
	const size_t count = args->buffer_count;
	int err;

	if (!check_buffer_count(count)) {
		DRM_DEBUG("execbuf2 with %zd buffers\n", count);
		return -EINVAL;
	}

	err = i915_gem_check_execbuffer(args);
	if (err)
		return err;

	/* Allocate an extra slot for use by the command parser */
	exec2_list = kvmalloc_array(count + 1, eb_element_size(),
				    __GFP_NOWARN | GFP_KERNEL);
	if (exec2_list == NULL) {
		DRM_DEBUG("Failed to allocate exec list for %zd buffers\n",
			  count);
		return -ENOMEM;
	}
	if (copy_from_user(exec2_list,
			   u64_to_user_ptr(args->buffers_ptr),
			   sizeof(*exec2_list) * count)) {
		DRM_DEBUG("copy %zd exec entries failed\n", count);
		kvfree(exec2_list);
		return -EFAULT;
	}

	if (args->flags & I915_EXEC_FENCE_ARRAY) {
		fences = get_fence_array(args, file);
		if (IS_ERR(fences)) {
			kvfree(exec2_list);
			return PTR_ERR(fences);
		}
	}

	err = i915_gem_do_execbuffer(dev, file, args, exec2_list, fences);

	/*
	 * Now that we have begun execution of the batchbuffer, we ignore
	 * any new error after this point. Also given that we have already
	 * updated the associated relocations, we try to write out the current
	 * object locations irrespective of any error.
	 */
	if (args->flags & __EXEC_HAS_RELOC) {
		struct drm_i915_gem_exec_object2 __user *user_exec_list =
			u64_to_user_ptr(args->buffers_ptr);
		unsigned int i;

		/* Copy the new buffer offsets back to the user's exec list. */
		/*
		 * Note: count * sizeof(*user_exec_list) does not overflow,
		 * because we checked 'count' in check_buffer_count().
		 *
		 * And this range already got effectively checked earlier
		 * when we did the "copy_from_user()" above.
		 */
		if (!user_access_begin(user_exec_list, count * sizeof(*user_exec_list)))
			goto end;

		for (i = 0; i < args->buffer_count; i++) {
			if (!(exec2_list[i].offset & UPDATE))
				continue;

			exec2_list[i].offset =
				gen8_canonical_addr(exec2_list[i].offset & PIN_OFFSET_MASK);
			unsafe_put_user(exec2_list[i].offset,
					&user_exec_list[i].offset,
					end_user);
		}
end_user:
		user_access_end();
end:;
	}

	args->flags &= ~__I915_EXEC_UNKNOWN_FLAGS;
	put_fence_array(args, fences);
	kvfree(exec2_list);
	return err;
}<|MERGE_RESOLUTION|>--- conflicted
+++ resolved
@@ -2173,11 +2173,7 @@
 	}
 
 	if (intel_context_nopreempt(eb->context))
-<<<<<<< HEAD
-		eb->request->flags |= I915_REQUEST_NOPREEMPT;
-=======
 		__set_bit(I915_FENCE_FLAG_NOPREEMPT, &eb->request->fence.flags);
->>>>>>> 26dca6db
 
 	return 0;
 }
