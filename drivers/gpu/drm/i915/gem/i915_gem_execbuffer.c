/*
 * SPDX-License-Identifier: MIT
 *
 * Copyright © 2008,2010 Intel Corporation
 */

#include <linux/intel-iommu.h>
#include <linux/dma-resv.h>
#include <linux/sync_file.h>
#include <linux/uaccess.h>

#include <drm/drm_syncobj.h>

#include "display/intel_frontbuffer.h"

#include "gem/i915_gem_ioctls.h"
#include "gt/intel_context.h"
#include "gt/intel_gt.h"
#include "gt/intel_gt_buffer_pool.h"
#include "gt/intel_gt_pm.h"
#include "gt/intel_ring.h"

#include "i915_drv.h"
#include "i915_gem_clflush.h"
#include "i915_gem_context.h"
#include "i915_gem_ioctls.h"
#include "i915_sw_fence_work.h"
#include "i915_trace.h"

struct eb_vma {
	struct i915_vma *vma;
	unsigned int flags;

	/** This vma's place in the execbuf reservation list */
	struct drm_i915_gem_exec_object2 *exec;
	struct list_head bind_link;
	struct list_head reloc_link;

	struct hlist_node node;
	u32 handle;
};

struct eb_vma_array {
	struct kref kref;
	struct eb_vma vma[];
};

enum {
	FORCE_CPU_RELOC = 1,
	FORCE_GTT_RELOC,
	FORCE_GPU_RELOC,
#define DBG_FORCE_RELOC 0 /* choose one of the above! */
};

#define __EXEC_OBJECT_HAS_PIN		BIT(31)
#define __EXEC_OBJECT_HAS_FENCE		BIT(30)
#define __EXEC_OBJECT_NEEDS_MAP		BIT(29)
#define __EXEC_OBJECT_NEEDS_BIAS	BIT(28)
#define __EXEC_OBJECT_INTERNAL_FLAGS	(~0u << 28) /* all of the above */

#define __EXEC_HAS_RELOC	BIT(31)
#define __EXEC_INTERNAL_FLAGS	(~0u << 31)
#define UPDATE			PIN_OFFSET_FIXED

#define BATCH_OFFSET_BIAS (256*1024)

#define __I915_EXEC_ILLEGAL_FLAGS \
	(__I915_EXEC_UNKNOWN_FLAGS | \
	 I915_EXEC_CONSTANTS_MASK  | \
	 I915_EXEC_RESOURCE_STREAMER)

/* Catch emission of unexpected errors for CI! */
#if IS_ENABLED(CONFIG_DRM_I915_DEBUG_GEM)
#undef EINVAL
#define EINVAL ({ \
	DRM_DEBUG_DRIVER("EINVAL at %s:%d\n", __func__, __LINE__); \
	22; \
})
#endif

/**
 * DOC: User command execution
 *
 * Userspace submits commands to be executed on the GPU as an instruction
 * stream within a GEM object we call a batchbuffer. This instructions may
 * refer to other GEM objects containing auxiliary state such as kernels,
 * samplers, render targets and even secondary batchbuffers. Userspace does
 * not know where in the GPU memory these objects reside and so before the
 * batchbuffer is passed to the GPU for execution, those addresses in the
 * batchbuffer and auxiliary objects are updated. This is known as relocation,
 * or patching. To try and avoid having to relocate each object on the next
 * execution, userspace is told the location of those objects in this pass,
 * but this remains just a hint as the kernel may choose a new location for
 * any object in the future.
 *
 * At the level of talking to the hardware, submitting a batchbuffer for the
 * GPU to execute is to add content to a buffer from which the HW
 * command streamer is reading.
 *
 * 1. Add a command to load the HW context. For Logical Ring Contexts, i.e.
 *    Execlists, this command is not placed on the same buffer as the
 *    remaining items.
 *
 * 2. Add a command to invalidate caches to the buffer.
 *
 * 3. Add a batchbuffer start command to the buffer; the start command is
 *    essentially a token together with the GPU address of the batchbuffer
 *    to be executed.
 *
 * 4. Add a pipeline flush to the buffer.
 *
 * 5. Add a memory write command to the buffer to record when the GPU
 *    is done executing the batchbuffer. The memory write writes the
 *    global sequence number of the request, ``i915_request::global_seqno``;
 *    the i915 driver uses the current value in the register to determine
 *    if the GPU has completed the batchbuffer.
 *
 * 6. Add a user interrupt command to the buffer. This command instructs
 *    the GPU to issue an interrupt when the command, pipeline flush and
 *    memory write are completed.
 *
 * 7. Inform the hardware of the additional commands added to the buffer
 *    (by updating the tail pointer).
 *
 * Processing an execbuf ioctl is conceptually split up into a few phases.
 *
 * 1. Validation - Ensure all the pointers, handles and flags are valid.
 * 2. Reservation - Assign GPU address space for every object
 * 3. Relocation - Update any addresses to point to the final locations
 * 4. Serialisation - Order the request with respect to its dependencies
 * 5. Construction - Construct a request to execute the batchbuffer
 * 6. Submission (at some point in the future execution)
 *
 * Reserving resources for the execbuf is the most complicated phase. We
 * neither want to have to migrate the object in the address space, nor do
 * we want to have to update any relocations pointing to this object. Ideally,
 * we want to leave the object where it is and for all the existing relocations
 * to match. If the object is given a new address, or if userspace thinks the
 * object is elsewhere, we have to parse all the relocation entries and update
 * the addresses. Userspace can set the I915_EXEC_NORELOC flag to hint that
 * all the target addresses in all of its objects match the value in the
 * relocation entries and that they all match the presumed offsets given by the
 * list of execbuffer objects. Using this knowledge, we know that if we haven't
 * moved any buffers, all the relocation entries are valid and we can skip
 * the update. (If userspace is wrong, the likely outcome is an impromptu GPU
 * hang.) The requirement for using I915_EXEC_NO_RELOC are:
 *
 *      The addresses written in the objects must match the corresponding
 *      reloc.presumed_offset which in turn must match the corresponding
 *      execobject.offset.
 *
 *      Any render targets written to in the batch must be flagged with
 *      EXEC_OBJECT_WRITE.
 *
 *      To avoid stalling, execobject.offset should match the current
 *      address of that object within the active context.
 *
 * The reservation is done is multiple phases. First we try and keep any
 * object already bound in its current location - so as long as meets the
 * constraints imposed by the new execbuffer. Any object left unbound after the
 * first pass is then fitted into any available idle space. If an object does
 * not fit, all objects are removed from the reservation and the process rerun
 * after sorting the objects into a priority order (more difficult to fit
 * objects are tried first). Failing that, the entire VM is cleared and we try
 * to fit the execbuf once last time before concluding that it simply will not
 * fit.
 *
 * A small complication to all of this is that we allow userspace not only to
 * specify an alignment and a size for the object in the address space, but
 * we also allow userspace to specify the exact offset. This objects are
 * simpler to place (the location is known a priori) all we have to do is make
 * sure the space is available.
 *
 * Once all the objects are in place, patching up the buried pointers to point
 * to the final locations is a fairly simple job of walking over the relocation
 * entry arrays, looking up the right address and rewriting the value into
 * the object. Simple! ... The relocation entries are stored in user memory
 * and so to access them we have to copy them into a local buffer. That copy
 * has to avoid taking any pagefaults as they may lead back to a GEM object
 * requiring the struct_mutex (i.e. recursive deadlock). So once again we split
 * the relocation into multiple passes. First we try to do everything within an
 * atomic context (avoid the pagefaults) which requires that we never wait. If
 * we detect that we may wait, or if we need to fault, then we have to fallback
 * to a slower path. The slowpath has to drop the mutex. (Can you hear alarm
 * bells yet?) Dropping the mutex means that we lose all the state we have
 * built up so far for the execbuf and we must reset any global data. However,
 * we do leave the objects pinned in their final locations - which is a
 * potential issue for concurrent execbufs. Once we have left the mutex, we can
 * allocate and copy all the relocation entries into a large array at our
 * leisure, reacquire the mutex, reclaim all the objects and other state and
 * then proceed to update any incorrect addresses with the objects.
 *
 * As we process the relocation entries, we maintain a record of whether the
 * object is being written to. Using NORELOC, we expect userspace to provide
 * this information instead. We also check whether we can skip the relocation
 * by comparing the expected value inside the relocation entry with the target's
 * final address. If they differ, we have to map the current object and rewrite
 * the 4 or 8 byte pointer within.
 *
 * Serialising an execbuf is quite simple according to the rules of the GEM
 * ABI. Execution within each context is ordered by the order of submission.
 * Writes to any GEM object are in order of submission and are exclusive. Reads
 * from a GEM object are unordered with respect to other reads, but ordered by
 * writes. A write submitted after a read cannot occur before the read, and
 * similarly any read submitted after a write cannot occur before the write.
 * Writes are ordered between engines such that only one write occurs at any
 * time (completing any reads beforehand) - using semaphores where available
 * and CPU serialisation otherwise. Other GEM access obey the same rules, any
 * write (either via mmaps using set-domain, or via pwrite) must flush all GPU
 * reads before starting, and any read (either using set-domain or pread) must
 * flush all GPU writes before starting. (Note we only employ a barrier before,
 * we currently rely on userspace not concurrently starting a new execution
 * whilst reading or writing to an object. This may be an advantage or not
 * depending on how much you trust userspace not to shoot themselves in the
 * foot.) Serialisation may just result in the request being inserted into
 * a DAG awaiting its turn, but most simple is to wait on the CPU until
 * all dependencies are resolved.
 *
 * After all of that, is just a matter of closing the request and handing it to
 * the hardware (well, leaving it in a queue to be executed). However, we also
 * offer the ability for batchbuffers to be run with elevated privileges so
 * that they access otherwise hidden registers. (Used to adjust L3 cache etc.)
 * Before any batch is given extra privileges we first must check that it
 * contains no nefarious instructions, we check that each instruction is from
 * our whitelist and all registers are also from an allowed list. We first
 * copy the user's batchbuffer to a shadow (so that the user doesn't have
 * access to it, either by the CPU or GPU as we scan it) and then parse each
 * instruction. If everything is ok, we set a flag telling the hardware to run
 * the batchbuffer in trusted mode, otherwise the ioctl is rejected.
 */

struct i915_execbuffer {
	struct drm_i915_private *i915; /** i915 backpointer */
	struct drm_file *file; /** per-file lookup tables and limits */
	struct drm_i915_gem_execbuffer2 *args; /** ioctl parameters */
	struct drm_i915_gem_exec_object2 *exec; /** ioctl execobj[] */
	struct eb_vma *vma;

	struct intel_engine_cs *engine; /** engine to queue the request to */
	struct intel_context *context; /* logical state for the request */
	struct i915_gem_context *gem_context; /** caller's context */

	struct i915_request *request; /** our request to build */
	struct eb_vma *batch; /** identity of the batch obj/vma */
	struct i915_vma *trampoline; /** trampoline used for chaining */

	/** actual size of execobj[] as we may extend it for the cmdparser */
	unsigned int buffer_count;

	/** list of vma not yet bound during reservation phase */
	struct list_head unbound;

	/** list of vma that have execobj.relocation_count */
	struct list_head relocs;

	/**
	 * Track the most recently used object for relocations, as we
	 * frequently have to perform multiple relocations within the same
	 * obj/page
	 */
	struct reloc_cache {
		struct drm_mm_node node; /** temporary GTT binding */
		unsigned long vaddr; /** Current kmap address */
		unsigned long page; /** Currently mapped page index */
		unsigned int gen; /** Cached value of INTEL_GEN */
		bool use_64bit_reloc : 1;
		bool has_llc : 1;
		bool has_fence : 1;
		bool needs_unfenced : 1;

		struct i915_vma *target;
		struct i915_request *rq;
		struct i915_vma *rq_vma;
		u32 *rq_cmd;
		unsigned int rq_size;
	} reloc_cache;

	u64 invalid_flags; /** Set of execobj.flags that are invalid */
	u32 context_flags; /** Set of execobj.flags to insert from the ctx */

	u32 batch_start_offset; /** Location within object of batch */
	u32 batch_len; /** Length of batch within object */
	u32 batch_flags; /** Flags composed for emit_bb_start() */

	/**
	 * Indicate either the size of the hastable used to resolve
	 * relocation handles, or if negative that we are using a direct
	 * index into the execobj[].
	 */
	int lut_size;
	struct hlist_head *buckets; /** ht for relocation handles */
	struct eb_vma_array *array;
};

static inline bool eb_use_cmdparser(const struct i915_execbuffer *eb)
{
	return intel_engine_requires_cmd_parser(eb->engine) ||
		(intel_engine_using_cmd_parser(eb->engine) &&
		 eb->args->batch_len);
}

static struct eb_vma_array *eb_vma_array_create(unsigned int count)
{
	struct eb_vma_array *arr;

	arr = kvmalloc(struct_size(arr, vma, count), GFP_KERNEL | __GFP_NOWARN);
	if (!arr)
		return NULL;

	kref_init(&arr->kref);
	arr->vma[0].vma = NULL;

	return arr;
}

static inline void eb_unreserve_vma(struct eb_vma *ev)
{
	struct i915_vma *vma = ev->vma;

	if (unlikely(ev->flags & __EXEC_OBJECT_HAS_FENCE))
		__i915_vma_unpin_fence(vma);

	if (ev->flags & __EXEC_OBJECT_HAS_PIN)
		__i915_vma_unpin(vma);

	ev->flags &= ~(__EXEC_OBJECT_HAS_PIN |
		       __EXEC_OBJECT_HAS_FENCE);
}

static void eb_vma_array_destroy(struct kref *kref)
{
	struct eb_vma_array *arr = container_of(kref, typeof(*arr), kref);
	struct eb_vma *ev = arr->vma;

	while (ev->vma) {
		eb_unreserve_vma(ev);
		i915_vma_put(ev->vma);
		ev++;
	}

	kvfree(arr);
}

static void eb_vma_array_put(struct eb_vma_array *arr)
{
	kref_put(&arr->kref, eb_vma_array_destroy);
}

static int eb_create(struct i915_execbuffer *eb)
{
	/* Allocate an extra slot for use by the command parser + sentinel */
	eb->array = eb_vma_array_create(eb->buffer_count + 2);
	if (!eb->array)
		return -ENOMEM;

	eb->vma = eb->array->vma;

	if (!(eb->args->flags & I915_EXEC_HANDLE_LUT)) {
		unsigned int size = 1 + ilog2(eb->buffer_count);

		/*
		 * Without a 1:1 association between relocation handles and
		 * the execobject[] index, we instead create a hashtable.
		 * We size it dynamically based on available memory, starting
		 * first with 1:1 assocative hash and scaling back until
		 * the allocation succeeds.
		 *
		 * Later on we use a positive lut_size to indicate we are
		 * using this hashtable, and a negative value to indicate a
		 * direct lookup.
		 */
		do {
			gfp_t flags;

			/* While we can still reduce the allocation size, don't
			 * raise a warning and allow the allocation to fail.
			 * On the last pass though, we want to try as hard
			 * as possible to perform the allocation and warn
			 * if it fails.
			 */
			flags = GFP_KERNEL;
			if (size > 1)
				flags |= __GFP_NORETRY | __GFP_NOWARN;

			eb->buckets = kzalloc(sizeof(struct hlist_head) << size,
					      flags);
			if (eb->buckets)
				break;
		} while (--size);

		if (unlikely(!size)) {
			eb_vma_array_put(eb->array);
			return -ENOMEM;
		}

		eb->lut_size = size;
	} else {
		eb->lut_size = -eb->buffer_count;
	}

	return 0;
}

static bool
eb_vma_misplaced(const struct drm_i915_gem_exec_object2 *entry,
		 const struct i915_vma *vma,
		 unsigned int flags)
{
	if (vma->node.size < entry->pad_to_size)
		return true;

	if (entry->alignment && !IS_ALIGNED(vma->node.start, entry->alignment))
		return true;

	if (flags & EXEC_OBJECT_PINNED &&
	    vma->node.start != entry->offset)
		return true;

	if (flags & __EXEC_OBJECT_NEEDS_BIAS &&
	    vma->node.start < BATCH_OFFSET_BIAS)
		return true;

	if (!(flags & EXEC_OBJECT_SUPPORTS_48B_ADDRESS) &&
	    (vma->node.start + vma->node.size - 1) >> 32)
		return true;

	if (flags & __EXEC_OBJECT_NEEDS_MAP &&
	    !i915_vma_is_map_and_fenceable(vma))
		return true;

	return false;
}

static u64 eb_pin_flags(const struct drm_i915_gem_exec_object2 *entry,
			unsigned int exec_flags)
{
	u64 pin_flags = 0;

	if (exec_flags & EXEC_OBJECT_NEEDS_GTT)
		pin_flags |= PIN_GLOBAL;

	/*
	 * Wa32bitGeneralStateOffset & Wa32bitInstructionBaseOffset,
	 * limit address to the first 4GBs for unflagged objects.
	 */
	if (!(exec_flags & EXEC_OBJECT_SUPPORTS_48B_ADDRESS))
		pin_flags |= PIN_ZONE_4G;

	if (exec_flags & __EXEC_OBJECT_NEEDS_MAP)
		pin_flags |= PIN_MAPPABLE;

	if (exec_flags & EXEC_OBJECT_PINNED)
		pin_flags |= entry->offset | PIN_OFFSET_FIXED;
	else if (exec_flags & __EXEC_OBJECT_NEEDS_BIAS)
		pin_flags |= BATCH_OFFSET_BIAS | PIN_OFFSET_BIAS;

	return pin_flags;
}

static inline bool
eb_pin_vma(struct i915_execbuffer *eb,
	   const struct drm_i915_gem_exec_object2 *entry,
	   struct eb_vma *ev)
{
	struct i915_vma *vma = ev->vma;
	u64 pin_flags;

	if (vma->node.size)
		pin_flags = vma->node.start;
	else
		pin_flags = entry->offset & PIN_OFFSET_MASK;

	pin_flags |= PIN_USER | PIN_NOEVICT | PIN_OFFSET_FIXED;
	if (unlikely(ev->flags & EXEC_OBJECT_NEEDS_GTT))
		pin_flags |= PIN_GLOBAL;

	/* Attempt to reuse the current location if available */
	if (unlikely(i915_vma_pin(vma, 0, 0, pin_flags))) {
		if (entry->flags & EXEC_OBJECT_PINNED)
			return false;

		/* Failing that pick any _free_ space if suitable */
		if (unlikely(i915_vma_pin(vma,
					  entry->pad_to_size,
					  entry->alignment,
					  eb_pin_flags(entry, ev->flags) |
					  PIN_USER | PIN_NOEVICT)))
			return false;
	}

	if (unlikely(ev->flags & EXEC_OBJECT_NEEDS_FENCE)) {
		if (unlikely(i915_vma_pin_fence(vma))) {
			i915_vma_unpin(vma);
			return false;
		}

		if (vma->fence)
			ev->flags |= __EXEC_OBJECT_HAS_FENCE;
	}

	ev->flags |= __EXEC_OBJECT_HAS_PIN;
	return !eb_vma_misplaced(entry, vma, ev->flags);
}

static int
eb_validate_vma(struct i915_execbuffer *eb,
		struct drm_i915_gem_exec_object2 *entry,
		struct i915_vma *vma)
{
	if (unlikely(entry->flags & eb->invalid_flags))
		return -EINVAL;

	if (unlikely(entry->alignment &&
		     !is_power_of_2_u64(entry->alignment)))
		return -EINVAL;

	/*
	 * Offset can be used as input (EXEC_OBJECT_PINNED), reject
	 * any non-page-aligned or non-canonical addresses.
	 */
	if (unlikely(entry->flags & EXEC_OBJECT_PINNED &&
		     entry->offset != gen8_canonical_addr(entry->offset & I915_GTT_PAGE_MASK)))
		return -EINVAL;

	/* pad_to_size was once a reserved field, so sanitize it */
	if (entry->flags & EXEC_OBJECT_PAD_TO_SIZE) {
		if (unlikely(offset_in_page(entry->pad_to_size)))
			return -EINVAL;
	} else {
		entry->pad_to_size = 0;
	}
	/*
	 * From drm_mm perspective address space is continuous,
	 * so from this point we're always using non-canonical
	 * form internally.
	 */
	entry->offset = gen8_noncanonical_addr(entry->offset);

	if (!eb->reloc_cache.has_fence) {
		entry->flags &= ~EXEC_OBJECT_NEEDS_FENCE;
	} else {
		if ((entry->flags & EXEC_OBJECT_NEEDS_FENCE ||
		     eb->reloc_cache.needs_unfenced) &&
		    i915_gem_object_is_tiled(vma->obj))
			entry->flags |= EXEC_OBJECT_NEEDS_GTT | __EXEC_OBJECT_NEEDS_MAP;
	}

	if (!(entry->flags & EXEC_OBJECT_PINNED))
		entry->flags |= eb->context_flags;

	return 0;
}

static void
eb_add_vma(struct i915_execbuffer *eb,
	   unsigned int i, unsigned batch_idx,
	   struct i915_vma *vma)
{
	struct drm_i915_gem_exec_object2 *entry = &eb->exec[i];
	struct eb_vma *ev = &eb->vma[i];

	GEM_BUG_ON(i915_vma_is_closed(vma));

	ev->vma = vma;
	ev->exec = entry;
	ev->flags = entry->flags;

	if (eb->lut_size > 0) {
		ev->handle = entry->handle;
		hlist_add_head(&ev->node,
			       &eb->buckets[hash_32(entry->handle,
						    eb->lut_size)]);
	}

	if (entry->relocation_count)
		list_add_tail(&ev->reloc_link, &eb->relocs);

	/*
	 * SNA is doing fancy tricks with compressing batch buffers, which leads
	 * to negative relocation deltas. Usually that works out ok since the
	 * relocate address is still positive, except when the batch is placed
	 * very low in the GTT. Ensure this doesn't happen.
	 *
	 * Note that actual hangs have only been observed on gen7, but for
	 * paranoia do it everywhere.
	 */
	if (i == batch_idx) {
		if (entry->relocation_count &&
		    !(ev->flags & EXEC_OBJECT_PINNED))
			ev->flags |= __EXEC_OBJECT_NEEDS_BIAS;
		if (eb->reloc_cache.has_fence)
			ev->flags |= EXEC_OBJECT_NEEDS_FENCE;

		eb->batch = ev;
	}

	if (eb_pin_vma(eb, entry, ev)) {
		if (entry->offset != vma->node.start) {
			entry->offset = vma->node.start | UPDATE;
			eb->args->flags |= __EXEC_HAS_RELOC;
		}
	} else {
		eb_unreserve_vma(ev);
		list_add_tail(&ev->bind_link, &eb->unbound);
	}
}

static inline int use_cpu_reloc(const struct reloc_cache *cache,
				const struct drm_i915_gem_object *obj)
{
	if (!i915_gem_object_has_struct_page(obj))
		return false;

	if (DBG_FORCE_RELOC == FORCE_CPU_RELOC)
		return true;

	if (DBG_FORCE_RELOC == FORCE_GTT_RELOC)
		return false;

	return (cache->has_llc ||
		obj->cache_dirty ||
		obj->cache_level != I915_CACHE_NONE);
}

static int eb_reserve_vma(const struct i915_execbuffer *eb,
			  struct eb_vma *ev,
			  u64 pin_flags)
{
	struct drm_i915_gem_exec_object2 *entry = ev->exec;
	struct i915_vma *vma = ev->vma;
	int err;

	if (drm_mm_node_allocated(&vma->node) &&
	    eb_vma_misplaced(entry, vma, ev->flags)) {
		err = i915_vma_unbind(vma);
		if (err)
			return err;
	}

	err = i915_vma_pin(vma,
			   entry->pad_to_size, entry->alignment,
			   eb_pin_flags(entry, ev->flags) | pin_flags);
	if (err)
		return err;

	if (entry->offset != vma->node.start) {
		entry->offset = vma->node.start | UPDATE;
		eb->args->flags |= __EXEC_HAS_RELOC;
	}

	if (unlikely(ev->flags & EXEC_OBJECT_NEEDS_FENCE)) {
		err = i915_vma_pin_fence(vma);
		if (unlikely(err)) {
			i915_vma_unpin(vma);
			return err;
		}

		if (vma->fence)
			ev->flags |= __EXEC_OBJECT_HAS_FENCE;
	}

	ev->flags |= __EXEC_OBJECT_HAS_PIN;
	GEM_BUG_ON(eb_vma_misplaced(entry, vma, ev->flags));

	return 0;
}

static int eb_reserve(struct i915_execbuffer *eb)
{
	const unsigned int count = eb->buffer_count;
	unsigned int pin_flags = PIN_USER | PIN_NONBLOCK;
	struct list_head last;
	struct eb_vma *ev;
	unsigned int i, pass;
	int err = 0;

	/*
	 * Attempt to pin all of the buffers into the GTT.
	 * This is done in 3 phases:
	 *
	 * 1a. Unbind all objects that do not match the GTT constraints for
	 *     the execbuffer (fenceable, mappable, alignment etc).
	 * 1b. Increment pin count for already bound objects.
	 * 2.  Bind new objects.
	 * 3.  Decrement pin count.
	 *
	 * This avoid unnecessary unbinding of later objects in order to make
	 * room for the earlier objects *unless* we need to defragment.
	 */

	if (mutex_lock_interruptible(&eb->i915->drm.struct_mutex))
		return -EINTR;

	pass = 0;
	do {
		list_for_each_entry(ev, &eb->unbound, bind_link) {
			err = eb_reserve_vma(eb, ev, pin_flags);
			if (err)
				break;
		}
		if (!(err == -ENOSPC || err == -EAGAIN))
			break;

		/* Resort *all* the objects into priority order */
		INIT_LIST_HEAD(&eb->unbound);
		INIT_LIST_HEAD(&last);
		for (i = 0; i < count; i++) {
			unsigned int flags;

			ev = &eb->vma[i];
			flags = ev->flags;
			if (flags & EXEC_OBJECT_PINNED &&
			    flags & __EXEC_OBJECT_HAS_PIN)
				continue;

			eb_unreserve_vma(ev);

			if (flags & EXEC_OBJECT_PINNED)
				/* Pinned must have their slot */
				list_add(&ev->bind_link, &eb->unbound);
			else if (flags & __EXEC_OBJECT_NEEDS_MAP)
				/* Map require the lowest 256MiB (aperture) */
				list_add_tail(&ev->bind_link, &eb->unbound);
			else if (!(flags & EXEC_OBJECT_SUPPORTS_48B_ADDRESS))
				/* Prioritise 4GiB region for restricted bo */
				list_add(&ev->bind_link, &last);
			else
				list_add_tail(&ev->bind_link, &last);
		}
		list_splice_tail(&last, &eb->unbound);

		if (err == -EAGAIN) {
			mutex_unlock(&eb->i915->drm.struct_mutex);
			flush_workqueue(eb->i915->mm.userptr_wq);
			mutex_lock(&eb->i915->drm.struct_mutex);
			continue;
		}

		switch (pass++) {
		case 0:
			break;

		case 1:
			/* Too fragmented, unbind everything and retry */
			mutex_lock(&eb->context->vm->mutex);
			err = i915_gem_evict_vm(eb->context->vm);
			mutex_unlock(&eb->context->vm->mutex);
			if (err)
				goto unlock;
			break;

		default:
			err = -ENOSPC;
			goto unlock;
		}

		pin_flags = PIN_USER;
	} while (1);

unlock:
	mutex_unlock(&eb->i915->drm.struct_mutex);
	return err;
}

static unsigned int eb_batch_index(const struct i915_execbuffer *eb)
{
	if (eb->args->flags & I915_EXEC_BATCH_FIRST)
		return 0;
	else
		return eb->buffer_count - 1;
}

static int eb_select_context(struct i915_execbuffer *eb)
{
	struct i915_gem_context *ctx;

	ctx = i915_gem_context_lookup(eb->file->driver_priv, eb->args->rsvd1);
	if (unlikely(!ctx))
		return -ENOENT;

	eb->gem_context = ctx;
	if (rcu_access_pointer(ctx->vm))
		eb->invalid_flags |= EXEC_OBJECT_NEEDS_GTT;

	eb->context_flags = 0;
	if (test_bit(UCONTEXT_NO_ZEROMAP, &ctx->user_flags))
		eb->context_flags |= __EXEC_OBJECT_NEEDS_BIAS;

	return 0;
}

static int __eb_add_lut(struct i915_execbuffer *eb,
			u32 handle, struct i915_vma *vma)
{
	struct i915_gem_context *ctx = eb->gem_context;
	struct i915_lut_handle *lut;
	int err;

	lut = i915_lut_handle_alloc();
	if (unlikely(!lut))
		return -ENOMEM;

	i915_vma_get(vma);
	if (!atomic_fetch_inc(&vma->open_count))
		i915_vma_reopen(vma);
	lut->handle = handle;
	lut->ctx = ctx;

	/* Check that the context hasn't been closed in the meantime */
	err = -EINTR;
	if (!mutex_lock_interruptible(&ctx->mutex)) {
		err = -ENOENT;
		if (likely(!i915_gem_context_is_closed(ctx)))
			err = radix_tree_insert(&ctx->handles_vma, handle, vma);
		if (err == 0) { /* And nor has this handle */
			struct drm_i915_gem_object *obj = vma->obj;

			i915_gem_object_lock(obj);
			if (idr_find(&eb->file->object_idr, handle) == obj) {
				list_add(&lut->obj_link, &obj->lut_list);
			} else {
				radix_tree_delete(&ctx->handles_vma, handle);
				err = -ENOENT;
			}
			i915_gem_object_unlock(obj);
		}
		mutex_unlock(&ctx->mutex);
	}
	if (unlikely(err))
		goto err;

	return 0;

err:
	i915_vma_close(vma);
	i915_vma_put(vma);
	i915_lut_handle_free(lut);
	return err;
}

static struct i915_vma *eb_lookup_vma(struct i915_execbuffer *eb, u32 handle)
{
	do {
		struct drm_i915_gem_object *obj;
		struct i915_vma *vma;
		int err;

		rcu_read_lock();
		vma = radix_tree_lookup(&eb->gem_context->handles_vma, handle);
<<<<<<< HEAD
		if (likely(vma))
			vma = i915_vma_tryget(vma);
		rcu_read_unlock();
		if (likely(vma))
=======
		if (likely(vma))
			vma = i915_vma_tryget(vma);
		rcu_read_unlock();
		if (likely(vma))
>>>>>>> d6f9469a
			return vma;

		obj = i915_gem_object_lookup(eb->file, handle);
		if (unlikely(!obj))
			return ERR_PTR(-ENOENT);

		vma = i915_vma_instance(obj, eb->context->vm, NULL);
		if (IS_ERR(vma)) {
			i915_gem_object_put(obj);
			return vma;
		}

		err = __eb_add_lut(eb, handle, vma);
		if (likely(!err))
			return vma;

		i915_gem_object_put(obj);
		if (err != -EEXIST)
			return ERR_PTR(err);
	} while (1);
}

static int eb_lookup_vmas(struct i915_execbuffer *eb)
{
	unsigned int batch = eb_batch_index(eb);
	unsigned int i;
	int err = 0;

	INIT_LIST_HEAD(&eb->relocs);
	INIT_LIST_HEAD(&eb->unbound);

	for (i = 0; i < eb->buffer_count; i++) {
		struct i915_vma *vma;

		vma = eb_lookup_vma(eb, eb->exec[i].handle);
		if (IS_ERR(vma)) {
			err = PTR_ERR(vma);
			break;
		}

		err = eb_validate_vma(eb, &eb->exec[i], vma);
		if (unlikely(err)) {
			i915_vma_put(vma);
			break;
		}

		eb_add_vma(eb, i, batch, vma);
	}

	eb->vma[i].vma = NULL;
	return err;
}

static struct eb_vma *
eb_get_vma(const struct i915_execbuffer *eb, unsigned long handle)
{
	if (eb->lut_size < 0) {
		if (handle >= -eb->lut_size)
			return NULL;
		return &eb->vma[handle];
	} else {
		struct hlist_head *head;
		struct eb_vma *ev;

		head = &eb->buckets[hash_32(handle, eb->lut_size)];
		hlist_for_each_entry(ev, head, node) {
			if (ev->handle == handle)
				return ev;
		}
		return NULL;
	}
}

static void eb_destroy(const struct i915_execbuffer *eb)
{
	GEM_BUG_ON(eb->reloc_cache.rq);

	if (eb->array)
		eb_vma_array_put(eb->array);

	if (eb->lut_size > 0)
		kfree(eb->buckets);
}

static inline u64
relocation_target(const struct drm_i915_gem_relocation_entry *reloc,
		  const struct i915_vma *target)
{
	return gen8_canonical_addr((int)reloc->delta + target->node.start);
}

static void reloc_cache_init(struct reloc_cache *cache,
			     struct drm_i915_private *i915)
{
	cache->page = -1;
	cache->vaddr = 0;
	/* Must be a variable in the struct to allow GCC to unroll. */
	cache->gen = INTEL_GEN(i915);
	cache->has_llc = HAS_LLC(i915);
	cache->use_64bit_reloc = HAS_64BIT_RELOC(i915);
	cache->has_fence = cache->gen < 4;
	cache->needs_unfenced = INTEL_INFO(i915)->unfenced_needs_alignment;
	cache->node.flags = 0;
	cache->rq = NULL;
	cache->target = NULL;
}

static inline void *unmask_page(unsigned long p)
{
	return (void *)(uintptr_t)(p & PAGE_MASK);
}

static inline unsigned int unmask_flags(unsigned long p)
{
	return p & ~PAGE_MASK;
}

#define KMAP 0x4 /* after CLFLUSH_FLAGS */

static inline struct i915_ggtt *cache_to_ggtt(struct reloc_cache *cache)
{
	struct drm_i915_private *i915 =
		container_of(cache, struct i915_execbuffer, reloc_cache)->i915;
	return &i915->ggtt;
}

#define RELOC_TAIL 4

static int reloc_gpu_chain(struct reloc_cache *cache)
{
	struct intel_gt_buffer_pool_node *pool;
	struct i915_request *rq = cache->rq;
	struct i915_vma *batch;
	u32 *cmd;
	int err;

	pool = intel_gt_get_buffer_pool(rq->engine->gt, PAGE_SIZE);
	if (IS_ERR(pool))
		return PTR_ERR(pool);

	batch = i915_vma_instance(pool->obj, rq->context->vm, NULL);
	if (IS_ERR(batch)) {
		err = PTR_ERR(batch);
		goto out_pool;
	}

	err = i915_vma_pin(batch, 0, 0, PIN_USER | PIN_NONBLOCK);
	if (err)
		goto out_pool;

	GEM_BUG_ON(cache->rq_size + RELOC_TAIL > PAGE_SIZE  / sizeof(u32));
	cmd = cache->rq_cmd + cache->rq_size;
	*cmd++ = MI_ARB_CHECK;
	if (cache->gen >= 8)
		*cmd++ = MI_BATCH_BUFFER_START_GEN8;
	else if (cache->gen >= 6)
		*cmd++ = MI_BATCH_BUFFER_START;
	else
		*cmd++ = MI_BATCH_BUFFER_START | MI_BATCH_GTT;
	*cmd++ = lower_32_bits(batch->node.start);
	*cmd++ = upper_32_bits(batch->node.start); /* Always 0 for gen<8 */
	i915_gem_object_flush_map(cache->rq_vma->obj);
	i915_gem_object_unpin_map(cache->rq_vma->obj);
	cache->rq_vma = NULL;

	err = intel_gt_buffer_pool_mark_active(pool, rq);
	if (err == 0) {
		i915_vma_lock(batch);
		err = i915_request_await_object(rq, batch->obj, false);
		if (err == 0)
			err = i915_vma_move_to_active(batch, rq, 0);
		i915_vma_unlock(batch);
	}
	i915_vma_unpin(batch);
	if (err)
		goto out_pool;

	cmd = i915_gem_object_pin_map(batch->obj,
				      cache->has_llc ?
				      I915_MAP_FORCE_WB :
				      I915_MAP_FORCE_WC);
	if (IS_ERR(cmd)) {
		err = PTR_ERR(cmd);
		goto out_pool;
	}

	/* Return with batch mapping (cmd) still pinned */
	cache->rq_cmd = cmd;
	cache->rq_size = 0;
	cache->rq_vma = batch;

out_pool:
	intel_gt_buffer_pool_put(pool);
	return err;
}

static unsigned int reloc_bb_flags(const struct reloc_cache *cache)
{
	return cache->gen > 5 ? 0 : I915_DISPATCH_SECURE;
}

static int reloc_gpu_flush(struct reloc_cache *cache)
{
	struct i915_request *rq;
	int err;

	rq = fetch_and_zero(&cache->rq);
	if (!rq)
		return 0;

	if (cache->rq_vma) {
		struct drm_i915_gem_object *obj = cache->rq_vma->obj;

		GEM_BUG_ON(cache->rq_size >= obj->base.size / sizeof(u32));
		cache->rq_cmd[cache->rq_size++] = MI_BATCH_BUFFER_END;

		__i915_gem_object_flush_map(obj,
					    0, sizeof(u32) * cache->rq_size);
		i915_gem_object_unpin_map(obj);
	}

	err = 0;
	if (rq->engine->emit_init_breadcrumb)
		err = rq->engine->emit_init_breadcrumb(rq);
	if (!err)
		err = rq->engine->emit_bb_start(rq,
						rq->batch->node.start,
						PAGE_SIZE,
						reloc_bb_flags(cache));
	if (err)
		i915_request_set_error_once(rq, err);

	intel_gt_chipset_flush(rq->engine->gt);
	i915_request_add(rq);

	return err;
}

static void reloc_cache_reset(struct reloc_cache *cache)
{
	void *vaddr;

	if (!cache->vaddr)
		return;

	vaddr = unmask_page(cache->vaddr);
	if (cache->vaddr & KMAP) {
		if (cache->vaddr & CLFLUSH_AFTER)
			mb();

		kunmap_atomic(vaddr);
		i915_gem_object_finish_access((struct drm_i915_gem_object *)cache->node.mm);
	} else {
		struct i915_ggtt *ggtt = cache_to_ggtt(cache);

		intel_gt_flush_ggtt_writes(ggtt->vm.gt);
		io_mapping_unmap_atomic((void __iomem *)vaddr);

		if (drm_mm_node_allocated(&cache->node)) {
			ggtt->vm.clear_range(&ggtt->vm,
					     cache->node.start,
					     cache->node.size);
			mutex_lock(&ggtt->vm.mutex);
			drm_mm_remove_node(&cache->node);
			mutex_unlock(&ggtt->vm.mutex);
		} else {
			i915_vma_unpin((struct i915_vma *)cache->node.mm);
		}
	}

	cache->vaddr = 0;
	cache->page = -1;
}

static void *reloc_kmap(struct drm_i915_gem_object *obj,
			struct reloc_cache *cache,
			unsigned long page)
{
	void *vaddr;

	if (cache->vaddr) {
		kunmap_atomic(unmask_page(cache->vaddr));
	} else {
		unsigned int flushes;
		int err;

		err = i915_gem_object_prepare_write(obj, &flushes);
		if (err)
			return ERR_PTR(err);

		BUILD_BUG_ON(KMAP & CLFLUSH_FLAGS);
		BUILD_BUG_ON((KMAP | CLFLUSH_FLAGS) & PAGE_MASK);

		cache->vaddr = flushes | KMAP;
		cache->node.mm = (void *)obj;
		if (flushes)
			mb();
	}

	vaddr = kmap_atomic(i915_gem_object_get_dirty_page(obj, page));
	cache->vaddr = unmask_flags(cache->vaddr) | (unsigned long)vaddr;
	cache->page = page;

	return vaddr;
}

static void *reloc_iomap(struct drm_i915_gem_object *obj,
			 struct reloc_cache *cache,
			 unsigned long page)
{
	struct i915_ggtt *ggtt = cache_to_ggtt(cache);
	unsigned long offset;
	void *vaddr;

	if (cache->vaddr) {
		intel_gt_flush_ggtt_writes(ggtt->vm.gt);
		io_mapping_unmap_atomic((void __force __iomem *) unmask_page(cache->vaddr));
	} else {
		struct i915_vma *vma;
		int err;

		if (i915_gem_object_is_tiled(obj))
			return ERR_PTR(-EINVAL);

		if (use_cpu_reloc(cache, obj))
			return NULL;

		i915_gem_object_lock(obj);
		err = i915_gem_object_set_to_gtt_domain(obj, true);
		i915_gem_object_unlock(obj);
		if (err)
			return ERR_PTR(err);

		vma = i915_gem_object_ggtt_pin(obj, NULL, 0, 0,
					       PIN_MAPPABLE |
					       PIN_NONBLOCK /* NOWARN */ |
					       PIN_NOEVICT);
		if (IS_ERR(vma)) {
			memset(&cache->node, 0, sizeof(cache->node));
			mutex_lock(&ggtt->vm.mutex);
			err = drm_mm_insert_node_in_range
				(&ggtt->vm.mm, &cache->node,
				 PAGE_SIZE, 0, I915_COLOR_UNEVICTABLE,
				 0, ggtt->mappable_end,
				 DRM_MM_INSERT_LOW);
			mutex_unlock(&ggtt->vm.mutex);
			if (err) /* no inactive aperture space, use cpu reloc */
				return NULL;
		} else {
			cache->node.start = vma->node.start;
			cache->node.mm = (void *)vma;
		}
	}

	offset = cache->node.start;
	if (drm_mm_node_allocated(&cache->node)) {
		ggtt->vm.insert_page(&ggtt->vm,
				     i915_gem_object_get_dma_address(obj, page),
				     offset, I915_CACHE_NONE, 0);
	} else {
		offset += page << PAGE_SHIFT;
	}

	vaddr = (void __force *)io_mapping_map_atomic_wc(&ggtt->iomap,
							 offset);
	cache->page = page;
	cache->vaddr = (unsigned long)vaddr;

	return vaddr;
}

static void *reloc_vaddr(struct drm_i915_gem_object *obj,
			 struct reloc_cache *cache,
			 unsigned long page)
{
	void *vaddr;

	if (cache->page == page) {
		vaddr = unmask_page(cache->vaddr);
	} else {
		vaddr = NULL;
		if ((cache->vaddr & KMAP) == 0)
			vaddr = reloc_iomap(obj, cache, page);
		if (!vaddr)
			vaddr = reloc_kmap(obj, cache, page);
	}

	return vaddr;
}

static void clflush_write32(u32 *addr, u32 value, unsigned int flushes)
{
	if (unlikely(flushes & (CLFLUSH_BEFORE | CLFLUSH_AFTER))) {
		if (flushes & CLFLUSH_BEFORE) {
			clflushopt(addr);
			mb();
		}

		*addr = value;

		/*
		 * Writes to the same cacheline are serialised by the CPU
		 * (including clflush). On the write path, we only require
		 * that it hits memory in an orderly fashion and place
		 * mb barriers at the start and end of the relocation phase
		 * to ensure ordering of clflush wrt to the system.
		 */
		if (flushes & CLFLUSH_AFTER)
			clflushopt(addr);
	} else
		*addr = value;
}

static int reloc_move_to_gpu(struct i915_request *rq, struct i915_vma *vma)
{
	struct drm_i915_gem_object *obj = vma->obj;
	int err;

	i915_vma_lock(vma);

	if (obj->cache_dirty & ~obj->cache_coherent)
		i915_gem_clflush_object(obj, 0);
	obj->write_domain = 0;

	err = i915_request_await_object(rq, vma->obj, true);
	if (err == 0)
		err = i915_vma_move_to_active(vma, rq, EXEC_OBJECT_WRITE);

	i915_vma_unlock(vma);

	return err;
}

static int __reloc_gpu_alloc(struct i915_execbuffer *eb,
			     struct intel_engine_cs *engine,
			     unsigned int len)
{
	struct reloc_cache *cache = &eb->reloc_cache;
	struct intel_gt_buffer_pool_node *pool;
	struct i915_request *rq;
	struct i915_vma *batch;
	u32 *cmd;
	int err;

	pool = intel_gt_get_buffer_pool(engine->gt, PAGE_SIZE);
	if (IS_ERR(pool))
		return PTR_ERR(pool);

	cmd = i915_gem_object_pin_map(pool->obj,
				      cache->has_llc ?
				      I915_MAP_FORCE_WB :
				      I915_MAP_FORCE_WC);
	if (IS_ERR(cmd)) {
		err = PTR_ERR(cmd);
		goto out_pool;
	}

	batch = i915_vma_instance(pool->obj, eb->context->vm, NULL);
	if (IS_ERR(batch)) {
		err = PTR_ERR(batch);
		goto err_unmap;
	}

	err = i915_vma_pin(batch, 0, 0, PIN_USER | PIN_NONBLOCK);
	if (err)
		goto err_unmap;

	if (engine == eb->context->engine) {
		rq = i915_request_create(eb->context);
	} else {
		struct intel_context *ce;

		ce = intel_context_create(engine);
		if (IS_ERR(ce)) {
			err = PTR_ERR(ce);
			goto err_unpin;
		}

		i915_vm_put(ce->vm);
		ce->vm = i915_vm_get(eb->context->vm);

		rq = intel_context_create_request(ce);
		intel_context_put(ce);
	}
	if (IS_ERR(rq)) {
		err = PTR_ERR(rq);
		goto err_unpin;
	}

	err = intel_gt_buffer_pool_mark_active(pool, rq);
	if (err)
		goto err_request;

	i915_vma_lock(batch);
	err = i915_request_await_object(rq, batch->obj, false);
	if (err == 0)
		err = i915_vma_move_to_active(batch, rq, 0);
	i915_vma_unlock(batch);
	if (err)
		goto skip_request;

	rq->batch = batch;
	i915_vma_unpin(batch);

	cache->rq = rq;
	cache->rq_cmd = cmd;
	cache->rq_size = 0;
	cache->rq_vma = batch;

	/* Return with batch mapping (cmd) still pinned */
	goto out_pool;

skip_request:
	i915_request_set_error_once(rq, err);
err_request:
	i915_request_add(rq);
err_unpin:
	i915_vma_unpin(batch);
err_unmap:
	i915_gem_object_unpin_map(pool->obj);
out_pool:
	intel_gt_buffer_pool_put(pool);
	return err;
}

static bool reloc_can_use_engine(const struct intel_engine_cs *engine)
{
	return engine->class != VIDEO_DECODE_CLASS || !IS_GEN(engine->i915, 6);
}

static u32 *reloc_gpu(struct i915_execbuffer *eb,
		      struct i915_vma *vma,
		      unsigned int len)
{
	struct reloc_cache *cache = &eb->reloc_cache;
	u32 *cmd;
	int err;

	if (unlikely(!cache->rq)) {
		struct intel_engine_cs *engine = eb->engine;

		if (!reloc_can_use_engine(engine)) {
			engine = engine->gt->engine_class[COPY_ENGINE_CLASS][0];
			if (!engine)
				return ERR_PTR(-ENODEV);
		}

		err = __reloc_gpu_alloc(eb, engine, len);
		if (unlikely(err))
			return ERR_PTR(err);
	}

	if (vma != cache->target) {
		err = reloc_move_to_gpu(cache->rq, vma);
		if (unlikely(err)) {
			i915_request_set_error_once(cache->rq, err);
			return ERR_PTR(err);
		}

		cache->target = vma;
	}

	if (unlikely(cache->rq_size + len >
		     PAGE_SIZE / sizeof(u32) - RELOC_TAIL)) {
		err = reloc_gpu_chain(cache);
		if (unlikely(err)) {
			i915_request_set_error_once(cache->rq, err);
			return ERR_PTR(err);
		}
	}

	GEM_BUG_ON(cache->rq_size + len >= PAGE_SIZE  / sizeof(u32));
	cmd = cache->rq_cmd + cache->rq_size;
	cache->rq_size += len;

	return cmd;
}

static inline bool use_reloc_gpu(struct i915_vma *vma)
<<<<<<< HEAD
{
	if (DBG_FORCE_RELOC == FORCE_GPU_RELOC)
		return true;

	if (DBG_FORCE_RELOC)
		return false;

	return !dma_resv_test_signaled_rcu(vma->resv, true);
}

static u64
relocate_entry(struct i915_vma *vma,
	       const struct drm_i915_gem_relocation_entry *reloc,
	       struct i915_execbuffer *eb,
	       const struct i915_vma *target)
=======
>>>>>>> d6f9469a
{
	if (DBG_FORCE_RELOC == FORCE_GPU_RELOC)
		return true;

<<<<<<< HEAD
	if (!eb->reloc_cache.vaddr && use_reloc_gpu(vma)) {
		const unsigned int gen = eb->reloc_cache.gen;
		unsigned int len;
		u32 *batch;
		u64 addr;

		if (wide)
			len = offset & 7 ? 8 : 5;
		else if (gen >= 4)
			len = 4;
		else
			len = 3;
=======
	if (DBG_FORCE_RELOC)
		return false;
>>>>>>> d6f9469a

	return !dma_resv_test_signaled_rcu(vma->resv, true);
}

static unsigned long vma_phys_addr(struct i915_vma *vma, u32 offset)
{
	struct page *page;
	unsigned long addr;

	GEM_BUG_ON(vma->pages != vma->obj->mm.pages);

	page = i915_gem_object_get_page(vma->obj, offset >> PAGE_SHIFT);
	addr = PFN_PHYS(page_to_pfn(page));
	GEM_BUG_ON(overflows_type(addr, u32)); /* expected dma32 */

	return addr + offset_in_page(offset);
}

static bool __reloc_entry_gpu(struct i915_execbuffer *eb,
			      struct i915_vma *vma,
			      u64 offset,
			      u64 target_addr)
{
	const unsigned int gen = eb->reloc_cache.gen;
	unsigned int len;
	u32 *batch;
	u64 addr;

	if (gen >= 8)
		len = offset & 7 ? 8 : 5;
	else if (gen >= 4)
		len = 4;
	else
		len = 3;

	batch = reloc_gpu(eb, vma, len);
	if (IS_ERR(batch))
		return false;

	addr = gen8_canonical_addr(vma->node.start + offset);
	if (gen >= 8) {
		if (offset & 7) {
			*batch++ = MI_STORE_DWORD_IMM_GEN4;
			*batch++ = lower_32_bits(addr);
			*batch++ = upper_32_bits(addr);
			*batch++ = lower_32_bits(target_addr);

			addr = gen8_canonical_addr(addr + 4);

			*batch++ = MI_STORE_DWORD_IMM_GEN4;
			*batch++ = lower_32_bits(addr);
			*batch++ = upper_32_bits(addr);
			*batch++ = upper_32_bits(target_addr);
		} else {
			*batch++ = (MI_STORE_DWORD_IMM_GEN4 | (1 << 21)) + 1;
			*batch++ = lower_32_bits(addr);
			*batch++ = upper_32_bits(addr);
			*batch++ = lower_32_bits(target_addr);
			*batch++ = upper_32_bits(target_addr);
		}
	} else if (gen >= 6) {
		*batch++ = MI_STORE_DWORD_IMM_GEN4;
		*batch++ = 0;
		*batch++ = addr;
		*batch++ = target_addr;
	} else if (IS_I965G(eb->i915)) {
		*batch++ = MI_STORE_DWORD_IMM_GEN4;
		*batch++ = 0;
		*batch++ = vma_phys_addr(vma, offset);
		*batch++ = target_addr;
	} else if (gen >= 4) {
		*batch++ = MI_STORE_DWORD_IMM_GEN4 | MI_USE_GGTT;
		*batch++ = 0;
		*batch++ = addr;
		*batch++ = target_addr;
	} else if (gen >= 3 &&
		   !(IS_I915G(eb->i915) || IS_I915GM(eb->i915))) {
		*batch++ = MI_STORE_DWORD_IMM | MI_MEM_VIRTUAL;
		*batch++ = addr;
		*batch++ = target_addr;
	} else {
		*batch++ = MI_STORE_DWORD_IMM;
		*batch++ = vma_phys_addr(vma, offset);
		*batch++ = target_addr;
	}

	return true;
}

static bool reloc_entry_gpu(struct i915_execbuffer *eb,
			    struct i915_vma *vma,
			    u64 offset,
			    u64 target_addr)
{
	if (eb->reloc_cache.vaddr)
		return false;

	if (!use_reloc_gpu(vma))
		return false;

	return __reloc_entry_gpu(eb, vma, offset, target_addr);
}

static u64
relocate_entry(struct i915_vma *vma,
	       const struct drm_i915_gem_relocation_entry *reloc,
	       struct i915_execbuffer *eb,
	       const struct i915_vma *target)
{
	u64 target_addr = relocation_target(reloc, target);
	u64 offset = reloc->offset;

	if (!reloc_entry_gpu(eb, vma, offset, target_addr)) {
		bool wide = eb->reloc_cache.use_64bit_reloc;
		void *vaddr;

repeat:
		vaddr = reloc_vaddr(vma->obj,
				    &eb->reloc_cache,
				    offset >> PAGE_SHIFT);
		if (IS_ERR(vaddr))
			return PTR_ERR(vaddr);

		GEM_BUG_ON(!IS_ALIGNED(offset, sizeof(u32)));
		clflush_write32(vaddr + offset_in_page(offset),
				lower_32_bits(target_addr),
				eb->reloc_cache.vaddr);

		if (wide) {
			offset += sizeof(u32);
			target_addr >>= 32;
			wide = false;
			goto repeat;
		}
	}

	return target->node.start | UPDATE;
}

static u64
eb_relocate_entry(struct i915_execbuffer *eb,
		  struct eb_vma *ev,
		  const struct drm_i915_gem_relocation_entry *reloc)
{
	struct drm_i915_private *i915 = eb->i915;
	struct eb_vma *target;
	int err;

	/* we've already hold a reference to all valid objects */
	target = eb_get_vma(eb, reloc->target_handle);
	if (unlikely(!target))
		return -ENOENT;

	/* Validate that the target is in a valid r/w GPU domain */
	if (unlikely(reloc->write_domain & (reloc->write_domain - 1))) {
		drm_dbg(&i915->drm, "reloc with multiple write domains: "
			  "target %d offset %d "
			  "read %08x write %08x",
			  reloc->target_handle,
			  (int) reloc->offset,
			  reloc->read_domains,
			  reloc->write_domain);
		return -EINVAL;
	}
	if (unlikely((reloc->write_domain | reloc->read_domains)
		     & ~I915_GEM_GPU_DOMAINS)) {
		drm_dbg(&i915->drm, "reloc with read/write non-GPU domains: "
			  "target %d offset %d "
			  "read %08x write %08x",
			  reloc->target_handle,
			  (int) reloc->offset,
			  reloc->read_domains,
			  reloc->write_domain);
		return -EINVAL;
	}

	if (reloc->write_domain) {
		target->flags |= EXEC_OBJECT_WRITE;

		/*
		 * Sandybridge PPGTT errata: We need a global gtt mapping
		 * for MI and pipe_control writes because the gpu doesn't
		 * properly redirect them through the ppgtt for non_secure
		 * batchbuffers.
		 */
		if (reloc->write_domain == I915_GEM_DOMAIN_INSTRUCTION &&
		    IS_GEN(eb->i915, 6)) {
			err = i915_vma_bind(target->vma,
					    target->vma->obj->cache_level,
					    PIN_GLOBAL, NULL);
			if (WARN_ONCE(err,
				      "Unexpected failure to bind target VMA!"))
				return err;
		}
	}

	/*
	 * If the relocation already has the right value in it, no
	 * more work needs to be done.
	 */
	if (!DBG_FORCE_RELOC &&
	    gen8_canonical_addr(target->vma->node.start) == reloc->presumed_offset)
		return 0;

	/* Check that the relocation address is valid... */
	if (unlikely(reloc->offset >
		     ev->vma->size - (eb->reloc_cache.use_64bit_reloc ? 8 : 4))) {
		drm_dbg(&i915->drm, "Relocation beyond object bounds: "
			  "target %d offset %d size %d.\n",
			  reloc->target_handle,
			  (int)reloc->offset,
			  (int)ev->vma->size);
		return -EINVAL;
	}
	if (unlikely(reloc->offset & 3)) {
		drm_dbg(&i915->drm, "Relocation not 4-byte aligned: "
			  "target %d offset %d.\n",
			  reloc->target_handle,
			  (int)reloc->offset);
		return -EINVAL;
	}

	/*
	 * If we write into the object, we need to force the synchronisation
	 * barrier, either with an asynchronous clflush or if we executed the
	 * patching using the GPU (though that should be serialised by the
	 * timeline). To be completely sure, and since we are required to
	 * do relocations we are already stalling, disable the user's opt
	 * out of our synchronisation.
	 */
	ev->flags &= ~EXEC_OBJECT_ASYNC;

	/* and update the user's relocation entry */
	return relocate_entry(ev->vma, reloc, eb, target->vma);
}

static int eb_relocate_vma(struct i915_execbuffer *eb, struct eb_vma *ev)
{
#define N_RELOC(x) ((x) / sizeof(struct drm_i915_gem_relocation_entry))
	struct drm_i915_gem_relocation_entry stack[N_RELOC(512)];
	const struct drm_i915_gem_exec_object2 *entry = ev->exec;
	struct drm_i915_gem_relocation_entry __user *urelocs =
		u64_to_user_ptr(entry->relocs_ptr);
	unsigned long remain = entry->relocation_count;

	if (unlikely(remain > N_RELOC(ULONG_MAX)))
		return -EINVAL;

	/*
	 * We must check that the entire relocation array is safe
	 * to read. However, if the array is not writable the user loses
	 * the updated relocation values.
	 */
	if (unlikely(!access_ok(urelocs, remain * sizeof(*urelocs))))
		return -EFAULT;

	do {
		struct drm_i915_gem_relocation_entry *r = stack;
		unsigned int count =
			min_t(unsigned long, remain, ARRAY_SIZE(stack));
		unsigned int copied;

		/*
		 * This is the fast path and we cannot handle a pagefault
		 * whilst holding the struct mutex lest the user pass in the
		 * relocations contained within a mmaped bo. For in such a case
		 * we, the page fault handler would call i915_gem_fault() and
		 * we would try to acquire the struct mutex again. Obviously
		 * this is bad and so lockdep complains vehemently.
		 */
		copied = __copy_from_user(r, urelocs, count * sizeof(r[0]));
		if (unlikely(copied)) {
			remain = -EFAULT;
			goto out;
		}

		remain -= count;
		do {
			u64 offset = eb_relocate_entry(eb, ev, r);

			if (likely(offset == 0)) {
			} else if ((s64)offset < 0) {
				remain = (int)offset;
				goto out;
			} else {
				/*
				 * Note that reporting an error now
				 * leaves everything in an inconsistent
				 * state as we have *already* changed
				 * the relocation value inside the
				 * object. As we have not changed the
				 * reloc.presumed_offset or will not
				 * change the execobject.offset, on the
				 * call we may not rewrite the value
				 * inside the object, leaving it
				 * dangling and causing a GPU hang. Unless
				 * userspace dynamically rebuilds the
				 * relocations on each execbuf rather than
				 * presume a static tree.
				 *
				 * We did previously check if the relocations
				 * were writable (access_ok), an error now
				 * would be a strange race with mprotect,
				 * having already demonstrated that we
				 * can read from this userspace address.
				 */
				offset = gen8_canonical_addr(offset & ~UPDATE);
				__put_user(offset,
					   &urelocs[r - stack].presumed_offset);
			}
		} while (r++, --count);
		urelocs += ARRAY_SIZE(stack);
	} while (remain);
out:
	reloc_cache_reset(&eb->reloc_cache);
	return remain;
}

static int eb_relocate(struct i915_execbuffer *eb)
{
	int err;

	err = eb_lookup_vmas(eb);
	if (err)
		return err;

	if (!list_empty(&eb->unbound)) {
		err = eb_reserve(eb);
		if (err)
			return err;
	}

	/* The objects are in their final locations, apply the relocations. */
	if (eb->args->flags & __EXEC_HAS_RELOC) {
		struct eb_vma *ev;
		int flush;

		list_for_each_entry(ev, &eb->relocs, reloc_link) {
			err = eb_relocate_vma(eb, ev);
			if (err)
				break;
		}

		flush = reloc_gpu_flush(&eb->reloc_cache);
		if (!err)
			err = flush;
	}

	return err;
}

static int eb_move_to_gpu(struct i915_execbuffer *eb)
{
	const unsigned int count = eb->buffer_count;
	struct ww_acquire_ctx acquire;
	unsigned int i;
	int err = 0;

	ww_acquire_init(&acquire, &reservation_ww_class);

	for (i = 0; i < count; i++) {
		struct eb_vma *ev = &eb->vma[i];
		struct i915_vma *vma = ev->vma;

		err = ww_mutex_lock_interruptible(&vma->resv->lock, &acquire);
		if (err == -EDEADLK) {
			GEM_BUG_ON(i == 0);
			do {
				int j = i - 1;

				ww_mutex_unlock(&eb->vma[j].vma->resv->lock);

				swap(eb->vma[i],  eb->vma[j]);
			} while (--i);

			err = ww_mutex_lock_slow_interruptible(&vma->resv->lock,
							       &acquire);
		}
		if (err)
			break;
	}
	ww_acquire_done(&acquire);

	while (i--) {
		struct eb_vma *ev = &eb->vma[i];
		struct i915_vma *vma = ev->vma;
		unsigned int flags = ev->flags;
		struct drm_i915_gem_object *obj = vma->obj;

		assert_vma_held(vma);

		if (flags & EXEC_OBJECT_CAPTURE) {
			struct i915_capture_list *capture;

			capture = kmalloc(sizeof(*capture), GFP_KERNEL);
			if (capture) {
				capture->next = eb->request->capture_list;
				capture->vma = vma;
				eb->request->capture_list = capture;
			}
		}

		/*
		 * If the GPU is not _reading_ through the CPU cache, we need
		 * to make sure that any writes (both previous GPU writes from
		 * before a change in snooping levels and normal CPU writes)
		 * caught in that cache are flushed to main memory.
		 *
		 * We want to say
		 *   obj->cache_dirty &&
		 *   !(obj->cache_coherent & I915_BO_CACHE_COHERENT_FOR_READ)
		 * but gcc's optimiser doesn't handle that as well and emits
		 * two jumps instead of one. Maybe one day...
		 */
		if (unlikely(obj->cache_dirty & ~obj->cache_coherent)) {
			if (i915_gem_clflush_object(obj, 0))
				flags &= ~EXEC_OBJECT_ASYNC;
		}

		if (err == 0 && !(flags & EXEC_OBJECT_ASYNC)) {
			err = i915_request_await_object
				(eb->request, obj, flags & EXEC_OBJECT_WRITE);
		}

		if (err == 0)
			err = i915_vma_move_to_active(vma, eb->request, flags);

		i915_vma_unlock(vma);
		eb_unreserve_vma(ev);
	}
	ww_acquire_fini(&acquire);

	eb_vma_array_put(fetch_and_zero(&eb->array));

	if (unlikely(err))
		goto err_skip;

	/* Unconditionally flush any chipset caches (for streaming writes). */
	intel_gt_chipset_flush(eb->engine->gt);
	return 0;

err_skip:
	i915_request_set_error_once(eb->request, err);
	return err;
}

static int i915_gem_check_execbuffer(struct drm_i915_gem_execbuffer2 *exec)
{
	if (exec->flags & __I915_EXEC_ILLEGAL_FLAGS)
		return -EINVAL;

	/* Kernel clipping was a DRI1 misfeature */
	if (!(exec->flags & I915_EXEC_FENCE_ARRAY)) {
		if (exec->num_cliprects || exec->cliprects_ptr)
			return -EINVAL;
	}

	if (exec->DR4 == 0xffffffff) {
		DRM_DEBUG("UXA submitting garbage DR4, fixing up\n");
		exec->DR4 = 0;
	}
	if (exec->DR1 || exec->DR4)
		return -EINVAL;

	if ((exec->batch_start_offset | exec->batch_len) & 0x7)
		return -EINVAL;

	return 0;
}

static int i915_reset_gen7_sol_offsets(struct i915_request *rq)
{
	u32 *cs;
	int i;

	if (!IS_GEN(rq->i915, 7) || rq->engine->id != RCS0) {
		drm_dbg(&rq->i915->drm, "sol reset is gen7/rcs only\n");
		return -EINVAL;
	}

	cs = intel_ring_begin(rq, 4 * 2 + 2);
	if (IS_ERR(cs))
		return PTR_ERR(cs);

	*cs++ = MI_LOAD_REGISTER_IMM(4);
	for (i = 0; i < 4; i++) {
		*cs++ = i915_mmio_reg_offset(GEN7_SO_WRITE_OFFSET(i));
		*cs++ = 0;
	}
	*cs++ = MI_NOOP;
	intel_ring_advance(rq, cs);

	return 0;
}

static struct i915_vma *
shadow_batch_pin(struct drm_i915_gem_object *obj,
		 struct i915_address_space *vm,
		 unsigned int flags)
{
	struct i915_vma *vma;
	int err;

	vma = i915_vma_instance(obj, vm, NULL);
	if (IS_ERR(vma))
		return vma;

	err = i915_vma_pin(vma, 0, 0, flags);
	if (err)
		return ERR_PTR(err);

	return vma;
}

struct eb_parse_work {
	struct dma_fence_work base;
	struct intel_engine_cs *engine;
	struct i915_vma *batch;
	struct i915_vma *shadow;
	struct i915_vma *trampoline;
	unsigned int batch_offset;
	unsigned int batch_length;
};

static int __eb_parse(struct dma_fence_work *work)
{
	struct eb_parse_work *pw = container_of(work, typeof(*pw), base);

	return intel_engine_cmd_parser(pw->engine,
				       pw->batch,
				       pw->batch_offset,
				       pw->batch_length,
				       pw->shadow,
				       pw->trampoline);
}

static void __eb_parse_release(struct dma_fence_work *work)
{
	struct eb_parse_work *pw = container_of(work, typeof(*pw), base);

	if (pw->trampoline)
		i915_active_release(&pw->trampoline->active);
	i915_active_release(&pw->shadow->active);
	i915_active_release(&pw->batch->active);
}

static const struct dma_fence_work_ops eb_parse_ops = {
	.name = "eb_parse",
	.work = __eb_parse,
	.release = __eb_parse_release,
};

static int eb_parse_pipeline(struct i915_execbuffer *eb,
			     struct i915_vma *shadow,
			     struct i915_vma *trampoline)
{
	struct eb_parse_work *pw;
	int err;

	pw = kzalloc(sizeof(*pw), GFP_KERNEL);
	if (!pw)
		return -ENOMEM;

	err = i915_active_acquire(&eb->batch->vma->active);
	if (err)
		goto err_free;

	err = i915_active_acquire(&shadow->active);
	if (err)
		goto err_batch;

	if (trampoline) {
		err = i915_active_acquire(&trampoline->active);
		if (err)
			goto err_shadow;
	}

	dma_fence_work_init(&pw->base, &eb_parse_ops);

	pw->engine = eb->engine;
	pw->batch = eb->batch->vma;
	pw->batch_offset = eb->batch_start_offset;
	pw->batch_length = eb->batch_len;
	pw->shadow = shadow;
	pw->trampoline = trampoline;

	err = dma_resv_lock_interruptible(pw->batch->resv, NULL);
	if (err)
		goto err_trampoline;

	err = dma_resv_reserve_shared(pw->batch->resv, 1);
	if (err)
		goto err_batch_unlock;

	/* Wait for all writes (and relocs) into the batch to complete */
	err = i915_sw_fence_await_reservation(&pw->base.chain,
					      pw->batch->resv, NULL, false,
					      0, I915_FENCE_GFP);
	if (err < 0)
		goto err_batch_unlock;

	/* Keep the batch alive and unwritten as we parse */
	dma_resv_add_shared_fence(pw->batch->resv, &pw->base.dma);

	dma_resv_unlock(pw->batch->resv);

	/* Force execution to wait for completion of the parser */
	dma_resv_lock(shadow->resv, NULL);
	dma_resv_add_excl_fence(shadow->resv, &pw->base.dma);
	dma_resv_unlock(shadow->resv);

	dma_fence_work_commit_imm(&pw->base);
	return 0;

err_batch_unlock:
	dma_resv_unlock(pw->batch->resv);
err_trampoline:
	if (trampoline)
		i915_active_release(&trampoline->active);
err_shadow:
	i915_active_release(&shadow->active);
err_batch:
	i915_active_release(&eb->batch->vma->active);
err_free:
	kfree(pw);
	return err;
}

static int eb_parse(struct i915_execbuffer *eb)
{
	struct drm_i915_private *i915 = eb->i915;
	struct intel_gt_buffer_pool_node *pool;
	struct i915_vma *shadow, *trampoline;
	unsigned int len;
	int err;

	if (!eb_use_cmdparser(eb))
		return 0;

	len = eb->batch_len;
	if (!CMDPARSER_USES_GGTT(eb->i915)) {
		/*
		 * ppGTT backed shadow buffers must be mapped RO, to prevent
		 * post-scan tampering
		 */
		if (!eb->context->vm->has_read_only) {
			drm_dbg(&i915->drm,
				"Cannot prevent post-scan tampering without RO capable vm\n");
			return -EINVAL;
		}
	} else {
		len += I915_CMD_PARSER_TRAMPOLINE_SIZE;
	}

	pool = intel_gt_get_buffer_pool(eb->engine->gt, len);
	if (IS_ERR(pool))
		return PTR_ERR(pool);

	shadow = shadow_batch_pin(pool->obj, eb->context->vm, PIN_USER);
	if (IS_ERR(shadow)) {
		err = PTR_ERR(shadow);
		goto err;
	}
	i915_gem_object_set_readonly(shadow->obj);

	trampoline = NULL;
	if (CMDPARSER_USES_GGTT(eb->i915)) {
		trampoline = shadow;

		shadow = shadow_batch_pin(pool->obj,
					  &eb->engine->gt->ggtt->vm,
					  PIN_GLOBAL);
		if (IS_ERR(shadow)) {
			err = PTR_ERR(shadow);
			shadow = trampoline;
			goto err_shadow;
		}

		eb->batch_flags |= I915_DISPATCH_SECURE;
	}

	err = eb_parse_pipeline(eb, shadow, trampoline);
	if (err)
		goto err_trampoline;

	eb->vma[eb->buffer_count].vma = i915_vma_get(shadow);
	eb->vma[eb->buffer_count].flags = __EXEC_OBJECT_HAS_PIN;
	eb->batch = &eb->vma[eb->buffer_count++];
	eb->vma[eb->buffer_count].vma = NULL;

	eb->trampoline = trampoline;
	eb->batch_start_offset = 0;

	shadow->private = pool;
	return 0;

err_trampoline:
	if (trampoline)
		i915_vma_unpin(trampoline);
err_shadow:
	i915_vma_unpin(shadow);
err:
	intel_gt_buffer_pool_put(pool);
	return err;
}

static void
add_to_client(struct i915_request *rq, struct drm_file *file)
{
	struct drm_i915_file_private *file_priv = file->driver_priv;

	rq->file_priv = file_priv;

	spin_lock(&file_priv->mm.lock);
	list_add_tail(&rq->client_link, &file_priv->mm.request_list);
	spin_unlock(&file_priv->mm.lock);
}

static int eb_submit(struct i915_execbuffer *eb, struct i915_vma *batch)
{
	int err;

	err = eb_move_to_gpu(eb);
	if (err)
		return err;

	if (eb->args->flags & I915_EXEC_GEN7_SOL_RESET) {
		err = i915_reset_gen7_sol_offsets(eb->request);
		if (err)
			return err;
	}

	/*
	 * After we completed waiting for other engines (using HW semaphores)
	 * then we can signal that this request/batch is ready to run. This
	 * allows us to determine if the batch is still waiting on the GPU
	 * or actually running by checking the breadcrumb.
	 */
	if (eb->engine->emit_init_breadcrumb) {
		err = eb->engine->emit_init_breadcrumb(eb->request);
		if (err)
			return err;
	}

	err = eb->engine->emit_bb_start(eb->request,
					batch->node.start +
					eb->batch_start_offset,
					eb->batch_len,
					eb->batch_flags);
	if (err)
		return err;

	if (eb->trampoline) {
		GEM_BUG_ON(eb->batch_start_offset);
		err = eb->engine->emit_bb_start(eb->request,
						eb->trampoline->node.start +
						eb->batch_len,
						0, 0);
		if (err)
			return err;
	}

	if (intel_context_nopreempt(eb->context))
		__set_bit(I915_FENCE_FLAG_NOPREEMPT, &eb->request->fence.flags);

	return 0;
}

static int num_vcs_engines(const struct drm_i915_private *i915)
{
	return hweight64(INTEL_INFO(i915)->engine_mask &
			 GENMASK_ULL(VCS0 + I915_MAX_VCS - 1, VCS0));
}

/*
 * Find one BSD ring to dispatch the corresponding BSD command.
 * The engine index is returned.
 */
static unsigned int
gen8_dispatch_bsd_engine(struct drm_i915_private *dev_priv,
			 struct drm_file *file)
{
	struct drm_i915_file_private *file_priv = file->driver_priv;

	/* Check whether the file_priv has already selected one ring. */
	if ((int)file_priv->bsd_engine < 0)
		file_priv->bsd_engine =
			get_random_int() % num_vcs_engines(dev_priv);

	return file_priv->bsd_engine;
}

static const enum intel_engine_id user_ring_map[] = {
	[I915_EXEC_DEFAULT]	= RCS0,
	[I915_EXEC_RENDER]	= RCS0,
	[I915_EXEC_BLT]		= BCS0,
	[I915_EXEC_BSD]		= VCS0,
	[I915_EXEC_VEBOX]	= VECS0
};

static struct i915_request *eb_throttle(struct intel_context *ce)
{
	struct intel_ring *ring = ce->ring;
	struct intel_timeline *tl = ce->timeline;
	struct i915_request *rq;

	/*
	 * Completely unscientific finger-in-the-air estimates for suitable
	 * maximum user request size (to avoid blocking) and then backoff.
	 */
	if (intel_ring_update_space(ring) >= PAGE_SIZE)
		return NULL;

	/*
	 * Find a request that after waiting upon, there will be at least half
	 * the ring available. The hysteresis allows us to compete for the
	 * shared ring and should mean that we sleep less often prior to
	 * claiming our resources, but not so long that the ring completely
	 * drains before we can submit our next request.
	 */
	list_for_each_entry(rq, &tl->requests, link) {
		if (rq->ring != ring)
			continue;

		if (__intel_ring_space(rq->postfix,
				       ring->emit, ring->size) > ring->size / 2)
			break;
	}
	if (&rq->link == &tl->requests)
		return NULL; /* weird, we will check again later for real */

	return i915_request_get(rq);
}

static int __eb_pin_engine(struct i915_execbuffer *eb, struct intel_context *ce)
{
	struct intel_timeline *tl;
	struct i915_request *rq;
	int err;

	/*
	 * ABI: Before userspace accesses the GPU (e.g. execbuffer), report
	 * EIO if the GPU is already wedged.
	 */
	err = intel_gt_terminally_wedged(ce->engine->gt);
	if (err)
		return err;

	if (unlikely(intel_context_is_banned(ce)))
		return -EIO;

	/*
	 * Pinning the contexts may generate requests in order to acquire
	 * GGTT space, so do this first before we reserve a seqno for
	 * ourselves.
	 */
	err = intel_context_pin(ce);
	if (err)
		return err;

	/*
	 * Take a local wakeref for preparing to dispatch the execbuf as
	 * we expect to access the hardware fairly frequently in the
	 * process, and require the engine to be kept awake between accesses.
	 * Upon dispatch, we acquire another prolonged wakeref that we hold
	 * until the timeline is idle, which in turn releases the wakeref
	 * taken on the engine, and the parent device.
	 */
	tl = intel_context_timeline_lock(ce);
	if (IS_ERR(tl)) {
		err = PTR_ERR(tl);
		goto err_unpin;
	}

	intel_context_enter(ce);
	rq = eb_throttle(ce);

	intel_context_timeline_unlock(tl);

	if (rq) {
		bool nonblock = eb->file->filp->f_flags & O_NONBLOCK;
		long timeout;

		timeout = MAX_SCHEDULE_TIMEOUT;
		if (nonblock)
			timeout = 0;

		timeout = i915_request_wait(rq,
					    I915_WAIT_INTERRUPTIBLE,
					    timeout);
		i915_request_put(rq);

		if (timeout < 0) {
			err = nonblock ? -EWOULDBLOCK : timeout;
			goto err_exit;
		}
	}

	eb->engine = ce->engine;
	eb->context = ce;
	return 0;

err_exit:
	mutex_lock(&tl->mutex);
	intel_context_exit(ce);
	intel_context_timeline_unlock(tl);
err_unpin:
	intel_context_unpin(ce);
	return err;
}

static void eb_unpin_engine(struct i915_execbuffer *eb)
{
	struct intel_context *ce = eb->context;
	struct intel_timeline *tl = ce->timeline;

	mutex_lock(&tl->mutex);
	intel_context_exit(ce);
	mutex_unlock(&tl->mutex);

	intel_context_unpin(ce);
}

static unsigned int
eb_select_legacy_ring(struct i915_execbuffer *eb,
		      struct drm_file *file,
		      struct drm_i915_gem_execbuffer2 *args)
{
	struct drm_i915_private *i915 = eb->i915;
	unsigned int user_ring_id = args->flags & I915_EXEC_RING_MASK;

	if (user_ring_id != I915_EXEC_BSD &&
	    (args->flags & I915_EXEC_BSD_MASK)) {
		drm_dbg(&i915->drm,
			"execbuf with non bsd ring but with invalid "
			"bsd dispatch flags: %d\n", (int)(args->flags));
		return -1;
	}

	if (user_ring_id == I915_EXEC_BSD && num_vcs_engines(i915) > 1) {
		unsigned int bsd_idx = args->flags & I915_EXEC_BSD_MASK;

		if (bsd_idx == I915_EXEC_BSD_DEFAULT) {
			bsd_idx = gen8_dispatch_bsd_engine(i915, file);
		} else if (bsd_idx >= I915_EXEC_BSD_RING1 &&
			   bsd_idx <= I915_EXEC_BSD_RING2) {
			bsd_idx >>= I915_EXEC_BSD_SHIFT;
			bsd_idx--;
		} else {
			drm_dbg(&i915->drm,
				"execbuf with unknown bsd ring: %u\n",
				bsd_idx);
			return -1;
		}

		return _VCS(bsd_idx);
	}

	if (user_ring_id >= ARRAY_SIZE(user_ring_map)) {
		drm_dbg(&i915->drm, "execbuf with unknown ring: %u\n",
			user_ring_id);
		return -1;
	}

	return user_ring_map[user_ring_id];
}

static int
eb_pin_engine(struct i915_execbuffer *eb,
	      struct drm_file *file,
	      struct drm_i915_gem_execbuffer2 *args)
{
	struct intel_context *ce;
	unsigned int idx;
	int err;

	if (i915_gem_context_user_engines(eb->gem_context))
		idx = args->flags & I915_EXEC_RING_MASK;
	else
		idx = eb_select_legacy_ring(eb, file, args);

	ce = i915_gem_context_get_engine(eb->gem_context, idx);
	if (IS_ERR(ce))
		return PTR_ERR(ce);

	err = __eb_pin_engine(eb, ce);
	intel_context_put(ce);

	return err;
}

static void
__free_fence_array(struct drm_syncobj **fences, unsigned int n)
{
	while (n--)
		drm_syncobj_put(ptr_mask_bits(fences[n], 2));
	kvfree(fences);
}

static struct drm_syncobj **
get_fence_array(struct drm_i915_gem_execbuffer2 *args,
		struct drm_file *file)
{
	const unsigned long nfences = args->num_cliprects;
	struct drm_i915_gem_exec_fence __user *user;
	struct drm_syncobj **fences;
	unsigned long n;
	int err;

	if (!(args->flags & I915_EXEC_FENCE_ARRAY))
		return NULL;

	/* Check multiplication overflow for access_ok() and kvmalloc_array() */
	BUILD_BUG_ON(sizeof(size_t) > sizeof(unsigned long));
	if (nfences > min_t(unsigned long,
			    ULONG_MAX / sizeof(*user),
			    SIZE_MAX / sizeof(*fences)))
		return ERR_PTR(-EINVAL);

	user = u64_to_user_ptr(args->cliprects_ptr);
	if (!access_ok(user, nfences * sizeof(*user)))
		return ERR_PTR(-EFAULT);

	fences = kvmalloc_array(nfences, sizeof(*fences),
				__GFP_NOWARN | GFP_KERNEL);
	if (!fences)
		return ERR_PTR(-ENOMEM);

	for (n = 0; n < nfences; n++) {
		struct drm_i915_gem_exec_fence fence;
		struct drm_syncobj *syncobj;

		if (__copy_from_user(&fence, user++, sizeof(fence))) {
			err = -EFAULT;
			goto err;
		}

		if (fence.flags & __I915_EXEC_FENCE_UNKNOWN_FLAGS) {
			err = -EINVAL;
			goto err;
		}

		syncobj = drm_syncobj_find(file, fence.handle);
		if (!syncobj) {
			DRM_DEBUG("Invalid syncobj handle provided\n");
			err = -ENOENT;
			goto err;
		}

		BUILD_BUG_ON(~(ARCH_KMALLOC_MINALIGN - 1) &
			     ~__I915_EXEC_FENCE_UNKNOWN_FLAGS);

		fences[n] = ptr_pack_bits(syncobj, fence.flags, 2);
	}

	return fences;

err:
	__free_fence_array(fences, n);
	return ERR_PTR(err);
}

static void
put_fence_array(struct drm_i915_gem_execbuffer2 *args,
		struct drm_syncobj **fences)
{
	if (fences)
		__free_fence_array(fences, args->num_cliprects);
}

static int
await_fence_array(struct i915_execbuffer *eb,
		  struct drm_syncobj **fences)
{
	const unsigned int nfences = eb->args->num_cliprects;
	unsigned int n;
	int err;

	for (n = 0; n < nfences; n++) {
		struct drm_syncobj *syncobj;
		struct dma_fence *fence;
		unsigned int flags;

		syncobj = ptr_unpack_bits(fences[n], &flags, 2);
		if (!(flags & I915_EXEC_FENCE_WAIT))
			continue;

		fence = drm_syncobj_fence_get(syncobj);
		if (!fence)
			return -EINVAL;

		err = i915_request_await_dma_fence(eb->request, fence);
		dma_fence_put(fence);
		if (err < 0)
			return err;
	}

	return 0;
}

static void
signal_fence_array(struct i915_execbuffer *eb,
		   struct drm_syncobj **fences)
{
	const unsigned int nfences = eb->args->num_cliprects;
	struct dma_fence * const fence = &eb->request->fence;
	unsigned int n;

	for (n = 0; n < nfences; n++) {
		struct drm_syncobj *syncobj;
		unsigned int flags;

		syncobj = ptr_unpack_bits(fences[n], &flags, 2);
		if (!(flags & I915_EXEC_FENCE_SIGNAL))
			continue;

		drm_syncobj_replace_fence(syncobj, fence);
	}
}

static void retire_requests(struct intel_timeline *tl, struct i915_request *end)
{
	struct i915_request *rq, *rn;

	list_for_each_entry_safe(rq, rn, &tl->requests, link)
		if (rq == end || !i915_request_retire(rq))
			break;
}

static void eb_request_add(struct i915_execbuffer *eb)
{
	struct i915_request *rq = eb->request;
	struct intel_timeline * const tl = i915_request_timeline(rq);
	struct i915_sched_attr attr = {};
	struct i915_request *prev;

	lockdep_assert_held(&tl->mutex);
	lockdep_unpin_lock(&tl->mutex, rq->cookie);

	trace_i915_request_add(rq);

	prev = __i915_request_commit(rq);

	/* Check that the context wasn't destroyed before submission */
	if (likely(!intel_context_is_closed(eb->context))) {
		attr = eb->gem_context->sched;
	} else {
		/* Serialise with context_close via the add_to_timeline */
		i915_request_set_error_once(rq, -ENOENT);
		__i915_request_skip(rq);
	}

	__i915_request_queue(rq, &attr);

	/* Try to clean up the client's timeline after submitting the request */
	if (prev)
		retire_requests(tl, prev);

	mutex_unlock(&tl->mutex);
}

static int
i915_gem_do_execbuffer(struct drm_device *dev,
		       struct drm_file *file,
		       struct drm_i915_gem_execbuffer2 *args,
		       struct drm_i915_gem_exec_object2 *exec,
		       struct drm_syncobj **fences)
{
	struct drm_i915_private *i915 = to_i915(dev);
	struct i915_execbuffer eb;
	struct dma_fence *in_fence = NULL;
	struct sync_file *out_fence = NULL;
	struct i915_vma *batch;
	int out_fence_fd = -1;
	int err;

	BUILD_BUG_ON(__EXEC_INTERNAL_FLAGS & ~__I915_EXEC_ILLEGAL_FLAGS);
	BUILD_BUG_ON(__EXEC_OBJECT_INTERNAL_FLAGS &
		     ~__EXEC_OBJECT_UNKNOWN_FLAGS);

	eb.i915 = i915;
	eb.file = file;
	eb.args = args;
	if (DBG_FORCE_RELOC || !(args->flags & I915_EXEC_NO_RELOC))
		args->flags |= __EXEC_HAS_RELOC;

	eb.exec = exec;

	eb.invalid_flags = __EXEC_OBJECT_UNKNOWN_FLAGS;
	reloc_cache_init(&eb.reloc_cache, eb.i915);

	eb.buffer_count = args->buffer_count;
	eb.batch_start_offset = args->batch_start_offset;
	eb.batch_len = args->batch_len;
	eb.trampoline = NULL;

	eb.batch_flags = 0;
	if (args->flags & I915_EXEC_SECURE) {
		if (INTEL_GEN(i915) >= 11)
			return -ENODEV;

		/* Return -EPERM to trigger fallback code on old binaries. */
		if (!HAS_SECURE_BATCHES(i915))
			return -EPERM;

		if (!drm_is_current_master(file) || !capable(CAP_SYS_ADMIN))
			return -EPERM;

		eb.batch_flags |= I915_DISPATCH_SECURE;
	}
	if (args->flags & I915_EXEC_IS_PINNED)
		eb.batch_flags |= I915_DISPATCH_PINNED;

#define IN_FENCES (I915_EXEC_FENCE_IN | I915_EXEC_FENCE_SUBMIT)
	if (args->flags & IN_FENCES) {
		if ((args->flags & IN_FENCES) == IN_FENCES)
			return -EINVAL;

		in_fence = sync_file_get_fence(lower_32_bits(args->rsvd2));
		if (!in_fence)
			return -EINVAL;
	}
#undef IN_FENCES

	if (args->flags & I915_EXEC_FENCE_OUT) {
		out_fence_fd = get_unused_fd_flags(O_CLOEXEC);
		if (out_fence_fd < 0) {
			err = out_fence_fd;
			goto err_in_fence;
		}
	}

	err = eb_create(&eb);
	if (err)
		goto err_out_fence;

	GEM_BUG_ON(!eb.lut_size);

	err = eb_select_context(&eb);
	if (unlikely(err))
		goto err_destroy;

	err = eb_pin_engine(&eb, file, args);
	if (unlikely(err))
		goto err_context;

	err = eb_relocate(&eb);
	if (err) {
		/*
		 * If the user expects the execobject.offset and
		 * reloc.presumed_offset to be an exact match,
		 * as for using NO_RELOC, then we cannot update
		 * the execobject.offset until we have completed
		 * relocation.
		 */
		args->flags &= ~__EXEC_HAS_RELOC;
		goto err_vma;
	}

	if (unlikely(eb.batch->flags & EXEC_OBJECT_WRITE)) {
		drm_dbg(&i915->drm,
			"Attempting to use self-modifying batch buffer\n");
		err = -EINVAL;
		goto err_vma;
	}

	if (range_overflows_t(u64,
			      eb.batch_start_offset, eb.batch_len,
			      eb.batch->vma->size)) {
		drm_dbg(&i915->drm, "Attempting to use out-of-bounds batch\n");
		err = -EINVAL;
		goto err_vma;
	}

	if (eb.batch_len == 0)
		eb.batch_len = eb.batch->vma->size - eb.batch_start_offset;

	err = eb_parse(&eb);
	if (err)
		goto err_vma;

	/*
	 * snb/ivb/vlv conflate the "batch in ppgtt" bit with the "non-secure
	 * batch" bit. Hence we need to pin secure batches into the global gtt.
	 * hsw should have this fixed, but bdw mucks it up again. */
	batch = eb.batch->vma;
	if (eb.batch_flags & I915_DISPATCH_SECURE) {
		struct i915_vma *vma;

		/*
		 * So on first glance it looks freaky that we pin the batch here
		 * outside of the reservation loop. But:
		 * - The batch is already pinned into the relevant ppgtt, so we
		 *   already have the backing storage fully allocated.
		 * - No other BO uses the global gtt (well contexts, but meh),
		 *   so we don't really have issues with multiple objects not
		 *   fitting due to fragmentation.
		 * So this is actually safe.
		 */
		vma = i915_gem_object_ggtt_pin(batch->obj, NULL, 0, 0, 0);
		if (IS_ERR(vma)) {
			err = PTR_ERR(vma);
			goto err_parse;
		}

		batch = vma;
	}

	/* All GPU relocation batches must be submitted prior to the user rq */
	GEM_BUG_ON(eb.reloc_cache.rq);

	/* Allocate a request for this batch buffer nice and early. */
	eb.request = i915_request_create(eb.context);
	if (IS_ERR(eb.request)) {
		err = PTR_ERR(eb.request);
		goto err_batch_unpin;
	}

	if (in_fence) {
		if (args->flags & I915_EXEC_FENCE_SUBMIT)
			err = i915_request_await_execution(eb.request,
							   in_fence,
							   eb.engine->bond_execute);
		else
			err = i915_request_await_dma_fence(eb.request,
							   in_fence);
		if (err < 0)
			goto err_request;
	}

	if (fences) {
		err = await_fence_array(&eb, fences);
		if (err)
			goto err_request;
	}

	if (out_fence_fd != -1) {
		out_fence = sync_file_create(&eb.request->fence);
		if (!out_fence) {
			err = -ENOMEM;
			goto err_request;
		}
	}

	/*
	 * Whilst this request exists, batch_obj will be on the
	 * active_list, and so will hold the active reference. Only when this
	 * request is retired will the the batch_obj be moved onto the
	 * inactive_list and lose its active reference. Hence we do not need
	 * to explicitly hold another reference here.
	 */
	eb.request->batch = batch;
	if (batch->private)
		intel_gt_buffer_pool_mark_active(batch->private, eb.request);

	trace_i915_request_queue(eb.request, eb.batch_flags);
	err = eb_submit(&eb, batch);
err_request:
	add_to_client(eb.request, file);
	i915_request_get(eb.request);
	eb_request_add(&eb);

	if (fences)
		signal_fence_array(&eb, fences);

	if (out_fence) {
		if (err == 0) {
			fd_install(out_fence_fd, out_fence->file);
			args->rsvd2 &= GENMASK_ULL(31, 0); /* keep in-fence */
			args->rsvd2 |= (u64)out_fence_fd << 32;
			out_fence_fd = -1;
		} else {
			fput(out_fence->file);
		}
	}
	i915_request_put(eb.request);

err_batch_unpin:
	if (eb.batch_flags & I915_DISPATCH_SECURE)
		i915_vma_unpin(batch);
err_parse:
	if (batch->private)
		intel_gt_buffer_pool_put(batch->private);
err_vma:
	if (eb.trampoline)
		i915_vma_unpin(eb.trampoline);
	eb_unpin_engine(&eb);
err_context:
	i915_gem_context_put(eb.gem_context);
err_destroy:
	eb_destroy(&eb);
err_out_fence:
	if (out_fence_fd != -1)
		put_unused_fd(out_fence_fd);
err_in_fence:
	dma_fence_put(in_fence);
	return err;
}

static size_t eb_element_size(void)
{
	return sizeof(struct drm_i915_gem_exec_object2);
}

static bool check_buffer_count(size_t count)
{
	const size_t sz = eb_element_size();

	/*
	 * When using LUT_HANDLE, we impose a limit of INT_MAX for the lookup
	 * array size (see eb_create()). Otherwise, we can accept an array as
	 * large as can be addressed (though use large arrays at your peril)!
	 */

	return !(count < 1 || count > INT_MAX || count > SIZE_MAX / sz - 1);
}

/*
 * Legacy execbuffer just creates an exec2 list from the original exec object
 * list array and passes it to the real function.
 */
int
i915_gem_execbuffer_ioctl(struct drm_device *dev, void *data,
			  struct drm_file *file)
{
	struct drm_i915_private *i915 = to_i915(dev);
	struct drm_i915_gem_execbuffer *args = data;
	struct drm_i915_gem_execbuffer2 exec2;
	struct drm_i915_gem_exec_object *exec_list = NULL;
	struct drm_i915_gem_exec_object2 *exec2_list = NULL;
	const size_t count = args->buffer_count;
	unsigned int i;
	int err;

	if (!check_buffer_count(count)) {
		drm_dbg(&i915->drm, "execbuf2 with %zd buffers\n", count);
		return -EINVAL;
	}

	exec2.buffers_ptr = args->buffers_ptr;
	exec2.buffer_count = args->buffer_count;
	exec2.batch_start_offset = args->batch_start_offset;
	exec2.batch_len = args->batch_len;
	exec2.DR1 = args->DR1;
	exec2.DR4 = args->DR4;
	exec2.num_cliprects = args->num_cliprects;
	exec2.cliprects_ptr = args->cliprects_ptr;
	exec2.flags = I915_EXEC_RENDER;
	i915_execbuffer2_set_context_id(exec2, 0);

	err = i915_gem_check_execbuffer(&exec2);
	if (err)
		return err;

	/* Copy in the exec list from userland */
	exec_list = kvmalloc_array(count, sizeof(*exec_list),
				   __GFP_NOWARN | GFP_KERNEL);
	exec2_list = kvmalloc_array(count, eb_element_size(),
				    __GFP_NOWARN | GFP_KERNEL);
	if (exec_list == NULL || exec2_list == NULL) {
		drm_dbg(&i915->drm,
			"Failed to allocate exec list for %d buffers\n",
			args->buffer_count);
		kvfree(exec_list);
		kvfree(exec2_list);
		return -ENOMEM;
	}
	err = copy_from_user(exec_list,
			     u64_to_user_ptr(args->buffers_ptr),
			     sizeof(*exec_list) * count);
	if (err) {
		drm_dbg(&i915->drm, "copy %d exec entries failed %d\n",
			args->buffer_count, err);
		kvfree(exec_list);
		kvfree(exec2_list);
		return -EFAULT;
	}

	for (i = 0; i < args->buffer_count; i++) {
		exec2_list[i].handle = exec_list[i].handle;
		exec2_list[i].relocation_count = exec_list[i].relocation_count;
		exec2_list[i].relocs_ptr = exec_list[i].relocs_ptr;
		exec2_list[i].alignment = exec_list[i].alignment;
		exec2_list[i].offset = exec_list[i].offset;
		if (INTEL_GEN(to_i915(dev)) < 4)
			exec2_list[i].flags = EXEC_OBJECT_NEEDS_FENCE;
		else
			exec2_list[i].flags = 0;
	}

	err = i915_gem_do_execbuffer(dev, file, &exec2, exec2_list, NULL);
	if (exec2.flags & __EXEC_HAS_RELOC) {
		struct drm_i915_gem_exec_object __user *user_exec_list =
			u64_to_user_ptr(args->buffers_ptr);

		/* Copy the new buffer offsets back to the user's exec list. */
		for (i = 0; i < args->buffer_count; i++) {
			if (!(exec2_list[i].offset & UPDATE))
				continue;

			exec2_list[i].offset =
				gen8_canonical_addr(exec2_list[i].offset & PIN_OFFSET_MASK);
			exec2_list[i].offset &= PIN_OFFSET_MASK;
			if (__copy_to_user(&user_exec_list[i].offset,
					   &exec2_list[i].offset,
					   sizeof(user_exec_list[i].offset)))
				break;
		}
	}

	kvfree(exec_list);
	kvfree(exec2_list);
	return err;
}

int
i915_gem_execbuffer2_ioctl(struct drm_device *dev, void *data,
			   struct drm_file *file)
{
	struct drm_i915_private *i915 = to_i915(dev);
	struct drm_i915_gem_execbuffer2 *args = data;
	struct drm_i915_gem_exec_object2 *exec2_list;
	struct drm_syncobj **fences = NULL;
	const size_t count = args->buffer_count;
	int err;

	if (!check_buffer_count(count)) {
		drm_dbg(&i915->drm, "execbuf2 with %zd buffers\n", count);
		return -EINVAL;
	}

	err = i915_gem_check_execbuffer(args);
	if (err)
		return err;

	exec2_list = kvmalloc_array(count, eb_element_size(),
				    __GFP_NOWARN | GFP_KERNEL);
	if (exec2_list == NULL) {
		drm_dbg(&i915->drm, "Failed to allocate exec list for %zd buffers\n",
			count);
		return -ENOMEM;
	}
	if (copy_from_user(exec2_list,
			   u64_to_user_ptr(args->buffers_ptr),
			   sizeof(*exec2_list) * count)) {
		drm_dbg(&i915->drm, "copy %zd exec entries failed\n", count);
		kvfree(exec2_list);
		return -EFAULT;
	}

	if (args->flags & I915_EXEC_FENCE_ARRAY) {
		fences = get_fence_array(args, file);
		if (IS_ERR(fences)) {
			kvfree(exec2_list);
			return PTR_ERR(fences);
		}
	}

	err = i915_gem_do_execbuffer(dev, file, args, exec2_list, fences);

	/*
	 * Now that we have begun execution of the batchbuffer, we ignore
	 * any new error after this point. Also given that we have already
	 * updated the associated relocations, we try to write out the current
	 * object locations irrespective of any error.
	 */
	if (args->flags & __EXEC_HAS_RELOC) {
		struct drm_i915_gem_exec_object2 __user *user_exec_list =
			u64_to_user_ptr(args->buffers_ptr);
		unsigned int i;

		/* Copy the new buffer offsets back to the user's exec list. */
		/*
		 * Note: count * sizeof(*user_exec_list) does not overflow,
		 * because we checked 'count' in check_buffer_count().
		 *
		 * And this range already got effectively checked earlier
		 * when we did the "copy_from_user()" above.
		 */
		if (!user_write_access_begin(user_exec_list,
					     count * sizeof(*user_exec_list)))
			goto end;

		for (i = 0; i < args->buffer_count; i++) {
			if (!(exec2_list[i].offset & UPDATE))
				continue;

			exec2_list[i].offset =
				gen8_canonical_addr(exec2_list[i].offset & PIN_OFFSET_MASK);
			unsafe_put_user(exec2_list[i].offset,
					&user_exec_list[i].offset,
					end_user);
		}
end_user:
		user_write_access_end();
end:;
	}

	args->flags &= ~__I915_EXEC_UNKNOWN_FLAGS;
	put_fence_array(args, fences);
	kvfree(exec2_list);
	return err;
}

#if IS_ENABLED(CONFIG_DRM_I915_SELFTEST)
#include "selftests/i915_gem_execbuffer.c"
#endif<|MERGE_RESOLUTION|>--- conflicted
+++ resolved
@@ -847,17 +847,10 @@
 
 		rcu_read_lock();
 		vma = radix_tree_lookup(&eb->gem_context->handles_vma, handle);
-<<<<<<< HEAD
 		if (likely(vma))
 			vma = i915_vma_tryget(vma);
 		rcu_read_unlock();
 		if (likely(vma))
-=======
-		if (likely(vma))
-			vma = i915_vma_tryget(vma);
-		rcu_read_unlock();
-		if (likely(vma))
->>>>>>> d6f9469a
 			return vma;
 
 		obj = i915_gem_object_lookup(eb->file, handle);
@@ -1437,45 +1430,12 @@
 }
 
 static inline bool use_reloc_gpu(struct i915_vma *vma)
-<<<<<<< HEAD
 {
 	if (DBG_FORCE_RELOC == FORCE_GPU_RELOC)
 		return true;
 
 	if (DBG_FORCE_RELOC)
 		return false;
-
-	return !dma_resv_test_signaled_rcu(vma->resv, true);
-}
-
-static u64
-relocate_entry(struct i915_vma *vma,
-	       const struct drm_i915_gem_relocation_entry *reloc,
-	       struct i915_execbuffer *eb,
-	       const struct i915_vma *target)
-=======
->>>>>>> d6f9469a
-{
-	if (DBG_FORCE_RELOC == FORCE_GPU_RELOC)
-		return true;
-
-<<<<<<< HEAD
-	if (!eb->reloc_cache.vaddr && use_reloc_gpu(vma)) {
-		const unsigned int gen = eb->reloc_cache.gen;
-		unsigned int len;
-		u32 *batch;
-		u64 addr;
-
-		if (wide)
-			len = offset & 7 ? 8 : 5;
-		else if (gen >= 4)
-			len = 4;
-		else
-			len = 3;
-=======
-	if (DBG_FORCE_RELOC)
-		return false;
->>>>>>> d6f9469a
 
 	return !dma_resv_test_signaled_rcu(vma->resv, true);
 }
