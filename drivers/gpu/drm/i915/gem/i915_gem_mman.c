/*
 * SPDX-License-Identifier: MIT
 *
 * Copyright © 2014-2016 Intel Corporation
 */

#include <linux/anon_inodes.h>
#include <linux/mman.h>
#include <linux/pfn_t.h>
#include <linux/sizes.h>

#include "gt/intel_gt.h"
#include "gt/intel_gt_requests.h"

#include "i915_drv.h"
#include "i915_gem_gtt.h"
#include "i915_gem_ioctls.h"
#include "i915_gem_object.h"
#include "i915_gem_mman.h"
#include "i915_trace.h"
#include "i915_user_extensions.h"
#include "i915_vma.h"

static inline bool
__vma_matches(struct vm_area_struct *vma, struct file *filp,
	      unsigned long addr, unsigned long size)
{
	if (vma->vm_file != filp)
		return false;

	return vma->vm_start == addr &&
	       (vma->vm_end - vma->vm_start) == PAGE_ALIGN(size);
}

/**
 * i915_gem_mmap_ioctl - Maps the contents of an object, returning the address
 *			 it is mapped to.
 * @dev: drm device
 * @data: ioctl data blob
 * @file: drm file
 *
 * While the mapping holds a reference on the contents of the object, it doesn't
 * imply a ref on the object itself.
 *
 * IMPORTANT:
 *
 * DRM driver writers who look a this function as an example for how to do GEM
 * mmap support, please don't implement mmap support like here. The modern way
 * to implement DRM mmap support is with an mmap offset ioctl (like
 * i915_gem_mmap_gtt) and then using the mmap syscall on the DRM fd directly.
 * That way debug tooling like valgrind will understand what's going on, hiding
 * the mmap call in a driver private ioctl will break that. The i915 driver only
 * does cpu mmaps this way because we didn't know better.
 */
int
i915_gem_mmap_ioctl(struct drm_device *dev, void *data,
		    struct drm_file *file)
{
	struct drm_i915_gem_mmap *args = data;
	struct drm_i915_gem_object *obj;
	unsigned long addr;

	if (args->flags & ~(I915_MMAP_WC))
		return -EINVAL;

	if (args->flags & I915_MMAP_WC && !boot_cpu_has(X86_FEATURE_PAT))
		return -ENODEV;

	obj = i915_gem_object_lookup(file, args->handle);
	if (!obj)
		return -ENOENT;

	/* prime objects have no backing filp to GEM mmap
	 * pages from.
	 */
	if (!obj->base.filp) {
		addr = -ENXIO;
		goto err;
	}

	if (range_overflows(args->offset, args->size, (u64)obj->base.size)) {
		addr = -EINVAL;
		goto err;
	}

	addr = vm_mmap(obj->base.filp, 0, args->size,
		       PROT_READ | PROT_WRITE, MAP_SHARED,
		       args->offset);
	if (IS_ERR_VALUE(addr))
		goto err;

	if (args->flags & I915_MMAP_WC) {
		struct mm_struct *mm = current->mm;
		struct vm_area_struct *vma;

		if (down_write_killable(&mm->mmap_sem)) {
			addr = -EINTR;
			goto err;
		}
		vma = find_vma(mm, addr);
		if (vma && __vma_matches(vma, obj->base.filp, addr, args->size))
			vma->vm_page_prot =
				pgprot_writecombine(vm_get_page_prot(vma->vm_flags));
		else
			addr = -ENOMEM;
		up_write(&mm->mmap_sem);
		if (IS_ERR_VALUE(addr))
			goto err;
	}
	i915_gem_object_put(obj);

	args->addr_ptr = (u64)addr;
	return 0;

err:
	i915_gem_object_put(obj);
	return addr;
}

static unsigned int tile_row_pages(const struct drm_i915_gem_object *obj)
{
	return i915_gem_object_get_tile_row_size(obj) >> PAGE_SHIFT;
}

/**
 * i915_gem_mmap_gtt_version - report the current feature set for GTT mmaps
 *
 * A history of the GTT mmap interface:
 *
 * 0 - Everything had to fit into the GTT. Both parties of a memcpy had to
 *     aligned and suitable for fencing, and still fit into the available
 *     mappable space left by the pinned display objects. A classic problem
 *     we called the page-fault-of-doom where we would ping-pong between
 *     two objects that could not fit inside the GTT and so the memcpy
 *     would page one object in at the expense of the other between every
 *     single byte.
 *
 * 1 - Objects can be any size, and have any compatible fencing (X Y, or none
 *     as set via i915_gem_set_tiling() [DRM_I915_GEM_SET_TILING]). If the
 *     object is too large for the available space (or simply too large
 *     for the mappable aperture!), a view is created instead and faulted
 *     into userspace. (This view is aligned and sized appropriately for
 *     fenced access.)
 *
 * 2 - Recognise WC as a separate cache domain so that we can flush the
 *     delayed writes via GTT before performing direct access via WC.
 *
 * 3 - Remove implicit set-domain(GTT) and synchronisation on initial
 *     pagefault; swapin remains transparent.
 *
 * 4 - Support multiple fault handlers per object depending on object's
 *     backing storage (a.k.a. MMAP_OFFSET).
 *
 * Restrictions:
 *
 *  * snoopable objects cannot be accessed via the GTT. It can cause machine
 *    hangs on some architectures, corruption on others. An attempt to service
 *    a GTT page fault from a snoopable object will generate a SIGBUS.
 *
 *  * the object must be able to fit into RAM (physical memory, though no
 *    limited to the mappable aperture).
 *
 *
 * Caveats:
 *
 *  * a new GTT page fault will synchronize rendering from the GPU and flush
 *    all data to system memory. Subsequent access will not be synchronized.
 *
 *  * all mappings are revoked on runtime device suspend.
 *
 *  * there are only 8, 16 or 32 fence registers to share between all users
 *    (older machines require fence register for display and blitter access
 *    as well). Contention of the fence registers will cause the previous users
 *    to be unmapped and any new access will generate new page faults.
 *
 *  * running out of memory while servicing a fault may generate a SIGBUS,
 *    rather than the expected SIGSEGV.
 */
int i915_gem_mmap_gtt_version(void)
{
	return 4;
}

static inline struct i915_ggtt_view
compute_partial_view(const struct drm_i915_gem_object *obj,
		     pgoff_t page_offset,
		     unsigned int chunk)
{
	struct i915_ggtt_view view;

	if (i915_gem_object_is_tiled(obj))
		chunk = roundup(chunk, tile_row_pages(obj));

	view.type = I915_GGTT_VIEW_PARTIAL;
	view.partial.offset = rounddown(page_offset, chunk);
	view.partial.size =
		min_t(unsigned int, chunk,
		      (obj->base.size >> PAGE_SHIFT) - view.partial.offset);

	/* If the partial covers the entire object, just create a normal VMA. */
	if (chunk >= obj->base.size >> PAGE_SHIFT)
		view.type = I915_GGTT_VIEW_NORMAL;

	return view;
}

static vm_fault_t i915_error_to_vmf_fault(int err)
{
	switch (err) {
	default:
		WARN_ONCE(err, "unhandled error in %s: %i\n", __func__, err);
		/* fallthrough */
	case -EIO: /* shmemfs failure from swap device */
	case -EFAULT: /* purged object */
	case -ENODEV: /* bad object, how did you get here! */
<<<<<<< HEAD
=======
	case -ENXIO: /* unable to access backing store (on device) */
>>>>>>> 26dca6db
		return VM_FAULT_SIGBUS;

	case -ENOSPC: /* shmemfs allocation failure */
	case -ENOMEM: /* our allocation failure */
		return VM_FAULT_OOM;

	case 0:
	case -EAGAIN:
	case -ERESTARTSYS:
	case -EINTR:
	case -EBUSY:
		/*
		 * EBUSY is ok: this just means that another thread
		 * already did the job.
		 */
		return VM_FAULT_NOPAGE;
	}
}

static vm_fault_t vm_fault_cpu(struct vm_fault *vmf)
{
	struct vm_area_struct *area = vmf->vma;
	struct i915_mmap_offset *mmo = area->vm_private_data;
	struct drm_i915_gem_object *obj = mmo->obj;
<<<<<<< HEAD
	unsigned long i, size = area->vm_end - area->vm_start;
	bool write = area->vm_flags & VM_WRITE;
	vm_fault_t ret = VM_FAULT_SIGBUS;
	int err;

	if (!i915_gem_object_has_struct_page(obj))
		return ret;

	/* Sanity check that we allow writing into this object */
	if (i915_gem_object_is_readonly(obj) && write)
		return ret;

	err = i915_gem_object_pin_pages(obj);
	if (err)
		return i915_error_to_vmf_fault(err);

	/* PTEs are revoked in obj->ops->put_pages() */
	for (i = 0; i < size >> PAGE_SHIFT; i++) {
		struct page *page = i915_gem_object_get_page(obj, i);

		ret = vmf_insert_pfn(area,
				     (unsigned long)area->vm_start + i * PAGE_SIZE,
				     page_to_pfn(page));
		if (ret != VM_FAULT_NOPAGE)
			break;
	}

	if (write) {
		GEM_BUG_ON(!i915_gem_object_has_pinned_pages(obj));
		obj->cache_dirty = true; /* XXX flush after PAT update? */
=======
	resource_size_t iomap;
	int err;

	/* Sanity check that we allow writing into this object */
	if (unlikely(i915_gem_object_is_readonly(obj) &&
		     area->vm_flags & VM_WRITE))
		return VM_FAULT_SIGBUS;

	err = i915_gem_object_pin_pages(obj);
	if (err)
		goto out;

	iomap = -1;
	if (!i915_gem_object_type_has(obj, I915_GEM_OBJECT_HAS_STRUCT_PAGE)) {
		iomap = obj->mm.region->iomap.base;
		iomap -= obj->mm.region->region.start;
	}

	/* PTEs are revoked in obj->ops->put_pages() */
	err = remap_io_sg(area,
			  area->vm_start, area->vm_end - area->vm_start,
			  obj->mm.pages->sgl, iomap);

	if (area->vm_flags & VM_WRITE) {
		GEM_BUG_ON(!i915_gem_object_has_pinned_pages(obj));
>>>>>>> 26dca6db
		obj->mm.dirty = true;
	}

	i915_gem_object_unpin_pages(obj);

<<<<<<< HEAD
	return ret;
=======
out:
	return i915_error_to_vmf_fault(err);
>>>>>>> 26dca6db
}

static vm_fault_t vm_fault_gtt(struct vm_fault *vmf)
{
#define MIN_CHUNK_PAGES (SZ_1M >> PAGE_SHIFT)
	struct vm_area_struct *area = vmf->vma;
	struct i915_mmap_offset *mmo = area->vm_private_data;
	struct drm_i915_gem_object *obj = mmo->obj;
	struct drm_device *dev = obj->base.dev;
	struct drm_i915_private *i915 = to_i915(dev);
	struct intel_runtime_pm *rpm = &i915->runtime_pm;
	struct i915_ggtt *ggtt = &i915->ggtt;
	bool write = area->vm_flags & VM_WRITE;
	intel_wakeref_t wakeref;
	struct i915_vma *vma;
	pgoff_t page_offset;
	int srcu;
	int ret;

	/* Sanity check that we allow writing into this object */
	if (i915_gem_object_is_readonly(obj) && write)
		return VM_FAULT_SIGBUS;

	/* We don't use vmf->pgoff since that has the fake offset */
	page_offset = (vmf->address - area->vm_start) >> PAGE_SHIFT;

	trace_i915_gem_object_fault(obj, page_offset, true, write);

	ret = i915_gem_object_pin_pages(obj);
	if (ret)
		goto err;

	wakeref = intel_runtime_pm_get(rpm);

	ret = intel_gt_reset_trylock(ggtt->vm.gt, &srcu);
	if (ret)
		goto err_rpm;

	/* Now pin it into the GTT as needed */
	vma = i915_gem_object_ggtt_pin(obj, NULL, 0, 0,
				       PIN_MAPPABLE |
				       PIN_NONBLOCK /* NOWARN */ |
				       PIN_NOEVICT);
	if (IS_ERR(vma)) {
		/* Use a partial view if it is bigger than available space */
		struct i915_ggtt_view view =
			compute_partial_view(obj, page_offset, MIN_CHUNK_PAGES);
		unsigned int flags;

		flags = PIN_MAPPABLE | PIN_NOSEARCH;
		if (view.type == I915_GGTT_VIEW_NORMAL)
			flags |= PIN_NONBLOCK; /* avoid warnings for pinned */

		/*
		 * Userspace is now writing through an untracked VMA, abandon
		 * all hope that the hardware is able to track future writes.
		 */

		vma = i915_gem_object_ggtt_pin(obj, &view, 0, 0, flags);
		if (IS_ERR(vma)) {
			flags = PIN_MAPPABLE;
			view.type = I915_GGTT_VIEW_PARTIAL;
			vma = i915_gem_object_ggtt_pin(obj, &view, 0, 0, flags);
		}

		/* The entire mappable GGTT is pinned? Unexpected! */
		GEM_BUG_ON(vma == ERR_PTR(-ENOSPC));
	}
	if (IS_ERR(vma)) {
		ret = PTR_ERR(vma);
		goto err_reset;
	}

	/* Access to snoopable pages through the GTT is incoherent. */
	if (obj->cache_level != I915_CACHE_NONE && !HAS_LLC(i915)) {
		ret = -EFAULT;
		goto err_unpin;
	}

	ret = i915_vma_pin_fence(vma);
	if (ret)
		goto err_unpin;

	/* Finally, remap it using the new GTT offset */
	ret = remap_io_mapping(area,
			       area->vm_start + (vma->ggtt_view.partial.offset << PAGE_SHIFT),
			       (ggtt->gmadr.start + vma->node.start) >> PAGE_SHIFT,
			       min_t(u64, vma->size, area->vm_end - area->vm_start),
			       &ggtt->iomap);
	if (ret)
		goto err_fence;

	assert_rpm_wakelock_held(rpm);

	/* Mark as being mmapped into userspace for later revocation */
	mutex_lock(&i915->ggtt.vm.mutex);
	if (!i915_vma_set_userfault(vma) && !obj->userfault_count++)
		list_add(&obj->userfault_link, &i915->ggtt.userfault_list);
	mutex_unlock(&i915->ggtt.vm.mutex);

	/* Track the mmo associated with the fenced vma */
	vma->mmo = mmo;

	if (IS_ACTIVE(CONFIG_DRM_I915_USERFAULT_AUTOSUSPEND))
		intel_wakeref_auto(&i915->ggtt.userfault_wakeref,
				   msecs_to_jiffies_timeout(CONFIG_DRM_I915_USERFAULT_AUTOSUSPEND));

	if (write) {
		GEM_BUG_ON(!i915_gem_object_has_pinned_pages(obj));
		i915_vma_set_ggtt_write(vma);
		obj->mm.dirty = true;
	}

err_fence:
	i915_vma_unpin_fence(vma);
err_unpin:
	__i915_vma_unpin(vma);
err_reset:
	intel_gt_reset_unlock(ggtt->vm.gt, srcu);
err_rpm:
	intel_runtime_pm_put(rpm, wakeref);
	i915_gem_object_unpin_pages(obj);
err:
	return i915_error_to_vmf_fault(ret);
}

void __i915_gem_object_release_mmap_gtt(struct drm_i915_gem_object *obj)
{
	struct i915_vma *vma;

	GEM_BUG_ON(!obj->userfault_count);

	for_each_ggtt_vma(vma, obj)
		i915_vma_revoke_mmap(vma);

	GEM_BUG_ON(obj->userfault_count);
}

/*
 * It is vital that we remove the page mapping if we have mapped a tiled
 * object through the GTT and then lose the fence register due to
 * resource pressure. Similarly if the object has been moved out of the
 * aperture, than pages mapped into userspace must be revoked. Removing the
 * mapping will then trigger a page fault on the next user access, allowing
 * fixup by vm_fault_gtt().
 */
static void i915_gem_object_release_mmap_gtt(struct drm_i915_gem_object *obj)
{
	struct drm_i915_private *i915 = to_i915(obj->base.dev);
	intel_wakeref_t wakeref;

	/*
	 * Serialisation between user GTT access and our code depends upon
	 * revoking the CPU's PTE whilst the mutex is held. The next user
	 * pagefault then has to wait until we release the mutex.
	 *
	 * Note that RPM complicates somewhat by adding an additional
	 * requirement that operations to the GGTT be made holding the RPM
	 * wakeref.
	 */
	wakeref = intel_runtime_pm_get(&i915->runtime_pm);
	mutex_lock(&i915->ggtt.vm.mutex);

	if (!obj->userfault_count)
		goto out;

	__i915_gem_object_release_mmap_gtt(obj);

	/*
	 * Ensure that the CPU's PTE are revoked and there are not outstanding
	 * memory transactions from userspace before we return. The TLB
	 * flushing implied above by changing the PTE above *should* be
	 * sufficient, an extra barrier here just provides us with a bit
	 * of paranoid documentation about our requirement to serialise
	 * memory writes before touching registers / GSM.
	 */
	wmb();

out:
	mutex_unlock(&i915->ggtt.vm.mutex);
	intel_runtime_pm_put(&i915->runtime_pm, wakeref);
}

void i915_gem_object_release_mmap_offset(struct drm_i915_gem_object *obj)
{
	struct i915_mmap_offset *mmo;

	spin_lock(&obj->mmo.lock);
	list_for_each_entry(mmo, &obj->mmo.offsets, offset) {
		/*
		 * vma_node_unmap for GTT mmaps handled already in
		 * __i915_gem_object_release_mmap_gtt
		 */
		if (mmo->mmap_type == I915_MMAP_TYPE_GTT)
			continue;

		spin_unlock(&obj->mmo.lock);
		drm_vma_node_unmap(&mmo->vma_node,
				   obj->base.dev->anon_inode->i_mapping);
		spin_lock(&obj->mmo.lock);
	}
	spin_unlock(&obj->mmo.lock);
}

/**
 * i915_gem_object_release_mmap - remove physical page mappings
 * @obj: obj in question
 *
 * Preserve the reservation of the mmapping with the DRM core code, but
 * relinquish ownership of the pages back to the system.
 */
void i915_gem_object_release_mmap(struct drm_i915_gem_object *obj)
{
	i915_gem_object_release_mmap_gtt(obj);
	i915_gem_object_release_mmap_offset(obj);
}

static struct i915_mmap_offset *
mmap_offset_attach(struct drm_i915_gem_object *obj,
		   enum i915_mmap_type mmap_type,
		   struct drm_file *file)
{
	struct drm_i915_private *i915 = to_i915(obj->base.dev);
	struct i915_mmap_offset *mmo;
	int err;

	mmo = kmalloc(sizeof(*mmo), GFP_KERNEL);
	if (!mmo)
		return ERR_PTR(-ENOMEM);

	mmo->obj = obj;
	mmo->dev = obj->base.dev;
	mmo->file = file;
	mmo->mmap_type = mmap_type;
	drm_vma_node_reset(&mmo->vma_node);

	err = drm_vma_offset_add(mmo->dev->vma_offset_manager, &mmo->vma_node,
				 obj->base.size / PAGE_SIZE);
	if (likely(!err))
		goto out;

	/* Attempt to reap some mmap space from dead objects */
	err = intel_gt_retire_requests_timeout(&i915->gt, MAX_SCHEDULE_TIMEOUT);
	if (err)
		goto err;

	i915_gem_drain_freed_objects(i915);
	err = drm_vma_offset_add(mmo->dev->vma_offset_manager, &mmo->vma_node,
				 obj->base.size / PAGE_SIZE);
	if (err)
		goto err;

out:
	if (file)
		drm_vma_node_allow(&mmo->vma_node, file);

	spin_lock(&obj->mmo.lock);
	list_add(&mmo->offset, &obj->mmo.offsets);
	spin_unlock(&obj->mmo.lock);

	return mmo;

err:
	kfree(mmo);
	return ERR_PTR(err);
}

static int
__assign_mmap_offset(struct drm_file *file,
		     u32 handle,
		     enum i915_mmap_type mmap_type,
		     u64 *offset)
{
	struct drm_i915_gem_object *obj;
	struct i915_mmap_offset *mmo;
	int err;

	obj = i915_gem_object_lookup(file, handle);
	if (!obj)
		return -ENOENT;

	if (mmap_type == I915_MMAP_TYPE_GTT &&
	    i915_gem_object_never_bind_ggtt(obj)) {
		err = -ENODEV;
		goto out;
	}

	if (mmap_type != I915_MMAP_TYPE_GTT &&
<<<<<<< HEAD
	    !i915_gem_object_has_struct_page(obj)) {
=======
	    !i915_gem_object_type_has(obj,
				      I915_GEM_OBJECT_HAS_STRUCT_PAGE |
				      I915_GEM_OBJECT_HAS_IOMEM)) {
>>>>>>> 26dca6db
		err = -ENODEV;
		goto out;
	}

	mmo = mmap_offset_attach(obj, mmap_type, file);
	if (IS_ERR(mmo)) {
		err = PTR_ERR(mmo);
		goto out;
	}

	*offset = drm_vma_node_offset_addr(&mmo->vma_node);
	err = 0;
out:
	i915_gem_object_put(obj);
	return err;
}

int
i915_gem_dumb_mmap_offset(struct drm_file *file,
			  struct drm_device *dev,
			  u32 handle,
			  u64 *offset)
{
	enum i915_mmap_type mmap_type;

	if (boot_cpu_has(X86_FEATURE_PAT))
		mmap_type = I915_MMAP_TYPE_WC;
	else if (!i915_ggtt_has_aperture(&to_i915(dev)->ggtt))
		return -ENODEV;
	else
		mmap_type = I915_MMAP_TYPE_GTT;

	return __assign_mmap_offset(file, handle, mmap_type, offset);
}

/**
 * i915_gem_mmap_offset_ioctl - prepare an object for GTT mmap'ing
 * @dev: DRM device
 * @data: GTT mapping ioctl data
 * @file: GEM object info
 *
 * Simply returns the fake offset to userspace so it can mmap it.
 * The mmap call will end up in drm_gem_mmap(), which will set things
 * up so we can get faults in the handler above.
 *
 * The fault handler will take care of binding the object into the GTT
 * (since it may have been evicted to make room for something), allocating
 * a fence register, and mapping the appropriate aperture address into
 * userspace.
 */
int
i915_gem_mmap_offset_ioctl(struct drm_device *dev, void *data,
			   struct drm_file *file)
<<<<<<< HEAD
{
	struct drm_i915_private *i915 = to_i915(dev);
	struct drm_i915_gem_mmap_offset *args = data;
	enum i915_mmap_type type;
	int err;

	/*
	 * Historically we failed to check args.pad and args.offset
	 * and so we cannot use those fields for user input and we cannot
	 * add -EINVAL for them as the ABI is fixed, i.e. old userspace
	 * may be feeding in garbage in those fields.
	 *
	 * if (args->pad) return -EINVAL; is verbotten!
	 */

	err = i915_user_extensions(u64_to_user_ptr(args->extensions),
				   NULL, 0, NULL);
	if (err)
		return err;

	switch (args->flags) {
	case I915_MMAP_OFFSET_GTT:
		if (!i915_ggtt_has_aperture(&i915->ggtt))
			return -ENODEV;
		type = I915_MMAP_TYPE_GTT;
		break;

	case I915_MMAP_OFFSET_WC:
		if (!boot_cpu_has(X86_FEATURE_PAT))
			return -ENODEV;
		type = I915_MMAP_TYPE_WC;
		break;

	case I915_MMAP_OFFSET_WB:
		type = I915_MMAP_TYPE_WB;
		break;

	case I915_MMAP_OFFSET_UC:
		if (!boot_cpu_has(X86_FEATURE_PAT))
			return -ENODEV;
		type = I915_MMAP_TYPE_UC;
		break;

	default:
		return -EINVAL;
	}

	return __assign_mmap_offset(file, args->handle, type, &args->offset);
}

static void vm_open(struct vm_area_struct *vma)
{
	struct i915_mmap_offset *mmo = vma->vm_private_data;
	struct drm_i915_gem_object *obj = mmo->obj;

=======
{
	struct drm_i915_private *i915 = to_i915(dev);
	struct drm_i915_gem_mmap_offset *args = data;
	enum i915_mmap_type type;
	int err;

	/*
	 * Historically we failed to check args.pad and args.offset
	 * and so we cannot use those fields for user input and we cannot
	 * add -EINVAL for them as the ABI is fixed, i.e. old userspace
	 * may be feeding in garbage in those fields.
	 *
	 * if (args->pad) return -EINVAL; is verbotten!
	 */

	err = i915_user_extensions(u64_to_user_ptr(args->extensions),
				   NULL, 0, NULL);
	if (err)
		return err;

	switch (args->flags) {
	case I915_MMAP_OFFSET_GTT:
		if (!i915_ggtt_has_aperture(&i915->ggtt))
			return -ENODEV;
		type = I915_MMAP_TYPE_GTT;
		break;

	case I915_MMAP_OFFSET_WC:
		if (!boot_cpu_has(X86_FEATURE_PAT))
			return -ENODEV;
		type = I915_MMAP_TYPE_WC;
		break;

	case I915_MMAP_OFFSET_WB:
		type = I915_MMAP_TYPE_WB;
		break;

	case I915_MMAP_OFFSET_UC:
		if (!boot_cpu_has(X86_FEATURE_PAT))
			return -ENODEV;
		type = I915_MMAP_TYPE_UC;
		break;

	default:
		return -EINVAL;
	}

	return __assign_mmap_offset(file, args->handle, type, &args->offset);
}

static void vm_open(struct vm_area_struct *vma)
{
	struct i915_mmap_offset *mmo = vma->vm_private_data;
	struct drm_i915_gem_object *obj = mmo->obj;

>>>>>>> 26dca6db
	GEM_BUG_ON(!obj);
	i915_gem_object_get(obj);
}

static void vm_close(struct vm_area_struct *vma)
{
	struct i915_mmap_offset *mmo = vma->vm_private_data;
	struct drm_i915_gem_object *obj = mmo->obj;

	GEM_BUG_ON(!obj);
	i915_gem_object_put(obj);
}

static const struct vm_operations_struct vm_ops_gtt = {
	.fault = vm_fault_gtt,
	.open = vm_open,
	.close = vm_close,
};

static const struct vm_operations_struct vm_ops_cpu = {
	.fault = vm_fault_cpu,
	.open = vm_open,
	.close = vm_close,
};

<<<<<<< HEAD
=======
static int singleton_release(struct inode *inode, struct file *file)
{
	struct drm_i915_private *i915 = file->private_data;

	cmpxchg(&i915->gem.mmap_singleton, file, NULL);
	drm_dev_put(&i915->drm);

	return 0;
}

static const struct file_operations singleton_fops = {
	.owner = THIS_MODULE,
	.release = singleton_release,
};

static struct file *mmap_singleton(struct drm_i915_private *i915)
{
	struct file *file;

	rcu_read_lock();
	file = i915->gem.mmap_singleton;
	if (file && !get_file_rcu(file))
		file = NULL;
	rcu_read_unlock();
	if (file)
		return file;

	file = anon_inode_getfile("i915.gem", &singleton_fops, i915, O_RDWR);
	if (IS_ERR(file))
		return file;

	/* Everyone shares a single global address space */
	file->f_mapping = i915->drm.anon_inode->i_mapping;

	smp_store_mb(i915->gem.mmap_singleton, file);
	drm_dev_get(&i915->drm);

	return file;
}

>>>>>>> 26dca6db
/*
 * This overcomes the limitation in drm_gem_mmap's assignment of a
 * drm_gem_object as the vma->vm_private_data. Since we need to
 * be able to resolve multiple mmap offsets which could be tied
 * to a single gem object.
 */
int i915_gem_mmap(struct file *filp, struct vm_area_struct *vma)
{
	struct drm_vma_offset_node *node;
	struct drm_file *priv = filp->private_data;
	struct drm_device *dev = priv->minor->dev;
	struct i915_mmap_offset *mmo = NULL;
	struct drm_gem_object *obj = NULL;
<<<<<<< HEAD
=======
	struct file *anon;
>>>>>>> 26dca6db

	if (drm_dev_is_unplugged(dev))
		return -ENODEV;

	drm_vma_offset_lock_lookup(dev->vma_offset_manager);
	node = drm_vma_offset_exact_lookup_locked(dev->vma_offset_manager,
						  vma->vm_pgoff,
						  vma_pages(vma));
	if (likely(node)) {
		mmo = container_of(node, struct i915_mmap_offset,
				   vma_node);
		/*
		 * In our dependency chain, the drm_vma_offset_node
		 * depends on the validity of the mmo, which depends on
		 * the gem object. However the only reference we have
		 * at this point is the mmo (as the parent of the node).
		 * Try to check if the gem object was at least cleared.
		 */
		if (!mmo || !mmo->obj) {
			drm_vma_offset_unlock_lookup(dev->vma_offset_manager);
			return -EINVAL;
		}
		/*
		 * Skip 0-refcnted objects as it is in the process of being
		 * destroyed and will be invalid when the vma manager lock
		 * is released.
		 */
		obj = &mmo->obj->base;
		if (!kref_get_unless_zero(&obj->refcount))
			obj = NULL;
	}
	drm_vma_offset_unlock_lookup(dev->vma_offset_manager);
	if (!obj)
		return -EINVAL;

	if (!drm_vma_node_is_allowed(node, priv)) {
		drm_gem_object_put_unlocked(obj);
		return -EACCES;
	}

	if (i915_gem_object_is_readonly(to_intel_bo(obj))) {
		if (vma->vm_flags & VM_WRITE) {
			drm_gem_object_put_unlocked(obj);
			return -EINVAL;
		}
		vma->vm_flags &= ~VM_MAYWRITE;
	}

<<<<<<< HEAD
	vma->vm_flags |= VM_PFNMAP | VM_DONTEXPAND | VM_DONTDUMP;
	vma->vm_private_data = mmo;

=======
	anon = mmap_singleton(to_i915(obj->dev));
	if (IS_ERR(anon)) {
		drm_gem_object_put_unlocked(obj);
		return PTR_ERR(anon);
	}

	vma->vm_flags |= VM_PFNMAP | VM_DONTEXPAND | VM_DONTDUMP;
	vma->vm_private_data = mmo;

	/*
	 * We keep the ref on mmo->obj, not vm_file, but we require
	 * vma->vm_file->f_mapping, see vma_link(), for later revocation.
	 * Our userspace is accustomed to having per-file resource cleanup
	 * (i.e. contexts, objects and requests) on their close(fd), which
	 * requires avoiding extraneous references to their filp, hence why
	 * we prefer to use an anonymous file for their mmaps.
	 */
	fput(vma->vm_file);
	vma->vm_file = anon;

>>>>>>> 26dca6db
	switch (mmo->mmap_type) {
	case I915_MMAP_TYPE_WC:
		vma->vm_page_prot =
			pgprot_writecombine(vm_get_page_prot(vma->vm_flags));
		vma->vm_ops = &vm_ops_cpu;
		break;

	case I915_MMAP_TYPE_WB:
		vma->vm_page_prot = vm_get_page_prot(vma->vm_flags);
		vma->vm_ops = &vm_ops_cpu;
		break;

	case I915_MMAP_TYPE_UC:
		vma->vm_page_prot =
			pgprot_noncached(vm_get_page_prot(vma->vm_flags));
		vma->vm_ops = &vm_ops_cpu;
		break;

	case I915_MMAP_TYPE_GTT:
		vma->vm_page_prot =
			pgprot_writecombine(vm_get_page_prot(vma->vm_flags));
		vma->vm_ops = &vm_ops_gtt;
		break;
	}
	vma->vm_page_prot = pgprot_decrypted(vma->vm_page_prot);

	return 0;
}

#if IS_ENABLED(CONFIG_DRM_I915_SELFTEST)
#include "selftests/i915_gem_mman.c"
#endif<|MERGE_RESOLUTION|>--- conflicted
+++ resolved
@@ -213,10 +213,7 @@
 	case -EIO: /* shmemfs failure from swap device */
 	case -EFAULT: /* purged object */
 	case -ENODEV: /* bad object, how did you get here! */
-<<<<<<< HEAD
-=======
 	case -ENXIO: /* unable to access backing store (on device) */
->>>>>>> 26dca6db
 		return VM_FAULT_SIGBUS;
 
 	case -ENOSPC: /* shmemfs allocation failure */
@@ -241,38 +238,6 @@
 	struct vm_area_struct *area = vmf->vma;
 	struct i915_mmap_offset *mmo = area->vm_private_data;
 	struct drm_i915_gem_object *obj = mmo->obj;
-<<<<<<< HEAD
-	unsigned long i, size = area->vm_end - area->vm_start;
-	bool write = area->vm_flags & VM_WRITE;
-	vm_fault_t ret = VM_FAULT_SIGBUS;
-	int err;
-
-	if (!i915_gem_object_has_struct_page(obj))
-		return ret;
-
-	/* Sanity check that we allow writing into this object */
-	if (i915_gem_object_is_readonly(obj) && write)
-		return ret;
-
-	err = i915_gem_object_pin_pages(obj);
-	if (err)
-		return i915_error_to_vmf_fault(err);
-
-	/* PTEs are revoked in obj->ops->put_pages() */
-	for (i = 0; i < size >> PAGE_SHIFT; i++) {
-		struct page *page = i915_gem_object_get_page(obj, i);
-
-		ret = vmf_insert_pfn(area,
-				     (unsigned long)area->vm_start + i * PAGE_SIZE,
-				     page_to_pfn(page));
-		if (ret != VM_FAULT_NOPAGE)
-			break;
-	}
-
-	if (write) {
-		GEM_BUG_ON(!i915_gem_object_has_pinned_pages(obj));
-		obj->cache_dirty = true; /* XXX flush after PAT update? */
-=======
 	resource_size_t iomap;
 	int err;
 
@@ -298,18 +263,13 @@
 
 	if (area->vm_flags & VM_WRITE) {
 		GEM_BUG_ON(!i915_gem_object_has_pinned_pages(obj));
->>>>>>> 26dca6db
 		obj->mm.dirty = true;
 	}
 
 	i915_gem_object_unpin_pages(obj);
 
-<<<<<<< HEAD
-	return ret;
-=======
 out:
 	return i915_error_to_vmf_fault(err);
->>>>>>> 26dca6db
 }
 
 static vm_fault_t vm_fault_gtt(struct vm_fault *vmf)
@@ -598,13 +558,9 @@
 	}
 
 	if (mmap_type != I915_MMAP_TYPE_GTT &&
-<<<<<<< HEAD
-	    !i915_gem_object_has_struct_page(obj)) {
-=======
 	    !i915_gem_object_type_has(obj,
 				      I915_GEM_OBJECT_HAS_STRUCT_PAGE |
 				      I915_GEM_OBJECT_HAS_IOMEM)) {
->>>>>>> 26dca6db
 		err = -ENODEV;
 		goto out;
 	}
@@ -658,7 +614,6 @@
 int
 i915_gem_mmap_offset_ioctl(struct drm_device *dev, void *data,
 			   struct drm_file *file)
-<<<<<<< HEAD
 {
 	struct drm_i915_private *i915 = to_i915(dev);
 	struct drm_i915_gem_mmap_offset *args = data;
@@ -714,63 +669,6 @@
 	struct i915_mmap_offset *mmo = vma->vm_private_data;
 	struct drm_i915_gem_object *obj = mmo->obj;
 
-=======
-{
-	struct drm_i915_private *i915 = to_i915(dev);
-	struct drm_i915_gem_mmap_offset *args = data;
-	enum i915_mmap_type type;
-	int err;
-
-	/*
-	 * Historically we failed to check args.pad and args.offset
-	 * and so we cannot use those fields for user input and we cannot
-	 * add -EINVAL for them as the ABI is fixed, i.e. old userspace
-	 * may be feeding in garbage in those fields.
-	 *
-	 * if (args->pad) return -EINVAL; is verbotten!
-	 */
-
-	err = i915_user_extensions(u64_to_user_ptr(args->extensions),
-				   NULL, 0, NULL);
-	if (err)
-		return err;
-
-	switch (args->flags) {
-	case I915_MMAP_OFFSET_GTT:
-		if (!i915_ggtt_has_aperture(&i915->ggtt))
-			return -ENODEV;
-		type = I915_MMAP_TYPE_GTT;
-		break;
-
-	case I915_MMAP_OFFSET_WC:
-		if (!boot_cpu_has(X86_FEATURE_PAT))
-			return -ENODEV;
-		type = I915_MMAP_TYPE_WC;
-		break;
-
-	case I915_MMAP_OFFSET_WB:
-		type = I915_MMAP_TYPE_WB;
-		break;
-
-	case I915_MMAP_OFFSET_UC:
-		if (!boot_cpu_has(X86_FEATURE_PAT))
-			return -ENODEV;
-		type = I915_MMAP_TYPE_UC;
-		break;
-
-	default:
-		return -EINVAL;
-	}
-
-	return __assign_mmap_offset(file, args->handle, type, &args->offset);
-}
-
-static void vm_open(struct vm_area_struct *vma)
-{
-	struct i915_mmap_offset *mmo = vma->vm_private_data;
-	struct drm_i915_gem_object *obj = mmo->obj;
-
->>>>>>> 26dca6db
 	GEM_BUG_ON(!obj);
 	i915_gem_object_get(obj);
 }
@@ -796,8 +694,6 @@
 	.close = vm_close,
 };
 
-<<<<<<< HEAD
-=======
 static int singleton_release(struct inode *inode, struct file *file)
 {
 	struct drm_i915_private *i915 = file->private_data;
@@ -838,7 +734,6 @@
 	return file;
 }
 
->>>>>>> 26dca6db
 /*
  * This overcomes the limitation in drm_gem_mmap's assignment of a
  * drm_gem_object as the vma->vm_private_data. Since we need to
@@ -852,10 +747,7 @@
 	struct drm_device *dev = priv->minor->dev;
 	struct i915_mmap_offset *mmo = NULL;
 	struct drm_gem_object *obj = NULL;
-<<<<<<< HEAD
-=======
 	struct file *anon;
->>>>>>> 26dca6db
 
 	if (drm_dev_is_unplugged(dev))
 		return -ENODEV;
@@ -904,11 +796,6 @@
 		vma->vm_flags &= ~VM_MAYWRITE;
 	}
 
-<<<<<<< HEAD
-	vma->vm_flags |= VM_PFNMAP | VM_DONTEXPAND | VM_DONTDUMP;
-	vma->vm_private_data = mmo;
-
-=======
 	anon = mmap_singleton(to_i915(obj->dev));
 	if (IS_ERR(anon)) {
 		drm_gem_object_put_unlocked(obj);
@@ -929,7 +816,6 @@
 	fput(vma->vm_file);
 	vma->vm_file = anon;
 
->>>>>>> 26dca6db
 	switch (mmo->mmap_type) {
 	case I915_MMAP_TYPE_WC:
 		vma->vm_page_prot =
