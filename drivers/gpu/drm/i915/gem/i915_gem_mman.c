/*
 * SPDX-License-Identifier: MIT
 *
 * Copyright © 2014-2016 Intel Corporation
 */

#include <linux/mman.h>
#include <linux/pfn_t.h>
#include <linux/sizes.h>

#include "gt/intel_gt.h"
#include "gt/intel_gt_requests.h"

#include "i915_drv.h"
#include "i915_gem_gtt.h"
#include "i915_gem_ioctls.h"
#include "i915_gem_object.h"
#include "i915_gem_mman.h"
#include "i915_trace.h"
#include "i915_user_extensions.h"
#include "i915_vma.h"

static inline bool
__vma_matches(struct vm_area_struct *vma, struct file *filp,
	      unsigned long addr, unsigned long size)
{
	if (vma->vm_file != filp)
		return false;

	return vma->vm_start == addr &&
	       (vma->vm_end - vma->vm_start) == PAGE_ALIGN(size);
}

/**
 * i915_gem_mmap_ioctl - Maps the contents of an object, returning the address
 *			 it is mapped to.
 * @dev: drm device
 * @data: ioctl data blob
 * @file: drm file
 *
 * While the mapping holds a reference on the contents of the object, it doesn't
 * imply a ref on the object itself.
 *
 * IMPORTANT:
 *
 * DRM driver writers who look a this function as an example for how to do GEM
 * mmap support, please don't implement mmap support like here. The modern way
 * to implement DRM mmap support is with an mmap offset ioctl (like
 * i915_gem_mmap_gtt) and then using the mmap syscall on the DRM fd directly.
 * That way debug tooling like valgrind will understand what's going on, hiding
 * the mmap call in a driver private ioctl will break that. The i915 driver only
 * does cpu mmaps this way because we didn't know better.
 */
int
i915_gem_mmap_ioctl(struct drm_device *dev, void *data,
		    struct drm_file *file)
{
	struct drm_i915_gem_mmap *args = data;
	struct drm_i915_gem_object *obj;
	unsigned long addr;

	if (args->flags & ~(I915_MMAP_WC))
		return -EINVAL;

	if (args->flags & I915_MMAP_WC && !boot_cpu_has(X86_FEATURE_PAT))
		return -ENODEV;

	obj = i915_gem_object_lookup(file, args->handle);
	if (!obj)
		return -ENOENT;

	/* prime objects have no backing filp to GEM mmap
	 * pages from.
	 */
	if (!obj->base.filp) {
		addr = -ENXIO;
		goto err;
	}

	if (range_overflows(args->offset, args->size, (u64)obj->base.size)) {
		addr = -EINVAL;
		goto err;
	}

	addr = vm_mmap(obj->base.filp, 0, args->size,
		       PROT_READ | PROT_WRITE, MAP_SHARED,
		       args->offset);
	if (IS_ERR_VALUE(addr))
		goto err;

	if (args->flags & I915_MMAP_WC) {
		struct mm_struct *mm = current->mm;
		struct vm_area_struct *vma;

		if (down_write_killable(&mm->mmap_sem)) {
			addr = -EINTR;
			goto err;
		}
		vma = find_vma(mm, addr);
		if (vma && __vma_matches(vma, obj->base.filp, addr, args->size))
			vma->vm_page_prot =
				pgprot_writecombine(vm_get_page_prot(vma->vm_flags));
		else
			addr = -ENOMEM;
		up_write(&mm->mmap_sem);
		if (IS_ERR_VALUE(addr))
			goto err;
	}
	i915_gem_object_put(obj);

	args->addr_ptr = (u64)addr;
	return 0;

err:
	i915_gem_object_put(obj);
	return addr;
}

static unsigned int tile_row_pages(const struct drm_i915_gem_object *obj)
{
	return i915_gem_object_get_tile_row_size(obj) >> PAGE_SHIFT;
}

/**
 * i915_gem_mmap_gtt_version - report the current feature set for GTT mmaps
 *
 * A history of the GTT mmap interface:
 *
 * 0 - Everything had to fit into the GTT. Both parties of a memcpy had to
 *     aligned and suitable for fencing, and still fit into the available
 *     mappable space left by the pinned display objects. A classic problem
 *     we called the page-fault-of-doom where we would ping-pong between
 *     two objects that could not fit inside the GTT and so the memcpy
 *     would page one object in at the expense of the other between every
 *     single byte.
 *
 * 1 - Objects can be any size, and have any compatible fencing (X Y, or none
 *     as set via i915_gem_set_tiling() [DRM_I915_GEM_SET_TILING]). If the
 *     object is too large for the available space (or simply too large
 *     for the mappable aperture!), a view is created instead and faulted
 *     into userspace. (This view is aligned and sized appropriately for
 *     fenced access.)
 *
 * 2 - Recognise WC as a separate cache domain so that we can flush the
 *     delayed writes via GTT before performing direct access via WC.
 *
 * 3 - Remove implicit set-domain(GTT) and synchronisation on initial
 *     pagefault; swapin remains transparent.
 *
 * 4 - Support multiple fault handlers per object depending on object's
 *     backing storage (a.k.a. MMAP_OFFSET).
 *
 * Restrictions:
 *
 *  * snoopable objects cannot be accessed via the GTT. It can cause machine
 *    hangs on some architectures, corruption on others. An attempt to service
 *    a GTT page fault from a snoopable object will generate a SIGBUS.
 *
 *  * the object must be able to fit into RAM (physical memory, though no
 *    limited to the mappable aperture).
 *
 *
 * Caveats:
 *
 *  * a new GTT page fault will synchronize rendering from the GPU and flush
 *    all data to system memory. Subsequent access will not be synchronized.
 *
 *  * all mappings are revoked on runtime device suspend.
 *
 *  * there are only 8, 16 or 32 fence registers to share between all users
 *    (older machines require fence register for display and blitter access
 *    as well). Contention of the fence registers will cause the previous users
 *    to be unmapped and any new access will generate new page faults.
 *
 *  * running out of memory while servicing a fault may generate a SIGBUS,
 *    rather than the expected SIGSEGV.
 */
int i915_gem_mmap_gtt_version(void)
{
	return 4;
}

static inline struct i915_ggtt_view
compute_partial_view(const struct drm_i915_gem_object *obj,
		     pgoff_t page_offset,
		     unsigned int chunk)
{
	struct i915_ggtt_view view;

	if (i915_gem_object_is_tiled(obj))
		chunk = roundup(chunk, tile_row_pages(obj));

	view.type = I915_GGTT_VIEW_PARTIAL;
	view.partial.offset = rounddown(page_offset, chunk);
	view.partial.size =
		min_t(unsigned int, chunk,
		      (obj->base.size >> PAGE_SHIFT) - view.partial.offset);

	/* If the partial covers the entire object, just create a normal VMA. */
	if (chunk >= obj->base.size >> PAGE_SHIFT)
		view.type = I915_GGTT_VIEW_NORMAL;

	return view;
}

static vm_fault_t i915_error_to_vmf_fault(int err)
{
	switch (err) {
	default:
		WARN_ONCE(err, "unhandled error in %s: %i\n", __func__, err);
		/* fallthrough */
	case -EIO: /* shmemfs failure from swap device */
	case -EFAULT: /* purged object */
	case -ENODEV: /* bad object, how did you get here! */
		return VM_FAULT_SIGBUS;

	case -ENOSPC: /* shmemfs allocation failure */
	case -ENOMEM: /* our allocation failure */
		return VM_FAULT_OOM;

	case 0:
	case -EAGAIN:
	case -ERESTARTSYS:
	case -EINTR:
	case -EBUSY:
		/*
		 * EBUSY is ok: this just means that another thread
		 * already did the job.
		 */
		return VM_FAULT_NOPAGE;
	}
}

static vm_fault_t vm_fault_cpu(struct vm_fault *vmf)
{
	struct vm_area_struct *area = vmf->vma;
	struct i915_mmap_offset *mmo = area->vm_private_data;
	struct drm_i915_gem_object *obj = mmo->obj;
	unsigned long i, size = area->vm_end - area->vm_start;
	bool write = area->vm_flags & VM_WRITE;
	vm_fault_t ret = VM_FAULT_SIGBUS;
	int err;

	if (!i915_gem_object_has_struct_page(obj))
		return ret;

	/* Sanity check that we allow writing into this object */
	if (i915_gem_object_is_readonly(obj) && write)
		return ret;

	err = i915_gem_object_pin_pages(obj);
	if (err)
		return i915_error_to_vmf_fault(err);

	/* PTEs are revoked in obj->ops->put_pages() */
	for (i = 0; i < size >> PAGE_SHIFT; i++) {
		struct page *page = i915_gem_object_get_page(obj, i);

		ret = vmf_insert_pfn(area,
				     (unsigned long)area->vm_start + i * PAGE_SIZE,
				     page_to_pfn(page));
		if (ret != VM_FAULT_NOPAGE)
			break;
	}

	if (write) {
		GEM_BUG_ON(!i915_gem_object_has_pinned_pages(obj));
		obj->cache_dirty = true; /* XXX flush after PAT update? */
		obj->mm.dirty = true;
	}

	i915_gem_object_unpin_pages(obj);

	return ret;
}

static vm_fault_t vm_fault_gtt(struct vm_fault *vmf)
{
#define MIN_CHUNK_PAGES (SZ_1M >> PAGE_SHIFT)
	struct vm_area_struct *area = vmf->vma;
	struct i915_mmap_offset *mmo = area->vm_private_data;
	struct drm_i915_gem_object *obj = mmo->obj;
	struct drm_device *dev = obj->base.dev;
	struct drm_i915_private *i915 = to_i915(dev);
	struct intel_runtime_pm *rpm = &i915->runtime_pm;
	struct i915_ggtt *ggtt = &i915->ggtt;
	bool write = area->vm_flags & VM_WRITE;
	intel_wakeref_t wakeref;
	struct i915_vma *vma;
	pgoff_t page_offset;
	int srcu;
	int ret;

	/* Sanity check that we allow writing into this object */
	if (i915_gem_object_is_readonly(obj) && write)
		return VM_FAULT_SIGBUS;

	/* We don't use vmf->pgoff since that has the fake offset */
	page_offset = (vmf->address - area->vm_start) >> PAGE_SHIFT;

	trace_i915_gem_object_fault(obj, page_offset, true, write);

	ret = i915_gem_object_pin_pages(obj);
	if (ret)
		goto err;

	wakeref = intel_runtime_pm_get(rpm);

	ret = intel_gt_reset_trylock(ggtt->vm.gt, &srcu);
	if (ret)
		goto err_rpm;

	/* Now pin it into the GTT as needed */
	vma = i915_gem_object_ggtt_pin(obj, NULL, 0, 0,
				       PIN_MAPPABLE |
				       PIN_NONBLOCK /* NOWARN */ |
				       PIN_NOEVICT);
	if (IS_ERR(vma)) {
		/* Use a partial view if it is bigger than available space */
		struct i915_ggtt_view view =
			compute_partial_view(obj, page_offset, MIN_CHUNK_PAGES);
		unsigned int flags;

		flags = PIN_MAPPABLE | PIN_NOSEARCH;
		if (view.type == I915_GGTT_VIEW_NORMAL)
			flags |= PIN_NONBLOCK; /* avoid warnings for pinned */

		/*
		 * Userspace is now writing through an untracked VMA, abandon
		 * all hope that the hardware is able to track future writes.
		 */

		vma = i915_gem_object_ggtt_pin(obj, &view, 0, 0, flags);
		if (IS_ERR(vma)) {
			flags = PIN_MAPPABLE;
			view.type = I915_GGTT_VIEW_PARTIAL;
			vma = i915_gem_object_ggtt_pin(obj, &view, 0, 0, flags);
		}

		/* The entire mappable GGTT is pinned? Unexpected! */
		GEM_BUG_ON(vma == ERR_PTR(-ENOSPC));
	}
	if (IS_ERR(vma)) {
		ret = PTR_ERR(vma);
		goto err_reset;
	}

	/* Access to snoopable pages through the GTT is incoherent. */
	if (obj->cache_level != I915_CACHE_NONE && !HAS_LLC(i915)) {
		ret = -EFAULT;
		goto err_unpin;
	}

	ret = i915_vma_pin_fence(vma);
	if (ret)
		goto err_unpin;

	/* Finally, remap it using the new GTT offset */
	ret = remap_io_mapping(area,
			       area->vm_start + (vma->ggtt_view.partial.offset << PAGE_SHIFT),
			       (ggtt->gmadr.start + vma->node.start) >> PAGE_SHIFT,
			       min_t(u64, vma->size, area->vm_end - area->vm_start),
			       &ggtt->iomap);
	if (ret)
		goto err_fence;

	assert_rpm_wakelock_held(rpm);

	/* Mark as being mmapped into userspace for later revocation */
	mutex_lock(&i915->ggtt.vm.mutex);
	if (!i915_vma_set_userfault(vma) && !obj->userfault_count++)
		list_add(&obj->userfault_link, &i915->ggtt.userfault_list);
	mutex_unlock(&i915->ggtt.vm.mutex);

<<<<<<< HEAD
=======
	/* Track the mmo associated with the fenced vma */
	vma->mmo = mmo;

>>>>>>> 5d50bd44
	if (IS_ACTIVE(CONFIG_DRM_I915_USERFAULT_AUTOSUSPEND))
		intel_wakeref_auto(&i915->ggtt.userfault_wakeref,
				   msecs_to_jiffies_timeout(CONFIG_DRM_I915_USERFAULT_AUTOSUSPEND));

	if (write) {
		GEM_BUG_ON(!i915_gem_object_has_pinned_pages(obj));
		i915_vma_set_ggtt_write(vma);
		obj->mm.dirty = true;
	}

err_fence:
	i915_vma_unpin_fence(vma);
err_unpin:
	__i915_vma_unpin(vma);
err_reset:
	intel_gt_reset_unlock(ggtt->vm.gt, srcu);
err_rpm:
	intel_runtime_pm_put(rpm, wakeref);
	i915_gem_object_unpin_pages(obj);
err:
	return i915_error_to_vmf_fault(ret);
}

void __i915_gem_object_release_mmap_gtt(struct drm_i915_gem_object *obj)
{
	struct i915_vma *vma;

	GEM_BUG_ON(!obj->userfault_count);

	for_each_ggtt_vma(vma, obj)
		i915_vma_revoke_mmap(vma);

	GEM_BUG_ON(obj->userfault_count);
}

/*
 * It is vital that we remove the page mapping if we have mapped a tiled
 * object through the GTT and then lose the fence register due to
 * resource pressure. Similarly if the object has been moved out of the
 * aperture, than pages mapped into userspace must be revoked. Removing the
 * mapping will then trigger a page fault on the next user access, allowing
 * fixup by vm_fault_gtt().
 */
static void i915_gem_object_release_mmap_gtt(struct drm_i915_gem_object *obj)
{
	struct drm_i915_private *i915 = to_i915(obj->base.dev);
	intel_wakeref_t wakeref;

	/*
	 * Serialisation between user GTT access and our code depends upon
	 * revoking the CPU's PTE whilst the mutex is held. The next user
	 * pagefault then has to wait until we release the mutex.
	 *
	 * Note that RPM complicates somewhat by adding an additional
	 * requirement that operations to the GGTT be made holding the RPM
	 * wakeref.
	 */
	wakeref = intel_runtime_pm_get(&i915->runtime_pm);
	mutex_lock(&i915->ggtt.vm.mutex);

	if (!obj->userfault_count)
		goto out;

	__i915_gem_object_release_mmap_gtt(obj);

	/*
	 * Ensure that the CPU's PTE are revoked and there are not outstanding
	 * memory transactions from userspace before we return. The TLB
	 * flushing implied above by changing the PTE above *should* be
	 * sufficient, an extra barrier here just provides us with a bit
	 * of paranoid documentation about our requirement to serialise
	 * memory writes before touching registers / GSM.
	 */
	wmb();

out:
	mutex_unlock(&i915->ggtt.vm.mutex);
	intel_runtime_pm_put(&i915->runtime_pm, wakeref);
}

void i915_gem_object_release_mmap_offset(struct drm_i915_gem_object *obj)
{
	struct i915_mmap_offset *mmo;

	spin_lock(&obj->mmo.lock);
	list_for_each_entry(mmo, &obj->mmo.offsets, offset) {
		/*
		 * vma_node_unmap for GTT mmaps handled already in
		 * __i915_gem_object_release_mmap_gtt
		 */
		if (mmo->mmap_type == I915_MMAP_TYPE_GTT)
			continue;

		spin_unlock(&obj->mmo.lock);
		drm_vma_node_unmap(&mmo->vma_node,
				   obj->base.dev->anon_inode->i_mapping);
		spin_lock(&obj->mmo.lock);
	}
	spin_unlock(&obj->mmo.lock);
}

/**
 * i915_gem_object_release_mmap - remove physical page mappings
 * @obj: obj in question
 *
 * Preserve the reservation of the mmapping with the DRM core code, but
 * relinquish ownership of the pages back to the system.
 */
void i915_gem_object_release_mmap(struct drm_i915_gem_object *obj)
{
	i915_gem_object_release_mmap_gtt(obj);
	i915_gem_object_release_mmap_offset(obj);
}

static struct i915_mmap_offset *
mmap_offset_attach(struct drm_i915_gem_object *obj,
		   enum i915_mmap_type mmap_type,
		   struct drm_file *file)
{
	struct drm_i915_private *i915 = to_i915(obj->base.dev);
	struct i915_mmap_offset *mmo;
	int err;

	mmo = kmalloc(sizeof(*mmo), GFP_KERNEL);
	if (!mmo)
		return ERR_PTR(-ENOMEM);

	mmo->obj = obj;
	mmo->dev = obj->base.dev;
	mmo->file = file;
	mmo->mmap_type = mmap_type;
	drm_vma_node_reset(&mmo->vma_node);

	err = drm_vma_offset_add(mmo->dev->vma_offset_manager, &mmo->vma_node,
				 obj->base.size / PAGE_SIZE);
	if (likely(!err))
		goto out;

	/* Attempt to reap some mmap space from dead objects */
	err = intel_gt_retire_requests_timeout(&i915->gt, MAX_SCHEDULE_TIMEOUT);
	if (err)
		goto err;

	i915_gem_drain_freed_objects(i915);
	err = drm_vma_offset_add(mmo->dev->vma_offset_manager, &mmo->vma_node,
				 obj->base.size / PAGE_SIZE);
	if (err)
		goto err;

out:
	if (file)
		drm_vma_node_allow(&mmo->vma_node, file);

	spin_lock(&obj->mmo.lock);
	list_add(&mmo->offset, &obj->mmo.offsets);
	spin_unlock(&obj->mmo.lock);

	return mmo;

err:
	kfree(mmo);
	return ERR_PTR(err);
}

static int
__assign_mmap_offset(struct drm_file *file,
		     u32 handle,
		     enum i915_mmap_type mmap_type,
		     u64 *offset)
{
	struct drm_i915_gem_object *obj;
	struct i915_mmap_offset *mmo;
	int err;

	obj = i915_gem_object_lookup(file, handle);
	if (!obj)
		return -ENOENT;

	if (mmap_type == I915_MMAP_TYPE_GTT &&
	    i915_gem_object_never_bind_ggtt(obj)) {
		err = -ENODEV;
		goto out;
	}

	if (mmap_type != I915_MMAP_TYPE_GTT &&
	    !i915_gem_object_has_struct_page(obj)) {
		err = -ENODEV;
		goto out;
	}

	mmo = mmap_offset_attach(obj, mmap_type, file);
	if (IS_ERR(mmo)) {
		err = PTR_ERR(mmo);
		goto out;
	}

	*offset = drm_vma_node_offset_addr(&mmo->vma_node);
	err = 0;
out:
	i915_gem_object_put(obj);
	return err;
}

int
i915_gem_dumb_mmap_offset(struct drm_file *file,
			  struct drm_device *dev,
			  u32 handle,
			  u64 *offset)
{
	enum i915_mmap_type mmap_type;

	if (boot_cpu_has(X86_FEATURE_PAT))
		mmap_type = I915_MMAP_TYPE_WC;
	else if (!i915_ggtt_has_aperture(&to_i915(dev)->ggtt))
		return -ENODEV;
	else
		mmap_type = I915_MMAP_TYPE_GTT;

	return __assign_mmap_offset(file, handle, mmap_type, offset);
}

/**
 * i915_gem_mmap_offset_ioctl - prepare an object for GTT mmap'ing
 * @dev: DRM device
 * @data: GTT mapping ioctl data
 * @file: GEM object info
 *
 * Simply returns the fake offset to userspace so it can mmap it.
 * The mmap call will end up in drm_gem_mmap(), which will set things
 * up so we can get faults in the handler above.
 *
 * The fault handler will take care of binding the object into the GTT
 * (since it may have been evicted to make room for something), allocating
 * a fence register, and mapping the appropriate aperture address into
 * userspace.
 */
int
i915_gem_mmap_offset_ioctl(struct drm_device *dev, void *data,
			   struct drm_file *file)
{
	struct drm_i915_private *i915 = to_i915(dev);
	struct drm_i915_gem_mmap_offset *args = data;
	enum i915_mmap_type type;
	int err;

	/*
	 * Historically we failed to check args.pad and args.offset
	 * and so we cannot use those fields for user input and we cannot
	 * add -EINVAL for them as the ABI is fixed, i.e. old userspace
	 * may be feeding in garbage in those fields.
	 *
	 * if (args->pad) return -EINVAL; is verbotten!
	 */

	err = i915_user_extensions(u64_to_user_ptr(args->extensions),
				   NULL, 0, NULL);
	if (err)
		return err;

	switch (args->flags) {
	case I915_MMAP_OFFSET_GTT:
		if (!i915_ggtt_has_aperture(&i915->ggtt))
			return -ENODEV;
		type = I915_MMAP_TYPE_GTT;
		break;

	case I915_MMAP_OFFSET_WC:
		if (!boot_cpu_has(X86_FEATURE_PAT))
			return -ENODEV;
		type = I915_MMAP_TYPE_WC;
		break;

	case I915_MMAP_OFFSET_WB:
		type = I915_MMAP_TYPE_WB;
		break;

	case I915_MMAP_OFFSET_UC:
		if (!boot_cpu_has(X86_FEATURE_PAT))
			return -ENODEV;
		type = I915_MMAP_TYPE_UC;
		break;

	default:
		return -EINVAL;
	}

	return __assign_mmap_offset(file, args->handle, type, &args->offset);
}

static void vm_open(struct vm_area_struct *vma)
{
	struct i915_mmap_offset *mmo = vma->vm_private_data;
	struct drm_i915_gem_object *obj = mmo->obj;

	GEM_BUG_ON(!obj);
	i915_gem_object_get(obj);
}

static void vm_close(struct vm_area_struct *vma)
{
	struct i915_mmap_offset *mmo = vma->vm_private_data;
	struct drm_i915_gem_object *obj = mmo->obj;

	GEM_BUG_ON(!obj);
	i915_gem_object_put(obj);
}

static const struct vm_operations_struct vm_ops_gtt = {
	.fault = vm_fault_gtt,
	.open = vm_open,
	.close = vm_close,
};

static const struct vm_operations_struct vm_ops_cpu = {
	.fault = vm_fault_cpu,
	.open = vm_open,
	.close = vm_close,
};

/*
 * This overcomes the limitation in drm_gem_mmap's assignment of a
 * drm_gem_object as the vma->vm_private_data. Since we need to
 * be able to resolve multiple mmap offsets which could be tied
 * to a single gem object.
 */
int i915_gem_mmap(struct file *filp, struct vm_area_struct *vma)
{
	struct drm_vma_offset_node *node;
	struct drm_file *priv = filp->private_data;
	struct drm_device *dev = priv->minor->dev;
	struct i915_mmap_offset *mmo = NULL;
	struct drm_gem_object *obj = NULL;

	if (drm_dev_is_unplugged(dev))
		return -ENODEV;

	drm_vma_offset_lock_lookup(dev->vma_offset_manager);
	node = drm_vma_offset_exact_lookup_locked(dev->vma_offset_manager,
						  vma->vm_pgoff,
						  vma_pages(vma));
	if (likely(node)) {
		mmo = container_of(node, struct i915_mmap_offset,
				   vma_node);
		/*
		 * In our dependency chain, the drm_vma_offset_node
		 * depends on the validity of the mmo, which depends on
		 * the gem object. However the only reference we have
		 * at this point is the mmo (as the parent of the node).
		 * Try to check if the gem object was at least cleared.
		 */
		if (!mmo || !mmo->obj) {
			drm_vma_offset_unlock_lookup(dev->vma_offset_manager);
			return -EINVAL;
		}
		/*
		 * Skip 0-refcnted objects as it is in the process of being
		 * destroyed and will be invalid when the vma manager lock
		 * is released.
		 */
		obj = &mmo->obj->base;
		if (!kref_get_unless_zero(&obj->refcount))
			obj = NULL;
	}
	drm_vma_offset_unlock_lookup(dev->vma_offset_manager);
	if (!obj)
		return -EINVAL;

	if (!drm_vma_node_is_allowed(node, priv)) {
		drm_gem_object_put_unlocked(obj);
		return -EACCES;
	}

	if (i915_gem_object_is_readonly(to_intel_bo(obj))) {
		if (vma->vm_flags & VM_WRITE) {
			drm_gem_object_put_unlocked(obj);
			return -EINVAL;
		}
		vma->vm_flags &= ~VM_MAYWRITE;
	}

	vma->vm_flags |= VM_PFNMAP | VM_DONTEXPAND | VM_DONTDUMP;
	vma->vm_private_data = mmo;

	switch (mmo->mmap_type) {
	case I915_MMAP_TYPE_WC:
		vma->vm_page_prot =
			pgprot_writecombine(vm_get_page_prot(vma->vm_flags));
		vma->vm_ops = &vm_ops_cpu;
		break;

	case I915_MMAP_TYPE_WB:
		vma->vm_page_prot = vm_get_page_prot(vma->vm_flags);
		vma->vm_ops = &vm_ops_cpu;
		break;

	case I915_MMAP_TYPE_UC:
		vma->vm_page_prot =
			pgprot_noncached(vm_get_page_prot(vma->vm_flags));
		vma->vm_ops = &vm_ops_cpu;
		break;

	case I915_MMAP_TYPE_GTT:
		vma->vm_page_prot =
			pgprot_writecombine(vm_get_page_prot(vma->vm_flags));
		vma->vm_ops = &vm_ops_gtt;
		break;
	}
	vma->vm_page_prot = pgprot_decrypted(vma->vm_page_prot);

	return 0;
}

#if IS_ENABLED(CONFIG_DRM_I915_SELFTEST)
#include "selftests/i915_gem_mman.c"
#endif<|MERGE_RESOLUTION|>--- conflicted
+++ resolved
@@ -372,12 +372,9 @@
 		list_add(&obj->userfault_link, &i915->ggtt.userfault_list);
 	mutex_unlock(&i915->ggtt.vm.mutex);
 
-<<<<<<< HEAD
-=======
 	/* Track the mmo associated with the fenced vma */
 	vma->mmo = mmo;
 
->>>>>>> 5d50bd44
 	if (IS_ACTIVE(CONFIG_DRM_I915_USERFAULT_AUTOSUSPEND))
 		intel_wakeref_auto(&i915->ggtt.userfault_wakeref,
 				   msecs_to_jiffies_timeout(CONFIG_DRM_I915_USERFAULT_AUTOSUSPEND));
