/*
 * SPDX-License-Identifier: MIT
 *
 * Copyright © 2014-2016 Intel Corporation
 */

#include "i915_drv.h"
#include "i915_gem_object.h"
#include "i915_scatterlist.h"
#include "i915_gem_lmem.h"
<<<<<<< HEAD
=======
#include "i915_gem_mman.h"
>>>>>>> 5d50bd44

void __i915_gem_object_set_pages(struct drm_i915_gem_object *obj,
				 struct sg_table *pages,
				 unsigned int sg_page_sizes)
{
	struct drm_i915_private *i915 = to_i915(obj->base.dev);
	unsigned long supported = INTEL_INFO(i915)->page_sizes;
	int i;

	lockdep_assert_held(&obj->mm.lock);

	if (i915_gem_object_is_volatile(obj))
		obj->mm.madv = I915_MADV_DONTNEED;

	/* Make the pages coherent with the GPU (flushing any swapin). */
	if (obj->cache_dirty) {
		obj->write_domain = 0;
		if (i915_gem_object_has_struct_page(obj))
			drm_clflush_sg(pages);
		obj->cache_dirty = false;
	}

	obj->mm.get_page.sg_pos = pages->sgl;
	obj->mm.get_page.sg_idx = 0;

	obj->mm.pages = pages;

	if (i915_gem_object_is_tiled(obj) &&
	    i915->quirks & QUIRK_PIN_SWIZZLED_PAGES) {
		GEM_BUG_ON(obj->mm.quirked);
		__i915_gem_object_pin_pages(obj);
		obj->mm.quirked = true;
	}

	GEM_BUG_ON(!sg_page_sizes);
	obj->mm.page_sizes.phys = sg_page_sizes;

	/*
	 * Calculate the supported page-sizes which fit into the given
	 * sg_page_sizes. This will give us the page-sizes which we may be able
	 * to use opportunistically when later inserting into the GTT. For
	 * example if phys=2G, then in theory we should be able to use 1G, 2M,
	 * 64K or 4K pages, although in practice this will depend on a number of
	 * other factors.
	 */
	obj->mm.page_sizes.sg = 0;
	for_each_set_bit(i, &supported, ilog2(I915_GTT_MAX_PAGE_SIZE) + 1) {
		if (obj->mm.page_sizes.phys & ~0u << i)
			obj->mm.page_sizes.sg |= BIT(i);
	}
	GEM_BUG_ON(!HAS_PAGE_SIZES(i915, obj->mm.page_sizes.sg));

	if (i915_gem_object_is_shrinkable(obj)) {
		struct list_head *list;
		unsigned long flags;

		spin_lock_irqsave(&i915->mm.obj_lock, flags);

		i915->mm.shrink_count++;
		i915->mm.shrink_memory += obj->base.size;

		if (obj->mm.madv != I915_MADV_WILLNEED)
			list = &i915->mm.purge_list;
		else
			list = &i915->mm.shrink_list;
		list_add_tail(&obj->mm.link, list);

		atomic_set(&obj->mm.shrink_pin, 0);
		spin_unlock_irqrestore(&i915->mm.obj_lock, flags);
	}
}

int ____i915_gem_object_get_pages(struct drm_i915_gem_object *obj)
{
	int err;

	if (unlikely(obj->mm.madv != I915_MADV_WILLNEED)) {
		DRM_DEBUG("Attempting to obtain a purgeable object\n");
		return -EFAULT;
	}

	err = obj->ops->get_pages(obj);
	GEM_BUG_ON(!err && !i915_gem_object_has_pages(obj));

	return err;
}

/* Ensure that the associated pages are gathered from the backing storage
 * and pinned into our object. i915_gem_object_pin_pages() may be called
 * multiple times before they are released by a single call to
 * i915_gem_object_unpin_pages() - once the pages are no longer referenced
 * either as a result of memory pressure (reaping pages under the shrinker)
 * or as the object is itself released.
 */
int __i915_gem_object_get_pages(struct drm_i915_gem_object *obj)
{
	int err;

	err = mutex_lock_interruptible_nested(&obj->mm.lock, I915_MM_GET_PAGES);
	if (err)
		return err;

	if (unlikely(!i915_gem_object_has_pages(obj))) {
		GEM_BUG_ON(i915_gem_object_has_pinned_pages(obj));

		err = ____i915_gem_object_get_pages(obj);
		if (err)
			goto unlock;

		smp_mb__before_atomic();
	}
	atomic_inc(&obj->mm.pages_pin_count);

unlock:
	mutex_unlock(&obj->mm.lock);
	return err;
}

/* Immediately discard the backing storage */
void i915_gem_object_truncate(struct drm_i915_gem_object *obj)
{
	drm_gem_free_mmap_offset(&obj->base);
	if (obj->ops->truncate)
		obj->ops->truncate(obj);
}

/* Try to discard unwanted pages */
void i915_gem_object_writeback(struct drm_i915_gem_object *obj)
{
	lockdep_assert_held(&obj->mm.lock);
	GEM_BUG_ON(i915_gem_object_has_pages(obj));

	if (obj->ops->writeback)
		obj->ops->writeback(obj);
}

static void __i915_gem_object_reset_page_iter(struct drm_i915_gem_object *obj)
{
	struct radix_tree_iter iter;
	void __rcu **slot;

	rcu_read_lock();
	radix_tree_for_each_slot(slot, &obj->mm.get_page.radix, &iter, 0)
		radix_tree_delete(&obj->mm.get_page.radix, iter.index);
	rcu_read_unlock();
}

static void unmap_object(struct drm_i915_gem_object *obj, void *ptr)
{
	if (i915_gem_object_is_lmem(obj))
		io_mapping_unmap((void __force __iomem *)ptr);
	else if (is_vmalloc_addr(ptr))
		vunmap(ptr);
	else
		kunmap(kmap_to_page(ptr));
}

struct sg_table *
__i915_gem_object_unset_pages(struct drm_i915_gem_object *obj)
{
	struct sg_table *pages;

	pages = fetch_and_zero(&obj->mm.pages);
	if (IS_ERR_OR_NULL(pages))
		return pages;

	if (i915_gem_object_is_volatile(obj))
		obj->mm.madv = I915_MADV_WILLNEED;

	i915_gem_object_make_unshrinkable(obj);

	if (obj->mm.mapping) {
		unmap_object(obj, page_mask_bits(obj->mm.mapping));
		obj->mm.mapping = NULL;
	}

	__i915_gem_object_reset_page_iter(obj);
	obj->mm.page_sizes.phys = obj->mm.page_sizes.sg = 0;

	return pages;
}

int __i915_gem_object_put_pages(struct drm_i915_gem_object *obj)
{
	struct sg_table *pages;
	int err;

	if (i915_gem_object_has_pinned_pages(obj))
		return -EBUSY;

	GEM_BUG_ON(atomic_read(&obj->bind_count));

	/* May be called by shrinker from within get_pages() (on another bo) */
	mutex_lock(&obj->mm.lock);
	if (unlikely(atomic_read(&obj->mm.pages_pin_count))) {
		err = -EBUSY;
		goto unlock;
	}

	i915_gem_object_release_mmap_offset(obj);

	/*
	 * ->put_pages might need to allocate memory for the bit17 swizzle
	 * array, hence protect them from being reaped by removing them from gtt
	 * lists early.
	 */
	pages = __i915_gem_object_unset_pages(obj);

	/*
	 * XXX Temporary hijinx to avoid updating all backends to handle
	 * NULL pages. In the future, when we have more asynchronous
	 * get_pages backends we should be better able to handle the
	 * cancellation of the async task in a more uniform manner.
	 */
	if (!pages && !i915_gem_object_needs_async_cancel(obj))
		pages = ERR_PTR(-EINVAL);

	if (!IS_ERR(pages))
		obj->ops->put_pages(obj, pages);

	err = 0;
unlock:
	mutex_unlock(&obj->mm.lock);

	return err;
}

/* The 'mapping' part of i915_gem_object_pin_map() below */
static void *i915_gem_object_map(struct drm_i915_gem_object *obj,
				 enum i915_map_type type)
{
	unsigned long n_pages = obj->base.size >> PAGE_SHIFT;
	struct sg_table *sgt = obj->mm.pages;
	struct sgt_iter sgt_iter;
	struct page *page;
	struct page *stack_pages[32];
	struct page **pages = stack_pages;
	unsigned long i = 0;
	pgprot_t pgprot;
	void *addr;

	if (i915_gem_object_is_lmem(obj)) {
		void __iomem *io;

		if (type != I915_MAP_WC)
			return NULL;

		io = i915_gem_object_lmem_io_map(obj, 0, obj->base.size);
		return (void __force *)io;
	}

	/* A single page can always be kmapped */
	if (n_pages == 1 && type == I915_MAP_WB)
		return kmap(sg_page(sgt->sgl));

	if (n_pages > ARRAY_SIZE(stack_pages)) {
		/* Too big for stack -- allocate temporary array instead */
		pages = kvmalloc_array(n_pages, sizeof(*pages), GFP_KERNEL);
		if (!pages)
			return NULL;
	}

	for_each_sgt_page(page, sgt_iter, sgt)
		pages[i++] = page;

	/* Check that we have the expected number of pages */
	GEM_BUG_ON(i != n_pages);

	switch (type) {
	default:
		MISSING_CASE(type);
		/* fallthrough - to use PAGE_KERNEL anyway */
	case I915_MAP_WB:
		pgprot = PAGE_KERNEL;
		break;
	case I915_MAP_WC:
		pgprot = pgprot_writecombine(PAGE_KERNEL_IO);
		break;
	}
	addr = vmap(pages, n_pages, 0, pgprot);

	if (pages != stack_pages)
		kvfree(pages);

	return addr;
}

/* get, pin, and map the pages of the object into kernel space */
void *i915_gem_object_pin_map(struct drm_i915_gem_object *obj,
			      enum i915_map_type type)
{
	enum i915_map_type has_type;
	unsigned int flags;
	bool pinned;
	void *ptr;
	int err;

	flags = I915_GEM_OBJECT_HAS_STRUCT_PAGE | I915_GEM_OBJECT_HAS_IOMEM;
	if (!i915_gem_object_type_has(obj, flags))
		return ERR_PTR(-ENXIO);

	err = mutex_lock_interruptible_nested(&obj->mm.lock, I915_MM_GET_PAGES);
	if (err)
		return ERR_PTR(err);

	pinned = !(type & I915_MAP_OVERRIDE);
	type &= ~I915_MAP_OVERRIDE;

	if (!atomic_inc_not_zero(&obj->mm.pages_pin_count)) {
		if (unlikely(!i915_gem_object_has_pages(obj))) {
			GEM_BUG_ON(i915_gem_object_has_pinned_pages(obj));

			err = ____i915_gem_object_get_pages(obj);
			if (err)
				goto err_unlock;

			smp_mb__before_atomic();
		}
		atomic_inc(&obj->mm.pages_pin_count);
		pinned = false;
	}
	GEM_BUG_ON(!i915_gem_object_has_pages(obj));

	ptr = page_unpack_bits(obj->mm.mapping, &has_type);
	if (ptr && has_type != type) {
		if (pinned) {
			err = -EBUSY;
			goto err_unpin;
		}

		unmap_object(obj, ptr);

		ptr = obj->mm.mapping = NULL;
	}

	if (!ptr) {
		ptr = i915_gem_object_map(obj, type);
		if (!ptr) {
			err = -ENOMEM;
			goto err_unpin;
		}

		obj->mm.mapping = page_pack_bits(ptr, type);
	}

out_unlock:
	mutex_unlock(&obj->mm.lock);
	return ptr;

err_unpin:
	atomic_dec(&obj->mm.pages_pin_count);
err_unlock:
	ptr = ERR_PTR(err);
	goto out_unlock;
}

void __i915_gem_object_flush_map(struct drm_i915_gem_object *obj,
				 unsigned long offset,
				 unsigned long size)
{
	enum i915_map_type has_type;
	void *ptr;

	GEM_BUG_ON(!i915_gem_object_has_pinned_pages(obj));
	GEM_BUG_ON(range_overflows_t(typeof(obj->base.size),
				     offset, size, obj->base.size));

	obj->mm.dirty = true;

	if (obj->cache_coherent & I915_BO_CACHE_COHERENT_FOR_WRITE)
		return;

	ptr = page_unpack_bits(obj->mm.mapping, &has_type);
	if (has_type == I915_MAP_WC)
		return;

	drm_clflush_virt_range(ptr + offset, size);
	if (size == obj->base.size) {
		obj->write_domain &= ~I915_GEM_DOMAIN_CPU;
		obj->cache_dirty = false;
	}
}

struct scatterlist *
i915_gem_object_get_sg(struct drm_i915_gem_object *obj,
		       unsigned int n,
		       unsigned int *offset)
{
	struct i915_gem_object_page_iter *iter = &obj->mm.get_page;
	struct scatterlist *sg;
	unsigned int idx, count;

	might_sleep();
	GEM_BUG_ON(n >= obj->base.size >> PAGE_SHIFT);
	GEM_BUG_ON(!i915_gem_object_has_pinned_pages(obj));

	/* As we iterate forward through the sg, we record each entry in a
	 * radixtree for quick repeated (backwards) lookups. If we have seen
	 * this index previously, we will have an entry for it.
	 *
	 * Initial lookup is O(N), but this is amortized to O(1) for
	 * sequential page access (where each new request is consecutive
	 * to the previous one). Repeated lookups are O(lg(obj->base.size)),
	 * i.e. O(1) with a large constant!
	 */
	if (n < READ_ONCE(iter->sg_idx))
		goto lookup;

	mutex_lock(&iter->lock);

	/* We prefer to reuse the last sg so that repeated lookup of this
	 * (or the subsequent) sg are fast - comparing against the last
	 * sg is faster than going through the radixtree.
	 */

	sg = iter->sg_pos;
	idx = iter->sg_idx;
	count = __sg_page_count(sg);

	while (idx + count <= n) {
		void *entry;
		unsigned long i;
		int ret;

		/* If we cannot allocate and insert this entry, or the
		 * individual pages from this range, cancel updating the
		 * sg_idx so that on this lookup we are forced to linearly
		 * scan onwards, but on future lookups we will try the
		 * insertion again (in which case we need to be careful of
		 * the error return reporting that we have already inserted
		 * this index).
		 */
		ret = radix_tree_insert(&iter->radix, idx, sg);
		if (ret && ret != -EEXIST)
			goto scan;

		entry = xa_mk_value(idx);
		for (i = 1; i < count; i++) {
			ret = radix_tree_insert(&iter->radix, idx + i, entry);
			if (ret && ret != -EEXIST)
				goto scan;
		}

		idx += count;
		sg = ____sg_next(sg);
		count = __sg_page_count(sg);
	}

scan:
	iter->sg_pos = sg;
	iter->sg_idx = idx;

	mutex_unlock(&iter->lock);

	if (unlikely(n < idx)) /* insertion completed by another thread */
		goto lookup;

	/* In case we failed to insert the entry into the radixtree, we need
	 * to look beyond the current sg.
	 */
	while (idx + count <= n) {
		idx += count;
		sg = ____sg_next(sg);
		count = __sg_page_count(sg);
	}

	*offset = n - idx;
	return sg;

lookup:
	rcu_read_lock();

	sg = radix_tree_lookup(&iter->radix, n);
	GEM_BUG_ON(!sg);

	/* If this index is in the middle of multi-page sg entry,
	 * the radix tree will contain a value entry that points
	 * to the start of that range. We will return the pointer to
	 * the base page and the offset of this page within the
	 * sg entry's range.
	 */
	*offset = 0;
	if (unlikely(xa_is_value(sg))) {
		unsigned long base = xa_to_value(sg);

		sg = radix_tree_lookup(&iter->radix, base);
		GEM_BUG_ON(!sg);

		*offset = n - base;
	}

	rcu_read_unlock();

	return sg;
}

struct page *
i915_gem_object_get_page(struct drm_i915_gem_object *obj, unsigned int n)
{
	struct scatterlist *sg;
	unsigned int offset;

	GEM_BUG_ON(!i915_gem_object_has_struct_page(obj));

	sg = i915_gem_object_get_sg(obj, n, &offset);
	return nth_page(sg_page(sg), offset);
}

/* Like i915_gem_object_get_page(), but mark the returned page dirty */
struct page *
i915_gem_object_get_dirty_page(struct drm_i915_gem_object *obj,
			       unsigned int n)
{
	struct page *page;

	page = i915_gem_object_get_page(obj, n);
	if (!obj->mm.dirty)
		set_page_dirty(page);

	return page;
}

dma_addr_t
i915_gem_object_get_dma_address_len(struct drm_i915_gem_object *obj,
				    unsigned long n,
				    unsigned int *len)
{
	struct scatterlist *sg;
	unsigned int offset;

	sg = i915_gem_object_get_sg(obj, n, &offset);

	if (len)
		*len = sg_dma_len(sg) - (offset << PAGE_SHIFT);

	return sg_dma_address(sg) + (offset << PAGE_SHIFT);
}

dma_addr_t
i915_gem_object_get_dma_address(struct drm_i915_gem_object *obj,
				unsigned long n)
{
	return i915_gem_object_get_dma_address_len(obj, n, NULL);
}<|MERGE_RESOLUTION|>--- conflicted
+++ resolved
@@ -8,10 +8,7 @@
 #include "i915_gem_object.h"
 #include "i915_scatterlist.h"
 #include "i915_gem_lmem.h"
-<<<<<<< HEAD
-=======
 #include "i915_gem_mman.h"
->>>>>>> 5d50bd44
 
 void __i915_gem_object_set_pages(struct drm_i915_gem_object *obj,
 				 struct sg_table *pages,
