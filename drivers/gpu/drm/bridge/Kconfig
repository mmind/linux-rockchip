config DRM_DW_HDMI
	tristate
	depends on DRM
	select DRM_KMS_HELPER

config DRM_PTN3460
	tristate "PTN3460 DP/LVDS bridge"
	depends on DRM
<<<<<<< HEAD
	depends on OF && I2C
	select DRM_KMS_HELPER
	select DRM_PANEL
	---help---
	  ptn3460 eDP-LVDS bridge chip driver.

config DRM_PS8622
	tristate "Parade eDP/LVDS bridge"
	depends on OF && I2C
	select DRM_PANEL
	select BACKLIGHT_LCD_SUPPORT
	select BACKLIGHT_CLASS_DEVICE
	---help---
	  parade eDP-LVDS bridge chip driver.
=======
	depends on OF
	select DRM_KMS_HELPER
	select DRM_PANEL
	---help---
	  ptn3460 eDP-LVDS bridge chip driver.
>>>>>>> 4ee825d2
<|MERGE_RESOLUTION|>--- conflicted
+++ resolved
@@ -1,30 +1,14 @@
 config DRM_DW_HDMI
 	tristate
 	depends on DRM
+	depends on OF && I2C
 	select DRM_KMS_HELPER
 
 config DRM_PTN3460
 	tristate "PTN3460 DP/LVDS bridge"
 	depends on DRM
-<<<<<<< HEAD
-	depends on OF && I2C
-	select DRM_KMS_HELPER
-	select DRM_PANEL
-	---help---
-	  ptn3460 eDP-LVDS bridge chip driver.
-
-config DRM_PS8622
-	tristate "Parade eDP/LVDS bridge"
-	depends on OF && I2C
-	select DRM_PANEL
-	select BACKLIGHT_LCD_SUPPORT
-	select BACKLIGHT_CLASS_DEVICE
-	---help---
-	  parade eDP-LVDS bridge chip driver.
-=======
 	depends on OF
 	select DRM_KMS_HELPER
 	select DRM_PANEL
 	---help---
-	  ptn3460 eDP-LVDS bridge chip driver.
->>>>>>> 4ee825d2
+	  ptn3460 eDP-LVDS bridge chip driver.