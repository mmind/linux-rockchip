--- conflicted
+++ resolved
@@ -84,12 +84,8 @@
 	tristate "Silicon Image SII8620 HDMI/MHL bridge"
 	depends on OF
 	select DRM_KMS_HELPER
-<<<<<<< HEAD
-	imply EXTCON
-=======
 	select INPUT
 	select RC_CORE
->>>>>>> ba1f665f
 	help
 	  Silicon Image SII8620 HDMI/MHL bridge chip driver.
 
