--- conflicted
+++ resolved
@@ -1,16 +1,13 @@
+config DRM_DW_HDMI
+	tristate
+	depends on DRM
+	select DRM_KMS_HELPER
+
 config DRM_PTN3460
 	tristate "PTN3460 DP/LVDS bridge"
 	depends on DRM
 	depends on OF && I2C
 	select DRM_KMS_HELPER
-<<<<<<< HEAD
-	---help---
-
-config DRM_DW_HDMI
-	tristate
-	depends on DRM
-	select DRM_KMS_HELPER
-=======
 	select DRM_PANEL
 	---help---
 	  ptn3460 eDP-LVDS bridge chip driver.
@@ -22,5 +19,4 @@
 	select BACKLIGHT_LCD_SUPPORT
 	select BACKLIGHT_CLASS_DEVICE
 	---help---
-	  parade eDP-LVDS bridge chip driver.
->>>>>>> e2d6b2d8
+	  parade eDP-LVDS bridge chip driver.