// SPDX-License-Identifier: GPL-2.0-or-later
/*
 * tc358767 eDP bridge driver
 *
 * Copyright (C) 2016 CogentEmbedded Inc
 * Author: Andrey Gusakov <andrey.gusakov@cogentembedded.com>
 *
 * Copyright (C) 2016 Pengutronix, Philipp Zabel <p.zabel@pengutronix.de>
 *
 * Copyright (C) 2016 Zodiac Inflight Innovations
 *
 * Initially based on: drivers/gpu/drm/i2c/tda998x_drv.c
 *
 * Copyright (C) 2012 Texas Instruments
 * Author: Rob Clark <robdclark@gmail.com>
 */

#include <linux/bitfield.h>
#include <linux/clk.h>
#include <linux/device.h>
#include <linux/gpio/consumer.h>
#include <linux/i2c.h>
#include <linux/kernel.h>
#include <linux/module.h>
#include <linux/regmap.h>
#include <linux/slab.h>

#include <drm/drm_atomic_helper.h>
#include <drm/drm_dp_helper.h>
#include <drm/drm_edid.h>
#include <drm/drm_of.h>
#include <drm/drm_panel.h>
#include <drm/drm_probe_helper.h>

/* Registers */

/* Display Parallel Interface */
#define DPIPXLFMT		0x0440
#define VS_POL_ACTIVE_LOW		(1 << 10)
#define HS_POL_ACTIVE_LOW		(1 << 9)
#define DE_POL_ACTIVE_HIGH		(0 << 8)
#define SUB_CFG_TYPE_CONFIG1		(0 << 2) /* LSB aligned */
#define SUB_CFG_TYPE_CONFIG2		(1 << 2) /* Loosely Packed */
#define SUB_CFG_TYPE_CONFIG3		(2 << 2) /* LSB aligned 8-bit */
#define DPI_BPP_RGB888			(0 << 0)
#define DPI_BPP_RGB666			(1 << 0)
#define DPI_BPP_RGB565			(2 << 0)

/* Video Path */
#define VPCTRL0			0x0450
#define VSDELAY			GENMASK(31, 20)
#define OPXLFMT_RGB666			(0 << 8)
#define OPXLFMT_RGB888			(1 << 8)
#define FRMSYNC_DISABLED		(0 << 4) /* Video Timing Gen Disabled */
#define FRMSYNC_ENABLED			(1 << 4) /* Video Timing Gen Enabled */
#define MSF_DISABLED			(0 << 0) /* Magic Square FRC disabled */
#define MSF_ENABLED			(1 << 0) /* Magic Square FRC enabled */
#define HTIM01			0x0454
#define HPW			GENMASK(8, 0)
#define HBPR			GENMASK(24, 16)
#define HTIM02			0x0458
#define HDISPR			GENMASK(10, 0)
#define HFPR			GENMASK(24, 16)
#define VTIM01			0x045c
#define VSPR			GENMASK(7, 0)
#define VBPR			GENMASK(23, 16)
#define VTIM02			0x0460
#define VFPR			GENMASK(23, 16)
#define VDISPR			GENMASK(10, 0)
#define VFUEN0			0x0464
#define VFUEN				BIT(0)   /* Video Frame Timing Upload */

/* System */
#define TC_IDREG		0x0500
#define SYSSTAT			0x0508
#define SYSCTRL			0x0510
#define DP0_AUDSRC_NO_INPUT		(0 << 3)
#define DP0_AUDSRC_I2S_RX		(1 << 3)
#define DP0_VIDSRC_NO_INPUT		(0 << 0)
#define DP0_VIDSRC_DSI_RX		(1 << 0)
#define DP0_VIDSRC_DPI_RX		(2 << 0)
#define DP0_VIDSRC_COLOR_BAR		(3 << 0)
#define GPIOM			0x0540
#define GPIOC			0x0544
#define GPIOO			0x0548
#define GPIOI			0x054c
#define INTCTL_G		0x0560
#define INTSTS_G		0x0564

#define INT_SYSERR		BIT(16)
#define INT_GPIO_H(x)		(1 << (x == 0 ? 2 : 10))
#define INT_GPIO_LC(x)		(1 << (x == 0 ? 3 : 11))

#define INT_GP0_LCNT		0x0584
#define INT_GP1_LCNT		0x0588

/* Control */
#define DP0CTL			0x0600
#define VID_MN_GEN			BIT(6)   /* Auto-generate M/N values */
#define EF_EN				BIT(5)   /* Enable Enhanced Framing */
#define VID_EN				BIT(1)   /* Video transmission enable */
#define DP_EN				BIT(0)   /* Enable DPTX function */

/* Clocks */
#define DP0_VIDMNGEN0		0x0610
#define DP0_VIDMNGEN1		0x0614
#define DP0_VMNGENSTATUS	0x0618

/* Main Channel */
#define DP0_SECSAMPLE		0x0640
#define DP0_VIDSYNCDELAY	0x0644
#define VID_SYNC_DLY		GENMASK(15, 0)
#define THRESH_DLY		GENMASK(31, 16)

#define DP0_TOTALVAL		0x0648
#define H_TOTAL			GENMASK(15, 0)
#define V_TOTAL			GENMASK(31, 16)
#define DP0_STARTVAL		0x064c
#define H_START			GENMASK(15, 0)
#define V_START			GENMASK(31, 16)
#define DP0_ACTIVEVAL		0x0650
#define H_ACT			GENMASK(15, 0)
#define V_ACT			GENMASK(31, 16)

#define DP0_SYNCVAL		0x0654
#define VS_WIDTH		GENMASK(30, 16)
#define HS_WIDTH		GENMASK(14, 0)
#define SYNCVAL_HS_POL_ACTIVE_LOW	(1 << 15)
#define SYNCVAL_VS_POL_ACTIVE_LOW	(1 << 31)
#define DP0_MISC		0x0658
#define TU_SIZE_RECOMMENDED		(63) /* LSCLK cycles per TU */
#define MAX_TU_SYMBOL		GENMASK(28, 23)
#define TU_SIZE			GENMASK(21, 16)
#define BPC_6				(0 << 5)
#define BPC_8				(1 << 5)

/* AUX channel */
#define DP0_AUXCFG0		0x0660
#define DP0_AUXCFG0_BSIZE	GENMASK(11, 8)
#define DP0_AUXCFG0_ADDR_ONLY	BIT(4)
#define DP0_AUXCFG1		0x0664
#define AUX_RX_FILTER_EN		BIT(16)

#define DP0_AUXADDR		0x0668
#define DP0_AUXWDATA(i)		(0x066c + (i) * 4)
#define DP0_AUXRDATA(i)		(0x067c + (i) * 4)
#define DP0_AUXSTATUS		0x068c
#define AUX_BYTES		GENMASK(15, 8)
#define AUX_STATUS		GENMASK(7, 4)
#define AUX_TIMEOUT		BIT(1)
#define AUX_BUSY		BIT(0)
#define DP0_AUXI2CADR		0x0698

/* Link Training */
#define DP0_SRCCTRL		0x06a0
#define DP0_SRCCTRL_SCRMBLDIS		BIT(13)
#define DP0_SRCCTRL_EN810B		BIT(12)
#define DP0_SRCCTRL_NOTP		(0 << 8)
#define DP0_SRCCTRL_TP1			(1 << 8)
#define DP0_SRCCTRL_TP2			(2 << 8)
#define DP0_SRCCTRL_LANESKEW		BIT(7)
#define DP0_SRCCTRL_SSCG		BIT(3)
#define DP0_SRCCTRL_LANES_1		(0 << 2)
#define DP0_SRCCTRL_LANES_2		(1 << 2)
#define DP0_SRCCTRL_BW27		(1 << 1)
#define DP0_SRCCTRL_BW162		(0 << 1)
#define DP0_SRCCTRL_AUTOCORRECT		BIT(0)
#define DP0_LTSTAT		0x06d0
#define LT_LOOPDONE			BIT(13)
#define LT_STATUS_MASK			(0x1f << 8)
#define LT_CHANNEL1_EQ_BITS		(DP_CHANNEL_EQ_BITS << 4)
#define LT_INTERLANE_ALIGN_DONE		BIT(3)
#define LT_CHANNEL0_EQ_BITS		(DP_CHANNEL_EQ_BITS)
#define DP0_SNKLTCHGREQ		0x06d4
#define DP0_LTLOOPCTRL		0x06d8
#define DP0_SNKLTCTRL		0x06e4

#define DP1_SRCCTRL		0x07a0

/* PHY */
#define DP_PHY_CTRL		0x0800
#define DP_PHY_RST			BIT(28)  /* DP PHY Global Soft Reset */
#define BGREN				BIT(25)  /* AUX PHY BGR Enable */
#define PWR_SW_EN			BIT(24)  /* PHY Power Switch Enable */
#define PHY_M1_RST			BIT(12)  /* Reset PHY1 Main Channel */
#define PHY_RDY				BIT(16)  /* PHY Main Channels Ready */
#define PHY_M0_RST			BIT(8)   /* Reset PHY0 Main Channel */
#define PHY_2LANE			BIT(2)   /* PHY Enable 2 lanes */
#define PHY_A0_EN			BIT(1)   /* PHY Aux Channel0 Enable */
#define PHY_M0_EN			BIT(0)   /* PHY Main Channel0 Enable */

/* PLL */
#define DP0_PLLCTRL		0x0900
#define DP1_PLLCTRL		0x0904	/* not defined in DS */
#define PXL_PLLCTRL		0x0908
#define PLLUPDATE			BIT(2)
#define PLLBYP				BIT(1)
#define PLLEN				BIT(0)
#define PXL_PLLPARAM		0x0914
#define IN_SEL_REFCLK			(0 << 14)
#define SYS_PLLPARAM		0x0918
#define REF_FREQ_38M4			(0 << 8) /* 38.4 MHz */
#define REF_FREQ_19M2			(1 << 8) /* 19.2 MHz */
#define REF_FREQ_26M			(2 << 8) /* 26 MHz */
#define REF_FREQ_13M			(3 << 8) /* 13 MHz */
#define SYSCLK_SEL_LSCLK		(0 << 4)
#define LSCLK_DIV_1			(0 << 0)
#define LSCLK_DIV_2			(1 << 0)

/* Test & Debug */
#define TSTCTL			0x0a00
#define COLOR_R			GENMASK(31, 24)
#define COLOR_G			GENMASK(23, 16)
#define COLOR_B			GENMASK(15, 8)
#define ENI2CFILTER		BIT(4)
#define COLOR_BAR_MODE		GENMASK(1, 0)
#define COLOR_BAR_MODE_BARS	2
#define PLL_DBG			0x0a04

static bool tc_test_pattern;
module_param_named(test, tc_test_pattern, bool, 0644);

struct tc_edp_link {
	struct drm_dp_link	base;
	u8			assr;
	bool			scrambler_dis;
	bool			spread;
};

struct tc_data {
	struct device		*dev;
	struct regmap		*regmap;
	struct drm_dp_aux	aux;

	struct drm_bridge	bridge;
	struct drm_connector	connector;
	struct drm_panel	*panel;

	/* link settings */
	struct tc_edp_link	link;

	/* display edid */
	struct edid		*edid;
	/* current mode */
	struct drm_display_mode	mode;

	u32			rev;
	u8			assr;

	struct gpio_desc	*sd_gpio;
	struct gpio_desc	*reset_gpio;
	struct clk		*refclk;

	/* do we have IRQ */
	bool			have_irq;

	/* HPD pin number (0 or 1) or -ENODEV */
	int			hpd_pin;
};

static inline struct tc_data *aux_to_tc(struct drm_dp_aux *a)
{
	return container_of(a, struct tc_data, aux);
}

static inline struct tc_data *bridge_to_tc(struct drm_bridge *b)
{
	return container_of(b, struct tc_data, bridge);
}

static inline struct tc_data *connector_to_tc(struct drm_connector *c)
{
	return container_of(c, struct tc_data, connector);
}

static inline int tc_poll_timeout(struct tc_data *tc, unsigned int addr,
				  unsigned int cond_mask,
				  unsigned int cond_value,
				  unsigned long sleep_us, u64 timeout_us)
{
	unsigned int val;

	return regmap_read_poll_timeout(tc->regmap, addr, val,
					(val & cond_mask) == cond_value,
					sleep_us, timeout_us);
}

static int tc_aux_wait_busy(struct tc_data *tc)
{
	return tc_poll_timeout(tc, DP0_AUXSTATUS, AUX_BUSY, 0, 1000, 100000);
}

static int tc_aux_write_data(struct tc_data *tc, const void *data,
			     size_t size)
{
	u32 auxwdata[DP_AUX_MAX_PAYLOAD_BYTES / sizeof(u32)] = { 0 };
	int ret, count = ALIGN(size, sizeof(u32));

	memcpy(auxwdata, data, size);

	ret = regmap_raw_write(tc->regmap, DP0_AUXWDATA(0), auxwdata, count);
	if (ret)
		return ret;
<<<<<<< HEAD

	if (value & AUX_BUSY) {
		dev_err(tc->dev, "aux busy!\n");
		return -EBUSY;
	}

	if (value & AUX_TIMEOUT) {
		dev_err(tc->dev, "aux access timeout!\n");
		return -ETIMEDOUT;
	}

	*reply = (value & AUX_STATUS_MASK) >> AUX_STATUS_SHIFT;
	return 0;
=======

	return size;
}

static int tc_aux_read_data(struct tc_data *tc, void *data, size_t size)
{
	u32 auxrdata[DP_AUX_MAX_PAYLOAD_BYTES / sizeof(u32)];
	int ret, count = ALIGN(size, sizeof(u32));

	ret = regmap_raw_read(tc->regmap, DP0_AUXRDATA(0), auxrdata, count);
	if (ret)
		return ret;

	memcpy(data, auxrdata, size);

	return size;
}

static u32 tc_auxcfg0(struct drm_dp_aux_msg *msg, size_t size)
{
	u32 auxcfg0 = msg->request;

	if (size)
		auxcfg0 |= FIELD_PREP(DP0_AUXCFG0_BSIZE, size - 1);
	else
		auxcfg0 |= DP0_AUXCFG0_ADDR_ONLY;

	return auxcfg0;
>>>>>>> fdb29b73
}

static ssize_t tc_aux_transfer(struct drm_dp_aux *aux,
			       struct drm_dp_aux_msg *msg)
{
	struct tc_data *tc = aux_to_tc(aux);
	size_t size = min_t(size_t, DP_AUX_MAX_PAYLOAD_BYTES - 1, msg->size);
	u8 request = msg->request & ~DP_AUX_I2C_MOT;
	u32 auxstatus;
	int ret;

	ret = tc_aux_wait_busy(tc);
	if (ret)
		return ret;

	switch (request) {
	case DP_AUX_NATIVE_READ:
	case DP_AUX_I2C_READ:
		break;
	case DP_AUX_NATIVE_WRITE:
	case DP_AUX_I2C_WRITE:
		if (size) {
			ret = tc_aux_write_data(tc, msg->buffer, size);
			if (ret < 0)
				return ret;
		}
		break;
	default:
		return -EINVAL;
	}

	/* Store address */
	ret = regmap_write(tc->regmap, DP0_AUXADDR, msg->address);
	if (ret)
		return ret;
	/* Start transfer */
	ret = regmap_write(tc->regmap, DP0_AUXCFG0, tc_auxcfg0(msg, size));
	if (ret)
		return ret;

	ret = tc_aux_wait_busy(tc);
	if (ret)
		return ret;

	ret = regmap_read(tc->regmap, DP0_AUXSTATUS, &auxstatus);
	if (ret)
		return ret;

	if (auxstatus & AUX_TIMEOUT)
		return -ETIMEDOUT;
	/*
	 * For some reason address-only DP_AUX_I2C_WRITE (MOT), still
	 * reports 1 byte transferred in its status. To deal we that
	 * we ignore aux_bytes field if we know that this was an
	 * address-only transfer
	 */
	if (size)
		size = FIELD_GET(AUX_BYTES, auxstatus);
	msg->reply = FIELD_GET(AUX_STATUS, auxstatus);

	switch (request) {
	case DP_AUX_NATIVE_READ:
	case DP_AUX_I2C_READ:
		if (size)
			return tc_aux_read_data(tc, msg->buffer, size);
		break;
	}

	return size;
}

static const char * const training_pattern1_errors[] = {
	"No errors",
	"Aux write error",
	"Aux read error",
	"Max voltage reached error",
	"Loop counter expired error",
	"res", "res", "res"
};

static const char * const training_pattern2_errors[] = {
	"No errors",
	"Aux write error",
	"Aux read error",
	"Clock recovery failed error",
	"Loop counter expired error",
	"res", "res", "res"
};

static u32 tc_srcctrl(struct tc_data *tc)
{
	/*
	 * No training pattern, skew lane 1 data by two LSCLK cycles with
	 * respect to lane 0 data, AutoCorrect Mode = 0
	 */
	u32 reg = DP0_SRCCTRL_NOTP | DP0_SRCCTRL_LANESKEW | DP0_SRCCTRL_EN810B;

	if (tc->link.scrambler_dis)
		reg |= DP0_SRCCTRL_SCRMBLDIS;	/* Scrambler Disabled */
	if (tc->link.spread)
		reg |= DP0_SRCCTRL_SSCG;	/* Spread Spectrum Enable */
	if (tc->link.base.num_lanes == 2)
		reg |= DP0_SRCCTRL_LANES_2;	/* Two Main Channel Lanes */
	if (tc->link.base.rate != 162000)
		reg |= DP0_SRCCTRL_BW27;	/* 2.7 Gbps link */
	return reg;
}

static int tc_pllupdate(struct tc_data *tc, unsigned int pllctrl)
{
	int ret;

	ret = regmap_write(tc->regmap, pllctrl, PLLUPDATE | PLLEN);
	if (ret)
		return ret;

	/* Wait for PLL to lock: up to 2.09 ms, depending on refclk */
	usleep_range(3000, 6000);

	return 0;
}

static int tc_pxl_pll_en(struct tc_data *tc, u32 refclk, u32 pixelclock)
{
	int ret;
	int i_pre, best_pre = 1;
	int i_post, best_post = 1;
	int div, best_div = 1;
	int mul, best_mul = 1;
	int delta, best_delta;
	int ext_div[] = {1, 2, 3, 5, 7};
	int best_pixelclock = 0;
	int vco_hi = 0;
	u32 pxl_pllparam;

	dev_dbg(tc->dev, "PLL: requested %d pixelclock, ref %d\n", pixelclock,
		refclk);
	best_delta = pixelclock;
	/* Loop over all possible ext_divs, skipping invalid configurations */
	for (i_pre = 0; i_pre < ARRAY_SIZE(ext_div); i_pre++) {
		/*
		 * refclk / ext_pre_div should be in the 1 to 200 MHz range.
		 * We don't allow any refclk > 200 MHz, only check lower bounds.
		 */
		if (refclk / ext_div[i_pre] < 1000000)
			continue;
		for (i_post = 0; i_post < ARRAY_SIZE(ext_div); i_post++) {
			for (div = 1; div <= 16; div++) {
				u32 clk;
				u64 tmp;

				tmp = pixelclock * ext_div[i_pre] *
				      ext_div[i_post] * div;
				do_div(tmp, refclk);
				mul = tmp;

				/* Check limits */
				if ((mul < 1) || (mul > 128))
					continue;

				clk = (refclk / ext_div[i_pre] / div) * mul;
				/*
				 * refclk * mul / (ext_pre_div * pre_div)
				 * should be in the 150 to 650 MHz range
				 */
				if ((clk > 650000000) || (clk < 150000000))
					continue;

				clk = clk / ext_div[i_post];
				delta = clk - pixelclock;

				if (abs(delta) < abs(best_delta)) {
					best_pre = i_pre;
					best_post = i_post;
					best_div = div;
					best_mul = mul;
					best_delta = delta;
					best_pixelclock = clk;
				}
			}
		}
	}
	if (best_pixelclock == 0) {
		dev_err(tc->dev, "Failed to calc clock for %d pixelclock\n",
			pixelclock);
		return -EINVAL;
	}

	dev_dbg(tc->dev, "PLL: got %d, delta %d\n", best_pixelclock,
		best_delta);
	dev_dbg(tc->dev, "PLL: %d / %d / %d * %d / %d\n", refclk,
		ext_div[best_pre], best_div, best_mul, ext_div[best_post]);

	/* if VCO >= 300 MHz */
	if (refclk / ext_div[best_pre] / best_div * best_mul >= 300000000)
		vco_hi = 1;
	/* see DS */
	if (best_div == 16)
		best_div = 0;
	if (best_mul == 128)
		best_mul = 0;

	/* Power up PLL and switch to bypass */
	ret = regmap_write(tc->regmap, PXL_PLLCTRL, PLLBYP | PLLEN);
	if (ret)
		return ret;

	pxl_pllparam  = vco_hi << 24; /* For PLL VCO >= 300 MHz = 1 */
	pxl_pllparam |= ext_div[best_pre] << 20; /* External Pre-divider */
	pxl_pllparam |= ext_div[best_post] << 16; /* External Post-divider */
	pxl_pllparam |= IN_SEL_REFCLK; /* Use RefClk as PLL input */
	pxl_pllparam |= best_div << 8; /* Divider for PLL RefClk */
	pxl_pllparam |= best_mul; /* Multiplier for PLL */

	ret = regmap_write(tc->regmap, PXL_PLLPARAM, pxl_pllparam);
	if (ret)
		return ret;

	/* Force PLL parameter update and disable bypass */
	return tc_pllupdate(tc, PXL_PLLCTRL);
}

static int tc_pxl_pll_dis(struct tc_data *tc)
{
	/* Enable PLL bypass, power down PLL */
	return regmap_write(tc->regmap, PXL_PLLCTRL, PLLBYP);
}

static int tc_stream_clock_calc(struct tc_data *tc)
{
	/*
	 * If the Stream clock and Link Symbol clock are
	 * asynchronous with each other, the value of M changes over
	 * time. This way of generating link clock and stream
	 * clock is called Asynchronous Clock mode. The value M
	 * must change while the value N stays constant. The
	 * value of N in this Asynchronous Clock mode must be set
	 * to 2^15 or 32,768.
	 *
	 * LSCLK = 1/10 of high speed link clock
	 *
	 * f_STRMCLK = M/N * f_LSCLK
	 * M/N = f_STRMCLK / f_LSCLK
	 *
	 */
	return regmap_write(tc->regmap, DP0_VIDMNGEN1, 32768);
}

static int tc_set_syspllparam(struct tc_data *tc)
{
	unsigned long rate;
<<<<<<< HEAD
	u32 value;
	int ret;
=======
	u32 pllparam = SYSCLK_SEL_LSCLK | LSCLK_DIV_2;
>>>>>>> fdb29b73

	rate = clk_get_rate(tc->refclk);
	switch (rate) {
	case 38400000:
		pllparam |= REF_FREQ_38M4;
		break;
	case 26000000:
		pllparam |= REF_FREQ_26M;
		break;
	case 19200000:
		pllparam |= REF_FREQ_19M2;
		break;
	case 13000000:
		pllparam |= REF_FREQ_13M;
		break;
	default:
		dev_err(tc->dev, "Invalid refclk rate: %lu Hz\n", rate);
		return -EINVAL;
	}

	return regmap_write(tc->regmap, SYS_PLLPARAM, pllparam);
}

<<<<<<< HEAD
	tc_write(DP_PHY_CTRL, BGREN | PWR_SW_EN | PHY_A0_EN);
=======
static int tc_aux_link_setup(struct tc_data *tc)
{
	int ret;
	u32 dp0_auxcfg1;

	/* Setup DP-PHY / PLL */
	ret = tc_set_syspllparam(tc);
	if (ret)
		goto err;
>>>>>>> fdb29b73

	ret = regmap_write(tc->regmap, DP_PHY_CTRL,
			   BGREN | PWR_SW_EN | PHY_A0_EN);
	if (ret)
		goto err;
	/*
	 * Initially PLLs are in bypass. Force PLL parameter update,
	 * disable PLL bypass, enable PLL
	 */
	ret = tc_pllupdate(tc, DP0_PLLCTRL);
	if (ret)
		goto err;

	ret = tc_pllupdate(tc, DP1_PLLCTRL);
	if (ret)
		goto err;

	ret = tc_poll_timeout(tc, DP_PHY_CTRL, PHY_RDY, PHY_RDY, 1, 1000);
	if (ret == -ETIMEDOUT) {
		dev_err(tc->dev, "Timeout waiting for PHY to become ready");
		return ret;
	} else if (ret) {
		goto err;
	}

	/* Setup AUX link */
	dp0_auxcfg1  = AUX_RX_FILTER_EN;
	dp0_auxcfg1 |= 0x06 << 8; /* Aux Bit Period Calculator Threshold */
	dp0_auxcfg1 |= 0x3f << 0; /* Aux Response Timeout Timer */

	ret = regmap_write(tc->regmap, DP0_AUXCFG1, dp0_auxcfg1);
	if (ret)
		goto err;

	return 0;
err:
	dev_err(tc->dev, "tc_aux_link_setup failed: %d\n", ret);
	return ret;
}

static int tc_get_display_props(struct tc_data *tc)
{
	int ret;
	u8 reg;

	/* Read DP Rx Link Capability */
	ret = drm_dp_link_probe(&tc->aux, &tc->link.base);
	if (ret < 0)
		goto err_dpcd_read;
	if (tc->link.base.rate != 162000 && tc->link.base.rate != 270000) {
		dev_dbg(tc->dev, "Falling to 2.7 Gbps rate\n");
		tc->link.base.rate = 270000;
	}

	if (tc->link.base.num_lanes > 2) {
		dev_dbg(tc->dev, "Falling to 2 lanes\n");
		tc->link.base.num_lanes = 2;
	}

	ret = drm_dp_dpcd_readb(&tc->aux, DP_MAX_DOWNSPREAD, &reg);
	if (ret < 0)
		goto err_dpcd_read;
<<<<<<< HEAD
	tc->link.spread = tmp[0] & DP_MAX_DOWNSPREAD_0_5;
=======
	tc->link.spread = reg & DP_MAX_DOWNSPREAD_0_5;
>>>>>>> fdb29b73

	ret = drm_dp_dpcd_readb(&tc->aux, DP_MAIN_LINK_CHANNEL_CODING, &reg);
	if (ret < 0)
		goto err_dpcd_read;

	tc->link.scrambler_dis = false;
	/* read assr */
	ret = drm_dp_dpcd_readb(&tc->aux, DP_EDP_CONFIGURATION_SET, &reg);
	if (ret < 0)
		goto err_dpcd_read;
	tc->link.assr = reg & DP_ALTERNATE_SCRAMBLER_RESET_ENABLE;

	dev_dbg(tc->dev, "DPCD rev: %d.%d, rate: %s, lanes: %d, framing: %s\n",
		tc->link.base.revision >> 4, tc->link.base.revision & 0x0f,
		(tc->link.base.rate == 162000) ? "1.62Gbps" : "2.7Gbps",
		tc->link.base.num_lanes,
		(tc->link.base.capabilities & DP_LINK_CAP_ENHANCED_FRAMING) ?
		"enhanced" : "non-enhanced");
	dev_dbg(tc->dev, "Downspread: %s, scrambler: %s\n",
		tc->link.spread ? "0.5%" : "0.0%",
		tc->link.scrambler_dis ? "disabled" : "enabled");
	dev_dbg(tc->dev, "Display ASSR: %d, TC358767 ASSR: %d\n",
		tc->link.assr, tc->assr);

	return 0;

err_dpcd_read:
	dev_err(tc->dev, "failed to read DPCD: %d\n", ret);
	return ret;
}

static int tc_set_video_mode(struct tc_data *tc,
			     const struct drm_display_mode *mode)
{
	int ret;
	int vid_sync_dly;
	int max_tu_symbol;

	int left_margin = mode->htotal - mode->hsync_end;
	int right_margin = mode->hsync_start - mode->hdisplay;
	int hsync_len = mode->hsync_end - mode->hsync_start;
	int upper_margin = mode->vtotal - mode->vsync_end;
	int lower_margin = mode->vsync_start - mode->vdisplay;
	int vsync_len = mode->vsync_end - mode->vsync_start;
	u32 dp0_syncval;

	/*
	 * Recommended maximum number of symbols transferred in a transfer unit:
	 * DIV_ROUND_UP((input active video bandwidth in bytes) * tu_size,
	 *              (output active video bandwidth in bytes))
	 * Must be less than tu_size.
	 */
	max_tu_symbol = TU_SIZE_RECOMMENDED - 1;

	dev_dbg(tc->dev, "set mode %dx%d\n",
		mode->hdisplay, mode->vdisplay);
	dev_dbg(tc->dev, "H margin %d,%d sync %d\n",
		left_margin, right_margin, hsync_len);
	dev_dbg(tc->dev, "V margin %d,%d sync %d\n",
		upper_margin, lower_margin, vsync_len);
	dev_dbg(tc->dev, "total: %dx%d\n", mode->htotal, mode->vtotal);


	/*
	 * LCD Ctl Frame Size
	 * datasheet is not clear of vsdelay in case of DPI
	 * assume we do not need any delay when DPI is a source of
	 * sync signals
	 */
	ret = regmap_write(tc->regmap, VPCTRL0,
			   FIELD_PREP(VSDELAY, 0) |
			   OPXLFMT_RGB888 | FRMSYNC_DISABLED | MSF_DISABLED);
	if (ret)
		return ret;

	ret = regmap_write(tc->regmap, HTIM01,
			   FIELD_PREP(HBPR, ALIGN(left_margin, 2)) |
			   FIELD_PREP(HPW, ALIGN(hsync_len, 2)));
	if (ret)
		return ret;

	ret = regmap_write(tc->regmap, HTIM02,
			   FIELD_PREP(HDISPR, ALIGN(mode->hdisplay, 2)) |
			   FIELD_PREP(HFPR, ALIGN(right_margin, 2)));
	if (ret)
		return ret;

	ret = regmap_write(tc->regmap, VTIM01,
			   FIELD_PREP(VBPR, upper_margin) |
			   FIELD_PREP(VSPR, vsync_len));
	if (ret)
		return ret;

	ret = regmap_write(tc->regmap, VTIM02,
			   FIELD_PREP(VFPR, lower_margin) |
			   FIELD_PREP(VDISPR, mode->vdisplay));
	if (ret)
		return ret;

	ret = regmap_write(tc->regmap, VFUEN0, VFUEN); /* update settings */
	if (ret)
		return ret;

	/* Test pattern settings */
	ret = regmap_write(tc->regmap, TSTCTL,
			   FIELD_PREP(COLOR_R, 120) |
			   FIELD_PREP(COLOR_G, 20) |
			   FIELD_PREP(COLOR_B, 99) |
			   ENI2CFILTER |
			   FIELD_PREP(COLOR_BAR_MODE, COLOR_BAR_MODE_BARS));
	if (ret)
		return ret;

	/* DP Main Stream Attributes */
	vid_sync_dly = hsync_len + left_margin + mode->hdisplay;
	ret = regmap_write(tc->regmap, DP0_VIDSYNCDELAY,
		 FIELD_PREP(THRESH_DLY, max_tu_symbol) |
		 FIELD_PREP(VID_SYNC_DLY, vid_sync_dly));

	ret = regmap_write(tc->regmap, DP0_TOTALVAL,
			   FIELD_PREP(H_TOTAL, mode->htotal) |
			   FIELD_PREP(V_TOTAL, mode->vtotal));
	if (ret)
		return ret;

	ret = regmap_write(tc->regmap, DP0_STARTVAL,
			   FIELD_PREP(H_START, left_margin + hsync_len) |
			   FIELD_PREP(V_START, upper_margin + vsync_len));
	if (ret)
		return ret;

	ret = regmap_write(tc->regmap, DP0_ACTIVEVAL,
			   FIELD_PREP(V_ACT, mode->vdisplay) |
			   FIELD_PREP(H_ACT, mode->hdisplay));
	if (ret)
		return ret;

	dp0_syncval = FIELD_PREP(VS_WIDTH, vsync_len) |
		      FIELD_PREP(HS_WIDTH, hsync_len);

	if (mode->flags & DRM_MODE_FLAG_NVSYNC)
		dp0_syncval |= SYNCVAL_VS_POL_ACTIVE_LOW;

	if (mode->flags & DRM_MODE_FLAG_NHSYNC)
		dp0_syncval |= SYNCVAL_HS_POL_ACTIVE_LOW;

	ret = regmap_write(tc->regmap, DP0_SYNCVAL, dp0_syncval);
	if (ret)
		return ret;

	ret = regmap_write(tc->regmap, DPIPXLFMT,
			   VS_POL_ACTIVE_LOW | HS_POL_ACTIVE_LOW |
			   DE_POL_ACTIVE_HIGH | SUB_CFG_TYPE_CONFIG1 |
			   DPI_BPP_RGB888);
	if (ret)
		return ret;

	ret = regmap_write(tc->regmap, DP0_MISC,
			   FIELD_PREP(MAX_TU_SYMBOL, max_tu_symbol) |
			   FIELD_PREP(TU_SIZE, TU_SIZE_RECOMMENDED) |
			   BPC_8);
	if (ret)
		return ret;

	return 0;
}

static int tc_wait_link_training(struct tc_data *tc)
{
<<<<<<< HEAD
	u32 timeout = 1000;
	u32 value;
	int ret;

	do {
		udelay(1);
		tc_read(DP0_LTSTAT, &value);
	} while ((!(value & LT_LOOPDONE)) && (--timeout));

	if (timeout == 0) {
		dev_err(tc->dev, "Link training timeout waiting for LT_LOOPDONE!\n");
		return -ETIMEDOUT;
	}

	return (value >> 8) & 0x7;

err:
	return ret;
=======
	u32 value;
	int ret;

	ret = tc_poll_timeout(tc, DP0_LTSTAT, LT_LOOPDONE,
			      LT_LOOPDONE, 1, 1000);
	if (ret) {
		dev_err(tc->dev, "Link training timeout waiting for LT_LOOPDONE!\n");
		return ret;
	}

	ret = regmap_read(tc->regmap, DP0_LTSTAT, &value);
	if (ret)
		return ret;

	return (value >> 8) & 0x7;
>>>>>>> fdb29b73
}

static int tc_main_link_enable(struct tc_data *tc)
{
	struct drm_dp_aux *aux = &tc->aux;
	struct device *dev = tc->dev;
	u32 dp_phy_ctrl;
	u32 value;
	int ret;
	u8 tmp[DP_LINK_STATUS_SIZE];

	dev_dbg(tc->dev, "link enable\n");

<<<<<<< HEAD
	tc_read(DP0CTL, &value);
	if (WARN_ON(value & DP_EN))
		tc_write(DP0CTL, 0);
=======
	ret = regmap_read(tc->regmap, DP0CTL, &value);
	if (ret)
		return ret;

	if (WARN_ON(value & DP_EN)) {
		ret = regmap_write(tc->regmap, DP0CTL, 0);
		if (ret)
			return ret;
	}
>>>>>>> fdb29b73

	ret = regmap_write(tc->regmap, DP0_SRCCTRL, tc_srcctrl(tc));
	if (ret)
		return ret;
	/* SSCG and BW27 on DP1 must be set to the same as on DP0 */
	ret = regmap_write(tc->regmap, DP1_SRCCTRL,
		 (tc->link.spread ? DP0_SRCCTRL_SSCG : 0) |
		 ((tc->link.base.rate != 162000) ? DP0_SRCCTRL_BW27 : 0));
	if (ret)
		return ret;

	ret = tc_set_syspllparam(tc);
	if (ret)
		return ret;

	/* Setup Main Link */
	dp_phy_ctrl = BGREN | PWR_SW_EN | PHY_A0_EN | PHY_M0_EN;
	if (tc->link.base.num_lanes == 2)
		dp_phy_ctrl |= PHY_2LANE;
<<<<<<< HEAD
	tc_write(DP_PHY_CTRL, dp_phy_ctrl);
=======
>>>>>>> fdb29b73

	ret = regmap_write(tc->regmap, DP_PHY_CTRL, dp_phy_ctrl);
	if (ret)
		return ret;

	/* PLL setup */
	ret = tc_pllupdate(tc, DP0_PLLCTRL);
	if (ret)
		return ret;

<<<<<<< HEAD
=======
	ret = tc_pllupdate(tc, DP1_PLLCTRL);
	if (ret)
		return ret;

>>>>>>> fdb29b73
	/* Reset/Enable Main Links */
	dp_phy_ctrl |= DP_PHY_RST | PHY_M1_RST | PHY_M0_RST;
	ret = regmap_write(tc->regmap, DP_PHY_CTRL, dp_phy_ctrl);
	usleep_range(100, 200);
	dp_phy_ctrl &= ~(DP_PHY_RST | PHY_M1_RST | PHY_M0_RST);
	ret = regmap_write(tc->regmap, DP_PHY_CTRL, dp_phy_ctrl);

	ret = tc_poll_timeout(tc, DP_PHY_CTRL, PHY_RDY, PHY_RDY, 1, 1000);
	if (ret) {
		dev_err(dev, "timeout waiting for phy become ready");
		return ret;
	}

	/* Set misc: 8 bits per color */
	ret = regmap_update_bits(tc->regmap, DP0_MISC, BPC_8, BPC_8);
	if (ret)
		return ret;

	/*
	 * ASSR mode
	 * on TC358767 side ASSR configured through strap pin
	 * seems there is no way to change this setting from SW
	 *
	 * check is tc configured for same mode
	 */
	if (tc->assr != tc->link.assr) {
		dev_dbg(dev, "Trying to set display to ASSR: %d\n",
			tc->assr);
		/* try to set ASSR on display side */
		tmp[0] = tc->assr;
		ret = drm_dp_dpcd_writeb(aux, DP_EDP_CONFIGURATION_SET, tmp[0]);
		if (ret < 0)
			goto err_dpcd_read;
		/* read back */
		ret = drm_dp_dpcd_readb(aux, DP_EDP_CONFIGURATION_SET, tmp);
		if (ret < 0)
			goto err_dpcd_read;

		if (tmp[0] != tc->assr) {
			dev_dbg(dev, "Failed to switch display ASSR to %d, falling back to unscrambled mode\n",
				tc->assr);
			/* trying with disabled scrambler */
			tc->link.scrambler_dis = true;
		}
	}

	/* Setup Link & DPRx Config for Training */
	ret = drm_dp_link_configure(aux, &tc->link.base);
	if (ret < 0)
		goto err_dpcd_write;

	/* DOWNSPREAD_CTRL */
	tmp[0] = tc->link.spread ? DP_SPREAD_AMP_0_5 : 0x00;
	/* MAIN_LINK_CHANNEL_CODING_SET */
	tmp[1] =  DP_SET_ANSI_8B10B;
	ret = drm_dp_dpcd_write(aux, DP_DOWNSPREAD_CTRL, tmp, 2);
	if (ret < 0)
		goto err_dpcd_write;

	/* Reset voltage-swing & pre-emphasis */
	tmp[0] = tmp[1] = DP_TRAIN_VOLTAGE_SWING_LEVEL_0 |
			  DP_TRAIN_PRE_EMPH_LEVEL_0;
	ret = drm_dp_dpcd_write(aux, DP_TRAINING_LANE0_SET, tmp, 2);
	if (ret < 0)
		goto err_dpcd_write;

	/* Clock-Recovery */

	/* Set DPCD 0x102 for Training Pattern 1 */
<<<<<<< HEAD
	tc_write(DP0_SNKLTCTRL, DP_LINK_SCRAMBLING_DISABLE |
		 DP_TRAINING_PATTERN_1);

	tc_write(DP0_LTLOOPCTRL,
		 (15 << 28) |	/* Defer Iteration Count */
		 (15 << 24) |	/* Loop Iteration Count */
		 (0xd << 0));	/* Loop Timer Delay */

	tc_write(DP0_SRCCTRL, tc_srcctrl(tc) | DP0_SRCCTRL_SCRMBLDIS |
		 DP0_SRCCTRL_AUTOCORRECT | DP0_SRCCTRL_TP1);

	/* Enable DP0 to start Link Training */
	tc_write(DP0CTL,
		 ((tc->link.base.capabilities & DP_LINK_CAP_ENHANCED_FRAMING) ? EF_EN : 0) |
		 DP_EN);

	/* wait */
	ret = tc_wait_link_training(tc);
	if (ret < 0)
		goto err;

	if (ret) {
		dev_err(tc->dev, "Link training phase 1 failed: %s\n",
			training_pattern1_errors[ret]);
		ret = -ENODEV;
		goto err;
=======
	ret = regmap_write(tc->regmap, DP0_SNKLTCTRL,
			   DP_LINK_SCRAMBLING_DISABLE |
			   DP_TRAINING_PATTERN_1);
	if (ret)
		return ret;

	ret = regmap_write(tc->regmap, DP0_LTLOOPCTRL,
			   (15 << 28) |	/* Defer Iteration Count */
			   (15 << 24) |	/* Loop Iteration Count */
			   (0xd << 0));	/* Loop Timer Delay */
	if (ret)
		return ret;

	ret = regmap_write(tc->regmap, DP0_SRCCTRL,
			   tc_srcctrl(tc) | DP0_SRCCTRL_SCRMBLDIS |
			   DP0_SRCCTRL_AUTOCORRECT |
			   DP0_SRCCTRL_TP1);
	if (ret)
		return ret;

	/* Enable DP0 to start Link Training */
	ret = regmap_write(tc->regmap, DP0CTL,
			   ((tc->link.base.capabilities &
			     DP_LINK_CAP_ENHANCED_FRAMING) ? EF_EN : 0) |
			   DP_EN);
	if (ret)
		return ret;

	/* wait */

	ret = tc_wait_link_training(tc);
	if (ret < 0)
		return ret;

	if (ret) {
		dev_err(tc->dev, "Link training phase 1 failed: %s\n",
			training_pattern1_errors[ret]);
		return -ENODEV;
>>>>>>> fdb29b73
	}

	/* Channel Equalization */

	/* Set DPCD 0x102 for Training Pattern 2 */
<<<<<<< HEAD
	tc_write(DP0_SNKLTCTRL, DP_LINK_SCRAMBLING_DISABLE |
		 DP_TRAINING_PATTERN_2);

	tc_write(DP0_SRCCTRL, tc_srcctrl(tc) | DP0_SRCCTRL_SCRMBLDIS |
		 DP0_SRCCTRL_AUTOCORRECT | DP0_SRCCTRL_TP2);
=======
	ret = regmap_write(tc->regmap, DP0_SNKLTCTRL,
			   DP_LINK_SCRAMBLING_DISABLE |
			   DP_TRAINING_PATTERN_2);
	if (ret)
		return ret;

	ret = regmap_write(tc->regmap, DP0_SRCCTRL,
			   tc_srcctrl(tc) | DP0_SRCCTRL_SCRMBLDIS |
			   DP0_SRCCTRL_AUTOCORRECT |
			   DP0_SRCCTRL_TP2);
	if (ret)
		return ret;
>>>>>>> fdb29b73

	/* wait */
	ret = tc_wait_link_training(tc);
	if (ret < 0)
<<<<<<< HEAD
		goto err;
=======
		return ret;

	if (ret) {
		dev_err(tc->dev, "Link training phase 2 failed: %s\n",
			training_pattern2_errors[ret]);
		return -ENODEV;
	}

	/*
	 * Toshiba's documentation suggests to first clear DPCD 0x102, then
	 * clear the training pattern bit in DP0_SRCCTRL. Testing shows
	 * that the link sometimes drops if those steps are done in that order,
	 * but if the steps are done in reverse order, the link stays up.
	 *
	 * So we do the steps differently than documented here.
	 */

	/* Clear Training Pattern, set AutoCorrect Mode = 1 */
	ret = regmap_write(tc->regmap, DP0_SRCCTRL, tc_srcctrl(tc) |
			   DP0_SRCCTRL_AUTOCORRECT);
	if (ret)
		return ret;
>>>>>>> fdb29b73

	if (ret) {
		dev_err(tc->dev, "Link training phase 2 failed: %s\n",
			training_pattern2_errors[ret]);
		ret = -ENODEV;
		goto err;
	}

	/*
	 * Toshiba's documentation suggests to first clear DPCD 0x102, then
	 * clear the training pattern bit in DP0_SRCCTRL. Testing shows
	 * that the link sometimes drops if those steps are done in that order,
	 * but if the steps are done in reverse order, the link stays up.
	 *
	 * So we do the steps differently than documented here.
	 */

	/* Clear Training Pattern, set AutoCorrect Mode = 1 */
	tc_write(DP0_SRCCTRL, tc_srcctrl(tc) | DP0_SRCCTRL_AUTOCORRECT);

	/* Clear DPCD 0x102 */
	/* Note: Can Not use DP0_SNKLTCTRL (0x06E4) short cut */
	tmp[0] = tc->link.scrambler_dis ? DP_LINK_SCRAMBLING_DISABLE : 0x00;
	ret = drm_dp_dpcd_writeb(aux, DP_TRAINING_PATTERN_SET, tmp[0]);
	if (ret < 0)
		goto err_dpcd_write;

	/* Check link status */
	ret = drm_dp_dpcd_read_link_status(aux, tmp);
	if (ret < 0)
		goto err_dpcd_read;
<<<<<<< HEAD

	ret = 0;

=======

	ret = 0;

>>>>>>> fdb29b73
	value = tmp[0] & DP_CHANNEL_EQ_BITS;

	if (value != DP_CHANNEL_EQ_BITS) {
		dev_err(tc->dev, "Lane 0 failed: %x\n", value);
		ret = -ENODEV;
	}

	if (tc->link.base.num_lanes == 2) {
		value = (tmp[0] >> 4) & DP_CHANNEL_EQ_BITS;

		if (value != DP_CHANNEL_EQ_BITS) {
			dev_err(tc->dev, "Lane 1 failed: %x\n", value);
			ret = -ENODEV;
		}

		if (!(tmp[2] & DP_INTERLANE_ALIGN_DONE)) {
			dev_err(tc->dev, "Interlane align failed\n");
			ret = -ENODEV;
		}
	}

	if (ret) {
		dev_err(dev, "0x0202 LANE0_1_STATUS:            0x%02x\n", tmp[0]);
		dev_err(dev, "0x0203 LANE2_3_STATUS             0x%02x\n", tmp[1]);
		dev_err(dev, "0x0204 LANE_ALIGN_STATUS_UPDATED: 0x%02x\n", tmp[2]);
		dev_err(dev, "0x0205 SINK_STATUS:               0x%02x\n", tmp[3]);
		dev_err(dev, "0x0206 ADJUST_REQUEST_LANE0_1:    0x%02x\n", tmp[4]);
		dev_err(dev, "0x0207 ADJUST_REQUEST_LANE2_3:    0x%02x\n", tmp[5]);
<<<<<<< HEAD
		goto err;
=======
		return ret;
>>>>>>> fdb29b73
	}

	return 0;
err_dpcd_read:
	dev_err(tc->dev, "Failed to read DPCD: %d\n", ret);
	return ret;
err_dpcd_write:
	dev_err(tc->dev, "Failed to write DPCD: %d\n", ret);
	return ret;
}

static int tc_main_link_disable(struct tc_data *tc)
{
	int ret;

	dev_dbg(tc->dev, "link disable\n");

<<<<<<< HEAD
	tc_write(DP0_SRCCTRL, 0);
	tc_write(DP0CTL, 0);

	return 0;
err:
	return ret;
=======
	ret = regmap_write(tc->regmap, DP0_SRCCTRL, 0);
	if (ret)
		return ret;

	return regmap_write(tc->regmap, DP0CTL, 0);
>>>>>>> fdb29b73
}

static int tc_stream_enable(struct tc_data *tc)
{
	int ret;
	u32 value;

	dev_dbg(tc->dev, "enable video stream\n");

	/* PXL PLL setup */
	if (tc_test_pattern) {
		ret = tc_pxl_pll_en(tc, clk_get_rate(tc->refclk),
				    1000 * tc->mode.clock);
		if (ret)
<<<<<<< HEAD
			goto err;
=======
			return ret;
>>>>>>> fdb29b73
	}

	ret = tc_set_video_mode(tc, &tc->mode);
	if (ret)
		return ret;

	/* Set M/N */
	ret = tc_stream_clock_calc(tc);
	if (ret)
		return ret;

	value = VID_MN_GEN | DP_EN;
	if (tc->link.base.capabilities & DP_LINK_CAP_ENHANCED_FRAMING)
		value |= EF_EN;
<<<<<<< HEAD
	tc_write(DP0CTL, value);
=======
	ret = regmap_write(tc->regmap, DP0CTL, value);
	if (ret)
		return ret;
>>>>>>> fdb29b73
	/*
	 * VID_EN assertion should be delayed by at least N * LSCLK
	 * cycles from the time VID_MN_GEN is enabled in order to
	 * generate stable values for VID_M. LSCLK is 270 MHz or
	 * 162 MHz, VID_N is set to 32768 in  tc_stream_clock_calc(),
	 * so a delay of at least 203 us should suffice.
	 */
	usleep_range(500, 1000);
	value |= VID_EN;
<<<<<<< HEAD
	tc_write(DP0CTL, value);
=======
	ret = regmap_write(tc->regmap, DP0CTL, value);
	if (ret)
		return ret;
>>>>>>> fdb29b73
	/* Set input interface */
	value = DP0_AUDSRC_NO_INPUT;
	if (tc_test_pattern)
		value |= DP0_VIDSRC_COLOR_BAR;
	else
		value |= DP0_VIDSRC_DPI_RX;
<<<<<<< HEAD
	tc_write(SYSCTRL, value);

	return 0;
err:
	return ret;
=======
	ret = regmap_write(tc->regmap, SYSCTRL, value);
	if (ret)
		return ret;

	return 0;
>>>>>>> fdb29b73
}

static int tc_stream_disable(struct tc_data *tc)
{
	int ret;
<<<<<<< HEAD
	u32 val;

	dev_dbg(tc->dev, "disable video stream\n");

	tc_read(DP0CTL, &val);
	val &= ~VID_EN;
	tc_write(DP0CTL, val);
=======

	dev_dbg(tc->dev, "disable video stream\n");

	ret = regmap_update_bits(tc->regmap, DP0CTL, VID_EN, 0);
	if (ret)
		return ret;
>>>>>>> fdb29b73

	tc_pxl_pll_dis(tc);

	return 0;
}

static void tc_bridge_pre_enable(struct drm_bridge *bridge)
{
	struct tc_data *tc = bridge_to_tc(bridge);

	drm_panel_prepare(tc->panel);
}

static void tc_bridge_enable(struct drm_bridge *bridge)
{
	struct tc_data *tc = bridge_to_tc(bridge);
	int ret;

	ret = tc_get_display_props(tc);
<<<<<<< HEAD
	if (ret < 0) {
		dev_err(tc->dev, "failed to read display props: %d\n", ret);
		return;
	}

	ret = tc_main_link_enable(tc);
	if (ret < 0) {
		dev_err(tc->dev, "main link enable error: %d\n", ret);
		return;
	}

=======
	if (ret < 0) {
		dev_err(tc->dev, "failed to read display props: %d\n", ret);
		return;
	}

	ret = tc_main_link_enable(tc);
	if (ret < 0) {
		dev_err(tc->dev, "main link enable error: %d\n", ret);
		return;
	}

>>>>>>> fdb29b73
	ret = tc_stream_enable(tc);
	if (ret < 0) {
		dev_err(tc->dev, "main link stream start error: %d\n", ret);
		tc_main_link_disable(tc);
		return;
	}

	drm_panel_enable(tc->panel);
}

static void tc_bridge_disable(struct drm_bridge *bridge)
{
	struct tc_data *tc = bridge_to_tc(bridge);
	int ret;

	drm_panel_disable(tc->panel);

	ret = tc_stream_disable(tc);
	if (ret < 0)
		dev_err(tc->dev, "main link stream stop error: %d\n", ret);

	ret = tc_main_link_disable(tc);
	if (ret < 0)
		dev_err(tc->dev, "main link disable error: %d\n", ret);
}

static void tc_bridge_post_disable(struct drm_bridge *bridge)
{
	struct tc_data *tc = bridge_to_tc(bridge);

	drm_panel_unprepare(tc->panel);
}

static bool tc_bridge_mode_fixup(struct drm_bridge *bridge,
				 const struct drm_display_mode *mode,
				 struct drm_display_mode *adj)
{
	/* Fixup sync polarities, both hsync and vsync are active low */
	adj->flags = mode->flags;
	adj->flags |= (DRM_MODE_FLAG_NHSYNC | DRM_MODE_FLAG_NVSYNC);
	adj->flags &= ~(DRM_MODE_FLAG_PHSYNC | DRM_MODE_FLAG_PVSYNC);

	return true;
}

static enum drm_mode_status tc_mode_valid(struct drm_bridge *bridge,
					  const struct drm_display_mode *mode)
{
	struct tc_data *tc = bridge_to_tc(bridge);
	u32 req, avail;
	u32 bits_per_pixel = 24;

	/* DPI interface clock limitation: upto 154 MHz */
	if (mode->clock > 154000)
		return MODE_CLOCK_HIGH;

	req = mode->clock * bits_per_pixel / 8;
	avail = tc->link.base.num_lanes * tc->link.base.rate;

	if (req > avail)
		return MODE_BAD;

	return MODE_OK;
}

static void tc_bridge_mode_set(struct drm_bridge *bridge,
			       const struct drm_display_mode *mode,
			       const struct drm_display_mode *adj)
{
	struct tc_data *tc = bridge_to_tc(bridge);

	tc->mode = *mode;
}

static int tc_connector_get_modes(struct drm_connector *connector)
{
	struct tc_data *tc = connector_to_tc(connector);
	struct edid *edid;
	unsigned int count;
	int ret;

	ret = tc_get_display_props(tc);
	if (ret < 0) {
		dev_err(tc->dev, "failed to read display props: %d\n", ret);
		return 0;
	}

	if (tc->panel && tc->panel->funcs && tc->panel->funcs->get_modes) {
		count = tc->panel->funcs->get_modes(tc->panel);
		if (count > 0)
			return count;
	}

	edid = drm_get_edid(connector, &tc->aux.ddc);

	kfree(tc->edid);
	tc->edid = edid;
	if (!edid)
		return 0;

	drm_connector_update_edid_property(connector, edid);
	count = drm_add_edid_modes(connector, edid);

	return count;
}

static const struct drm_connector_helper_funcs tc_connector_helper_funcs = {
	.get_modes = tc_connector_get_modes,
};

static enum drm_connector_status tc_connector_detect(struct drm_connector *connector,
						     bool force)
{
	struct tc_data *tc = connector_to_tc(connector);
	bool conn;
	u32 val;
	int ret;

	if (tc->hpd_pin < 0) {
		if (tc->panel)
			return connector_status_connected;
		else
			return connector_status_unknown;
	}

<<<<<<< HEAD
	tc_read(GPIOI, &val);
=======
	ret = regmap_read(tc->regmap, GPIOI, &val);
	if (ret)
		return connector_status_unknown;
>>>>>>> fdb29b73

	conn = val & BIT(tc->hpd_pin);

	if (conn)
		return connector_status_connected;
	else
		return connector_status_disconnected;
<<<<<<< HEAD

err:
	return connector_status_unknown;
=======
>>>>>>> fdb29b73
}

static const struct drm_connector_funcs tc_connector_funcs = {
	.detect = tc_connector_detect,
	.fill_modes = drm_helper_probe_single_connector_modes,
	.destroy = drm_connector_cleanup,
	.reset = drm_atomic_helper_connector_reset,
	.atomic_duplicate_state = drm_atomic_helper_connector_duplicate_state,
	.atomic_destroy_state = drm_atomic_helper_connector_destroy_state,
};

static int tc_bridge_attach(struct drm_bridge *bridge)
{
	u32 bus_format = MEDIA_BUS_FMT_RGB888_1X24;
	struct tc_data *tc = bridge_to_tc(bridge);
	struct drm_device *drm = bridge->dev;
	int ret;

	/* Create DP/eDP connector */
	drm_connector_helper_add(&tc->connector, &tc_connector_helper_funcs);
	ret = drm_connector_init(drm, &tc->connector, &tc_connector_funcs,
				 tc->panel ? DRM_MODE_CONNECTOR_eDP :
				 DRM_MODE_CONNECTOR_DisplayPort);
	if (ret)
		return ret;

	/* Don't poll if don't have HPD connected */
	if (tc->hpd_pin >= 0) {
		if (tc->have_irq)
			tc->connector.polled = DRM_CONNECTOR_POLL_HPD;
		else
			tc->connector.polled = DRM_CONNECTOR_POLL_CONNECT |
					       DRM_CONNECTOR_POLL_DISCONNECT;
	}

	if (tc->panel)
		drm_panel_attach(tc->panel, &tc->connector);

	drm_display_info_set_bus_formats(&tc->connector.display_info,
					 &bus_format, 1);
	tc->connector.display_info.bus_flags =
		DRM_BUS_FLAG_DE_HIGH |
		DRM_BUS_FLAG_PIXDATA_DRIVE_NEGEDGE |
		DRM_BUS_FLAG_SYNC_DRIVE_NEGEDGE;
	drm_connector_attach_encoder(&tc->connector, tc->bridge.encoder);

	return 0;
}

static const struct drm_bridge_funcs tc_bridge_funcs = {
	.attach = tc_bridge_attach,
	.mode_valid = tc_mode_valid,
	.mode_set = tc_bridge_mode_set,
	.pre_enable = tc_bridge_pre_enable,
	.enable = tc_bridge_enable,
	.disable = tc_bridge_disable,
	.post_disable = tc_bridge_post_disable,
	.mode_fixup = tc_bridge_mode_fixup,
};

static bool tc_readable_reg(struct device *dev, unsigned int reg)
{
	return reg != SYSCTRL;
}

static const struct regmap_range tc_volatile_ranges[] = {
	regmap_reg_range(DP0_AUXWDATA(0), DP0_AUXSTATUS),
	regmap_reg_range(DP0_LTSTAT, DP0_SNKLTCHGREQ),
	regmap_reg_range(DP_PHY_CTRL, DP_PHY_CTRL),
	regmap_reg_range(DP0_PLLCTRL, PXL_PLLCTRL),
	regmap_reg_range(VFUEN0, VFUEN0),
	regmap_reg_range(INTSTS_G, INTSTS_G),
	regmap_reg_range(GPIOI, GPIOI),
};

static const struct regmap_access_table tc_volatile_table = {
	.yes_ranges = tc_volatile_ranges,
	.n_yes_ranges = ARRAY_SIZE(tc_volatile_ranges),
};

static bool tc_writeable_reg(struct device *dev, unsigned int reg)
{
	return (reg != TC_IDREG) &&
	       (reg != DP0_LTSTAT) &&
	       (reg != DP0_SNKLTCHGREQ);
}

static const struct regmap_config tc_regmap_config = {
	.name = "tc358767",
	.reg_bits = 16,
	.val_bits = 32,
	.reg_stride = 4,
	.max_register = PLL_DBG,
	.cache_type = REGCACHE_RBTREE,
	.readable_reg = tc_readable_reg,
	.volatile_table = &tc_volatile_table,
	.writeable_reg = tc_writeable_reg,
	.reg_format_endian = REGMAP_ENDIAN_BIG,
	.val_format_endian = REGMAP_ENDIAN_LITTLE,
};

static irqreturn_t tc_irq_handler(int irq, void *arg)
{
	struct tc_data *tc = arg;
	u32 val;
	int r;

	r = regmap_read(tc->regmap, INTSTS_G, &val);
	if (r)
		return IRQ_NONE;

	if (!val)
		return IRQ_NONE;

	if (val & INT_SYSERR) {
		u32 stat = 0;

		regmap_read(tc->regmap, SYSSTAT, &stat);

		dev_err(tc->dev, "syserr %x\n", stat);
	}

	if (tc->hpd_pin >= 0 && tc->bridge.dev) {
		/*
		 * H is triggered when the GPIO goes high.
		 *
		 * LC is triggered when the GPIO goes low and stays low for
		 * the duration of LCNT
		 */
		bool h = val & INT_GPIO_H(tc->hpd_pin);
		bool lc = val & INT_GPIO_LC(tc->hpd_pin);

		dev_dbg(tc->dev, "GPIO%d: %s %s\n", tc->hpd_pin,
			h ? "H" : "", lc ? "LC" : "");

		if (h || lc)
			drm_kms_helper_hotplug_event(tc->bridge.dev);
	}

	regmap_write(tc->regmap, INTSTS_G, val);

	return IRQ_HANDLED;
}

static int tc_probe(struct i2c_client *client, const struct i2c_device_id *id)
{
	struct device *dev = &client->dev;
	struct tc_data *tc;
	int ret;

	tc = devm_kzalloc(dev, sizeof(*tc), GFP_KERNEL);
	if (!tc)
		return -ENOMEM;

	tc->dev = dev;

	/* port@2 is the output port */
	ret = drm_of_find_panel_or_bridge(dev->of_node, 2, 0, &tc->panel, NULL);
	if (ret && ret != -ENODEV)
		return ret;

	/* Shut down GPIO is optional */
	tc->sd_gpio = devm_gpiod_get_optional(dev, "shutdown", GPIOD_OUT_HIGH);
	if (IS_ERR(tc->sd_gpio))
		return PTR_ERR(tc->sd_gpio);

	if (tc->sd_gpio) {
		gpiod_set_value_cansleep(tc->sd_gpio, 0);
		usleep_range(5000, 10000);
	}

	/* Reset GPIO is optional */
	tc->reset_gpio = devm_gpiod_get_optional(dev, "reset", GPIOD_OUT_LOW);
	if (IS_ERR(tc->reset_gpio))
		return PTR_ERR(tc->reset_gpio);

	if (tc->reset_gpio) {
		gpiod_set_value_cansleep(tc->reset_gpio, 1);
		usleep_range(5000, 10000);
	}

	tc->refclk = devm_clk_get(dev, "ref");
	if (IS_ERR(tc->refclk)) {
		ret = PTR_ERR(tc->refclk);
		dev_err(dev, "Failed to get refclk: %d\n", ret);
		return ret;
	}

	tc->regmap = devm_regmap_init_i2c(client, &tc_regmap_config);
	if (IS_ERR(tc->regmap)) {
		ret = PTR_ERR(tc->regmap);
		dev_err(dev, "Failed to initialize regmap: %d\n", ret);
		return ret;
	}

	ret = of_property_read_u32(dev->of_node, "toshiba,hpd-pin",
				   &tc->hpd_pin);
	if (ret) {
		tc->hpd_pin = -ENODEV;
	} else {
		if (tc->hpd_pin < 0 || tc->hpd_pin > 1) {
			dev_err(dev, "failed to parse HPD number\n");
			return ret;
		}
	}

	if (client->irq > 0) {
		/* enable SysErr */
		regmap_write(tc->regmap, INTCTL_G, INT_SYSERR);

		ret = devm_request_threaded_irq(dev, client->irq,
						NULL, tc_irq_handler,
						IRQF_ONESHOT,
						"tc358767-irq", tc);
		if (ret) {
			dev_err(dev, "failed to register dp interrupt\n");
			return ret;
		}

		tc->have_irq = true;
	}

	ret = regmap_read(tc->regmap, TC_IDREG, &tc->rev);
	if (ret) {
		dev_err(tc->dev, "can not read device ID: %d\n", ret);
		return ret;
	}

	if ((tc->rev != 0x6601) && (tc->rev != 0x6603)) {
		dev_err(tc->dev, "invalid device ID: 0x%08x\n", tc->rev);
		return -EINVAL;
	}

	tc->assr = (tc->rev == 0x6601); /* Enable ASSR for eDP panels */

	if (tc->hpd_pin >= 0) {
		u32 lcnt_reg = tc->hpd_pin == 0 ? INT_GP0_LCNT : INT_GP1_LCNT;
		u32 h_lc = INT_GPIO_H(tc->hpd_pin) | INT_GPIO_LC(tc->hpd_pin);

		/* Set LCNT to 2ms */
		regmap_write(tc->regmap, lcnt_reg,
			     clk_get_rate(tc->refclk) * 2 / 1000);
		/* We need the "alternate" mode for HPD */
		regmap_write(tc->regmap, GPIOM, BIT(tc->hpd_pin));

		if (tc->have_irq) {
			/* enable H & LC */
			regmap_update_bits(tc->regmap, INTCTL_G, h_lc, h_lc);
		}
	}

	ret = tc_aux_link_setup(tc);
	if (ret)
		return ret;

	/* Register DP AUX channel */
	tc->aux.name = "TC358767 AUX i2c adapter";
	tc->aux.dev = tc->dev;
	tc->aux.transfer = tc_aux_transfer;
	ret = drm_dp_aux_register(&tc->aux);
	if (ret)
		return ret;

	tc->bridge.funcs = &tc_bridge_funcs;
	tc->bridge.of_node = dev->of_node;
	drm_bridge_add(&tc->bridge);

	i2c_set_clientdata(client, tc);

	return 0;
}

static int tc_remove(struct i2c_client *client)
{
	struct tc_data *tc = i2c_get_clientdata(client);

	drm_bridge_remove(&tc->bridge);
	drm_dp_aux_unregister(&tc->aux);

	return 0;
}

static const struct i2c_device_id tc358767_i2c_ids[] = {
	{ "tc358767", 0 },
	{ }
};
MODULE_DEVICE_TABLE(i2c, tc358767_i2c_ids);

static const struct of_device_id tc358767_of_ids[] = {
	{ .compatible = "toshiba,tc358767", },
	{ }
};
MODULE_DEVICE_TABLE(of, tc358767_of_ids);

static struct i2c_driver tc358767_driver = {
	.driver = {
		.name = "tc358767",
		.of_match_table = tc358767_of_ids,
	},
	.id_table = tc358767_i2c_ids,
	.probe = tc_probe,
	.remove	= tc_remove,
};
module_i2c_driver(tc358767_driver);

MODULE_AUTHOR("Andrey Gusakov <andrey.gusakov@cogentembedded.com>");
MODULE_DESCRIPTION("tc358767 eDP encoder driver");
MODULE_LICENSE("GPL");<|MERGE_RESOLUTION|>--- conflicted
+++ resolved
@@ -301,21 +301,6 @@
 	ret = regmap_raw_write(tc->regmap, DP0_AUXWDATA(0), auxwdata, count);
 	if (ret)
 		return ret;
-<<<<<<< HEAD
-
-	if (value & AUX_BUSY) {
-		dev_err(tc->dev, "aux busy!\n");
-		return -EBUSY;
-	}
-
-	if (value & AUX_TIMEOUT) {
-		dev_err(tc->dev, "aux access timeout!\n");
-		return -ETIMEDOUT;
-	}
-
-	*reply = (value & AUX_STATUS_MASK) >> AUX_STATUS_SHIFT;
-	return 0;
-=======
 
 	return size;
 }
@@ -344,7 +329,6 @@
 		auxcfg0 |= DP0_AUXCFG0_ADDR_ONLY;
 
 	return auxcfg0;
->>>>>>> fdb29b73
 }
 
 static ssize_t tc_aux_transfer(struct drm_dp_aux *aux,
@@ -596,12 +580,7 @@
 static int tc_set_syspllparam(struct tc_data *tc)
 {
 	unsigned long rate;
-<<<<<<< HEAD
-	u32 value;
-	int ret;
-=======
 	u32 pllparam = SYSCLK_SEL_LSCLK | LSCLK_DIV_2;
->>>>>>> fdb29b73
 
 	rate = clk_get_rate(tc->refclk);
 	switch (rate) {
@@ -625,9 +604,6 @@
 	return regmap_write(tc->regmap, SYS_PLLPARAM, pllparam);
 }
 
-<<<<<<< HEAD
-	tc_write(DP_PHY_CTRL, BGREN | PWR_SW_EN | PHY_A0_EN);
-=======
 static int tc_aux_link_setup(struct tc_data *tc)
 {
 	int ret;
@@ -637,7 +613,6 @@
 	ret = tc_set_syspllparam(tc);
 	if (ret)
 		goto err;
->>>>>>> fdb29b73
 
 	ret = regmap_write(tc->regmap, DP_PHY_CTRL,
 			   BGREN | PWR_SW_EN | PHY_A0_EN);
@@ -700,11 +675,7 @@
 	ret = drm_dp_dpcd_readb(&tc->aux, DP_MAX_DOWNSPREAD, &reg);
 	if (ret < 0)
 		goto err_dpcd_read;
-<<<<<<< HEAD
-	tc->link.spread = tmp[0] & DP_MAX_DOWNSPREAD_0_5;
-=======
 	tc->link.spread = reg & DP_MAX_DOWNSPREAD_0_5;
->>>>>>> fdb29b73
 
 	ret = drm_dp_dpcd_readb(&tc->aux, DP_MAIN_LINK_CHANNEL_CODING, &reg);
 	if (ret < 0)
@@ -874,26 +845,6 @@
 
 static int tc_wait_link_training(struct tc_data *tc)
 {
-<<<<<<< HEAD
-	u32 timeout = 1000;
-	u32 value;
-	int ret;
-
-	do {
-		udelay(1);
-		tc_read(DP0_LTSTAT, &value);
-	} while ((!(value & LT_LOOPDONE)) && (--timeout));
-
-	if (timeout == 0) {
-		dev_err(tc->dev, "Link training timeout waiting for LT_LOOPDONE!\n");
-		return -ETIMEDOUT;
-	}
-
-	return (value >> 8) & 0x7;
-
-err:
-	return ret;
-=======
 	u32 value;
 	int ret;
 
@@ -909,7 +860,6 @@
 		return ret;
 
 	return (value >> 8) & 0x7;
->>>>>>> fdb29b73
 }
 
 static int tc_main_link_enable(struct tc_data *tc)
@@ -923,11 +873,6 @@
 
 	dev_dbg(tc->dev, "link enable\n");
 
-<<<<<<< HEAD
-	tc_read(DP0CTL, &value);
-	if (WARN_ON(value & DP_EN))
-		tc_write(DP0CTL, 0);
-=======
 	ret = regmap_read(tc->regmap, DP0CTL, &value);
 	if (ret)
 		return ret;
@@ -937,7 +882,6 @@
 		if (ret)
 			return ret;
 	}
->>>>>>> fdb29b73
 
 	ret = regmap_write(tc->regmap, DP0_SRCCTRL, tc_srcctrl(tc));
 	if (ret)
@@ -957,10 +901,6 @@
 	dp_phy_ctrl = BGREN | PWR_SW_EN | PHY_A0_EN | PHY_M0_EN;
 	if (tc->link.base.num_lanes == 2)
 		dp_phy_ctrl |= PHY_2LANE;
-<<<<<<< HEAD
-	tc_write(DP_PHY_CTRL, dp_phy_ctrl);
-=======
->>>>>>> fdb29b73
 
 	ret = regmap_write(tc->regmap, DP_PHY_CTRL, dp_phy_ctrl);
 	if (ret)
@@ -971,13 +911,10 @@
 	if (ret)
 		return ret;
 
-<<<<<<< HEAD
-=======
 	ret = tc_pllupdate(tc, DP1_PLLCTRL);
 	if (ret)
 		return ret;
 
->>>>>>> fdb29b73
 	/* Reset/Enable Main Links */
 	dp_phy_ctrl |= DP_PHY_RST | PHY_M1_RST | PHY_M0_RST;
 	ret = regmap_write(tc->regmap, DP_PHY_CTRL, dp_phy_ctrl);
@@ -1047,34 +984,6 @@
 	/* Clock-Recovery */
 
 	/* Set DPCD 0x102 for Training Pattern 1 */
-<<<<<<< HEAD
-	tc_write(DP0_SNKLTCTRL, DP_LINK_SCRAMBLING_DISABLE |
-		 DP_TRAINING_PATTERN_1);
-
-	tc_write(DP0_LTLOOPCTRL,
-		 (15 << 28) |	/* Defer Iteration Count */
-		 (15 << 24) |	/* Loop Iteration Count */
-		 (0xd << 0));	/* Loop Timer Delay */
-
-	tc_write(DP0_SRCCTRL, tc_srcctrl(tc) | DP0_SRCCTRL_SCRMBLDIS |
-		 DP0_SRCCTRL_AUTOCORRECT | DP0_SRCCTRL_TP1);
-
-	/* Enable DP0 to start Link Training */
-	tc_write(DP0CTL,
-		 ((tc->link.base.capabilities & DP_LINK_CAP_ENHANCED_FRAMING) ? EF_EN : 0) |
-		 DP_EN);
-
-	/* wait */
-	ret = tc_wait_link_training(tc);
-	if (ret < 0)
-		goto err;
-
-	if (ret) {
-		dev_err(tc->dev, "Link training phase 1 failed: %s\n",
-			training_pattern1_errors[ret]);
-		ret = -ENODEV;
-		goto err;
-=======
 	ret = regmap_write(tc->regmap, DP0_SNKLTCTRL,
 			   DP_LINK_SCRAMBLING_DISABLE |
 			   DP_TRAINING_PATTERN_1);
@@ -1113,19 +1022,11 @@
 		dev_err(tc->dev, "Link training phase 1 failed: %s\n",
 			training_pattern1_errors[ret]);
 		return -ENODEV;
->>>>>>> fdb29b73
 	}
 
 	/* Channel Equalization */
 
 	/* Set DPCD 0x102 for Training Pattern 2 */
-<<<<<<< HEAD
-	tc_write(DP0_SNKLTCTRL, DP_LINK_SCRAMBLING_DISABLE |
-		 DP_TRAINING_PATTERN_2);
-
-	tc_write(DP0_SRCCTRL, tc_srcctrl(tc) | DP0_SRCCTRL_SCRMBLDIS |
-		 DP0_SRCCTRL_AUTOCORRECT | DP0_SRCCTRL_TP2);
-=======
 	ret = regmap_write(tc->regmap, DP0_SNKLTCTRL,
 			   DP_LINK_SCRAMBLING_DISABLE |
 			   DP_TRAINING_PATTERN_2);
@@ -1138,14 +1039,10 @@
 			   DP0_SRCCTRL_TP2);
 	if (ret)
 		return ret;
->>>>>>> fdb29b73
 
 	/* wait */
 	ret = tc_wait_link_training(tc);
 	if (ret < 0)
-<<<<<<< HEAD
-		goto err;
-=======
 		return ret;
 
 	if (ret) {
@@ -1168,26 +1065,6 @@
 			   DP0_SRCCTRL_AUTOCORRECT);
 	if (ret)
 		return ret;
->>>>>>> fdb29b73
-
-	if (ret) {
-		dev_err(tc->dev, "Link training phase 2 failed: %s\n",
-			training_pattern2_errors[ret]);
-		ret = -ENODEV;
-		goto err;
-	}
-
-	/*
-	 * Toshiba's documentation suggests to first clear DPCD 0x102, then
-	 * clear the training pattern bit in DP0_SRCCTRL. Testing shows
-	 * that the link sometimes drops if those steps are done in that order,
-	 * but if the steps are done in reverse order, the link stays up.
-	 *
-	 * So we do the steps differently than documented here.
-	 */
-
-	/* Clear Training Pattern, set AutoCorrect Mode = 1 */
-	tc_write(DP0_SRCCTRL, tc_srcctrl(tc) | DP0_SRCCTRL_AUTOCORRECT);
 
 	/* Clear DPCD 0x102 */
 	/* Note: Can Not use DP0_SNKLTCTRL (0x06E4) short cut */
@@ -1200,15 +1077,9 @@
 	ret = drm_dp_dpcd_read_link_status(aux, tmp);
 	if (ret < 0)
 		goto err_dpcd_read;
-<<<<<<< HEAD
 
 	ret = 0;
 
-=======
-
-	ret = 0;
-
->>>>>>> fdb29b73
 	value = tmp[0] & DP_CHANNEL_EQ_BITS;
 
 	if (value != DP_CHANNEL_EQ_BITS) {
@@ -1237,11 +1108,7 @@
 		dev_err(dev, "0x0205 SINK_STATUS:               0x%02x\n", tmp[3]);
 		dev_err(dev, "0x0206 ADJUST_REQUEST_LANE0_1:    0x%02x\n", tmp[4]);
 		dev_err(dev, "0x0207 ADJUST_REQUEST_LANE2_3:    0x%02x\n", tmp[5]);
-<<<<<<< HEAD
-		goto err;
-=======
-		return ret;
->>>>>>> fdb29b73
+		return ret;
 	}
 
 	return 0;
@@ -1259,20 +1126,11 @@
 
 	dev_dbg(tc->dev, "link disable\n");
 
-<<<<<<< HEAD
-	tc_write(DP0_SRCCTRL, 0);
-	tc_write(DP0CTL, 0);
-
-	return 0;
-err:
-	return ret;
-=======
 	ret = regmap_write(tc->regmap, DP0_SRCCTRL, 0);
 	if (ret)
 		return ret;
 
 	return regmap_write(tc->regmap, DP0CTL, 0);
->>>>>>> fdb29b73
 }
 
 static int tc_stream_enable(struct tc_data *tc)
@@ -1287,11 +1145,7 @@
 		ret = tc_pxl_pll_en(tc, clk_get_rate(tc->refclk),
 				    1000 * tc->mode.clock);
 		if (ret)
-<<<<<<< HEAD
-			goto err;
-=======
 			return ret;
->>>>>>> fdb29b73
 	}
 
 	ret = tc_set_video_mode(tc, &tc->mode);
@@ -1306,13 +1160,9 @@
 	value = VID_MN_GEN | DP_EN;
 	if (tc->link.base.capabilities & DP_LINK_CAP_ENHANCED_FRAMING)
 		value |= EF_EN;
-<<<<<<< HEAD
-	tc_write(DP0CTL, value);
-=======
 	ret = regmap_write(tc->regmap, DP0CTL, value);
 	if (ret)
 		return ret;
->>>>>>> fdb29b73
 	/*
 	 * VID_EN assertion should be delayed by at least N * LSCLK
 	 * cycles from the time VID_MN_GEN is enabled in order to
@@ -1322,53 +1172,31 @@
 	 */
 	usleep_range(500, 1000);
 	value |= VID_EN;
-<<<<<<< HEAD
-	tc_write(DP0CTL, value);
-=======
 	ret = regmap_write(tc->regmap, DP0CTL, value);
 	if (ret)
 		return ret;
->>>>>>> fdb29b73
 	/* Set input interface */
 	value = DP0_AUDSRC_NO_INPUT;
 	if (tc_test_pattern)
 		value |= DP0_VIDSRC_COLOR_BAR;
 	else
 		value |= DP0_VIDSRC_DPI_RX;
-<<<<<<< HEAD
-	tc_write(SYSCTRL, value);
+	ret = regmap_write(tc->regmap, SYSCTRL, value);
+	if (ret)
+		return ret;
 
 	return 0;
-err:
-	return ret;
-=======
-	ret = regmap_write(tc->regmap, SYSCTRL, value);
-	if (ret)
-		return ret;
-
-	return 0;
->>>>>>> fdb29b73
 }
 
 static int tc_stream_disable(struct tc_data *tc)
 {
 	int ret;
-<<<<<<< HEAD
-	u32 val;
 
 	dev_dbg(tc->dev, "disable video stream\n");
 
-	tc_read(DP0CTL, &val);
-	val &= ~VID_EN;
-	tc_write(DP0CTL, val);
-=======
-
-	dev_dbg(tc->dev, "disable video stream\n");
-
 	ret = regmap_update_bits(tc->regmap, DP0CTL, VID_EN, 0);
 	if (ret)
 		return ret;
->>>>>>> fdb29b73
 
 	tc_pxl_pll_dis(tc);
 
@@ -1388,7 +1216,6 @@
 	int ret;
 
 	ret = tc_get_display_props(tc);
-<<<<<<< HEAD
 	if (ret < 0) {
 		dev_err(tc->dev, "failed to read display props: %d\n", ret);
 		return;
@@ -1400,19 +1227,6 @@
 		return;
 	}
 
-=======
-	if (ret < 0) {
-		dev_err(tc->dev, "failed to read display props: %d\n", ret);
-		return;
-	}
-
-	ret = tc_main_link_enable(tc);
-	if (ret < 0) {
-		dev_err(tc->dev, "main link enable error: %d\n", ret);
-		return;
-	}
-
->>>>>>> fdb29b73
 	ret = tc_stream_enable(tc);
 	if (ret < 0) {
 		dev_err(tc->dev, "main link stream start error: %d\n", ret);
@@ -1538,13 +1352,9 @@
 			return connector_status_unknown;
 	}
 
-<<<<<<< HEAD
-	tc_read(GPIOI, &val);
-=======
 	ret = regmap_read(tc->regmap, GPIOI, &val);
 	if (ret)
 		return connector_status_unknown;
->>>>>>> fdb29b73
 
 	conn = val & BIT(tc->hpd_pin);
 
@@ -1552,12 +1362,6 @@
 		return connector_status_connected;
 	else
 		return connector_status_disconnected;
-<<<<<<< HEAD
-
-err:
-	return connector_status_unknown;
-=======
->>>>>>> fdb29b73
 }
 
 static const struct drm_connector_funcs tc_connector_funcs = {
