--- conflicted
+++ resolved
@@ -122,11 +122,7 @@
  * @supplies:     Data for bulk enabling/disabling our regulators.
  * @dp_lanes:     Count of dp_lanes we're using.
  * @ln_assign:    Value to program to the LN_ASSIGN register.
-<<<<<<< HEAD
- * @ln_polr:      Value for the 4-bit LN_POLRS field of SN_ENH_FRAME_REG.
-=======
  * @ln_polrs:     Value for the 4-bit LN_POLRS field of SN_ENH_FRAME_REG.
->>>>>>> 92703c71
  *
  * @gchip:        If we expose our GPIOs, this is used.
  * @gchip_output: A cache of whether we've set GPIOs to output.  This
@@ -155,15 +151,10 @@
 	u8				ln_assign;
 	u8				ln_polrs;
 
-<<<<<<< HEAD
-	struct gpio_chip		gchip;
-	DECLARE_BITMAP(gchip_output, SN_NUM_GPIOS);
-=======
 #if defined(CONFIG_OF_GPIO)
 	struct gpio_chip		gchip;
 	DECLARE_BITMAP(gchip_output, SN_NUM_GPIOS);
 #endif
->>>>>>> 92703c71
 };
 
 static const struct regmap_range ti_sn_bridge_volatile_ranges[] = {
@@ -938,11 +929,8 @@
 	return 0;
 }
 
-<<<<<<< HEAD
-=======
 #if defined(CONFIG_OF_GPIO)
 
->>>>>>> 92703c71
 static int tn_sn_bridge_of_xlate(struct gpio_chip *chip,
 				 const struct of_phandle_args *gpiospec,
 				 u32 *flags)
@@ -1013,12 +1001,9 @@
 	ret = regmap_update_bits(pdata->regmap, SN_GPIO_IO_REG,
 				 BIT(SN_GPIO_OUTPUT_SHIFT + offset),
 				 val << (SN_GPIO_OUTPUT_SHIFT + offset));
-<<<<<<< HEAD
-=======
 	if (ret)
 		dev_warn(pdata->dev,
 			 "Failed to set bridge GPIO %u: %d\n", offset, ret);
->>>>>>> 92703c71
 }
 
 static int ti_sn_bridge_gpio_direction_input(struct gpio_chip *chip,
@@ -1116,8 +1101,6 @@
 	return ret;
 }
 
-<<<<<<< HEAD
-=======
 #else
 
 static inline int ti_sn_setup_gpio_controller(struct ti_sn_bridge *pdata)
@@ -1127,7 +1110,6 @@
 
 #endif
 
->>>>>>> 92703c71
 static void ti_sn_bridge_parse_lanes(struct ti_sn_bridge *pdata,
 				     struct device_node *np)
 {
