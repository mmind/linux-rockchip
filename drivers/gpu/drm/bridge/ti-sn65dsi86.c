// SPDX-License-Identifier: GPL-2.0
/*
 * Copyright (c) 2018, The Linux Foundation. All rights reserved.
 * datasheet: https://www.ti.com/lit/ds/symlink/sn65dsi86.pdf
 */

#include <linux/auxiliary_bus.h>
#include <linux/bits.h>
#include <linux/clk.h>
#include <linux/debugfs.h>
#include <linux/gpio/consumer.h>
#include <linux/gpio/driver.h>
#include <linux/i2c.h>
#include <linux/iopoll.h>
#include <linux/module.h>
#include <linux/of_graph.h>
#include <linux/pm_runtime.h>
#include <linux/regmap.h>
#include <linux/regulator/consumer.h>

#include <asm/unaligned.h>

#include <drm/drm_atomic.h>
#include <drm/drm_atomic_helper.h>
#include <drm/drm_bridge.h>
#include <drm/drm_dp_aux_bus.h>
#include <drm/drm_dp_helper.h>
#include <drm/drm_mipi_dsi.h>
#include <drm/drm_of.h>
#include <drm/drm_panel.h>
#include <drm/drm_print.h>
#include <drm/drm_probe_helper.h>

#define SN_DEVICE_REV_REG			0x08
#define SN_DPPLL_SRC_REG			0x0A
#define  DPPLL_CLK_SRC_DSICLK			BIT(0)
#define  REFCLK_FREQ_MASK			GENMASK(3, 1)
#define  REFCLK_FREQ(x)				((x) << 1)
#define  DPPLL_SRC_DP_PLL_LOCK			BIT(7)
#define SN_PLL_ENABLE_REG			0x0D
#define SN_DSI_LANES_REG			0x10
#define  CHA_DSI_LANES_MASK			GENMASK(4, 3)
#define  CHA_DSI_LANES(x)			((x) << 3)
#define SN_DSIA_CLK_FREQ_REG			0x12
#define SN_CHA_ACTIVE_LINE_LENGTH_LOW_REG	0x20
#define SN_CHA_VERTICAL_DISPLAY_SIZE_LOW_REG	0x24
#define SN_CHA_HSYNC_PULSE_WIDTH_LOW_REG	0x2C
#define SN_CHA_HSYNC_PULSE_WIDTH_HIGH_REG	0x2D
#define  CHA_HSYNC_POLARITY			BIT(7)
#define SN_CHA_VSYNC_PULSE_WIDTH_LOW_REG	0x30
#define SN_CHA_VSYNC_PULSE_WIDTH_HIGH_REG	0x31
#define  CHA_VSYNC_POLARITY			BIT(7)
#define SN_CHA_HORIZONTAL_BACK_PORCH_REG	0x34
#define SN_CHA_VERTICAL_BACK_PORCH_REG		0x36
#define SN_CHA_HORIZONTAL_FRONT_PORCH_REG	0x38
#define SN_CHA_VERTICAL_FRONT_PORCH_REG		0x3A
#define SN_LN_ASSIGN_REG			0x59
#define  LN_ASSIGN_WIDTH			2
#define SN_ENH_FRAME_REG			0x5A
#define  VSTREAM_ENABLE				BIT(3)
#define  LN_POLRS_OFFSET			4
#define  LN_POLRS_MASK				0xf0
#define SN_DATA_FORMAT_REG			0x5B
#define  BPP_18_RGB				BIT(0)
#define SN_HPD_DISABLE_REG			0x5C
#define  HPD_DISABLE				BIT(0)
#define SN_GPIO_IO_REG				0x5E
#define  SN_GPIO_INPUT_SHIFT			4
#define  SN_GPIO_OUTPUT_SHIFT			0
#define SN_GPIO_CTRL_REG			0x5F
#define  SN_GPIO_MUX_INPUT			0
#define  SN_GPIO_MUX_OUTPUT			1
#define  SN_GPIO_MUX_SPECIAL			2
#define  SN_GPIO_MUX_MASK			0x3
#define SN_AUX_WDATA_REG(x)			(0x64 + (x))
#define SN_AUX_ADDR_19_16_REG			0x74
#define SN_AUX_ADDR_15_8_REG			0x75
#define SN_AUX_ADDR_7_0_REG			0x76
#define SN_AUX_ADDR_MASK			GENMASK(19, 0)
#define SN_AUX_LENGTH_REG			0x77
#define SN_AUX_CMD_REG				0x78
#define  AUX_CMD_SEND				BIT(0)
#define  AUX_CMD_REQ(x)				((x) << 4)
#define SN_AUX_RDATA_REG(x)			(0x79 + (x))
#define SN_SSC_CONFIG_REG			0x93
#define  DP_NUM_LANES_MASK			GENMASK(5, 4)
#define  DP_NUM_LANES(x)			((x) << 4)
#define SN_DATARATE_CONFIG_REG			0x94
#define  DP_DATARATE_MASK			GENMASK(7, 5)
#define  DP_DATARATE(x)				((x) << 5)
#define SN_ML_TX_MODE_REG			0x96
#define  ML_TX_MAIN_LINK_OFF			0
#define  ML_TX_NORMAL_MODE			BIT(0)
#define SN_AUX_CMD_STATUS_REG			0xF4
#define  AUX_IRQ_STATUS_AUX_RPLY_TOUT		BIT(3)
#define  AUX_IRQ_STATUS_AUX_SHORT		BIT(5)
#define  AUX_IRQ_STATUS_NAT_I2C_FAIL		BIT(6)

#define MIN_DSI_CLK_FREQ_MHZ	40

/* fudge factor required to account for 8b/10b encoding */
#define DP_CLK_FUDGE_NUM	10
#define DP_CLK_FUDGE_DEN	8

/* Matches DP_AUX_MAX_PAYLOAD_BYTES (for now) */
#define SN_AUX_MAX_PAYLOAD_BYTES	16

#define SN_REGULATOR_SUPPLY_NUM		4

#define SN_MAX_DP_LANES			4
#define SN_NUM_GPIOS			4
#define SN_GPIO_PHYSICAL_OFFSET		1

#define SN_LINK_TRAINING_TRIES		10

/**
 * struct ti_sn65dsi86 - Platform data for ti-sn65dsi86 driver.
 * @bridge_aux:   AUX-bus sub device for MIPI-to-eDP bridge functionality.
 * @gpio_aux:     AUX-bus sub device for GPIO controller functionality.
 * @aux_aux:      AUX-bus sub device for eDP AUX channel functionality.
 *
 * @dev:          Pointer to the top level (i2c) device.
 * @regmap:       Regmap for accessing i2c.
 * @aux:          Our aux channel.
 * @bridge:       Our bridge.
 * @connector:    Our connector.
 * @host_node:    Remote DSI node.
 * @dsi:          Our MIPI DSI source.
 * @refclk:       Our reference clock.
 * @next_bridge:  The bridge on the eDP side.
 * @enable_gpio:  The GPIO we toggle to enable the bridge.
 * @supplies:     Data for bulk enabling/disabling our regulators.
 * @dp_lanes:     Count of dp_lanes we're using.
 * @ln_assign:    Value to program to the LN_ASSIGN register.
 * @ln_polrs:     Value for the 4-bit LN_POLRS field of SN_ENH_FRAME_REG.
 * @comms_enabled: If true then communication over the aux channel is enabled.
 * @comms_mutex:   Protects modification of comms_enabled.
 *
 * @gchip:        If we expose our GPIOs, this is used.
 * @gchip_output: A cache of whether we've set GPIOs to output.  This
 *                serves double-duty of keeping track of the direction and
 *                also keeping track of whether we've incremented the
 *                pm_runtime reference count for this pin, which we do
 *                whenever a pin is configured as an output.  This is a
 *                bitmap so we can do atomic ops on it without an extra
 *                lock so concurrent users of our 4 GPIOs don't stomp on
 *                each other's read-modify-write.
 */
struct ti_sn65dsi86 {
	struct auxiliary_device		bridge_aux;
	struct auxiliary_device		gpio_aux;
	struct auxiliary_device		aux_aux;

	struct device			*dev;
	struct regmap			*regmap;
	struct drm_dp_aux		aux;
	struct drm_bridge		bridge;
	struct drm_connector		connector;
	struct device_node		*host_node;
	struct mipi_dsi_device		*dsi;
	struct clk			*refclk;
	struct drm_bridge		*next_bridge;
	struct gpio_desc		*enable_gpio;
	struct regulator_bulk_data	supplies[SN_REGULATOR_SUPPLY_NUM];
	int				dp_lanes;
	u8				ln_assign;
	u8				ln_polrs;
	bool				comms_enabled;
	struct mutex			comms_mutex;

#if defined(CONFIG_OF_GPIO)
	struct gpio_chip		gchip;
	DECLARE_BITMAP(gchip_output, SN_NUM_GPIOS);
#endif
};

static const struct regmap_range ti_sn65dsi86_volatile_ranges[] = {
	{ .range_min = 0, .range_max = 0xFF },
};

static const struct regmap_access_table ti_sn_bridge_volatile_table = {
	.yes_ranges = ti_sn65dsi86_volatile_ranges,
	.n_yes_ranges = ARRAY_SIZE(ti_sn65dsi86_volatile_ranges),
};

static const struct regmap_config ti_sn65dsi86_regmap_config = {
	.reg_bits = 8,
	.val_bits = 8,
	.volatile_table = &ti_sn_bridge_volatile_table,
	.cache_type = REGCACHE_NONE,
};

static void ti_sn65dsi86_write_u16(struct ti_sn65dsi86 *pdata,
				   unsigned int reg, u16 val)
{
	regmap_write(pdata->regmap, reg, val & 0xFF);
	regmap_write(pdata->regmap, reg + 1, val >> 8);
}

static u32 ti_sn_bridge_get_dsi_freq(struct ti_sn65dsi86 *pdata)
{
	u32 bit_rate_khz, clk_freq_khz;
	struct drm_display_mode *mode =
		&pdata->bridge.encoder->crtc->state->adjusted_mode;

	bit_rate_khz = mode->clock *
			mipi_dsi_pixel_format_to_bpp(pdata->dsi->format);
	clk_freq_khz = bit_rate_khz / (pdata->dsi->lanes * 2);

	return clk_freq_khz;
}

/* clk frequencies supported by bridge in Hz in case derived from REFCLK pin */
static const u32 ti_sn_bridge_refclk_lut[] = {
	12000000,
	19200000,
	26000000,
	27000000,
	38400000,
};

/* clk frequencies supported by bridge in Hz in case derived from DACP/N pin */
static const u32 ti_sn_bridge_dsiclk_lut[] = {
	468000000,
	384000000,
	416000000,
	486000000,
	460800000,
};

static void ti_sn_bridge_set_refclk_freq(struct ti_sn65dsi86 *pdata)
{
	int i;
	u32 refclk_rate;
	const u32 *refclk_lut;
	size_t refclk_lut_size;

	if (pdata->refclk) {
		refclk_rate = clk_get_rate(pdata->refclk);
		refclk_lut = ti_sn_bridge_refclk_lut;
		refclk_lut_size = ARRAY_SIZE(ti_sn_bridge_refclk_lut);
		clk_prepare_enable(pdata->refclk);
	} else {
		refclk_rate = ti_sn_bridge_get_dsi_freq(pdata) * 1000;
		refclk_lut = ti_sn_bridge_dsiclk_lut;
		refclk_lut_size = ARRAY_SIZE(ti_sn_bridge_dsiclk_lut);
	}

	/* for i equals to refclk_lut_size means default frequency */
	for (i = 0; i < refclk_lut_size; i++)
		if (refclk_lut[i] == refclk_rate)
			break;

	regmap_update_bits(pdata->regmap, SN_DPPLL_SRC_REG, REFCLK_FREQ_MASK,
			   REFCLK_FREQ(i));
}

static void ti_sn65dsi86_enable_comms(struct ti_sn65dsi86 *pdata)
{
	mutex_lock(&pdata->comms_mutex);

	/* configure bridge ref_clk */
	ti_sn_bridge_set_refclk_freq(pdata);

	/*
	 * HPD on this bridge chip is a bit useless.  This is an eDP bridge
	 * so the HPD is an internal signal that's only there to signal that
	 * the panel is done powering up.  ...but the bridge chip debounces
	 * this signal by between 100 ms and 400 ms (depending on process,
	 * voltage, and temperate--I measured it at about 200 ms).  One
	 * particular panel asserted HPD 84 ms after it was powered on meaning
	 * that we saw HPD 284 ms after power on.  ...but the same panel said
	 * that instead of looking at HPD you could just hardcode a delay of
	 * 200 ms.  We'll assume that the panel driver will have the hardcoded
	 * delay in its prepare and always disable HPD.
	 *
	 * If HPD somehow makes sense on some future panel we'll have to
	 * change this to be conditional on someone specifying that HPD should
	 * be used.
	 */
	regmap_update_bits(pdata->regmap, SN_HPD_DISABLE_REG, HPD_DISABLE,
			   HPD_DISABLE);

	pdata->comms_enabled = true;

	mutex_unlock(&pdata->comms_mutex);
}

static void ti_sn65dsi86_disable_comms(struct ti_sn65dsi86 *pdata)
{
	mutex_lock(&pdata->comms_mutex);

	pdata->comms_enabled = false;
	clk_disable_unprepare(pdata->refclk);

	mutex_unlock(&pdata->comms_mutex);
}

static int __maybe_unused ti_sn65dsi86_resume(struct device *dev)
{
	struct ti_sn65dsi86 *pdata = dev_get_drvdata(dev);
	int ret;

	ret = regulator_bulk_enable(SN_REGULATOR_SUPPLY_NUM, pdata->supplies);
	if (ret) {
		DRM_ERROR("failed to enable supplies %d\n", ret);
		return ret;
	}

	/* td2: min 100 us after regulators before enabling the GPIO */
	usleep_range(100, 110);

	gpiod_set_value(pdata->enable_gpio, 1);

	/*
	 * If we have a reference clock we can enable communication w/ the
	 * panel (including the aux channel) w/out any need for an input clock
	 * so we can do it in resume which lets us read the EDID before
	 * pre_enable(). Without a reference clock we need the MIPI reference
	 * clock so reading early doesn't work.
	 */
	if (pdata->refclk)
		ti_sn65dsi86_enable_comms(pdata);

	return ret;
}

static int __maybe_unused ti_sn65dsi86_suspend(struct device *dev)
{
	struct ti_sn65dsi86 *pdata = dev_get_drvdata(dev);
	int ret;

	if (pdata->refclk)
		ti_sn65dsi86_disable_comms(pdata);

	gpiod_set_value(pdata->enable_gpio, 0);

	ret = regulator_bulk_disable(SN_REGULATOR_SUPPLY_NUM, pdata->supplies);
	if (ret)
		DRM_ERROR("failed to disable supplies %d\n", ret);

	return ret;
}

static const struct dev_pm_ops ti_sn65dsi86_pm_ops = {
	SET_RUNTIME_PM_OPS(ti_sn65dsi86_suspend, ti_sn65dsi86_resume, NULL)
	SET_SYSTEM_SLEEP_PM_OPS(pm_runtime_force_suspend,
				pm_runtime_force_resume)
};

static int status_show(struct seq_file *s, void *data)
{
	struct ti_sn65dsi86 *pdata = s->private;
	unsigned int reg, val;

	seq_puts(s, "STATUS REGISTERS:\n");

	pm_runtime_get_sync(pdata->dev);

	/* IRQ Status Registers, see Table 31 in datasheet */
	for (reg = 0xf0; reg <= 0xf8; reg++) {
		regmap_read(pdata->regmap, reg, &val);
		seq_printf(s, "[0x%02x] = 0x%08x\n", reg, val);
	}

	pm_runtime_put_autosuspend(pdata->dev);

	return 0;
}

DEFINE_SHOW_ATTRIBUTE(status);

static void ti_sn65dsi86_debugfs_remove(void *data)
{
	debugfs_remove_recursive(data);
}

static void ti_sn65dsi86_debugfs_init(struct ti_sn65dsi86 *pdata)
{
	struct device *dev = pdata->dev;
	struct dentry *debugfs;
	int ret;

	debugfs = debugfs_create_dir(dev_name(dev), NULL);

	/*
	 * We might get an error back if debugfs wasn't enabled in the kernel
	 * so let's just silently return upon failure.
	 */
	if (IS_ERR_OR_NULL(debugfs))
		return;

	ret = devm_add_action_or_reset(dev, ti_sn65dsi86_debugfs_remove, debugfs);
	if (ret)
		return;

	debugfs_create_file("status", 0600, debugfs, pdata, &status_fops);
}

/* -----------------------------------------------------------------------------
 * Auxiliary Devices (*not* AUX)
 */

static void ti_sn65dsi86_uninit_aux(void *data)
{
	auxiliary_device_uninit(data);
}

static void ti_sn65dsi86_delete_aux(void *data)
{
	auxiliary_device_delete(data);
}

/*
 * AUX bus docs say that a non-NULL release is mandatory, but it makes no
 * sense for the model used here where all of the aux devices are allocated
 * in the single shared structure. We'll use this noop as a workaround.
 */
static void ti_sn65dsi86_noop(struct device *dev) {}

static int ti_sn65dsi86_add_aux_device(struct ti_sn65dsi86 *pdata,
				       struct auxiliary_device *aux,
				       const char *name)
{
	struct device *dev = pdata->dev;
	int ret;

	aux->name = name;
	aux->dev.parent = dev;
	aux->dev.release = ti_sn65dsi86_noop;
	device_set_of_node_from_dev(&aux->dev, dev);
	ret = auxiliary_device_init(aux);
	if (ret)
		return ret;
	ret = devm_add_action_or_reset(dev, ti_sn65dsi86_uninit_aux, aux);
	if (ret)
		return ret;

	ret = auxiliary_device_add(aux);
	if (ret)
		return ret;
	ret = devm_add_action_or_reset(dev, ti_sn65dsi86_delete_aux, aux);

	return ret;
}

/* -----------------------------------------------------------------------------
 * AUX Adapter
 */

static struct ti_sn65dsi86 *aux_to_ti_sn65dsi86(struct drm_dp_aux *aux)
{
	return container_of(aux, struct ti_sn65dsi86, aux);
}

static ssize_t ti_sn_aux_transfer(struct drm_dp_aux *aux,
				  struct drm_dp_aux_msg *msg)
{
	struct ti_sn65dsi86 *pdata = aux_to_ti_sn65dsi86(aux);
	u32 request = msg->request & ~(DP_AUX_I2C_MOT | DP_AUX_I2C_WRITE_STATUS_UPDATE);
	u32 request_val = AUX_CMD_REQ(msg->request);
	u8 *buf = msg->buffer;
	unsigned int len = msg->size;
	unsigned int val;
	int ret;
	u8 addr_len[SN_AUX_LENGTH_REG + 1 - SN_AUX_ADDR_19_16_REG];

	if (len > SN_AUX_MAX_PAYLOAD_BYTES)
		return -EINVAL;

	pm_runtime_get_sync(pdata->dev);
	mutex_lock(&pdata->comms_mutex);

	/*
	 * If someone tries to do a DDC over AUX transaction before pre_enable()
	 * on a device without a dedicated reference clock then we just can't
	 * do it. Fail right away. This prevents non-refclk users from reading
	 * the EDID before enabling the panel but such is life.
	 */
	if (!pdata->comms_enabled) {
		ret = -EIO;
		goto exit;
	}

	switch (request) {
	case DP_AUX_NATIVE_WRITE:
	case DP_AUX_I2C_WRITE:
	case DP_AUX_NATIVE_READ:
	case DP_AUX_I2C_READ:
		regmap_write(pdata->regmap, SN_AUX_CMD_REG, request_val);
		/* Assume it's good */
		msg->reply = 0;
		break;
	default:
		ret = -EINVAL;
		goto exit;
	}

	BUILD_BUG_ON(sizeof(addr_len) != sizeof(__be32));
	put_unaligned_be32((msg->address & SN_AUX_ADDR_MASK) << 8 | len,
			   addr_len);
	regmap_bulk_write(pdata->regmap, SN_AUX_ADDR_19_16_REG, addr_len,
			  ARRAY_SIZE(addr_len));

	if (request == DP_AUX_NATIVE_WRITE || request == DP_AUX_I2C_WRITE)
		regmap_bulk_write(pdata->regmap, SN_AUX_WDATA_REG(0), buf, len);

	/* Clear old status bits before start so we don't get confused */
	regmap_write(pdata->regmap, SN_AUX_CMD_STATUS_REG,
		     AUX_IRQ_STATUS_NAT_I2C_FAIL |
		     AUX_IRQ_STATUS_AUX_RPLY_TOUT |
		     AUX_IRQ_STATUS_AUX_SHORT);

	regmap_write(pdata->regmap, SN_AUX_CMD_REG, request_val | AUX_CMD_SEND);

	/* Zero delay loop because i2c transactions are slow already */
	ret = regmap_read_poll_timeout(pdata->regmap, SN_AUX_CMD_REG, val,
				       !(val & AUX_CMD_SEND), 0, 50 * 1000);
	if (ret)
		goto exit;

	ret = regmap_read(pdata->regmap, SN_AUX_CMD_STATUS_REG, &val);
	if (ret)
		goto exit;

	if (val & AUX_IRQ_STATUS_AUX_RPLY_TOUT) {
		/*
		 * The hardware tried the message seven times per the DP spec
		 * but it hit a timeout. We ignore defers here because they're
		 * handled in hardware.
		 */
		ret = -ETIMEDOUT;
		goto exit;
	}

	if (val & AUX_IRQ_STATUS_AUX_SHORT) {
		ret = regmap_read(pdata->regmap, SN_AUX_LENGTH_REG, &len);
		if (ret)
			goto exit;
	} else if (val & AUX_IRQ_STATUS_NAT_I2C_FAIL) {
		switch (request) {
		case DP_AUX_I2C_WRITE:
		case DP_AUX_I2C_READ:
			msg->reply |= DP_AUX_I2C_REPLY_NACK;
			break;
		case DP_AUX_NATIVE_READ:
		case DP_AUX_NATIVE_WRITE:
			msg->reply |= DP_AUX_NATIVE_REPLY_NACK;
			break;
		}
		len = 0;
		goto exit;
	}

	if (request != DP_AUX_NATIVE_WRITE && request != DP_AUX_I2C_WRITE && len != 0)
		ret = regmap_bulk_read(pdata->regmap, SN_AUX_RDATA_REG(0), buf, len);

exit:
	mutex_unlock(&pdata->comms_mutex);
	pm_runtime_mark_last_busy(pdata->dev);
	pm_runtime_put_autosuspend(pdata->dev);

	if (ret)
		return ret;
	return len;
}

static int ti_sn_aux_probe(struct auxiliary_device *adev,
			   const struct auxiliary_device_id *id)
{
	struct ti_sn65dsi86 *pdata = dev_get_drvdata(adev->dev.parent);
	int ret;

	pdata->aux.name = "ti-sn65dsi86-aux";
	pdata->aux.dev = &adev->dev;
	pdata->aux.transfer = ti_sn_aux_transfer;
	drm_dp_aux_init(&pdata->aux);

	ret = devm_of_dp_aux_populate_ep_devices(&pdata->aux);
	if (ret)
		return ret;

	/*
	 * The eDP to MIPI bridge parts don't work until the AUX channel is
	 * setup so we don't add it in the main driver probe, we add it now.
	 */
	return ti_sn65dsi86_add_aux_device(pdata, &pdata->bridge_aux, "bridge");
}

static const struct auxiliary_device_id ti_sn_aux_id_table[] = {
	{ .name = "ti_sn65dsi86.aux", },
	{},
};

static struct auxiliary_driver ti_sn_aux_driver = {
	.name = "aux",
	.probe = ti_sn_aux_probe,
	.id_table = ti_sn_aux_id_table,
};

/* -----------------------------------------------------------------------------
 * DRM Connector Operations
 */

static struct ti_sn65dsi86 *
connector_to_ti_sn65dsi86(struct drm_connector *connector)
{
	return container_of(connector, struct ti_sn65dsi86, connector);
}

static int ti_sn_bridge_connector_get_modes(struct drm_connector *connector)
{
	struct ti_sn65dsi86 *pdata = connector_to_ti_sn65dsi86(connector);

	return drm_bridge_get_modes(pdata->next_bridge, connector);
}

static enum drm_mode_status
ti_sn_bridge_connector_mode_valid(struct drm_connector *connector,
				  struct drm_display_mode *mode)
{
	/* maximum supported resolution is 4K at 60 fps */
	if (mode->clock > 594000)
		return MODE_CLOCK_HIGH;

	return MODE_OK;
}

static struct drm_connector_helper_funcs ti_sn_bridge_connector_helper_funcs = {
	.get_modes = ti_sn_bridge_connector_get_modes,
	.mode_valid = ti_sn_bridge_connector_mode_valid,
};

static const struct drm_connector_funcs ti_sn_bridge_connector_funcs = {
	.fill_modes = drm_helper_probe_single_connector_modes,
	.destroy = drm_connector_cleanup,
	.reset = drm_atomic_helper_connector_reset,
	.atomic_duplicate_state = drm_atomic_helper_connector_duplicate_state,
	.atomic_destroy_state = drm_atomic_helper_connector_destroy_state,
};

static int ti_sn_bridge_connector_init(struct ti_sn65dsi86 *pdata)
{
	int ret;

	ret = drm_connector_init(pdata->bridge.dev, &pdata->connector,
				 &ti_sn_bridge_connector_funcs,
				 DRM_MODE_CONNECTOR_eDP);
	if (ret) {
		DRM_ERROR("Failed to initialize connector with drm\n");
		return ret;
	}

	drm_connector_helper_add(&pdata->connector,
				 &ti_sn_bridge_connector_helper_funcs);
	drm_connector_attach_encoder(&pdata->connector, pdata->bridge.encoder);

	return 0;
}

/*------------------------------------------------------------------------------
 * DRM Bridge
 */

static struct ti_sn65dsi86 *bridge_to_ti_sn65dsi86(struct drm_bridge *bridge)
{
	return container_of(bridge, struct ti_sn65dsi86, bridge);
}

static int ti_sn_bridge_attach(struct drm_bridge *bridge,
			       enum drm_bridge_attach_flags flags)
{
	int ret, val;
	struct ti_sn65dsi86 *pdata = bridge_to_ti_sn65dsi86(bridge);
	struct mipi_dsi_host *host;
	struct mipi_dsi_device *dsi;
	const struct mipi_dsi_device_info info = { .type = "ti_sn_bridge",
						   .channel = 0,
						   .node = NULL,
						 };

	if (flags & DRM_BRIDGE_ATTACH_NO_CONNECTOR) {
		DRM_ERROR("Fix bridge driver to make connector optional!");
		return -EINVAL;
	}

	pdata->aux.drm_dev = bridge->dev;
	ret = drm_dp_aux_register(&pdata->aux);
	if (ret < 0) {
		drm_err(bridge->dev, "Failed to register DP AUX channel: %d\n", ret);
		return ret;
	}

	ret = ti_sn_bridge_connector_init(pdata);
	if (ret < 0)
		goto err_conn_init;

	/*
	 * TODO: ideally finding host resource and dsi dev registration needs
	 * to be done in bridge probe. But some existing DSI host drivers will
	 * wait for any of the drm_bridge/drm_panel to get added to the global
	 * bridge/panel list, before completing their probe. So if we do the
	 * dsi dev registration part in bridge probe, before populating in
	 * the global bridge list, then it will cause deadlock as dsi host probe
	 * will never complete, neither our bridge probe. So keeping it here
	 * will satisfy most of the existing host drivers. Once the host driver
	 * is fixed we can move the below code to bridge probe safely.
	 */
	host = of_find_mipi_dsi_host_by_node(pdata->host_node);
	if (!host) {
		DRM_ERROR("failed to find dsi host\n");
		ret = -ENODEV;
		goto err_dsi_host;
	}

	dsi = mipi_dsi_device_register_full(host, &info);
	if (IS_ERR(dsi)) {
		DRM_ERROR("failed to create dsi device\n");
		ret = PTR_ERR(dsi);
		goto err_dsi_host;
	}

	/* TODO: setting to 4 MIPI lanes always for now */
	dsi->lanes = 4;
	dsi->format = MIPI_DSI_FMT_RGB888;
	dsi->mode_flags = MIPI_DSI_MODE_VIDEO;

	/* check if continuous dsi clock is required or not */
	pm_runtime_get_sync(pdata->dev);
	regmap_read(pdata->regmap, SN_DPPLL_SRC_REG, &val);
	pm_runtime_put_autosuspend(pdata->dev);
	if (!(val & DPPLL_CLK_SRC_DSICLK))
		dsi->mode_flags |= MIPI_DSI_CLOCK_NON_CONTINUOUS;

	ret = mipi_dsi_attach(dsi);
	if (ret < 0) {
		DRM_ERROR("failed to attach dsi to host\n");
		goto err_dsi_attach;
	}
	pdata->dsi = dsi;

<<<<<<< HEAD
=======
	/* We never want the next bridge to *also* create a connector: */
	flags |= DRM_BRIDGE_ATTACH_NO_CONNECTOR;

>>>>>>> 7cca308c
	/* Attach the next bridge */
	ret = drm_bridge_attach(bridge->encoder, pdata->next_bridge,
				&pdata->bridge, flags);
	if (ret < 0)
		goto err_dsi_detach;

	return 0;

err_dsi_detach:
	mipi_dsi_detach(dsi);
err_dsi_attach:
	mipi_dsi_device_unregister(dsi);
err_dsi_host:
	drm_connector_cleanup(&pdata->connector);
err_conn_init:
	drm_dp_aux_unregister(&pdata->aux);
	return ret;
}

static void ti_sn_bridge_detach(struct drm_bridge *bridge)
{
	drm_dp_aux_unregister(&bridge_to_ti_sn65dsi86(bridge)->aux);
}

static void ti_sn_bridge_disable(struct drm_bridge *bridge)
{
	struct ti_sn65dsi86 *pdata = bridge_to_ti_sn65dsi86(bridge);

	/* disable video stream */
	regmap_update_bits(pdata->regmap, SN_ENH_FRAME_REG, VSTREAM_ENABLE, 0);
}

static void ti_sn_bridge_set_dsi_rate(struct ti_sn65dsi86 *pdata)
{
	unsigned int bit_rate_mhz, clk_freq_mhz;
	unsigned int val;
	struct drm_display_mode *mode =
		&pdata->bridge.encoder->crtc->state->adjusted_mode;

	/* set DSIA clk frequency */
	bit_rate_mhz = (mode->clock / 1000) *
			mipi_dsi_pixel_format_to_bpp(pdata->dsi->format);
	clk_freq_mhz = bit_rate_mhz / (pdata->dsi->lanes * 2);

	/* for each increment in val, frequency increases by 5MHz */
	val = (MIN_DSI_CLK_FREQ_MHZ / 5) +
		(((clk_freq_mhz - MIN_DSI_CLK_FREQ_MHZ) / 5) & 0xFF);
	regmap_write(pdata->regmap, SN_DSIA_CLK_FREQ_REG, val);
}

static unsigned int ti_sn_bridge_get_bpp(struct ti_sn65dsi86 *pdata)
{
	if (pdata->connector.display_info.bpc <= 6)
		return 18;
	else
		return 24;
}

/*
 * LUT index corresponds to register value and
 * LUT values corresponds to dp data rate supported
 * by the bridge in Mbps unit.
 */
static const unsigned int ti_sn_bridge_dp_rate_lut[] = {
	0, 1620, 2160, 2430, 2700, 3240, 4320, 5400
};

static int ti_sn_bridge_calc_min_dp_rate_idx(struct ti_sn65dsi86 *pdata)
{
	unsigned int bit_rate_khz, dp_rate_mhz;
	unsigned int i;
	struct drm_display_mode *mode =
		&pdata->bridge.encoder->crtc->state->adjusted_mode;

	/* Calculate minimum bit rate based on our pixel clock. */
	bit_rate_khz = mode->clock * ti_sn_bridge_get_bpp(pdata);

	/* Calculate minimum DP data rate, taking 80% as per DP spec */
	dp_rate_mhz = DIV_ROUND_UP(bit_rate_khz * DP_CLK_FUDGE_NUM,
				   1000 * pdata->dp_lanes * DP_CLK_FUDGE_DEN);

	for (i = 1; i < ARRAY_SIZE(ti_sn_bridge_dp_rate_lut) - 1; i++)
		if (ti_sn_bridge_dp_rate_lut[i] >= dp_rate_mhz)
			break;

	return i;
}

static unsigned int ti_sn_bridge_read_valid_rates(struct ti_sn65dsi86 *pdata)
{
	unsigned int valid_rates = 0;
	unsigned int rate_per_200khz;
	unsigned int rate_mhz;
	u8 dpcd_val;
	int ret;
	int i, j;

	ret = drm_dp_dpcd_readb(&pdata->aux, DP_EDP_DPCD_REV, &dpcd_val);
	if (ret != 1) {
		DRM_DEV_ERROR(pdata->dev,
			      "Can't read eDP rev (%d), assuming 1.1\n", ret);
		dpcd_val = DP_EDP_11;
	}

	if (dpcd_val >= DP_EDP_14) {
		/* eDP 1.4 devices must provide a custom table */
		__le16 sink_rates[DP_MAX_SUPPORTED_RATES];

		ret = drm_dp_dpcd_read(&pdata->aux, DP_SUPPORTED_LINK_RATES,
				       sink_rates, sizeof(sink_rates));

		if (ret != sizeof(sink_rates)) {
			DRM_DEV_ERROR(pdata->dev,
				"Can't read supported rate table (%d)\n", ret);

			/* By zeroing we'll fall back to DP_MAX_LINK_RATE. */
			memset(sink_rates, 0, sizeof(sink_rates));
		}

		for (i = 0; i < ARRAY_SIZE(sink_rates); i++) {
			rate_per_200khz = le16_to_cpu(sink_rates[i]);

			if (!rate_per_200khz)
				break;

			rate_mhz = rate_per_200khz * 200 / 1000;
			for (j = 0;
			     j < ARRAY_SIZE(ti_sn_bridge_dp_rate_lut);
			     j++) {
				if (ti_sn_bridge_dp_rate_lut[j] == rate_mhz)
					valid_rates |= BIT(j);
			}
		}

		for (i = 0; i < ARRAY_SIZE(ti_sn_bridge_dp_rate_lut); i++) {
			if (valid_rates & BIT(i))
				return valid_rates;
		}
		DRM_DEV_ERROR(pdata->dev,
			      "No matching eDP rates in table; falling back\n");
	}

	/* On older versions best we can do is use DP_MAX_LINK_RATE */
	ret = drm_dp_dpcd_readb(&pdata->aux, DP_MAX_LINK_RATE, &dpcd_val);
	if (ret != 1) {
		DRM_DEV_ERROR(pdata->dev,
			      "Can't read max rate (%d); assuming 5.4 GHz\n",
			      ret);
		dpcd_val = DP_LINK_BW_5_4;
	}

	switch (dpcd_val) {
	default:
		DRM_DEV_ERROR(pdata->dev,
			      "Unexpected max rate (%#x); assuming 5.4 GHz\n",
			      (int)dpcd_val);
		fallthrough;
	case DP_LINK_BW_5_4:
		valid_rates |= BIT(7);
		fallthrough;
	case DP_LINK_BW_2_7:
		valid_rates |= BIT(4);
		fallthrough;
	case DP_LINK_BW_1_62:
		valid_rates |= BIT(1);
		break;
	}

	return valid_rates;
}

static void ti_sn_bridge_set_video_timings(struct ti_sn65dsi86 *pdata)
{
	struct drm_display_mode *mode =
		&pdata->bridge.encoder->crtc->state->adjusted_mode;
	u8 hsync_polarity = 0, vsync_polarity = 0;

	if (mode->flags & DRM_MODE_FLAG_PHSYNC)
		hsync_polarity = CHA_HSYNC_POLARITY;
	if (mode->flags & DRM_MODE_FLAG_PVSYNC)
		vsync_polarity = CHA_VSYNC_POLARITY;

	ti_sn65dsi86_write_u16(pdata, SN_CHA_ACTIVE_LINE_LENGTH_LOW_REG,
			       mode->hdisplay);
	ti_sn65dsi86_write_u16(pdata, SN_CHA_VERTICAL_DISPLAY_SIZE_LOW_REG,
			       mode->vdisplay);
	regmap_write(pdata->regmap, SN_CHA_HSYNC_PULSE_WIDTH_LOW_REG,
		     (mode->hsync_end - mode->hsync_start) & 0xFF);
	regmap_write(pdata->regmap, SN_CHA_HSYNC_PULSE_WIDTH_HIGH_REG,
		     (((mode->hsync_end - mode->hsync_start) >> 8) & 0x7F) |
		     hsync_polarity);
	regmap_write(pdata->regmap, SN_CHA_VSYNC_PULSE_WIDTH_LOW_REG,
		     (mode->vsync_end - mode->vsync_start) & 0xFF);
	regmap_write(pdata->regmap, SN_CHA_VSYNC_PULSE_WIDTH_HIGH_REG,
		     (((mode->vsync_end - mode->vsync_start) >> 8) & 0x7F) |
		     vsync_polarity);

	regmap_write(pdata->regmap, SN_CHA_HORIZONTAL_BACK_PORCH_REG,
		     (mode->htotal - mode->hsync_end) & 0xFF);
	regmap_write(pdata->regmap, SN_CHA_VERTICAL_BACK_PORCH_REG,
		     (mode->vtotal - mode->vsync_end) & 0xFF);

	regmap_write(pdata->regmap, SN_CHA_HORIZONTAL_FRONT_PORCH_REG,
		     (mode->hsync_start - mode->hdisplay) & 0xFF);
	regmap_write(pdata->regmap, SN_CHA_VERTICAL_FRONT_PORCH_REG,
		     (mode->vsync_start - mode->vdisplay) & 0xFF);

	usleep_range(10000, 10500); /* 10ms delay recommended by spec */
}

static unsigned int ti_sn_get_max_lanes(struct ti_sn65dsi86 *pdata)
{
	u8 data;
	int ret;

	ret = drm_dp_dpcd_readb(&pdata->aux, DP_MAX_LANE_COUNT, &data);
	if (ret != 1) {
		DRM_DEV_ERROR(pdata->dev,
			      "Can't read lane count (%d); assuming 4\n", ret);
		return 4;
	}

	return data & DP_LANE_COUNT_MASK;
}

static int ti_sn_link_training(struct ti_sn65dsi86 *pdata, int dp_rate_idx,
			       const char **last_err_str)
{
	unsigned int val;
	int ret;
	int i;

	/* set dp clk frequency value */
	regmap_update_bits(pdata->regmap, SN_DATARATE_CONFIG_REG,
			   DP_DATARATE_MASK, DP_DATARATE(dp_rate_idx));

	/* enable DP PLL */
	regmap_write(pdata->regmap, SN_PLL_ENABLE_REG, 1);

	ret = regmap_read_poll_timeout(pdata->regmap, SN_DPPLL_SRC_REG, val,
				       val & DPPLL_SRC_DP_PLL_LOCK, 1000,
				       50 * 1000);
	if (ret) {
		*last_err_str = "DP_PLL_LOCK polling failed";
		goto exit;
	}

	/*
	 * We'll try to link train several times.  As part of link training
	 * the bridge chip will write DP_SET_POWER_D0 to DP_SET_POWER.  If
	 * the panel isn't ready quite it might respond NAK here which means
	 * we need to try again.
	 */
	for (i = 0; i < SN_LINK_TRAINING_TRIES; i++) {
		/* Semi auto link training mode */
		regmap_write(pdata->regmap, SN_ML_TX_MODE_REG, 0x0A);
		ret = regmap_read_poll_timeout(pdata->regmap, SN_ML_TX_MODE_REG, val,
					       val == ML_TX_MAIN_LINK_OFF ||
					       val == ML_TX_NORMAL_MODE, 1000,
					       500 * 1000);
		if (ret) {
			*last_err_str = "Training complete polling failed";
		} else if (val == ML_TX_MAIN_LINK_OFF) {
			*last_err_str = "Link training failed, link is off";
			ret = -EIO;
			continue;
		}

		break;
	}

	/* If we saw quite a few retries, add a note about it */
	if (!ret && i > SN_LINK_TRAINING_TRIES / 2)
		DRM_DEV_INFO(pdata->dev, "Link training needed %d retries\n", i);

exit:
	/* Disable the PLL if we failed */
	if (ret)
		regmap_write(pdata->regmap, SN_PLL_ENABLE_REG, 0);

	return ret;
}

static void ti_sn_bridge_enable(struct drm_bridge *bridge)
{
	struct ti_sn65dsi86 *pdata = bridge_to_ti_sn65dsi86(bridge);
	const char *last_err_str = "No supported DP rate";
	unsigned int valid_rates;
	int dp_rate_idx;
	unsigned int val;
	int ret = -EINVAL;
	int max_dp_lanes;

	max_dp_lanes = ti_sn_get_max_lanes(pdata);
	pdata->dp_lanes = min(pdata->dp_lanes, max_dp_lanes);

	/* DSI_A lane config */
	val = CHA_DSI_LANES(SN_MAX_DP_LANES - pdata->dsi->lanes);
	regmap_update_bits(pdata->regmap, SN_DSI_LANES_REG,
			   CHA_DSI_LANES_MASK, val);

	regmap_write(pdata->regmap, SN_LN_ASSIGN_REG, pdata->ln_assign);
	regmap_update_bits(pdata->regmap, SN_ENH_FRAME_REG, LN_POLRS_MASK,
			   pdata->ln_polrs << LN_POLRS_OFFSET);

	/* set dsi clk frequency value */
	ti_sn_bridge_set_dsi_rate(pdata);

	/*
	 * The SN65DSI86 only supports ASSR Display Authentication method and
	 * this method is enabled by default. An eDP panel must support this
	 * authentication method. We need to enable this method in the eDP panel
	 * at DisplayPort address 0x0010A prior to link training.
	 */
	drm_dp_dpcd_writeb(&pdata->aux, DP_EDP_CONFIGURATION_SET,
			   DP_ALTERNATE_SCRAMBLER_RESET_ENABLE);

	/* Set the DP output format (18 bpp or 24 bpp) */
	val = (ti_sn_bridge_get_bpp(pdata) == 18) ? BPP_18_RGB : 0;
	regmap_update_bits(pdata->regmap, SN_DATA_FORMAT_REG, BPP_18_RGB, val);

	/* DP lane config */
	val = DP_NUM_LANES(min(pdata->dp_lanes, 3));
	regmap_update_bits(pdata->regmap, SN_SSC_CONFIG_REG, DP_NUM_LANES_MASK,
			   val);

	valid_rates = ti_sn_bridge_read_valid_rates(pdata);

	/* Train until we run out of rates */
	for (dp_rate_idx = ti_sn_bridge_calc_min_dp_rate_idx(pdata);
	     dp_rate_idx < ARRAY_SIZE(ti_sn_bridge_dp_rate_lut);
	     dp_rate_idx++) {
		if (!(valid_rates & BIT(dp_rate_idx)))
			continue;

		ret = ti_sn_link_training(pdata, dp_rate_idx, &last_err_str);
		if (!ret)
			break;
	}
	if (ret) {
		DRM_DEV_ERROR(pdata->dev, "%s (%d)\n", last_err_str, ret);
		return;
	}

	/* config video parameters */
	ti_sn_bridge_set_video_timings(pdata);

	/* enable video stream */
	regmap_update_bits(pdata->regmap, SN_ENH_FRAME_REG, VSTREAM_ENABLE,
			   VSTREAM_ENABLE);
}

static void ti_sn_bridge_pre_enable(struct drm_bridge *bridge)
{
	struct ti_sn65dsi86 *pdata = bridge_to_ti_sn65dsi86(bridge);

	pm_runtime_get_sync(pdata->dev);

	if (!pdata->refclk)
		ti_sn65dsi86_enable_comms(pdata);

	/* td7: min 100 us after enable before DSI data */
	usleep_range(100, 110);
}

static void ti_sn_bridge_post_disable(struct drm_bridge *bridge)
{
	struct ti_sn65dsi86 *pdata = bridge_to_ti_sn65dsi86(bridge);

	/* semi auto link training mode OFF */
	regmap_write(pdata->regmap, SN_ML_TX_MODE_REG, 0);
	/* Num lanes to 0 as per power sequencing in data sheet */
	regmap_update_bits(pdata->regmap, SN_SSC_CONFIG_REG, DP_NUM_LANES_MASK, 0);
	/* disable DP PLL */
	regmap_write(pdata->regmap, SN_PLL_ENABLE_REG, 0);

	if (!pdata->refclk)
		ti_sn65dsi86_disable_comms(pdata);

	pm_runtime_put_sync(pdata->dev);
}

static const struct drm_bridge_funcs ti_sn_bridge_funcs = {
	.attach = ti_sn_bridge_attach,
	.detach = ti_sn_bridge_detach,
	.pre_enable = ti_sn_bridge_pre_enable,
	.enable = ti_sn_bridge_enable,
	.disable = ti_sn_bridge_disable,
	.post_disable = ti_sn_bridge_post_disable,
};

static void ti_sn_bridge_parse_lanes(struct ti_sn65dsi86 *pdata,
				     struct device_node *np)
{
	u32 lane_assignments[SN_MAX_DP_LANES] = { 0, 1, 2, 3 };
	u32 lane_polarities[SN_MAX_DP_LANES] = { };
	struct device_node *endpoint;
	u8 ln_assign = 0;
	u8 ln_polrs = 0;
	int dp_lanes;
	int i;

	/*
	 * Read config from the device tree about lane remapping and lane
	 * polarities.  These are optional and we assume identity map and
	 * normal polarity if nothing is specified.  It's OK to specify just
	 * data-lanes but not lane-polarities but not vice versa.
	 *
	 * Error checking is light (we just make sure we don't crash or
	 * buffer overrun) and we assume dts is well formed and specifying
	 * mappings that the hardware supports.
	 */
	endpoint = of_graph_get_endpoint_by_regs(np, 1, -1);
	dp_lanes = of_property_count_u32_elems(endpoint, "data-lanes");
	if (dp_lanes > 0 && dp_lanes <= SN_MAX_DP_LANES) {
		of_property_read_u32_array(endpoint, "data-lanes",
					   lane_assignments, dp_lanes);
		of_property_read_u32_array(endpoint, "lane-polarities",
					   lane_polarities, dp_lanes);
	} else {
		dp_lanes = SN_MAX_DP_LANES;
	}
	of_node_put(endpoint);

	/*
	 * Convert into register format.  Loop over all lanes even if
	 * data-lanes had fewer elements so that we nicely initialize
	 * the LN_ASSIGN register.
	 */
	for (i = SN_MAX_DP_LANES - 1; i >= 0; i--) {
		ln_assign = ln_assign << LN_ASSIGN_WIDTH | lane_assignments[i];
		ln_polrs = ln_polrs << 1 | lane_polarities[i];
	}

	/* Stash in our struct for when we power on */
	pdata->dp_lanes = dp_lanes;
	pdata->ln_assign = ln_assign;
	pdata->ln_polrs = ln_polrs;
}

static int ti_sn_bridge_parse_dsi_host(struct ti_sn65dsi86 *pdata)
{
	struct device_node *np = pdata->dev->of_node;

	pdata->host_node = of_graph_get_remote_node(np, 0, 0);

	if (!pdata->host_node) {
		DRM_ERROR("remote dsi host node not found\n");
		return -ENODEV;
	}

	return 0;
}

static int ti_sn_bridge_probe(struct auxiliary_device *adev,
			      const struct auxiliary_device_id *id)
{
	struct ti_sn65dsi86 *pdata = dev_get_drvdata(adev->dev.parent);
	struct device_node *np = pdata->dev->of_node;
	struct drm_panel *panel;
	int ret;

	ret = drm_of_find_panel_or_bridge(np, 1, 0, &panel, NULL);
	if (ret)
		return dev_err_probe(&adev->dev, ret,
				     "could not find any panel node\n");

	pdata->next_bridge = devm_drm_panel_bridge_add(pdata->dev, panel);
	if (IS_ERR(pdata->next_bridge)) {
		DRM_ERROR("failed to create panel bridge\n");
		return PTR_ERR(pdata->next_bridge);
	}

	ti_sn_bridge_parse_lanes(pdata, np);

	ret = ti_sn_bridge_parse_dsi_host(pdata);
	if (ret)
		return ret;

	pdata->bridge.funcs = &ti_sn_bridge_funcs;
	pdata->bridge.of_node = np;

	drm_bridge_add(&pdata->bridge);

	return 0;
}

static void ti_sn_bridge_remove(struct auxiliary_device *adev)
{
	struct ti_sn65dsi86 *pdata = dev_get_drvdata(adev->dev.parent);

	if (!pdata)
		return;

	if (pdata->dsi) {
		mipi_dsi_detach(pdata->dsi);
		mipi_dsi_device_unregister(pdata->dsi);
	}

	drm_bridge_remove(&pdata->bridge);

	of_node_put(pdata->host_node);
}

static const struct auxiliary_device_id ti_sn_bridge_id_table[] = {
	{ .name = "ti_sn65dsi86.bridge", },
	{},
};

static struct auxiliary_driver ti_sn_bridge_driver = {
	.name = "bridge",
	.probe = ti_sn_bridge_probe,
	.remove = ti_sn_bridge_remove,
	.id_table = ti_sn_bridge_id_table,
};

/* -----------------------------------------------------------------------------
 * GPIO Controller
 */

#if defined(CONFIG_OF_GPIO)

static int tn_sn_bridge_of_xlate(struct gpio_chip *chip,
				 const struct of_phandle_args *gpiospec,
				 u32 *flags)
{
	if (WARN_ON(gpiospec->args_count < chip->of_gpio_n_cells))
		return -EINVAL;

	if (gpiospec->args[0] > chip->ngpio || gpiospec->args[0] < 1)
		return -EINVAL;

	if (flags)
		*flags = gpiospec->args[1];

	return gpiospec->args[0] - SN_GPIO_PHYSICAL_OFFSET;
}

static int ti_sn_bridge_gpio_get_direction(struct gpio_chip *chip,
					   unsigned int offset)
{
	struct ti_sn65dsi86 *pdata = gpiochip_get_data(chip);

	/*
	 * We already have to keep track of the direction because we use
	 * that to figure out whether we've powered the device.  We can
	 * just return that rather than (maybe) powering up the device
	 * to ask its direction.
	 */
	return test_bit(offset, pdata->gchip_output) ?
		GPIO_LINE_DIRECTION_OUT : GPIO_LINE_DIRECTION_IN;
}

static int ti_sn_bridge_gpio_get(struct gpio_chip *chip, unsigned int offset)
{
	struct ti_sn65dsi86 *pdata = gpiochip_get_data(chip);
	unsigned int val;
	int ret;

	/*
	 * When the pin is an input we don't forcibly keep the bridge
	 * powered--we just power it on to read the pin.  NOTE: part of
	 * the reason this works is that the bridge defaults (when
	 * powered back on) to all 4 GPIOs being configured as GPIO input.
	 * Also note that if something else is keeping the chip powered the
	 * pm_runtime functions are lightweight increments of a refcount.
	 */
	pm_runtime_get_sync(pdata->dev);
	ret = regmap_read(pdata->regmap, SN_GPIO_IO_REG, &val);
	pm_runtime_put_autosuspend(pdata->dev);

	if (ret)
		return ret;

	return !!(val & BIT(SN_GPIO_INPUT_SHIFT + offset));
}

static void ti_sn_bridge_gpio_set(struct gpio_chip *chip, unsigned int offset,
				  int val)
{
	struct ti_sn65dsi86 *pdata = gpiochip_get_data(chip);
	int ret;

	if (!test_bit(offset, pdata->gchip_output)) {
		dev_err(pdata->dev, "Ignoring GPIO set while input\n");
		return;
	}

	val &= 1;
	ret = regmap_update_bits(pdata->regmap, SN_GPIO_IO_REG,
				 BIT(SN_GPIO_OUTPUT_SHIFT + offset),
				 val << (SN_GPIO_OUTPUT_SHIFT + offset));
	if (ret)
		dev_warn(pdata->dev,
			 "Failed to set bridge GPIO %u: %d\n", offset, ret);
}

static int ti_sn_bridge_gpio_direction_input(struct gpio_chip *chip,
					     unsigned int offset)
{
	struct ti_sn65dsi86 *pdata = gpiochip_get_data(chip);
	int shift = offset * 2;
	int ret;

	if (!test_and_clear_bit(offset, pdata->gchip_output))
		return 0;

	ret = regmap_update_bits(pdata->regmap, SN_GPIO_CTRL_REG,
				 SN_GPIO_MUX_MASK << shift,
				 SN_GPIO_MUX_INPUT << shift);
	if (ret) {
		set_bit(offset, pdata->gchip_output);
		return ret;
	}

	/*
	 * NOTE: if nobody else is powering the device this may fully power
	 * it off and when it comes back it will have lost all state, but
	 * that's OK because the default is input and we're now an input.
	 */
	pm_runtime_put_autosuspend(pdata->dev);

	return 0;
}

static int ti_sn_bridge_gpio_direction_output(struct gpio_chip *chip,
					      unsigned int offset, int val)
{
	struct ti_sn65dsi86 *pdata = gpiochip_get_data(chip);
	int shift = offset * 2;
	int ret;

	if (test_and_set_bit(offset, pdata->gchip_output))
		return 0;

	pm_runtime_get_sync(pdata->dev);

	/* Set value first to avoid glitching */
	ti_sn_bridge_gpio_set(chip, offset, val);

	/* Set direction */
	ret = regmap_update_bits(pdata->regmap, SN_GPIO_CTRL_REG,
				 SN_GPIO_MUX_MASK << shift,
				 SN_GPIO_MUX_OUTPUT << shift);
	if (ret) {
		clear_bit(offset, pdata->gchip_output);
		pm_runtime_put_autosuspend(pdata->dev);
	}

	return ret;
}

static void ti_sn_bridge_gpio_free(struct gpio_chip *chip, unsigned int offset)
{
	/* We won't keep pm_runtime if we're input, so switch there on free */
	ti_sn_bridge_gpio_direction_input(chip, offset);
}

static const char * const ti_sn_bridge_gpio_names[SN_NUM_GPIOS] = {
	"GPIO1", "GPIO2", "GPIO3", "GPIO4"
};

static int ti_sn_gpio_probe(struct auxiliary_device *adev,
			    const struct auxiliary_device_id *id)
{
	struct ti_sn65dsi86 *pdata = dev_get_drvdata(adev->dev.parent);
	int ret;

	/* Only init if someone is going to use us as a GPIO controller */
	if (!of_property_read_bool(pdata->dev->of_node, "gpio-controller"))
		return 0;

	pdata->gchip.label = dev_name(pdata->dev);
	pdata->gchip.parent = pdata->dev;
	pdata->gchip.owner = THIS_MODULE;
	pdata->gchip.of_xlate = tn_sn_bridge_of_xlate;
	pdata->gchip.of_gpio_n_cells = 2;
	pdata->gchip.free = ti_sn_bridge_gpio_free;
	pdata->gchip.get_direction = ti_sn_bridge_gpio_get_direction;
	pdata->gchip.direction_input = ti_sn_bridge_gpio_direction_input;
	pdata->gchip.direction_output = ti_sn_bridge_gpio_direction_output;
	pdata->gchip.get = ti_sn_bridge_gpio_get;
	pdata->gchip.set = ti_sn_bridge_gpio_set;
	pdata->gchip.can_sleep = true;
	pdata->gchip.names = ti_sn_bridge_gpio_names;
	pdata->gchip.ngpio = SN_NUM_GPIOS;
	pdata->gchip.base = -1;
	ret = devm_gpiochip_add_data(&adev->dev, &pdata->gchip, pdata);
	if (ret)
		dev_err(pdata->dev, "can't add gpio chip\n");

	return ret;
}

static const struct auxiliary_device_id ti_sn_gpio_id_table[] = {
	{ .name = "ti_sn65dsi86.gpio", },
	{},
};

MODULE_DEVICE_TABLE(auxiliary, ti_sn_gpio_id_table);

static struct auxiliary_driver ti_sn_gpio_driver = {
	.name = "gpio",
	.probe = ti_sn_gpio_probe,
	.id_table = ti_sn_gpio_id_table,
};

static int __init ti_sn_gpio_register(void)
{
	return auxiliary_driver_register(&ti_sn_gpio_driver);
}

static void ti_sn_gpio_unregister(void)
{
	auxiliary_driver_unregister(&ti_sn_gpio_driver);
}

#else

static inline int ti_sn_gpio_register(void) { return 0; }
static inline void ti_sn_gpio_unregister(void) {}

#endif

/* -----------------------------------------------------------------------------
 * Probe & Remove
 */

static void ti_sn65dsi86_runtime_disable(void *data)
{
	pm_runtime_disable(data);
}

static int ti_sn65dsi86_parse_regulators(struct ti_sn65dsi86 *pdata)
{
	unsigned int i;
	const char * const ti_sn_bridge_supply_names[] = {
		"vcca", "vcc", "vccio", "vpll",
	};

	for (i = 0; i < SN_REGULATOR_SUPPLY_NUM; i++)
		pdata->supplies[i].supply = ti_sn_bridge_supply_names[i];

	return devm_regulator_bulk_get(pdata->dev, SN_REGULATOR_SUPPLY_NUM,
				       pdata->supplies);
}

static int ti_sn65dsi86_probe(struct i2c_client *client,
			      const struct i2c_device_id *id)
{
	struct device *dev = &client->dev;
	struct ti_sn65dsi86 *pdata;
	int ret;

	if (!i2c_check_functionality(client->adapter, I2C_FUNC_I2C)) {
		DRM_ERROR("device doesn't support I2C\n");
		return -ENODEV;
	}

	pdata = devm_kzalloc(dev, sizeof(struct ti_sn65dsi86), GFP_KERNEL);
	if (!pdata)
		return -ENOMEM;
	dev_set_drvdata(dev, pdata);
	pdata->dev = dev;

	mutex_init(&pdata->comms_mutex);

	pdata->regmap = devm_regmap_init_i2c(client,
					     &ti_sn65dsi86_regmap_config);
	if (IS_ERR(pdata->regmap))
		return dev_err_probe(dev, PTR_ERR(pdata->regmap),
				     "regmap i2c init failed\n");

	pdata->enable_gpio = devm_gpiod_get_optional(dev, "enable",
						     GPIOD_OUT_LOW);
	if (IS_ERR(pdata->enable_gpio))
		return dev_err_probe(dev, PTR_ERR(pdata->enable_gpio),
				     "failed to get enable gpio from DT\n");

	ret = ti_sn65dsi86_parse_regulators(pdata);
	if (ret)
		return dev_err_probe(dev, ret, "failed to parse regulators\n");

	pdata->refclk = devm_clk_get_optional(dev, "refclk");
	if (IS_ERR(pdata->refclk))
		return dev_err_probe(dev, PTR_ERR(pdata->refclk),
				     "failed to get reference clock\n");

	pm_runtime_enable(dev);
	ret = devm_add_action_or_reset(dev, ti_sn65dsi86_runtime_disable, dev);
	if (ret)
		return ret;
	pm_runtime_set_autosuspend_delay(pdata->dev, 500);
	pm_runtime_use_autosuspend(pdata->dev);

	ti_sn65dsi86_debugfs_init(pdata);

	/*
	 * Break ourselves up into a collection of aux devices. The only real
	 * motiviation here is to solve the chicken-and-egg problem of probe
	 * ordering. The bridge wants the panel to be there when it probes.
	 * The panel wants its HPD GPIO (provided by sn65dsi86 on some boards)
	 * when it probes. The panel and maybe backlight might want the DDC
	 * bus. Soon the PWM provided by the bridge chip will have the same
	 * problem. Having sub-devices allows the some sub devices to finish
	 * probing even if others return -EPROBE_DEFER and gets us around the
	 * problems.
	 */

	if (IS_ENABLED(CONFIG_OF_GPIO)) {
		ret = ti_sn65dsi86_add_aux_device(pdata, &pdata->gpio_aux, "gpio");
		if (ret)
			return ret;
	}

	/*
	 * NOTE: At the end of the AUX channel probe we'll add the aux device
	 * for the bridge. This is because the bridge can't be used until the
	 * AUX channel is there and this is a very simple solution to the
	 * dependency problem.
	 */
	return ti_sn65dsi86_add_aux_device(pdata, &pdata->aux_aux, "aux");
}

static struct i2c_device_id ti_sn65dsi86_id[] = {
	{ "ti,sn65dsi86", 0},
	{},
};
MODULE_DEVICE_TABLE(i2c, ti_sn65dsi86_id);

static const struct of_device_id ti_sn65dsi86_match_table[] = {
	{.compatible = "ti,sn65dsi86"},
	{},
};
MODULE_DEVICE_TABLE(of, ti_sn65dsi86_match_table);

static struct i2c_driver ti_sn65dsi86_driver = {
	.driver = {
		.name = "ti_sn65dsi86",
		.of_match_table = ti_sn65dsi86_match_table,
		.pm = &ti_sn65dsi86_pm_ops,
	},
	.probe = ti_sn65dsi86_probe,
	.id_table = ti_sn65dsi86_id,
};

static int __init ti_sn65dsi86_init(void)
{
	int ret;

	ret = i2c_add_driver(&ti_sn65dsi86_driver);
	if (ret)
		return ret;

	ret = ti_sn_gpio_register();
	if (ret)
		goto err_main_was_registered;

	ret = auxiliary_driver_register(&ti_sn_aux_driver);
	if (ret)
		goto err_gpio_was_registered;

	ret = auxiliary_driver_register(&ti_sn_bridge_driver);
	if (ret)
		goto err_aux_was_registered;

	return 0;

err_aux_was_registered:
	auxiliary_driver_unregister(&ti_sn_aux_driver);
err_gpio_was_registered:
	ti_sn_gpio_unregister();
err_main_was_registered:
	i2c_del_driver(&ti_sn65dsi86_driver);

	return ret;
}
module_init(ti_sn65dsi86_init);

static void __exit ti_sn65dsi86_exit(void)
{
	auxiliary_driver_unregister(&ti_sn_bridge_driver);
	auxiliary_driver_unregister(&ti_sn_aux_driver);
	ti_sn_gpio_unregister();
	i2c_del_driver(&ti_sn65dsi86_driver);
}
module_exit(ti_sn65dsi86_exit);

MODULE_AUTHOR("Sandeep Panda <spanda@codeaurora.org>");
MODULE_DESCRIPTION("sn65dsi86 DSI to eDP bridge driver");
MODULE_LICENSE("GPL v2");<|MERGE_RESOLUTION|>--- conflicted
+++ resolved
@@ -739,12 +739,9 @@
 	}
 	pdata->dsi = dsi;
 
-<<<<<<< HEAD
-=======
 	/* We never want the next bridge to *also* create a connector: */
 	flags |= DRM_BRIDGE_ATTACH_NO_CONNECTOR;
 
->>>>>>> 7cca308c
 	/* Attach the next bridge */
 	ret = drm_bridge_attach(bridge->encoder, pdata->next_bridge,
 				&pdata->bridge, flags);
