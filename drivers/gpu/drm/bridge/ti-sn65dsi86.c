--- conflicted
+++ resolved
@@ -182,11 +182,7 @@
 
 static void ti_sn_debugfs_init(struct ti_sn_bridge *pdata)
 {
-<<<<<<< HEAD
-	pdata->debugfs = debugfs_create_dir("ti_sn65dsi86", NULL);
-=======
 	pdata->debugfs = debugfs_create_dir(dev_name(pdata->dev), NULL);
->>>>>>> abd4e745
 
 	debugfs_create_file("status", 0600, pdata->debugfs, pdata,
 			&status_fops);
