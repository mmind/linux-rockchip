// SPDX-License-Identifier: GPL-2.0
/*
 * Copyright (c) 2018, The Linux Foundation. All rights reserved.
 * datasheet: https://www.ti.com/lit/ds/symlink/sn65dsi86.pdf
 */

#include <linux/auxiliary_bus.h>
#include <linux/bits.h>
#include <linux/clk.h>
#include <linux/debugfs.h>
#include <linux/gpio/consumer.h>
#include <linux/gpio/driver.h>
#include <linux/i2c.h>
#include <linux/iopoll.h>
#include <linux/module.h>
#include <linux/of_graph.h>
#include <linux/pm_runtime.h>
#include <linux/regmap.h>
#include <linux/regulator/consumer.h>

#include <asm/unaligned.h>

#include <drm/drm_atomic.h>
#include <drm/drm_atomic_helper.h>
#include <drm/drm_bridge.h>
#include <drm/drm_dp_aux_bus.h>
#include <drm/drm_dp_helper.h>
#include <drm/drm_mipi_dsi.h>
#include <drm/drm_of.h>
#include <drm/drm_panel.h>
#include <drm/drm_print.h>
#include <drm/drm_probe_helper.h>

#define SN_DEVICE_REV_REG			0x08
#define SN_DPPLL_SRC_REG			0x0A
#define  DPPLL_CLK_SRC_DSICLK			BIT(0)
#define  REFCLK_FREQ_MASK			GENMASK(3, 1)
#define  REFCLK_FREQ(x)				((x) << 1)
#define  DPPLL_SRC_DP_PLL_LOCK			BIT(7)
#define SN_PLL_ENABLE_REG			0x0D
#define SN_DSI_LANES_REG			0x10
#define  CHA_DSI_LANES_MASK			GENMASK(4, 3)
#define  CHA_DSI_LANES(x)			((x) << 3)
#define SN_DSIA_CLK_FREQ_REG			0x12
#define SN_CHA_ACTIVE_LINE_LENGTH_LOW_REG	0x20
#define SN_CHA_VERTICAL_DISPLAY_SIZE_LOW_REG	0x24
#define SN_CHA_HSYNC_PULSE_WIDTH_LOW_REG	0x2C
#define SN_CHA_HSYNC_PULSE_WIDTH_HIGH_REG	0x2D
#define  CHA_HSYNC_POLARITY			BIT(7)
#define SN_CHA_VSYNC_PULSE_WIDTH_LOW_REG	0x30
#define SN_CHA_VSYNC_PULSE_WIDTH_HIGH_REG	0x31
#define  CHA_VSYNC_POLARITY			BIT(7)
#define SN_CHA_HORIZONTAL_BACK_PORCH_REG	0x34
#define SN_CHA_VERTICAL_BACK_PORCH_REG		0x36
#define SN_CHA_HORIZONTAL_FRONT_PORCH_REG	0x38
#define SN_CHA_VERTICAL_FRONT_PORCH_REG		0x3A
#define SN_LN_ASSIGN_REG			0x59
#define  LN_ASSIGN_WIDTH			2
#define SN_ENH_FRAME_REG			0x5A
#define  VSTREAM_ENABLE				BIT(3)
#define  LN_POLRS_OFFSET			4
#define  LN_POLRS_MASK				0xf0
#define SN_DATA_FORMAT_REG			0x5B
#define  BPP_18_RGB				BIT(0)
#define SN_HPD_DISABLE_REG			0x5C
#define  HPD_DISABLE				BIT(0)
#define SN_GPIO_IO_REG				0x5E
#define  SN_GPIO_INPUT_SHIFT			4
#define  SN_GPIO_OUTPUT_SHIFT			0
#define SN_GPIO_CTRL_REG			0x5F
#define  SN_GPIO_MUX_INPUT			0
#define  SN_GPIO_MUX_OUTPUT			1
#define  SN_GPIO_MUX_SPECIAL			2
#define  SN_GPIO_MUX_MASK			0x3
#define SN_AUX_WDATA_REG(x)			(0x64 + (x))
#define SN_AUX_ADDR_19_16_REG			0x74
#define SN_AUX_ADDR_15_8_REG			0x75
#define SN_AUX_ADDR_7_0_REG			0x76
#define SN_AUX_ADDR_MASK			GENMASK(19, 0)
#define SN_AUX_LENGTH_REG			0x77
#define SN_AUX_CMD_REG				0x78
#define  AUX_CMD_SEND				BIT(0)
#define  AUX_CMD_REQ(x)				((x) << 4)
#define SN_AUX_RDATA_REG(x)			(0x79 + (x))
#define SN_SSC_CONFIG_REG			0x93
#define  DP_NUM_LANES_MASK			GENMASK(5, 4)
#define  DP_NUM_LANES(x)			((x) << 4)
#define SN_DATARATE_CONFIG_REG			0x94
#define  DP_DATARATE_MASK			GENMASK(7, 5)
#define  DP_DATARATE(x)				((x) << 5)
#define SN_ML_TX_MODE_REG			0x96
#define  ML_TX_MAIN_LINK_OFF			0
#define  ML_TX_NORMAL_MODE			BIT(0)
#define SN_AUX_CMD_STATUS_REG			0xF4
#define  AUX_IRQ_STATUS_AUX_RPLY_TOUT		BIT(3)
#define  AUX_IRQ_STATUS_AUX_SHORT		BIT(5)
#define  AUX_IRQ_STATUS_NAT_I2C_FAIL		BIT(6)

#define MIN_DSI_CLK_FREQ_MHZ	40

/* fudge factor required to account for 8b/10b encoding */
#define DP_CLK_FUDGE_NUM	10
#define DP_CLK_FUDGE_DEN	8

/* Matches DP_AUX_MAX_PAYLOAD_BYTES (for now) */
#define SN_AUX_MAX_PAYLOAD_BYTES	16

#define SN_REGULATOR_SUPPLY_NUM		4

#define SN_MAX_DP_LANES			4
#define SN_NUM_GPIOS			4
#define SN_GPIO_PHYSICAL_OFFSET		1

#define SN_LINK_TRAINING_TRIES		10

/**
 * struct ti_sn65dsi86 - Platform data for ti-sn65dsi86 driver.
 * @bridge_aux:   AUX-bus sub device for MIPI-to-eDP bridge functionality.
 * @gpio_aux:     AUX-bus sub device for GPIO controller functionality.
 * @aux_aux:      AUX-bus sub device for eDP AUX channel functionality.
 *
 * @dev:          Pointer to the top level (i2c) device.
 * @regmap:       Regmap for accessing i2c.
 * @aux:          Our aux channel.
 * @bridge:       Our bridge.
 * @connector:    Our connector.
 * @host_node:    Remote DSI node.
 * @dsi:          Our MIPI DSI source.
 * @refclk:       Our reference clock.
 * @next_bridge:  The bridge on the eDP side.
 * @enable_gpio:  The GPIO we toggle to enable the bridge.
 * @supplies:     Data for bulk enabling/disabling our regulators.
 * @dp_lanes:     Count of dp_lanes we're using.
 * @ln_assign:    Value to program to the LN_ASSIGN register.
 * @ln_polrs:     Value for the 4-bit LN_POLRS field of SN_ENH_FRAME_REG.
 * @comms_enabled: If true then communication over the aux channel is enabled.
 * @comms_mutex:   Protects modification of comms_enabled.
 *
 * @gchip:        If we expose our GPIOs, this is used.
 * @gchip_output: A cache of whether we've set GPIOs to output.  This
 *                serves double-duty of keeping track of the direction and
 *                also keeping track of whether we've incremented the
 *                pm_runtime reference count for this pin, which we do
 *                whenever a pin is configured as an output.  This is a
 *                bitmap so we can do atomic ops on it without an extra
 *                lock so concurrent users of our 4 GPIOs don't stomp on
 *                each other's read-modify-write.
 */
struct ti_sn65dsi86 {
	struct auxiliary_device		bridge_aux;
	struct auxiliary_device		gpio_aux;
	struct auxiliary_device		aux_aux;

	struct device			*dev;
	struct regmap			*regmap;
	struct drm_dp_aux		aux;
	struct drm_bridge		bridge;
	struct drm_connector		connector;
	struct device_node		*host_node;
	struct mipi_dsi_device		*dsi;
	struct clk			*refclk;
	struct drm_bridge		*next_bridge;
	struct gpio_desc		*enable_gpio;
	struct regulator_bulk_data	supplies[SN_REGULATOR_SUPPLY_NUM];
	int				dp_lanes;
	u8				ln_assign;
	u8				ln_polrs;
	bool				comms_enabled;
	struct mutex			comms_mutex;

#if defined(CONFIG_OF_GPIO)
	struct gpio_chip		gchip;
	DECLARE_BITMAP(gchip_output, SN_NUM_GPIOS);
#endif
};

static const struct regmap_range ti_sn65dsi86_volatile_ranges[] = {
	{ .range_min = 0, .range_max = 0xFF },
};

static const struct regmap_access_table ti_sn_bridge_volatile_table = {
	.yes_ranges = ti_sn65dsi86_volatile_ranges,
	.n_yes_ranges = ARRAY_SIZE(ti_sn65dsi86_volatile_ranges),
};

static const struct regmap_config ti_sn65dsi86_regmap_config = {
	.reg_bits = 8,
	.val_bits = 8,
	.volatile_table = &ti_sn_bridge_volatile_table,
	.cache_type = REGCACHE_NONE,
};

static void ti_sn65dsi86_write_u16(struct ti_sn65dsi86 *pdata,
				   unsigned int reg, u16 val)
{
	regmap_write(pdata->regmap, reg, val & 0xFF);
	regmap_write(pdata->regmap, reg + 1, val >> 8);
}

static u32 ti_sn_bridge_get_dsi_freq(struct ti_sn65dsi86 *pdata)
{
	u32 bit_rate_khz, clk_freq_khz;
	struct drm_display_mode *mode =
		&pdata->bridge.encoder->crtc->state->adjusted_mode;

	bit_rate_khz = mode->clock *
			mipi_dsi_pixel_format_to_bpp(pdata->dsi->format);
	clk_freq_khz = bit_rate_khz / (pdata->dsi->lanes * 2);

	return clk_freq_khz;
}

/* clk frequencies supported by bridge in Hz in case derived from REFCLK pin */
static const u32 ti_sn_bridge_refclk_lut[] = {
	12000000,
	19200000,
	26000000,
	27000000,
	38400000,
};

/* clk frequencies supported by bridge in Hz in case derived from DACP/N pin */
static const u32 ti_sn_bridge_dsiclk_lut[] = {
	468000000,
	384000000,
	416000000,
	486000000,
	460800000,
};

static void ti_sn_bridge_set_refclk_freq(struct ti_sn65dsi86 *pdata)
{
	int i;
	u32 refclk_rate;
	const u32 *refclk_lut;
	size_t refclk_lut_size;

	if (pdata->refclk) {
		refclk_rate = clk_get_rate(pdata->refclk);
		refclk_lut = ti_sn_bridge_refclk_lut;
		refclk_lut_size = ARRAY_SIZE(ti_sn_bridge_refclk_lut);
		clk_prepare_enable(pdata->refclk);
	} else {
		refclk_rate = ti_sn_bridge_get_dsi_freq(pdata) * 1000;
		refclk_lut = ti_sn_bridge_dsiclk_lut;
		refclk_lut_size = ARRAY_SIZE(ti_sn_bridge_dsiclk_lut);
	}

	/* for i equals to refclk_lut_size means default frequency */
	for (i = 0; i < refclk_lut_size; i++)
		if (refclk_lut[i] == refclk_rate)
			break;

	regmap_update_bits(pdata->regmap, SN_DPPLL_SRC_REG, REFCLK_FREQ_MASK,
			   REFCLK_FREQ(i));
}

static void ti_sn65dsi86_enable_comms(struct ti_sn65dsi86 *pdata)
{
	mutex_lock(&pdata->comms_mutex);

	/* configure bridge ref_clk */
	ti_sn_bridge_set_refclk_freq(pdata);

	/*
	 * HPD on this bridge chip is a bit useless.  This is an eDP bridge
	 * so the HPD is an internal signal that's only there to signal that
	 * the panel is done powering up.  ...but the bridge chip debounces
	 * this signal by between 100 ms and 400 ms (depending on process,
	 * voltage, and temperate--I measured it at about 200 ms).  One
	 * particular panel asserted HPD 84 ms after it was powered on meaning
	 * that we saw HPD 284 ms after power on.  ...but the same panel said
	 * that instead of looking at HPD you could just hardcode a delay of
	 * 200 ms.  We'll assume that the panel driver will have the hardcoded
	 * delay in its prepare and always disable HPD.
	 *
	 * If HPD somehow makes sense on some future panel we'll have to
	 * change this to be conditional on someone specifying that HPD should
	 * be used.
	 */
	regmap_update_bits(pdata->regmap, SN_HPD_DISABLE_REG, HPD_DISABLE,
			   HPD_DISABLE);

	pdata->comms_enabled = true;

	mutex_unlock(&pdata->comms_mutex);
}

static void ti_sn65dsi86_disable_comms(struct ti_sn65dsi86 *pdata)
{
	mutex_lock(&pdata->comms_mutex);

	pdata->comms_enabled = false;
	clk_disable_unprepare(pdata->refclk);

	mutex_unlock(&pdata->comms_mutex);
}

static int __maybe_unused ti_sn65dsi86_resume(struct device *dev)
{
	struct ti_sn65dsi86 *pdata = dev_get_drvdata(dev);
	int ret;

	ret = regulator_bulk_enable(SN_REGULATOR_SUPPLY_NUM, pdata->supplies);
	if (ret) {
		DRM_ERROR("failed to enable supplies %d\n", ret);
		return ret;
	}

	/* td2: min 100 us after regulators before enabling the GPIO */
	usleep_range(100, 110);

	gpiod_set_value(pdata->enable_gpio, 1);

	/*
	 * If we have a reference clock we can enable communication w/ the
	 * panel (including the aux channel) w/out any need for an input clock
	 * so we can do it in resume which lets us read the EDID before
	 * pre_enable(). Without a reference clock we need the MIPI reference
	 * clock so reading early doesn't work.
	 */
	if (pdata->refclk)
		ti_sn65dsi86_enable_comms(pdata);

	return ret;
}

static int __maybe_unused ti_sn65dsi86_suspend(struct device *dev)
{
	struct ti_sn65dsi86 *pdata = dev_get_drvdata(dev);
	int ret;

	if (pdata->refclk)
		ti_sn65dsi86_disable_comms(pdata);

	gpiod_set_value(pdata->enable_gpio, 0);

	ret = regulator_bulk_disable(SN_REGULATOR_SUPPLY_NUM, pdata->supplies);
	if (ret)
		DRM_ERROR("failed to disable supplies %d\n", ret);

	return ret;
}

static const struct dev_pm_ops ti_sn65dsi86_pm_ops = {
	SET_RUNTIME_PM_OPS(ti_sn65dsi86_suspend, ti_sn65dsi86_resume, NULL)
	SET_SYSTEM_SLEEP_PM_OPS(pm_runtime_force_suspend,
				pm_runtime_force_resume)
};

static int status_show(struct seq_file *s, void *data)
{
	struct ti_sn65dsi86 *pdata = s->private;
	unsigned int reg, val;

	seq_puts(s, "STATUS REGISTERS:\n");

	pm_runtime_get_sync(pdata->dev);

	/* IRQ Status Registers, see Table 31 in datasheet */
	for (reg = 0xf0; reg <= 0xf8; reg++) {
		regmap_read(pdata->regmap, reg, &val);
		seq_printf(s, "[0x%02x] = 0x%08x\n", reg, val);
	}

	pm_runtime_put_autosuspend(pdata->dev);

	return 0;
}

DEFINE_SHOW_ATTRIBUTE(status);

static void ti_sn65dsi86_debugfs_remove(void *data)
{
	debugfs_remove_recursive(data);
}

static void ti_sn65dsi86_debugfs_init(struct ti_sn65dsi86 *pdata)
{
	struct device *dev = pdata->dev;
	struct dentry *debugfs;
	int ret;

	debugfs = debugfs_create_dir(dev_name(dev), NULL);

	/*
	 * We might get an error back if debugfs wasn't enabled in the kernel
	 * so let's just silently return upon failure.
	 */
	if (IS_ERR_OR_NULL(debugfs))
		return;

	ret = devm_add_action_or_reset(dev, ti_sn65dsi86_debugfs_remove, debugfs);
	if (ret)
		return;

	debugfs_create_file("status", 0600, debugfs, pdata, &status_fops);
}

/* -----------------------------------------------------------------------------
 * Auxiliary Devices (*not* AUX)
 */

static void ti_sn65dsi86_uninit_aux(void *data)
{
	auxiliary_device_uninit(data);
}

static void ti_sn65dsi86_delete_aux(void *data)
{
	auxiliary_device_delete(data);
}

/*
 * AUX bus docs say that a non-NULL release is mandatory, but it makes no
 * sense for the model used here where all of the aux devices are allocated
 * in the single shared structure. We'll use this noop as a workaround.
 */
static void ti_sn65dsi86_noop(struct device *dev) {}

static int ti_sn65dsi86_add_aux_device(struct ti_sn65dsi86 *pdata,
				       struct auxiliary_device *aux,
				       const char *name)
{
	struct device *dev = pdata->dev;
	int ret;

	aux->name = name;
	aux->dev.parent = dev;
	aux->dev.release = ti_sn65dsi86_noop;
	device_set_of_node_from_dev(&aux->dev, dev);
	ret = auxiliary_device_init(aux);
	if (ret)
		return ret;
	ret = devm_add_action_or_reset(dev, ti_sn65dsi86_uninit_aux, aux);
	if (ret)
		return ret;

	ret = auxiliary_device_add(aux);
	if (ret)
		return ret;
	ret = devm_add_action_or_reset(dev, ti_sn65dsi86_delete_aux, aux);

	return ret;
}

/* -----------------------------------------------------------------------------
 * AUX Adapter
 */

static struct ti_sn65dsi86 *aux_to_ti_sn65dsi86(struct drm_dp_aux *aux)
{
	return container_of(aux, struct ti_sn65dsi86, aux);
}

static ssize_t ti_sn_aux_transfer(struct drm_dp_aux *aux,
				  struct drm_dp_aux_msg *msg)
{
	struct ti_sn65dsi86 *pdata = aux_to_ti_sn65dsi86(aux);
	u32 request = msg->request & ~(DP_AUX_I2C_MOT | DP_AUX_I2C_WRITE_STATUS_UPDATE);
	u32 request_val = AUX_CMD_REQ(msg->request);
	u8 *buf = msg->buffer;
	unsigned int len = msg->size;
	unsigned int val;
	int ret;
	u8 addr_len[SN_AUX_LENGTH_REG + 1 - SN_AUX_ADDR_19_16_REG];

	if (len > SN_AUX_MAX_PAYLOAD_BYTES)
		return -EINVAL;

	pm_runtime_get_sync(pdata->dev);
	mutex_lock(&pdata->comms_mutex);

	/*
	 * If someone tries to do a DDC over AUX transaction before pre_enable()
	 * on a device without a dedicated reference clock then we just can't
	 * do it. Fail right away. This prevents non-refclk users from reading
	 * the EDID before enabling the panel but such is life.
	 */
	if (!pdata->comms_enabled) {
		ret = -EIO;
		goto exit;
	}

	switch (request) {
	case DP_AUX_NATIVE_WRITE:
	case DP_AUX_I2C_WRITE:
	case DP_AUX_NATIVE_READ:
	case DP_AUX_I2C_READ:
		regmap_write(pdata->regmap, SN_AUX_CMD_REG, request_val);
		/* Assume it's good */
		msg->reply = 0;
		break;
	default:
		ret = -EINVAL;
		goto exit;
	}

	BUILD_BUG_ON(sizeof(addr_len) != sizeof(__be32));
	put_unaligned_be32((msg->address & SN_AUX_ADDR_MASK) << 8 | len,
			   addr_len);
	regmap_bulk_write(pdata->regmap, SN_AUX_ADDR_19_16_REG, addr_len,
			  ARRAY_SIZE(addr_len));

	if (request == DP_AUX_NATIVE_WRITE || request == DP_AUX_I2C_WRITE)
		regmap_bulk_write(pdata->regmap, SN_AUX_WDATA_REG(0), buf, len);

	/* Clear old status bits before start so we don't get confused */
	regmap_write(pdata->regmap, SN_AUX_CMD_STATUS_REG,
		     AUX_IRQ_STATUS_NAT_I2C_FAIL |
		     AUX_IRQ_STATUS_AUX_RPLY_TOUT |
		     AUX_IRQ_STATUS_AUX_SHORT);

	regmap_write(pdata->regmap, SN_AUX_CMD_REG, request_val | AUX_CMD_SEND);

	/* Zero delay loop because i2c transactions are slow already */
	ret = regmap_read_poll_timeout(pdata->regmap, SN_AUX_CMD_REG, val,
				       !(val & AUX_CMD_SEND), 0, 50 * 1000);
	if (ret)
		goto exit;

	ret = regmap_read(pdata->regmap, SN_AUX_CMD_STATUS_REG, &val);
	if (ret)
		goto exit;

	if (val & AUX_IRQ_STATUS_AUX_RPLY_TOUT) {
		/*
		 * The hardware tried the message seven times per the DP spec
		 * but it hit a timeout. We ignore defers here because they're
		 * handled in hardware.
		 */
		ret = -ETIMEDOUT;
		goto exit;
	}

	if (val & AUX_IRQ_STATUS_AUX_SHORT) {
		ret = regmap_read(pdata->regmap, SN_AUX_LENGTH_REG, &len);
		if (ret)
			goto exit;
	} else if (val & AUX_IRQ_STATUS_NAT_I2C_FAIL) {
		switch (request) {
		case DP_AUX_I2C_WRITE:
		case DP_AUX_I2C_READ:
			msg->reply |= DP_AUX_I2C_REPLY_NACK;
			break;
		case DP_AUX_NATIVE_READ:
		case DP_AUX_NATIVE_WRITE:
			msg->reply |= DP_AUX_NATIVE_REPLY_NACK;
			break;
		}
		len = 0;
		goto exit;
	}

	if (request != DP_AUX_NATIVE_WRITE && request != DP_AUX_I2C_WRITE && len != 0)
		ret = regmap_bulk_read(pdata->regmap, SN_AUX_RDATA_REG(0), buf, len);

exit:
	mutex_unlock(&pdata->comms_mutex);
	pm_runtime_mark_last_busy(pdata->dev);
	pm_runtime_put_autosuspend(pdata->dev);

	if (ret)
		return ret;
	return len;
}

static int ti_sn_aux_probe(struct auxiliary_device *adev,
			   const struct auxiliary_device_id *id)
{
	struct ti_sn65dsi86 *pdata = dev_get_drvdata(adev->dev.parent);
	int ret;

	pdata->aux.name = "ti-sn65dsi86-aux";
	pdata->aux.dev = &adev->dev;
	pdata->aux.transfer = ti_sn_aux_transfer;
	drm_dp_aux_init(&pdata->aux);

	ret = devm_of_dp_aux_populate_ep_devices(&pdata->aux);
	if (ret)
		return ret;

	/*
	 * The eDP to MIPI bridge parts don't work until the AUX channel is
	 * setup so we don't add it in the main driver probe, we add it now.
	 */
	return ti_sn65dsi86_add_aux_device(pdata, &pdata->bridge_aux, "bridge");
}

static const struct auxiliary_device_id ti_sn_aux_id_table[] = {
	{ .name = "ti_sn65dsi86.aux", },
	{},
};

static struct auxiliary_driver ti_sn_aux_driver = {
	.name = "aux",
	.probe = ti_sn_aux_probe,
	.id_table = ti_sn_aux_id_table,
};

/* -----------------------------------------------------------------------------
 * DRM Connector Operations
 */

static struct ti_sn65dsi86 *
connector_to_ti_sn65dsi86(struct drm_connector *connector)
{
	return container_of(connector, struct ti_sn65dsi86, connector);
}

static int ti_sn_bridge_connector_get_modes(struct drm_connector *connector)
{
	struct ti_sn65dsi86 *pdata = connector_to_ti_sn65dsi86(connector);

	return drm_bridge_get_modes(pdata->next_bridge, connector);
}

static enum drm_mode_status
ti_sn_bridge_connector_mode_valid(struct drm_connector *connector,
				  struct drm_display_mode *mode)
{
	/* maximum supported resolution is 4K at 60 fps */
	if (mode->clock > 594000)
		return MODE_CLOCK_HIGH;

	return MODE_OK;
}

static struct drm_connector_helper_funcs ti_sn_bridge_connector_helper_funcs = {
	.get_modes = ti_sn_bridge_connector_get_modes,
	.mode_valid = ti_sn_bridge_connector_mode_valid,
};

static const struct drm_connector_funcs ti_sn_bridge_connector_funcs = {
	.fill_modes = drm_helper_probe_single_connector_modes,
	.destroy = drm_connector_cleanup,
	.reset = drm_atomic_helper_connector_reset,
	.atomic_duplicate_state = drm_atomic_helper_connector_duplicate_state,
	.atomic_destroy_state = drm_atomic_helper_connector_destroy_state,
};

static int ti_sn_bridge_connector_init(struct ti_sn65dsi86 *pdata)
{
	int ret;

	ret = drm_connector_init(pdata->bridge.dev, &pdata->connector,
				 &ti_sn_bridge_connector_funcs,
				 DRM_MODE_CONNECTOR_eDP);
	if (ret) {
		DRM_ERROR("Failed to initialize connector with drm\n");
		return ret;
	}

	drm_connector_helper_add(&pdata->connector,
				 &ti_sn_bridge_connector_helper_funcs);
	drm_connector_attach_encoder(&pdata->connector, pdata->bridge.encoder);

	return 0;
}

/*------------------------------------------------------------------------------
 * DRM Bridge
 */

static struct ti_sn65dsi86 *bridge_to_ti_sn65dsi86(struct drm_bridge *bridge)
{
	return container_of(bridge, struct ti_sn65dsi86, bridge);
}

static int ti_sn_bridge_attach(struct drm_bridge *bridge,
			       enum drm_bridge_attach_flags flags)
{
	int ret, val;
	struct ti_sn65dsi86 *pdata = bridge_to_ti_sn65dsi86(bridge);
	struct mipi_dsi_host *host;
	struct mipi_dsi_device *dsi;
	const struct mipi_dsi_device_info info = { .type = "ti_sn_bridge",
						   .channel = 0,
						   .node = NULL,
						 };

	if (flags & DRM_BRIDGE_ATTACH_NO_CONNECTOR) {
		DRM_ERROR("Fix bridge driver to make connector optional!");
		return -EINVAL;
	}

	pdata->aux.drm_dev = bridge->dev;
	ret = drm_dp_aux_register(&pdata->aux);
	if (ret < 0) {
		drm_err(bridge->dev, "Failed to register DP AUX channel: %d\n", ret);
		return ret;
	}

	ret = ti_sn_bridge_connector_init(pdata);
	if (ret < 0)
		goto err_conn_init;

	/*
	 * TODO: ideally finding host resource and dsi dev registration needs
	 * to be done in bridge probe. But some existing DSI host drivers will
	 * wait for any of the drm_bridge/drm_panel to get added to the global
	 * bridge/panel list, before completing their probe. So if we do the
	 * dsi dev registration part in bridge probe, before populating in
	 * the global bridge list, then it will cause deadlock as dsi host probe
	 * will never complete, neither our bridge probe. So keeping it here
	 * will satisfy most of the existing host drivers. Once the host driver
	 * is fixed we can move the below code to bridge probe safely.
	 */
	host = of_find_mipi_dsi_host_by_node(pdata->host_node);
	if (!host) {
		DRM_ERROR("failed to find dsi host\n");
		ret = -ENODEV;
		goto err_dsi_host;
	}

	dsi = mipi_dsi_device_register_full(host, &info);
	if (IS_ERR(dsi)) {
		DRM_ERROR("failed to create dsi device\n");
		ret = PTR_ERR(dsi);
		goto err_dsi_host;
	}

	/* TODO: setting to 4 MIPI lanes always for now */
	dsi->lanes = 4;
	dsi->format = MIPI_DSI_FMT_RGB888;
	dsi->mode_flags = MIPI_DSI_MODE_VIDEO;

	/* check if continuous dsi clock is required or not */
	pm_runtime_get_sync(pdata->dev);
	regmap_read(pdata->regmap, SN_DPPLL_SRC_REG, &val);
	pm_runtime_put_autosuspend(pdata->dev);
	if (!(val & DPPLL_CLK_SRC_DSICLK))
		dsi->mode_flags |= MIPI_DSI_CLOCK_NON_CONTINUOUS;

	ret = mipi_dsi_attach(dsi);
	if (ret < 0) {
		DRM_ERROR("failed to attach dsi to host\n");
		goto err_dsi_attach;
	}
	pdata->dsi = dsi;

	/* Attach the next bridge */
	ret = drm_bridge_attach(bridge->encoder, pdata->next_bridge,
				&pdata->bridge, flags);
	if (ret < 0)
		goto err_dsi_detach;

	return 0;

err_dsi_detach:
	mipi_dsi_detach(dsi);
err_dsi_attach:
	mipi_dsi_device_unregister(dsi);
err_dsi_host:
	drm_connector_cleanup(&pdata->connector);
err_conn_init:
	drm_dp_aux_unregister(&pdata->aux);
	return ret;
}

static void ti_sn_bridge_detach(struct drm_bridge *bridge)
{
	drm_dp_aux_unregister(&bridge_to_ti_sn65dsi86(bridge)->aux);
}

static void ti_sn_bridge_disable(struct drm_bridge *bridge)
{
	struct ti_sn65dsi86 *pdata = bridge_to_ti_sn65dsi86(bridge);

	/* disable video stream */
	regmap_update_bits(pdata->regmap, SN_ENH_FRAME_REG, VSTREAM_ENABLE, 0);
}

static void ti_sn_bridge_set_dsi_rate(struct ti_sn65dsi86 *pdata)
{
	unsigned int bit_rate_mhz, clk_freq_mhz;
	unsigned int val;
	struct drm_display_mode *mode =
		&pdata->bridge.encoder->crtc->state->adjusted_mode;

	/* set DSIA clk frequency */
	bit_rate_mhz = (mode->clock / 1000) *
			mipi_dsi_pixel_format_to_bpp(pdata->dsi->format);
	clk_freq_mhz = bit_rate_mhz / (pdata->dsi->lanes * 2);

	/* for each increment in val, frequency increases by 5MHz */
	val = (MIN_DSI_CLK_FREQ_MHZ / 5) +
		(((clk_freq_mhz - MIN_DSI_CLK_FREQ_MHZ) / 5) & 0xFF);
	regmap_write(pdata->regmap, SN_DSIA_CLK_FREQ_REG, val);
}

static unsigned int ti_sn_bridge_get_bpp(struct ti_sn65dsi86 *pdata)
{
	if (pdata->connector.display_info.bpc <= 6)
		return 18;
	else
		return 24;
}

/*
 * LUT index corresponds to register value and
 * LUT values corresponds to dp data rate supported
 * by the bridge in Mbps unit.
 */
static const unsigned int ti_sn_bridge_dp_rate_lut[] = {
	0, 1620, 2160, 2430, 2700, 3240, 4320, 5400
};

static int ti_sn_bridge_calc_min_dp_rate_idx(struct ti_sn65dsi86 *pdata)
{
	unsigned int bit_rate_khz, dp_rate_mhz;
	unsigned int i;
	struct drm_display_mode *mode =
		&pdata->bridge.encoder->crtc->state->adjusted_mode;

	/* Calculate minimum bit rate based on our pixel clock. */
	bit_rate_khz = mode->clock * ti_sn_bridge_get_bpp(pdata);

	/* Calculate minimum DP data rate, taking 80% as per DP spec */
	dp_rate_mhz = DIV_ROUND_UP(bit_rate_khz * DP_CLK_FUDGE_NUM,
				   1000 * pdata->dp_lanes * DP_CLK_FUDGE_DEN);

	for (i = 1; i < ARRAY_SIZE(ti_sn_bridge_dp_rate_lut) - 1; i++)
		if (ti_sn_bridge_dp_rate_lut[i] >= dp_rate_mhz)
			break;

	return i;
}

static unsigned int ti_sn_bridge_read_valid_rates(struct ti_sn65dsi86 *pdata)
{
	unsigned int valid_rates = 0;
	unsigned int rate_per_200khz;
	unsigned int rate_mhz;
	u8 dpcd_val;
	int ret;
	int i, j;

	ret = drm_dp_dpcd_readb(&pdata->aux, DP_EDP_DPCD_REV, &dpcd_val);
	if (ret != 1) {
		DRM_DEV_ERROR(pdata->dev,
			      "Can't read eDP rev (%d), assuming 1.1\n", ret);
		dpcd_val = DP_EDP_11;
	}

	if (dpcd_val >= DP_EDP_14) {
		/* eDP 1.4 devices must provide a custom table */
		__le16 sink_rates[DP_MAX_SUPPORTED_RATES];

		ret = drm_dp_dpcd_read(&pdata->aux, DP_SUPPORTED_LINK_RATES,
				       sink_rates, sizeof(sink_rates));

		if (ret != sizeof(sink_rates)) {
			DRM_DEV_ERROR(pdata->dev,
				"Can't read supported rate table (%d)\n", ret);

			/* By zeroing we'll fall back to DP_MAX_LINK_RATE. */
			memset(sink_rates, 0, sizeof(sink_rates));
		}

		for (i = 0; i < ARRAY_SIZE(sink_rates); i++) {
			rate_per_200khz = le16_to_cpu(sink_rates[i]);

			if (!rate_per_200khz)
				break;

			rate_mhz = rate_per_200khz * 200 / 1000;
			for (j = 0;
			     j < ARRAY_SIZE(ti_sn_bridge_dp_rate_lut);
			     j++) {
				if (ti_sn_bridge_dp_rate_lut[j] == rate_mhz)
					valid_rates |= BIT(j);
			}
		}

		for (i = 0; i < ARRAY_SIZE(ti_sn_bridge_dp_rate_lut); i++) {
			if (valid_rates & BIT(i))
				return valid_rates;
		}
		DRM_DEV_ERROR(pdata->dev,
			      "No matching eDP rates in table; falling back\n");
	}

	/* On older versions best we can do is use DP_MAX_LINK_RATE */
	ret = drm_dp_dpcd_readb(&pdata->aux, DP_MAX_LINK_RATE, &dpcd_val);
	if (ret != 1) {
		DRM_DEV_ERROR(pdata->dev,
			      "Can't read max rate (%d); assuming 5.4 GHz\n",
			      ret);
		dpcd_val = DP_LINK_BW_5_4;
	}

	switch (dpcd_val) {
	default:
		DRM_DEV_ERROR(pdata->dev,
			      "Unexpected max rate (%#x); assuming 5.4 GHz\n",
			      (int)dpcd_val);
		fallthrough;
	case DP_LINK_BW_5_4:
		valid_rates |= BIT(7);
		fallthrough;
	case DP_LINK_BW_2_7:
		valid_rates |= BIT(4);
		fallthrough;
	case DP_LINK_BW_1_62:
		valid_rates |= BIT(1);
		break;
	}

	return valid_rates;
}

static void ti_sn_bridge_set_video_timings(struct ti_sn65dsi86 *pdata)
{
	struct drm_display_mode *mode =
		&pdata->bridge.encoder->crtc->state->adjusted_mode;
	u8 hsync_polarity = 0, vsync_polarity = 0;

	if (mode->flags & DRM_MODE_FLAG_PHSYNC)
		hsync_polarity = CHA_HSYNC_POLARITY;
	if (mode->flags & DRM_MODE_FLAG_PVSYNC)
		vsync_polarity = CHA_VSYNC_POLARITY;

	ti_sn65dsi86_write_u16(pdata, SN_CHA_ACTIVE_LINE_LENGTH_LOW_REG,
			       mode->hdisplay);
	ti_sn65dsi86_write_u16(pdata, SN_CHA_VERTICAL_DISPLAY_SIZE_LOW_REG,
			       mode->vdisplay);
	regmap_write(pdata->regmap, SN_CHA_HSYNC_PULSE_WIDTH_LOW_REG,
		     (mode->hsync_end - mode->hsync_start) & 0xFF);
	regmap_write(pdata->regmap, SN_CHA_HSYNC_PULSE_WIDTH_HIGH_REG,
		     (((mode->hsync_end - mode->hsync_start) >> 8) & 0x7F) |
		     hsync_polarity);
	regmap_write(pdata->regmap, SN_CHA_VSYNC_PULSE_WIDTH_LOW_REG,
		     (mode->vsync_end - mode->vsync_start) & 0xFF);
	regmap_write(pdata->regmap, SN_CHA_VSYNC_PULSE_WIDTH_HIGH_REG,
		     (((mode->vsync_end - mode->vsync_start) >> 8) & 0x7F) |
		     vsync_polarity);

	regmap_write(pdata->regmap, SN_CHA_HORIZONTAL_BACK_PORCH_REG,
		     (mode->htotal - mode->hsync_end) & 0xFF);
	regmap_write(pdata->regmap, SN_CHA_VERTICAL_BACK_PORCH_REG,
		     (mode->vtotal - mode->vsync_end) & 0xFF);

	regmap_write(pdata->regmap, SN_CHA_HORIZONTAL_FRONT_PORCH_REG,
		     (mode->hsync_start - mode->hdisplay) & 0xFF);
	regmap_write(pdata->regmap, SN_CHA_VERTICAL_FRONT_PORCH_REG,
		     (mode->vsync_start - mode->vdisplay) & 0xFF);

	usleep_range(10000, 10500); /* 10ms delay recommended by spec */
}

static unsigned int ti_sn_get_max_lanes(struct ti_sn65dsi86 *pdata)
{
	u8 data;
	int ret;

	ret = drm_dp_dpcd_readb(&pdata->aux, DP_MAX_LANE_COUNT, &data);
	if (ret != 1) {
		DRM_DEV_ERROR(pdata->dev,
			      "Can't read lane count (%d); assuming 4\n", ret);
		return 4;
	}

	return data & DP_LANE_COUNT_MASK;
}

static int ti_sn_link_training(struct ti_sn65dsi86 *pdata, int dp_rate_idx,
			       const char **last_err_str)
{
	unsigned int val;
	int ret;
	int i;

	/* set dp clk frequency value */
	regmap_update_bits(pdata->regmap, SN_DATARATE_CONFIG_REG,
			   DP_DATARATE_MASK, DP_DATARATE(dp_rate_idx));

	/* enable DP PLL */
	regmap_write(pdata->regmap, SN_PLL_ENABLE_REG, 1);

	ret = regmap_read_poll_timeout(pdata->regmap, SN_DPPLL_SRC_REG, val,
				       val & DPPLL_SRC_DP_PLL_LOCK, 1000,
				       50 * 1000);
	if (ret) {
		*last_err_str = "DP_PLL_LOCK polling failed";
		goto exit;
	}

	/*
	 * We'll try to link train several times.  As part of link training
	 * the bridge chip will write DP_SET_POWER_D0 to DP_SET_POWER.  If
	 * the panel isn't ready quite it might respond NAK here which means
	 * we need to try again.
	 */
	for (i = 0; i < SN_LINK_TRAINING_TRIES; i++) {
		/* Semi auto link training mode */
		regmap_write(pdata->regmap, SN_ML_TX_MODE_REG, 0x0A);
		ret = regmap_read_poll_timeout(pdata->regmap, SN_ML_TX_MODE_REG, val,
					       val == ML_TX_MAIN_LINK_OFF ||
					       val == ML_TX_NORMAL_MODE, 1000,
					       500 * 1000);
		if (ret) {
			*last_err_str = "Training complete polling failed";
		} else if (val == ML_TX_MAIN_LINK_OFF) {
			*last_err_str = "Link training failed, link is off";
			ret = -EIO;
			continue;
		}

		break;
	}

	/* If we saw quite a few retries, add a note about it */
	if (!ret && i > SN_LINK_TRAINING_TRIES / 2)
		DRM_DEV_INFO(pdata->dev, "Link training needed %d retries\n", i);

exit:
	/* Disable the PLL if we failed */
	if (ret)
		regmap_write(pdata->regmap, SN_PLL_ENABLE_REG, 0);

	return ret;
}

static void ti_sn_bridge_enable(struct drm_bridge *bridge)
{
	struct ti_sn65dsi86 *pdata = bridge_to_ti_sn65dsi86(bridge);
	const char *last_err_str = "No supported DP rate";
	unsigned int valid_rates;
	int dp_rate_idx;
	unsigned int val;
	int ret = -EINVAL;
	int max_dp_lanes;

	max_dp_lanes = ti_sn_get_max_lanes(pdata);
	pdata->dp_lanes = min(pdata->dp_lanes, max_dp_lanes);

	/* DSI_A lane config */
	val = CHA_DSI_LANES(SN_MAX_DP_LANES - pdata->dsi->lanes);
	regmap_update_bits(pdata->regmap, SN_DSI_LANES_REG,
			   CHA_DSI_LANES_MASK, val);

	regmap_write(pdata->regmap, SN_LN_ASSIGN_REG, pdata->ln_assign);
	regmap_update_bits(pdata->regmap, SN_ENH_FRAME_REG, LN_POLRS_MASK,
			   pdata->ln_polrs << LN_POLRS_OFFSET);

	/* set dsi clk frequency value */
	ti_sn_bridge_set_dsi_rate(pdata);

	/*
	 * The SN65DSI86 only supports ASSR Display Authentication method and
	 * this method is enabled by default. An eDP panel must support this
	 * authentication method. We need to enable this method in the eDP panel
	 * at DisplayPort address 0x0010A prior to link training.
	 */
	drm_dp_dpcd_writeb(&pdata->aux, DP_EDP_CONFIGURATION_SET,
			   DP_ALTERNATE_SCRAMBLER_RESET_ENABLE);

	/* Set the DP output format (18 bpp or 24 bpp) */
	val = (ti_sn_bridge_get_bpp(pdata) == 18) ? BPP_18_RGB : 0;
	regmap_update_bits(pdata->regmap, SN_DATA_FORMAT_REG, BPP_18_RGB, val);

	/* DP lane config */
	val = DP_NUM_LANES(min(pdata->dp_lanes, 3));
	regmap_update_bits(pdata->regmap, SN_SSC_CONFIG_REG, DP_NUM_LANES_MASK,
			   val);

	valid_rates = ti_sn_bridge_read_valid_rates(pdata);

	/* Train until we run out of rates */
	for (dp_rate_idx = ti_sn_bridge_calc_min_dp_rate_idx(pdata);
	     dp_rate_idx < ARRAY_SIZE(ti_sn_bridge_dp_rate_lut);
	     dp_rate_idx++) {
		if (!(valid_rates & BIT(dp_rate_idx)))
			continue;

		ret = ti_sn_link_training(pdata, dp_rate_idx, &last_err_str);
		if (!ret)
			break;
	}
	if (ret) {
		DRM_DEV_ERROR(pdata->dev, "%s (%d)\n", last_err_str, ret);
		return;
	}

	/* config video parameters */
	ti_sn_bridge_set_video_timings(pdata);

	/* enable video stream */
	regmap_update_bits(pdata->regmap, SN_ENH_FRAME_REG, VSTREAM_ENABLE,
			   VSTREAM_ENABLE);
}

static void ti_sn_bridge_pre_enable(struct drm_bridge *bridge)
{
	struct ti_sn65dsi86 *pdata = bridge_to_ti_sn65dsi86(bridge);

	pm_runtime_get_sync(pdata->dev);

	if (!pdata->refclk)
		ti_sn65dsi86_enable_comms(pdata);
<<<<<<< HEAD
=======

	/* td7: min 100 us after enable before DSI data */
	usleep_range(100, 110);
>>>>>>> 7d066dc7
}

static void ti_sn_bridge_post_disable(struct drm_bridge *bridge)
{
	struct ti_sn65dsi86 *pdata = bridge_to_ti_sn65dsi86(bridge);

<<<<<<< HEAD
=======
	/* semi auto link training mode OFF */
	regmap_write(pdata->regmap, SN_ML_TX_MODE_REG, 0);
	/* Num lanes to 0 as per power sequencing in data sheet */
	regmap_update_bits(pdata->regmap, SN_SSC_CONFIG_REG, DP_NUM_LANES_MASK, 0);
	/* disable DP PLL */
	regmap_write(pdata->regmap, SN_PLL_ENABLE_REG, 0);

>>>>>>> 7d066dc7
	if (!pdata->refclk)
		ti_sn65dsi86_disable_comms(pdata);

	pm_runtime_put_sync(pdata->dev);
}

static const struct drm_bridge_funcs ti_sn_bridge_funcs = {
	.attach = ti_sn_bridge_attach,
	.detach = ti_sn_bridge_detach,
	.pre_enable = ti_sn_bridge_pre_enable,
	.enable = ti_sn_bridge_enable,
	.disable = ti_sn_bridge_disable,
	.post_disable = ti_sn_bridge_post_disable,
};

static void ti_sn_bridge_parse_lanes(struct ti_sn65dsi86 *pdata,
				     struct device_node *np)
{
	u32 lane_assignments[SN_MAX_DP_LANES] = { 0, 1, 2, 3 };
	u32 lane_polarities[SN_MAX_DP_LANES] = { };
	struct device_node *endpoint;
	u8 ln_assign = 0;
	u8 ln_polrs = 0;
	int dp_lanes;
	int i;

	/*
	 * Read config from the device tree about lane remapping and lane
	 * polarities.  These are optional and we assume identity map and
	 * normal polarity if nothing is specified.  It's OK to specify just
	 * data-lanes but not lane-polarities but not vice versa.
	 *
	 * Error checking is light (we just make sure we don't crash or
	 * buffer overrun) and we assume dts is well formed and specifying
	 * mappings that the hardware supports.
	 */
	endpoint = of_graph_get_endpoint_by_regs(np, 1, -1);
	dp_lanes = of_property_count_u32_elems(endpoint, "data-lanes");
	if (dp_lanes > 0 && dp_lanes <= SN_MAX_DP_LANES) {
		of_property_read_u32_array(endpoint, "data-lanes",
					   lane_assignments, dp_lanes);
		of_property_read_u32_array(endpoint, "lane-polarities",
					   lane_polarities, dp_lanes);
	} else {
		dp_lanes = SN_MAX_DP_LANES;
	}
	of_node_put(endpoint);

	/*
	 * Convert into register format.  Loop over all lanes even if
	 * data-lanes had fewer elements so that we nicely initialize
	 * the LN_ASSIGN register.
	 */
	for (i = SN_MAX_DP_LANES - 1; i >= 0; i--) {
		ln_assign = ln_assign << LN_ASSIGN_WIDTH | lane_assignments[i];
		ln_polrs = ln_polrs << 1 | lane_polarities[i];
	}

	/* Stash in our struct for when we power on */
	pdata->dp_lanes = dp_lanes;
	pdata->ln_assign = ln_assign;
	pdata->ln_polrs = ln_polrs;
}

static int ti_sn_bridge_parse_dsi_host(struct ti_sn65dsi86 *pdata)
{
	struct device_node *np = pdata->dev->of_node;

	pdata->host_node = of_graph_get_remote_node(np, 0, 0);

	if (!pdata->host_node) {
		DRM_ERROR("remote dsi host node not found\n");
		return -ENODEV;
	}

	return 0;
}

static int ti_sn_bridge_probe(struct auxiliary_device *adev,
			      const struct auxiliary_device_id *id)
{
	struct ti_sn65dsi86 *pdata = dev_get_drvdata(adev->dev.parent);
	struct device_node *np = pdata->dev->of_node;
	struct drm_panel *panel;
	int ret;
<<<<<<< HEAD

	ret = drm_of_find_panel_or_bridge(np, 1, 0, &panel, NULL);
	if (ret)
		return dev_err_probe(&adev->dev, ret,
				     "could not find any panel node\n");

	pdata->next_bridge = devm_drm_panel_bridge_add(pdata->dev, panel);
	if (IS_ERR(pdata->next_bridge)) {
		DRM_ERROR("failed to create panel bridge\n");
		return PTR_ERR(pdata->next_bridge);
	}

=======

	ret = drm_of_find_panel_or_bridge(np, 1, 0, &panel, NULL);
	if (ret)
		return dev_err_probe(&adev->dev, ret,
				     "could not find any panel node\n");

	pdata->next_bridge = devm_drm_panel_bridge_add(pdata->dev, panel);
	if (IS_ERR(pdata->next_bridge)) {
		DRM_ERROR("failed to create panel bridge\n");
		return PTR_ERR(pdata->next_bridge);
	}

>>>>>>> 7d066dc7
	ti_sn_bridge_parse_lanes(pdata, np);

	ret = ti_sn_bridge_parse_dsi_host(pdata);
	if (ret)
		return ret;

	pdata->bridge.funcs = &ti_sn_bridge_funcs;
	pdata->bridge.of_node = np;

	drm_bridge_add(&pdata->bridge);

	return 0;
}

static void ti_sn_bridge_remove(struct auxiliary_device *adev)
{
	struct ti_sn65dsi86 *pdata = dev_get_drvdata(adev->dev.parent);

	if (!pdata)
		return;

	if (pdata->dsi) {
		mipi_dsi_detach(pdata->dsi);
		mipi_dsi_device_unregister(pdata->dsi);
	}

	drm_bridge_remove(&pdata->bridge);

	of_node_put(pdata->host_node);
}

static const struct auxiliary_device_id ti_sn_bridge_id_table[] = {
	{ .name = "ti_sn65dsi86.bridge", },
	{},
};

static struct auxiliary_driver ti_sn_bridge_driver = {
	.name = "bridge",
	.probe = ti_sn_bridge_probe,
	.remove = ti_sn_bridge_remove,
	.id_table = ti_sn_bridge_id_table,
};

/* -----------------------------------------------------------------------------
 * GPIO Controller
 */

#if defined(CONFIG_OF_GPIO)

static int tn_sn_bridge_of_xlate(struct gpio_chip *chip,
				 const struct of_phandle_args *gpiospec,
				 u32 *flags)
{
	if (WARN_ON(gpiospec->args_count < chip->of_gpio_n_cells))
		return -EINVAL;

	if (gpiospec->args[0] > chip->ngpio || gpiospec->args[0] < 1)
		return -EINVAL;

	if (flags)
		*flags = gpiospec->args[1];

	return gpiospec->args[0] - SN_GPIO_PHYSICAL_OFFSET;
}

static int ti_sn_bridge_gpio_get_direction(struct gpio_chip *chip,
					   unsigned int offset)
{
	struct ti_sn65dsi86 *pdata = gpiochip_get_data(chip);

	/*
	 * We already have to keep track of the direction because we use
	 * that to figure out whether we've powered the device.  We can
	 * just return that rather than (maybe) powering up the device
	 * to ask its direction.
	 */
	return test_bit(offset, pdata->gchip_output) ?
		GPIO_LINE_DIRECTION_OUT : GPIO_LINE_DIRECTION_IN;
}

static int ti_sn_bridge_gpio_get(struct gpio_chip *chip, unsigned int offset)
{
	struct ti_sn65dsi86 *pdata = gpiochip_get_data(chip);
	unsigned int val;
	int ret;

	/*
	 * When the pin is an input we don't forcibly keep the bridge
	 * powered--we just power it on to read the pin.  NOTE: part of
	 * the reason this works is that the bridge defaults (when
	 * powered back on) to all 4 GPIOs being configured as GPIO input.
	 * Also note that if something else is keeping the chip powered the
	 * pm_runtime functions are lightweight increments of a refcount.
	 */
	pm_runtime_get_sync(pdata->dev);
	ret = regmap_read(pdata->regmap, SN_GPIO_IO_REG, &val);
	pm_runtime_put_autosuspend(pdata->dev);

	if (ret)
		return ret;

	return !!(val & BIT(SN_GPIO_INPUT_SHIFT + offset));
}

static void ti_sn_bridge_gpio_set(struct gpio_chip *chip, unsigned int offset,
				  int val)
{
	struct ti_sn65dsi86 *pdata = gpiochip_get_data(chip);
	int ret;

	if (!test_bit(offset, pdata->gchip_output)) {
		dev_err(pdata->dev, "Ignoring GPIO set while input\n");
		return;
	}

	val &= 1;
	ret = regmap_update_bits(pdata->regmap, SN_GPIO_IO_REG,
				 BIT(SN_GPIO_OUTPUT_SHIFT + offset),
				 val << (SN_GPIO_OUTPUT_SHIFT + offset));
	if (ret)
		dev_warn(pdata->dev,
			 "Failed to set bridge GPIO %u: %d\n", offset, ret);
}

static int ti_sn_bridge_gpio_direction_input(struct gpio_chip *chip,
					     unsigned int offset)
{
	struct ti_sn65dsi86 *pdata = gpiochip_get_data(chip);
	int shift = offset * 2;
	int ret;

	if (!test_and_clear_bit(offset, pdata->gchip_output))
		return 0;

	ret = regmap_update_bits(pdata->regmap, SN_GPIO_CTRL_REG,
				 SN_GPIO_MUX_MASK << shift,
				 SN_GPIO_MUX_INPUT << shift);
	if (ret) {
		set_bit(offset, pdata->gchip_output);
		return ret;
	}

	/*
	 * NOTE: if nobody else is powering the device this may fully power
	 * it off and when it comes back it will have lost all state, but
	 * that's OK because the default is input and we're now an input.
	 */
	pm_runtime_put_autosuspend(pdata->dev);

	return 0;
}

static int ti_sn_bridge_gpio_direction_output(struct gpio_chip *chip,
					      unsigned int offset, int val)
{
	struct ti_sn65dsi86 *pdata = gpiochip_get_data(chip);
	int shift = offset * 2;
	int ret;

	if (test_and_set_bit(offset, pdata->gchip_output))
		return 0;

	pm_runtime_get_sync(pdata->dev);

	/* Set value first to avoid glitching */
	ti_sn_bridge_gpio_set(chip, offset, val);

	/* Set direction */
	ret = regmap_update_bits(pdata->regmap, SN_GPIO_CTRL_REG,
				 SN_GPIO_MUX_MASK << shift,
				 SN_GPIO_MUX_OUTPUT << shift);
	if (ret) {
		clear_bit(offset, pdata->gchip_output);
		pm_runtime_put_autosuspend(pdata->dev);
	}

	return ret;
}

static void ti_sn_bridge_gpio_free(struct gpio_chip *chip, unsigned int offset)
{
	/* We won't keep pm_runtime if we're input, so switch there on free */
	ti_sn_bridge_gpio_direction_input(chip, offset);
}

static const char * const ti_sn_bridge_gpio_names[SN_NUM_GPIOS] = {
	"GPIO1", "GPIO2", "GPIO3", "GPIO4"
};

static int ti_sn_gpio_probe(struct auxiliary_device *adev,
			    const struct auxiliary_device_id *id)
{
	struct ti_sn65dsi86 *pdata = dev_get_drvdata(adev->dev.parent);
	int ret;

	/* Only init if someone is going to use us as a GPIO controller */
	if (!of_property_read_bool(pdata->dev->of_node, "gpio-controller"))
		return 0;

	pdata->gchip.label = dev_name(pdata->dev);
	pdata->gchip.parent = pdata->dev;
	pdata->gchip.owner = THIS_MODULE;
	pdata->gchip.of_xlate = tn_sn_bridge_of_xlate;
	pdata->gchip.of_gpio_n_cells = 2;
	pdata->gchip.free = ti_sn_bridge_gpio_free;
	pdata->gchip.get_direction = ti_sn_bridge_gpio_get_direction;
	pdata->gchip.direction_input = ti_sn_bridge_gpio_direction_input;
	pdata->gchip.direction_output = ti_sn_bridge_gpio_direction_output;
	pdata->gchip.get = ti_sn_bridge_gpio_get;
	pdata->gchip.set = ti_sn_bridge_gpio_set;
	pdata->gchip.can_sleep = true;
	pdata->gchip.names = ti_sn_bridge_gpio_names;
	pdata->gchip.ngpio = SN_NUM_GPIOS;
	pdata->gchip.base = -1;
	ret = devm_gpiochip_add_data(&adev->dev, &pdata->gchip, pdata);
	if (ret)
		dev_err(pdata->dev, "can't add gpio chip\n");

	return ret;
}

static const struct auxiliary_device_id ti_sn_gpio_id_table[] = {
	{ .name = "ti_sn65dsi86.gpio", },
	{},
};

MODULE_DEVICE_TABLE(auxiliary, ti_sn_gpio_id_table);

static struct auxiliary_driver ti_sn_gpio_driver = {
	.name = "gpio",
	.probe = ti_sn_gpio_probe,
	.id_table = ti_sn_gpio_id_table,
};

static int __init ti_sn_gpio_register(void)
{
	return auxiliary_driver_register(&ti_sn_gpio_driver);
}

static void ti_sn_gpio_unregister(void)
{
	auxiliary_driver_unregister(&ti_sn_gpio_driver);
}

#else

static inline int ti_sn_gpio_register(void) { return 0; }
static inline void ti_sn_gpio_unregister(void) {}

#endif

/* -----------------------------------------------------------------------------
 * Probe & Remove
 */

static void ti_sn65dsi86_runtime_disable(void *data)
{
	pm_runtime_disable(data);
}

static int ti_sn65dsi86_parse_regulators(struct ti_sn65dsi86 *pdata)
{
	unsigned int i;
	const char * const ti_sn_bridge_supply_names[] = {
		"vcca", "vcc", "vccio", "vpll",
	};

	for (i = 0; i < SN_REGULATOR_SUPPLY_NUM; i++)
		pdata->supplies[i].supply = ti_sn_bridge_supply_names[i];

	return devm_regulator_bulk_get(pdata->dev, SN_REGULATOR_SUPPLY_NUM,
				       pdata->supplies);
}

static int ti_sn65dsi86_probe(struct i2c_client *client,
			      const struct i2c_device_id *id)
{
	struct device *dev = &client->dev;
	struct ti_sn65dsi86 *pdata;
	int ret;

	if (!i2c_check_functionality(client->adapter, I2C_FUNC_I2C)) {
		DRM_ERROR("device doesn't support I2C\n");
		return -ENODEV;
	}

	pdata = devm_kzalloc(dev, sizeof(struct ti_sn65dsi86), GFP_KERNEL);
	if (!pdata)
		return -ENOMEM;
	dev_set_drvdata(dev, pdata);
	pdata->dev = dev;

	mutex_init(&pdata->comms_mutex);

	pdata->regmap = devm_regmap_init_i2c(client,
					     &ti_sn65dsi86_regmap_config);
	if (IS_ERR(pdata->regmap))
		return dev_err_probe(dev, PTR_ERR(pdata->regmap),
				     "regmap i2c init failed\n");

	pdata->enable_gpio = devm_gpiod_get_optional(dev, "enable",
						     GPIOD_OUT_LOW);
	if (IS_ERR(pdata->enable_gpio))
		return dev_err_probe(dev, PTR_ERR(pdata->enable_gpio),
				     "failed to get enable gpio from DT\n");

	ret = ti_sn65dsi86_parse_regulators(pdata);
	if (ret)
		return dev_err_probe(dev, ret, "failed to parse regulators\n");

	pdata->refclk = devm_clk_get_optional(dev, "refclk");
	if (IS_ERR(pdata->refclk))
		return dev_err_probe(dev, PTR_ERR(pdata->refclk),
				     "failed to get reference clock\n");

	pm_runtime_enable(dev);
	ret = devm_add_action_or_reset(dev, ti_sn65dsi86_runtime_disable, dev);
	if (ret)
		return ret;
	pm_runtime_set_autosuspend_delay(pdata->dev, 500);
	pm_runtime_use_autosuspend(pdata->dev);

	ti_sn65dsi86_debugfs_init(pdata);

	/*
	 * Break ourselves up into a collection of aux devices. The only real
	 * motiviation here is to solve the chicken-and-egg problem of probe
	 * ordering. The bridge wants the panel to be there when it probes.
	 * The panel wants its HPD GPIO (provided by sn65dsi86 on some boards)
	 * when it probes. The panel and maybe backlight might want the DDC
	 * bus. Soon the PWM provided by the bridge chip will have the same
	 * problem. Having sub-devices allows the some sub devices to finish
	 * probing even if others return -EPROBE_DEFER and gets us around the
	 * problems.
	 */

	if (IS_ENABLED(CONFIG_OF_GPIO)) {
		ret = ti_sn65dsi86_add_aux_device(pdata, &pdata->gpio_aux, "gpio");
		if (ret)
			return ret;
	}

	/*
	 * NOTE: At the end of the AUX channel probe we'll add the aux device
	 * for the bridge. This is because the bridge can't be used until the
	 * AUX channel is there and this is a very simple solution to the
	 * dependency problem.
	 */
	return ti_sn65dsi86_add_aux_device(pdata, &pdata->aux_aux, "aux");
}

static struct i2c_device_id ti_sn65dsi86_id[] = {
	{ "ti,sn65dsi86", 0},
	{},
};
MODULE_DEVICE_TABLE(i2c, ti_sn65dsi86_id);

static const struct of_device_id ti_sn65dsi86_match_table[] = {
	{.compatible = "ti,sn65dsi86"},
	{},
};
MODULE_DEVICE_TABLE(of, ti_sn65dsi86_match_table);

static struct i2c_driver ti_sn65dsi86_driver = {
	.driver = {
		.name = "ti_sn65dsi86",
		.of_match_table = ti_sn65dsi86_match_table,
		.pm = &ti_sn65dsi86_pm_ops,
	},
	.probe = ti_sn65dsi86_probe,
	.id_table = ti_sn65dsi86_id,
};

static int __init ti_sn65dsi86_init(void)
{
	int ret;

	ret = i2c_add_driver(&ti_sn65dsi86_driver);
	if (ret)
		return ret;

	ret = ti_sn_gpio_register();
	if (ret)
		goto err_main_was_registered;

	ret = auxiliary_driver_register(&ti_sn_aux_driver);
	if (ret)
		goto err_gpio_was_registered;

	ret = auxiliary_driver_register(&ti_sn_bridge_driver);
	if (ret)
		goto err_aux_was_registered;

	return 0;

err_aux_was_registered:
	auxiliary_driver_unregister(&ti_sn_aux_driver);
err_gpio_was_registered:
	ti_sn_gpio_unregister();
err_main_was_registered:
	i2c_del_driver(&ti_sn65dsi86_driver);

	return ret;
}
module_init(ti_sn65dsi86_init);

static void __exit ti_sn65dsi86_exit(void)
{
	auxiliary_driver_unregister(&ti_sn_bridge_driver);
	auxiliary_driver_unregister(&ti_sn_aux_driver);
	ti_sn_gpio_unregister();
	i2c_del_driver(&ti_sn65dsi86_driver);
}
module_exit(ti_sn65dsi86_exit);

MODULE_AUTHOR("Sandeep Panda <spanda@codeaurora.org>");
MODULE_DESCRIPTION("sn65dsi86 DSI to eDP bridge driver");
MODULE_LICENSE("GPL v2");<|MERGE_RESOLUTION|>--- conflicted
+++ resolved
@@ -1099,20 +1099,15 @@
 
 	if (!pdata->refclk)
 		ti_sn65dsi86_enable_comms(pdata);
-<<<<<<< HEAD
-=======
 
 	/* td7: min 100 us after enable before DSI data */
 	usleep_range(100, 110);
->>>>>>> 7d066dc7
 }
 
 static void ti_sn_bridge_post_disable(struct drm_bridge *bridge)
 {
 	struct ti_sn65dsi86 *pdata = bridge_to_ti_sn65dsi86(bridge);
 
-<<<<<<< HEAD
-=======
 	/* semi auto link training mode OFF */
 	regmap_write(pdata->regmap, SN_ML_TX_MODE_REG, 0);
 	/* Num lanes to 0 as per power sequencing in data sheet */
@@ -1120,7 +1115,6 @@
 	/* disable DP PLL */
 	regmap_write(pdata->regmap, SN_PLL_ENABLE_REG, 0);
 
->>>>>>> 7d066dc7
 	if (!pdata->refclk)
 		ti_sn65dsi86_disable_comms(pdata);
 
@@ -1206,7 +1200,6 @@
 	struct device_node *np = pdata->dev->of_node;
 	struct drm_panel *panel;
 	int ret;
-<<<<<<< HEAD
 
 	ret = drm_of_find_panel_or_bridge(np, 1, 0, &panel, NULL);
 	if (ret)
@@ -1219,20 +1212,6 @@
 		return PTR_ERR(pdata->next_bridge);
 	}
 
-=======
-
-	ret = drm_of_find_panel_or_bridge(np, 1, 0, &panel, NULL);
-	if (ret)
-		return dev_err_probe(&adev->dev, ret,
-				     "could not find any panel node\n");
-
-	pdata->next_bridge = devm_drm_panel_bridge_add(pdata->dev, panel);
-	if (IS_ERR(pdata->next_bridge)) {
-		DRM_ERROR("failed to create panel bridge\n");
-		return PTR_ERR(pdata->next_bridge);
-	}
-
->>>>>>> 7d066dc7
 	ti_sn_bridge_parse_lanes(pdata, np);
 
 	ret = ti_sn_bridge_parse_dsi_host(pdata);
