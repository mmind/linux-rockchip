// SPDX-License-Identifier: GPL-2.0-or-later
/*
 * Copyright (C) 2019 Renesas Electronics Corporation
 * Copyright (C) 2016 Laurent Pinchart <laurent.pinchart@ideasonboard.com>
 */

#include <linux/gpio/consumer.h>
#include <linux/module.h>
#include <linux/of.h>
#include <linux/of_device.h>
#include <linux/of_graph.h>
#include <linux/platform_device.h>
#include <linux/regulator/consumer.h>

#include <drm/drm_atomic_helper.h>
#include <drm/drm_bridge.h>
#include <drm/drm_of.h>
#include <drm/drm_panel.h>

struct lvds_codec {
	struct device *dev;
	struct drm_bridge bridge;
	struct drm_bridge *panel_bridge;
	struct drm_bridge_timings timings;
	struct regulator *vcc;
	struct gpio_desc *powerdown_gpio;
	u32 connector_type;
	unsigned int bus_format;
};

static inline struct lvds_codec *to_lvds_codec(struct drm_bridge *bridge)
{
	return container_of(bridge, struct lvds_codec, bridge);
}

static int lvds_codec_attach(struct drm_bridge *bridge,
			     enum drm_bridge_attach_flags flags)
{
	struct lvds_codec *lvds_codec = to_lvds_codec(bridge);

	return drm_bridge_attach(bridge->encoder, lvds_codec->panel_bridge,
				 bridge, flags);
}

static void lvds_codec_enable(struct drm_bridge *bridge)
{
	struct lvds_codec *lvds_codec = to_lvds_codec(bridge);
	int ret;

	ret = regulator_enable(lvds_codec->vcc);
	if (ret) {
		dev_err(lvds_codec->dev,
			"Failed to enable regulator \"vcc\": %d\n", ret);
		return;
	}

	if (lvds_codec->powerdown_gpio)
		gpiod_set_value_cansleep(lvds_codec->powerdown_gpio, 0);
}

static void lvds_codec_disable(struct drm_bridge *bridge)
{
	struct lvds_codec *lvds_codec = to_lvds_codec(bridge);
	int ret;

	if (lvds_codec->powerdown_gpio)
		gpiod_set_value_cansleep(lvds_codec->powerdown_gpio, 1);

	ret = regulator_disable(lvds_codec->vcc);
	if (ret)
		dev_err(lvds_codec->dev,
			"Failed to disable regulator \"vcc\": %d\n", ret);
}

static const struct drm_bridge_funcs funcs = {
	.attach = lvds_codec_attach,
	.enable = lvds_codec_enable,
	.disable = lvds_codec_disable,
};

#define MAX_INPUT_SEL_FORMATS 1
static u32 *
lvds_codec_atomic_get_input_bus_fmts(struct drm_bridge *bridge,
				     struct drm_bridge_state *bridge_state,
				     struct drm_crtc_state *crtc_state,
				     struct drm_connector_state *conn_state,
				     u32 output_fmt,
				     unsigned int *num_input_fmts)
{
	struct lvds_codec *lvds_codec = to_lvds_codec(bridge);
	u32 *input_fmts;

	*num_input_fmts = 0;

	input_fmts = kcalloc(MAX_INPUT_SEL_FORMATS, sizeof(*input_fmts),
			     GFP_KERNEL);
	if (!input_fmts)
		return NULL;

	input_fmts[0] = lvds_codec->bus_format;
	*num_input_fmts = MAX_INPUT_SEL_FORMATS;

	return input_fmts;
}

static const struct drm_bridge_funcs funcs_decoder = {
	.attach = lvds_codec_attach,
	.enable = lvds_codec_enable,
	.disable = lvds_codec_disable,
	.atomic_duplicate_state = drm_atomic_helper_bridge_duplicate_state,
	.atomic_destroy_state = drm_atomic_helper_bridge_destroy_state,
	.atomic_reset = drm_atomic_helper_bridge_reset,
	.atomic_get_input_bus_fmts = lvds_codec_atomic_get_input_bus_fmts,
};

static int lvds_codec_probe(struct platform_device *pdev)
{
	struct device *dev = &pdev->dev;
	struct device_node *panel_node;
	struct device_node *bus_node;
	struct drm_panel *panel;
	struct lvds_codec *lvds_codec;
<<<<<<< HEAD
=======
	u32 val;
>>>>>>> e783362e
	int ret;

	lvds_codec = devm_kzalloc(dev, sizeof(*lvds_codec), GFP_KERNEL);
	if (!lvds_codec)
		return -ENOMEM;

	lvds_codec->dev = &pdev->dev;
	lvds_codec->connector_type = (uintptr_t)of_device_get_match_data(dev);

	lvds_codec->vcc = devm_regulator_get(lvds_codec->dev, "power");
	if (IS_ERR(lvds_codec->vcc))
		return dev_err_probe(dev, PTR_ERR(lvds_codec->vcc),
				     "Unable to get \"vcc\" supply\n");

	lvds_codec->powerdown_gpio = devm_gpiod_get_optional(dev, "powerdown",
							     GPIOD_OUT_HIGH);
	if (IS_ERR(lvds_codec->powerdown_gpio))
		return dev_err_probe(dev, PTR_ERR(lvds_codec->powerdown_gpio),
				     "powerdown GPIO failure\n");

	/* Locate the panel DT node. */
	panel_node = of_graph_get_remote_node(dev->of_node, 1, 0);
	if (!panel_node) {
		dev_dbg(dev, "panel DT node not found\n");
		return -ENXIO;
	}

	panel = of_drm_find_panel(panel_node);
	of_node_put(panel_node);
	if (IS_ERR(panel)) {
		dev_dbg(dev, "panel not found, deferring probe\n");
		return PTR_ERR(panel);
	}

	lvds_codec->panel_bridge =
		devm_drm_panel_bridge_add_typed(dev, panel,
						lvds_codec->connector_type);
	if (IS_ERR(lvds_codec->panel_bridge))
		return PTR_ERR(lvds_codec->panel_bridge);

	lvds_codec->bridge.funcs = &funcs;

	/*
	 * Decoder input LVDS format is a property of the decoder chip or even
	 * its strapping. Handle data-mapping the same way lvds-panel does. In
	 * case data-mapping is not present, do nothing, since there are still
	 * legacy bindings which do not specify this property.
	 */
	if (lvds_codec->connector_type != DRM_MODE_CONNECTOR_LVDS) {
		bus_node = of_graph_get_endpoint_by_regs(dev->of_node, 0, 0);
		if (!bus_node) {
			dev_dbg(dev, "bus DT node not found\n");
			return -ENXIO;
		}

		ret = drm_of_lvds_get_data_mapping(bus_node);
		of_node_put(bus_node);
		if (ret == -ENODEV) {
			dev_warn(dev, "missing 'data-mapping' DT property\n");
		} else if (ret) {
			dev_err(dev, "invalid 'data-mapping' DT property\n");
			return ret;
		} else {
			lvds_codec->bus_format = ret;
			lvds_codec->bridge.funcs = &funcs_decoder;
		}
	}

	/*
	 * Encoder might sample data on different clock edge than the display,
	 * for example OnSemi FIN3385 has a dedicated strapping pin to select
	 * the sampling edge.
	 */
	if (lvds_codec->connector_type == DRM_MODE_CONNECTOR_LVDS &&
	    !of_property_read_u32(dev->of_node, "pclk-sample", &val)) {
		lvds_codec->timings.input_bus_flags = val ?
			DRM_BUS_FLAG_PIXDATA_SAMPLE_POSEDGE :
			DRM_BUS_FLAG_PIXDATA_SAMPLE_NEGEDGE;
	}

	/*
	 * The panel_bridge bridge is attached to the panel's of_node,
	 * but we need a bridge attached to our of_node for our user
	 * to look up.
	 */
	lvds_codec->bridge.of_node = dev->of_node;
	lvds_codec->bridge.timings = &lvds_codec->timings;
	drm_bridge_add(&lvds_codec->bridge);

	platform_set_drvdata(pdev, lvds_codec);

	return 0;
}

static int lvds_codec_remove(struct platform_device *pdev)
{
	struct lvds_codec *lvds_codec = platform_get_drvdata(pdev);

	drm_bridge_remove(&lvds_codec->bridge);

	return 0;
}

static const struct of_device_id lvds_codec_match[] = {
	{
		.compatible = "lvds-decoder",
		.data = (void *)DRM_MODE_CONNECTOR_DPI,
	},
	{
		.compatible = "lvds-encoder",
		.data = (void *)DRM_MODE_CONNECTOR_LVDS,
	},
	{
		.compatible = "thine,thc63lvdm83d",
		.data = (void *)DRM_MODE_CONNECTOR_LVDS,
	},
	{},
};
MODULE_DEVICE_TABLE(of, lvds_codec_match);

static struct platform_driver lvds_codec_driver = {
	.probe	= lvds_codec_probe,
	.remove	= lvds_codec_remove,
	.driver		= {
		.name		= "lvds-codec",
		.of_match_table	= lvds_codec_match,
	},
};
module_platform_driver(lvds_codec_driver);

MODULE_AUTHOR("Laurent Pinchart <laurent.pinchart@ideasonboard.com>");
MODULE_DESCRIPTION("LVDS encoders and decoders");
MODULE_LICENSE("GPL");<|MERGE_RESOLUTION|>--- conflicted
+++ resolved
@@ -120,10 +120,7 @@
 	struct device_node *bus_node;
 	struct drm_panel *panel;
 	struct lvds_codec *lvds_codec;
-<<<<<<< HEAD
-=======
 	u32 val;
->>>>>>> e783362e
 	int ret;
 
 	lvds_codec = devm_kzalloc(dev, sizeof(*lvds_codec), GFP_KERNEL);
