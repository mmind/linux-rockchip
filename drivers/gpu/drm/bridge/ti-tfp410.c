/*
 * Copyright (C) 2016 Texas Instruments
 * Author: Jyri Sarha <jsarha@ti.com>
 *
 * This program is free software; you can redistribute it and/or modify it
 * under the terms of the GNU General Public License version 2 as published by
 * the Free Software Foundation.
 *
 */

#include <linux/delay.h>
#include <linux/fwnode.h>
#include <linux/gpio/consumer.h>
#include <linux/irq.h>
#include <linux/module.h>
#include <linux/of_graph.h>
#include <linux/platform_device.h>
#include <linux/i2c.h>

#include <drm/drmP.h>
#include <drm/drm_atomic_helper.h>
#include <drm/drm_crtc.h>
#include <drm/drm_crtc_helper.h>

#define HOTPLUG_DEBOUNCE_MS		1100

struct tfp410 {
	struct drm_bridge	bridge;
	struct drm_connector	connector;

	struct i2c_adapter	*ddc;
	struct gpio_desc	*hpd;
	struct delayed_work	hpd_work;

	struct device *dev;
};

static inline struct tfp410 *
drm_bridge_to_tfp410(struct drm_bridge *bridge)
{
	return container_of(bridge, struct tfp410, bridge);
}

static inline struct tfp410 *
drm_connector_to_tfp410(struct drm_connector *connector)
{
	return container_of(connector, struct tfp410, connector);
}

static int tfp410_get_modes(struct drm_connector *connector)
{
	struct tfp410 *dvi = drm_connector_to_tfp410(connector);
	struct edid *edid;
	int ret;

	if (!dvi->ddc)
		goto fallback;

	edid = drm_get_edid(connector, dvi->ddc);
	if (!edid) {
		DRM_INFO("EDID read failed. Fallback to standard modes\n");
		goto fallback;
	}

	drm_mode_connector_update_edid_property(connector, edid);

	return drm_add_edid_modes(connector, edid);
fallback:
	/* No EDID, fallback on the XGA standard modes */
	ret = drm_add_modes_noedid(connector, 1920, 1200);

	/* And prefer a mode pretty much anything can handle */
	drm_set_preferred_mode(connector, 1024, 768);

	return ret;
}

static const struct drm_connector_helper_funcs tfp410_con_helper_funcs = {
	.get_modes	= tfp410_get_modes,
};

static enum drm_connector_status
tfp410_connector_detect(struct drm_connector *connector, bool force)
{
	struct tfp410 *dvi = drm_connector_to_tfp410(connector);

	if (dvi->hpd) {
		if (gpiod_get_value_cansleep(dvi->hpd))
			return connector_status_connected;
		else
			return connector_status_disconnected;
	}

	if (dvi->ddc) {
		if (drm_probe_ddc(dvi->ddc))
			return connector_status_connected;
		else
			return connector_status_disconnected;
	}

	return connector_status_unknown;
}

static const struct drm_connector_funcs tfp410_con_funcs = {
	.dpms			= drm_atomic_helper_connector_dpms,
	.detect			= tfp410_connector_detect,
	.fill_modes		= drm_helper_probe_single_connector_modes,
	.destroy		= drm_connector_cleanup,
	.reset			= drm_atomic_helper_connector_reset,
	.atomic_duplicate_state	= drm_atomic_helper_connector_duplicate_state,
	.atomic_destroy_state	= drm_atomic_helper_connector_destroy_state,
};

static int tfp410_attach(struct drm_bridge *bridge)
{
	struct tfp410 *dvi = drm_bridge_to_tfp410(bridge);
	int ret;

	if (!bridge->encoder) {
		dev_err(dvi->dev, "Missing encoder\n");
		return -ENODEV;
	}

	if (dvi->hpd)
		dvi->connector.polled = DRM_CONNECTOR_POLL_HPD;

	drm_connector_helper_add(&dvi->connector,
				 &tfp410_con_helper_funcs);
	ret = drm_connector_init(bridge->dev, &dvi->connector,
				 &tfp410_con_funcs, DRM_MODE_CONNECTOR_HDMIA);
	if (ret) {
		dev_err(dvi->dev, "drm_connector_init() failed: %d\n", ret);
		return ret;
	}

	drm_mode_connector_attach_encoder(&dvi->connector,
					  bridge->encoder);

	return 0;
}

static const struct drm_bridge_funcs tfp410_bridge_funcs = {
	.attach		= tfp410_attach,
};

static void tfp410_hpd_work_func(struct work_struct *work)
{
	struct tfp410 *dvi;

	dvi = container_of(work, struct tfp410, hpd_work.work);

	if (dvi->bridge.dev)
		drm_helper_hpd_irq_event(dvi->bridge.dev);
}

static irqreturn_t tfp410_hpd_irq_thread(int irq, void *arg)
<<<<<<< HEAD
{
	struct tfp410 *dvi = arg;

	mod_delayed_work(system_wq, &dvi->hpd_work,
			msecs_to_jiffies(HOTPLUG_DEBOUNCE_MS));

	return IRQ_HANDLED;
}

static int tfp410_get_connector_properties(struct tfp410 *dvi)
=======
>>>>>>> d455937e
{
	struct tfp410 *dvi = arg;

	mod_delayed_work(system_wq, &dvi->hpd_work,
			msecs_to_jiffies(HOTPLUG_DEBOUNCE_MS));

	return IRQ_HANDLED;
}

static int tfp410_get_connector_properties(struct tfp410 *dvi)
{
	struct device_node *connector_node, *ddc_phandle;
	int ret = 0;

	/* port@1 is the connector node */
	connector_node = of_graph_get_remote_node(dvi->dev->of_node, 1, -1);
	if (!connector_node)
		return -ENODEV;

	dvi->hpd = fwnode_get_named_gpiod(&connector_node->fwnode,
					"hpd-gpios", 0, GPIOD_IN, "hpd");
	if (IS_ERR(dvi->hpd)) {
		ret = PTR_ERR(dvi->hpd);
		dvi->hpd = NULL;
		if (ret == -ENOENT)
			ret = 0;
		else
			goto fail;
	}

	dvi->hpd = fwnode_get_named_gpiod(&connector_node->fwnode,
					"hpd-gpios", 0, GPIOD_IN, "hpd");
	if (IS_ERR(dvi->hpd)) {
		ret = PTR_ERR(dvi->hpd);
		dvi->hpd = NULL;
		if (ret == -ENOENT)
			ret = 0;
		else
			goto fail;
	}

	ddc_phandle = of_parse_phandle(connector_node, "ddc-i2c-bus", 0);
	if (!ddc_phandle)
		goto fail;

	dvi->ddc = of_get_i2c_adapter_by_node(ddc_phandle);
	if (dvi->ddc)
		dev_info(dvi->dev, "Connector's ddc i2c bus found\n");
	else
		ret = -EPROBE_DEFER;

	of_node_put(ddc_phandle);

fail:
	of_node_put(connector_node);
	return ret;
}

static int tfp410_init(struct device *dev)
{
	struct tfp410 *dvi;
	int ret;

	if (!dev->of_node) {
		dev_err(dev, "device-tree data is missing\n");
		return -ENXIO;
	}

	dvi = devm_kzalloc(dev, sizeof(*dvi), GFP_KERNEL);
	if (!dvi)
		return -ENOMEM;
	dev_set_drvdata(dev, dvi);

	dvi->bridge.funcs = &tfp410_bridge_funcs;
	dvi->bridge.of_node = dev->of_node;
	dvi->dev = dev;

	ret = tfp410_get_connector_properties(dvi);
	if (ret)
		goto fail;

	if (dvi->hpd) {
		INIT_DELAYED_WORK(&dvi->hpd_work, tfp410_hpd_work_func);

		ret = devm_request_threaded_irq(dev, gpiod_to_irq(dvi->hpd),
			NULL, tfp410_hpd_irq_thread, IRQF_TRIGGER_RISING |
			IRQF_TRIGGER_FALLING | IRQF_ONESHOT,
			"hdmi-hpd", dvi);
		if (ret) {
			DRM_ERROR("failed to register hpd interrupt\n");
			goto fail;
		}
	}

	ret = drm_bridge_add(&dvi->bridge);
	if (ret) {
		dev_err(dev, "drm_bridge_add() failed: %d\n", ret);
		goto fail;
	}

	return 0;
fail:
	i2c_put_adapter(dvi->ddc);
	if (dvi->hpd)
		gpiod_put(dvi->hpd);
	return ret;
}

static int tfp410_fini(struct device *dev)
{
	struct tfp410 *dvi = dev_get_drvdata(dev);

	cancel_delayed_work_sync(&dvi->hpd_work);

	drm_bridge_remove(&dvi->bridge);

	if (dvi->ddc)
		i2c_put_adapter(dvi->ddc);
	if (dvi->hpd)
		gpiod_put(dvi->hpd);

	return 0;
}

static int tfp410_probe(struct platform_device *pdev)
{
	return tfp410_init(&pdev->dev);
}

static int tfp410_remove(struct platform_device *pdev)
{
	return tfp410_fini(&pdev->dev);
}

static const struct of_device_id tfp410_match[] = {
	{ .compatible = "ti,tfp410" },
	{},
};
MODULE_DEVICE_TABLE(of, tfp410_match);

static struct platform_driver tfp410_platform_driver = {
	.probe	= tfp410_probe,
	.remove	= tfp410_remove,
	.driver	= {
		.name		= "tfp410-bridge",
		.of_match_table	= tfp410_match,
	},
};

#if IS_ENABLED(CONFIG_I2C)
/* There is currently no i2c functionality. */
static int tfp410_i2c_probe(struct i2c_client *client,
			    const struct i2c_device_id *id)
{
	int reg;

	if (!client->dev.of_node ||
	    of_property_read_u32(client->dev.of_node, "reg", &reg)) {
		dev_err(&client->dev,
			"Can't get i2c reg property from device-tree\n");
		return -ENXIO;
	}

	return tfp410_init(&client->dev);
}

static int tfp410_i2c_remove(struct i2c_client *client)
{
	return tfp410_fini(&client->dev);
}

static const struct i2c_device_id tfp410_i2c_ids[] = {
	{ "tfp410", 0 },
	{ }
};
MODULE_DEVICE_TABLE(i2c, tfp410_i2c_ids);

static struct i2c_driver tfp410_i2c_driver = {
	.driver = {
		.name	= "tfp410",
		.of_match_table = of_match_ptr(tfp410_match),
	},
	.id_table	= tfp410_i2c_ids,
	.probe		= tfp410_i2c_probe,
	.remove		= tfp410_i2c_remove,
};
#endif /* IS_ENABLED(CONFIG_I2C) */

static struct {
	uint i2c:1;
	uint platform:1;
}  tfp410_registered_driver;

static int __init tfp410_module_init(void)
{
	int ret;

#if IS_ENABLED(CONFIG_I2C)
	ret = i2c_add_driver(&tfp410_i2c_driver);
	if (ret)
		pr_err("%s: registering i2c driver failed: %d",
		       __func__, ret);
	else
		tfp410_registered_driver.i2c = 1;
#endif

	ret = platform_driver_register(&tfp410_platform_driver);
	if (ret)
		pr_err("%s: registering platform driver failed: %d",
		       __func__, ret);
	else
		tfp410_registered_driver.platform = 1;

	if (tfp410_registered_driver.i2c ||
	    tfp410_registered_driver.platform)
		return 0;

	return ret;
}
module_init(tfp410_module_init);

static void __exit tfp410_module_exit(void)
{
#if IS_ENABLED(CONFIG_I2C)
	if (tfp410_registered_driver.i2c)
		i2c_del_driver(&tfp410_i2c_driver);
#endif
	if (tfp410_registered_driver.platform)
		platform_driver_unregister(&tfp410_platform_driver);
}
module_exit(tfp410_module_exit);

MODULE_AUTHOR("Jyri Sarha <jsarha@ti.com>");
MODULE_DESCRIPTION("TI TFP410 DVI bridge driver");
MODULE_LICENSE("GPL");<|MERGE_RESOLUTION|>--- conflicted
+++ resolved
@@ -154,19 +154,6 @@
 }
 
 static irqreturn_t tfp410_hpd_irq_thread(int irq, void *arg)
-<<<<<<< HEAD
-{
-	struct tfp410 *dvi = arg;
-
-	mod_delayed_work(system_wq, &dvi->hpd_work,
-			msecs_to_jiffies(HOTPLUG_DEBOUNCE_MS));
-
-	return IRQ_HANDLED;
-}
-
-static int tfp410_get_connector_properties(struct tfp410 *dvi)
-=======
->>>>>>> d455937e
 {
 	struct tfp410 *dvi = arg;
 
@@ -197,17 +184,6 @@
 			goto fail;
 	}
 
-	dvi->hpd = fwnode_get_named_gpiod(&connector_node->fwnode,
-					"hpd-gpios", 0, GPIOD_IN, "hpd");
-	if (IS_ERR(dvi->hpd)) {
-		ret = PTR_ERR(dvi->hpd);
-		dvi->hpd = NULL;
-		if (ret == -ENOENT)
-			ret = 0;
-		else
-			goto fail;
-	}
-
 	ddc_phandle = of_parse_phandle(connector_node, "ddc-i2c-bus", 0);
 	if (!ddc_phandle)
 		goto fail;
