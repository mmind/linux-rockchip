/*
 * Copyright © 2009 Keith Packard
 *
 * Permission to use, copy, modify, distribute, and sell this software and its
 * documentation for any purpose is hereby granted without fee, provided that
 * the above copyright notice appear in all copies and that both that copyright
 * notice and this permission notice appear in supporting documentation, and
 * that the name of the copyright holders not be used in advertising or
 * publicity pertaining to distribution of the software without specific,
 * written prior permission.  The copyright holders make no representations
 * about the suitability of this software for any purpose.  It is provided "as
 * is" without express or implied warranty.
 *
 * THE COPYRIGHT HOLDERS DISCLAIM ALL WARRANTIES WITH REGARD TO THIS SOFTWARE,
 * INCLUDING ALL IMPLIED WARRANTIES OF MERCHANTABILITY AND FITNESS, IN NO
 * EVENT SHALL THE COPYRIGHT HOLDERS BE LIABLE FOR ANY SPECIAL, INDIRECT OR
 * CONSEQUENTIAL DAMAGES OR ANY DAMAGES WHATSOEVER RESULTING FROM LOSS OF USE,
 * DATA OR PROFITS, WHETHER IN AN ACTION OF CONTRACT, NEGLIGENCE OR OTHER
 * TORTIOUS ACTION, ARISING OUT OF OR IN CONNECTION WITH THE USE OR PERFORMANCE
 * OF THIS SOFTWARE.
 */

#include <linux/delay.h>
#include <linux/errno.h>
#include <linux/i2c.h>
#include <linux/init.h>
#include <linux/kernel.h>
#include <linux/module.h>
#include <linux/sched.h>
#include <linux/seq_file.h>

#include <drm/drm_dp_helper.h>
#include <drm/drm_print.h>
#include <drm/drm_vblank.h>
#include <drm/drm_dp_mst_helper.h>
#include <drm/drm_panel.h>

#include "drm_crtc_helper_internal.h"

struct dp_aux_backlight {
	struct backlight_device *base;
	struct drm_dp_aux *aux;
	struct drm_edp_backlight_info info;
	bool enabled;
};

/**
 * DOC: dp helpers
 *
 * These functions contain some common logic and helpers at various abstraction
 * levels to deal with Display Port sink devices and related things like DP aux
 * channel transfers, EDID reading over DP aux channels, decoding certain DPCD
 * blocks, ...
 */

/* Helpers for DP link training */
static u8 dp_link_status(const u8 link_status[DP_LINK_STATUS_SIZE], int r)
{
	return link_status[r - DP_LANE0_1_STATUS];
}

static u8 dp_get_lane_status(const u8 link_status[DP_LINK_STATUS_SIZE],
			     int lane)
{
	int i = DP_LANE0_1_STATUS + (lane >> 1);
	int s = (lane & 1) * 4;
	u8 l = dp_link_status(link_status, i);

	return (l >> s) & 0xf;
}

bool drm_dp_channel_eq_ok(const u8 link_status[DP_LINK_STATUS_SIZE],
			  int lane_count)
{
	u8 lane_align;
	u8 lane_status;
	int lane;

	lane_align = dp_link_status(link_status,
				    DP_LANE_ALIGN_STATUS_UPDATED);
	if ((lane_align & DP_INTERLANE_ALIGN_DONE) == 0)
		return false;
	for (lane = 0; lane < lane_count; lane++) {
		lane_status = dp_get_lane_status(link_status, lane);
		if ((lane_status & DP_CHANNEL_EQ_BITS) != DP_CHANNEL_EQ_BITS)
			return false;
	}
	return true;
}
EXPORT_SYMBOL(drm_dp_channel_eq_ok);

bool drm_dp_clock_recovery_ok(const u8 link_status[DP_LINK_STATUS_SIZE],
			      int lane_count)
{
	int lane;
	u8 lane_status;

	for (lane = 0; lane < lane_count; lane++) {
		lane_status = dp_get_lane_status(link_status, lane);
		if ((lane_status & DP_LANE_CR_DONE) == 0)
			return false;
	}
	return true;
}
EXPORT_SYMBOL(drm_dp_clock_recovery_ok);

u8 drm_dp_get_adjust_request_voltage(const u8 link_status[DP_LINK_STATUS_SIZE],
				     int lane)
{
	int i = DP_ADJUST_REQUEST_LANE0_1 + (lane >> 1);
	int s = ((lane & 1) ?
		 DP_ADJUST_VOLTAGE_SWING_LANE1_SHIFT :
		 DP_ADJUST_VOLTAGE_SWING_LANE0_SHIFT);
	u8 l = dp_link_status(link_status, i);

	return ((l >> s) & 0x3) << DP_TRAIN_VOLTAGE_SWING_SHIFT;
}
EXPORT_SYMBOL(drm_dp_get_adjust_request_voltage);

u8 drm_dp_get_adjust_request_pre_emphasis(const u8 link_status[DP_LINK_STATUS_SIZE],
					  int lane)
{
	int i = DP_ADJUST_REQUEST_LANE0_1 + (lane >> 1);
	int s = ((lane & 1) ?
		 DP_ADJUST_PRE_EMPHASIS_LANE1_SHIFT :
		 DP_ADJUST_PRE_EMPHASIS_LANE0_SHIFT);
	u8 l = dp_link_status(link_status, i);

	return ((l >> s) & 0x3) << DP_TRAIN_PRE_EMPHASIS_SHIFT;
}
EXPORT_SYMBOL(drm_dp_get_adjust_request_pre_emphasis);

u8 drm_dp_get_adjust_request_post_cursor(const u8 link_status[DP_LINK_STATUS_SIZE],
					 unsigned int lane)
{
	unsigned int offset = DP_ADJUST_REQUEST_POST_CURSOR2;
	u8 value = dp_link_status(link_status, offset);

	return (value >> (lane << 1)) & 0x3;
}
EXPORT_SYMBOL(drm_dp_get_adjust_request_post_cursor);

void drm_dp_link_train_clock_recovery_delay(const struct drm_dp_aux *aux,
					    const u8 dpcd[DP_RECEIVER_CAP_SIZE])
{
	unsigned long rd_interval = dpcd[DP_TRAINING_AUX_RD_INTERVAL] &
					 DP_TRAINING_AUX_RD_MASK;

	if (rd_interval > 4)
		drm_dbg_kms(aux->drm_dev, "%s: AUX interval %lu, out of range (max 4)\n",
			    aux->name, rd_interval);

	if (rd_interval == 0 || dpcd[DP_DPCD_REV] >= DP_DPCD_REV_14)
		rd_interval = 100;
	else
		rd_interval *= 4 * USEC_PER_MSEC;

	usleep_range(rd_interval, rd_interval * 2);
}
EXPORT_SYMBOL(drm_dp_link_train_clock_recovery_delay);

static void __drm_dp_link_train_channel_eq_delay(const struct drm_dp_aux *aux,
						 unsigned long rd_interval)
{
	if (rd_interval > 4)
		drm_dbg_kms(aux->drm_dev, "%s: AUX interval %lu, out of range (max 4)\n",
			    aux->name, rd_interval);

	if (rd_interval == 0)
		rd_interval = 400;
	else
		rd_interval *= 4 * USEC_PER_MSEC;

	usleep_range(rd_interval, rd_interval * 2);
}

void drm_dp_link_train_channel_eq_delay(const struct drm_dp_aux *aux,
					const u8 dpcd[DP_RECEIVER_CAP_SIZE])
{
	__drm_dp_link_train_channel_eq_delay(aux,
					     dpcd[DP_TRAINING_AUX_RD_INTERVAL] &
					     DP_TRAINING_AUX_RD_MASK);
}
EXPORT_SYMBOL(drm_dp_link_train_channel_eq_delay);

void drm_dp_lttpr_link_train_clock_recovery_delay(void)
{
	usleep_range(100, 200);
}
EXPORT_SYMBOL(drm_dp_lttpr_link_train_clock_recovery_delay);

static u8 dp_lttpr_phy_cap(const u8 phy_cap[DP_LTTPR_PHY_CAP_SIZE], int r)
{
	return phy_cap[r - DP_TRAINING_AUX_RD_INTERVAL_PHY_REPEATER1];
}

void drm_dp_lttpr_link_train_channel_eq_delay(const struct drm_dp_aux *aux,
					      const u8 phy_cap[DP_LTTPR_PHY_CAP_SIZE])
{
	u8 interval = dp_lttpr_phy_cap(phy_cap,
				       DP_TRAINING_AUX_RD_INTERVAL_PHY_REPEATER1) &
		      DP_TRAINING_AUX_RD_MASK;

	__drm_dp_link_train_channel_eq_delay(aux, interval);
}
EXPORT_SYMBOL(drm_dp_lttpr_link_train_channel_eq_delay);

u8 drm_dp_link_rate_to_bw_code(int link_rate)
{
	/* Spec says link_bw = link_rate / 0.27Gbps */
	return link_rate / 27000;
}
EXPORT_SYMBOL(drm_dp_link_rate_to_bw_code);

int drm_dp_bw_code_to_link_rate(u8 link_bw)
{
	/* Spec says link_rate = link_bw * 0.27Gbps */
	return link_bw * 27000;
}
EXPORT_SYMBOL(drm_dp_bw_code_to_link_rate);

#define AUX_RETRY_INTERVAL 500 /* us */

static inline void
drm_dp_dump_access(const struct drm_dp_aux *aux,
		   u8 request, uint offset, void *buffer, int ret)
{
	const char *arrow = request == DP_AUX_NATIVE_READ ? "->" : "<-";

	if (ret > 0)
		drm_dbg_dp(aux->drm_dev, "%s: 0x%05x AUX %s (ret=%3d) %*ph\n",
			   aux->name, offset, arrow, ret, min(ret, 20), buffer);
	else
		drm_dbg_dp(aux->drm_dev, "%s: 0x%05x AUX %s (ret=%3d)\n",
			   aux->name, offset, arrow, ret);
}

/**
 * DOC: dp helpers
 *
 * The DisplayPort AUX channel is an abstraction to allow generic, driver-
 * independent access to AUX functionality. Drivers can take advantage of
 * this by filling in the fields of the drm_dp_aux structure.
 *
 * Transactions are described using a hardware-independent drm_dp_aux_msg
 * structure, which is passed into a driver's .transfer() implementation.
 * Both native and I2C-over-AUX transactions are supported.
 */

static int drm_dp_dpcd_access(struct drm_dp_aux *aux, u8 request,
			      unsigned int offset, void *buffer, size_t size)
{
	struct drm_dp_aux_msg msg;
	unsigned int retry, native_reply;
	int err = 0, ret = 0;

	memset(&msg, 0, sizeof(msg));
	msg.address = offset;
	msg.request = request;
	msg.buffer = buffer;
	msg.size = size;

	mutex_lock(&aux->hw_mutex);

	/*
	 * The specification doesn't give any recommendation on how often to
	 * retry native transactions. We used to retry 7 times like for
	 * aux i2c transactions but real world devices this wasn't
	 * sufficient, bump to 32 which makes Dell 4k monitors happier.
	 */
	for (retry = 0; retry < 32; retry++) {
		if (ret != 0 && ret != -ETIMEDOUT) {
			usleep_range(AUX_RETRY_INTERVAL,
				     AUX_RETRY_INTERVAL + 100);
		}

		ret = aux->transfer(aux, &msg);
		if (ret >= 0) {
			native_reply = msg.reply & DP_AUX_NATIVE_REPLY_MASK;
			if (native_reply == DP_AUX_NATIVE_REPLY_ACK) {
				if (ret == size)
					goto unlock;

				ret = -EPROTO;
			} else
				ret = -EIO;
		}

		/*
		 * We want the error we return to be the error we received on
		 * the first transaction, since we may get a different error the
		 * next time we retry
		 */
		if (!err)
			err = ret;
	}

	drm_dbg_kms(aux->drm_dev, "%s: Too many retries, giving up. First error: %d\n",
		    aux->name, err);
	ret = err;

unlock:
	mutex_unlock(&aux->hw_mutex);
	return ret;
}

/**
 * drm_dp_dpcd_read() - read a series of bytes from the DPCD
 * @aux: DisplayPort AUX channel (SST or MST)
 * @offset: address of the (first) register to read
 * @buffer: buffer to store the register values
 * @size: number of bytes in @buffer
 *
 * Returns the number of bytes transferred on success, or a negative error
 * code on failure. -EIO is returned if the request was NAKed by the sink or
 * if the retry count was exceeded. If not all bytes were transferred, this
 * function returns -EPROTO. Errors from the underlying AUX channel transfer
 * function, with the exception of -EBUSY (which causes the transaction to
 * be retried), are propagated to the caller.
 */
ssize_t drm_dp_dpcd_read(struct drm_dp_aux *aux, unsigned int offset,
			 void *buffer, size_t size)
{
	int ret;

	/*
	 * HP ZR24w corrupts the first DPCD access after entering power save
	 * mode. Eg. on a read, the entire buffer will be filled with the same
	 * byte. Do a throw away read to avoid corrupting anything we care
	 * about. Afterwards things will work correctly until the monitor
	 * gets woken up and subsequently re-enters power save mode.
	 *
	 * The user pressing any button on the monitor is enough to wake it
	 * up, so there is no particularly good place to do the workaround.
	 * We just have to do it before any DPCD access and hope that the
	 * monitor doesn't power down exactly after the throw away read.
	 */
	if (!aux->is_remote) {
		ret = drm_dp_dpcd_access(aux, DP_AUX_NATIVE_READ, DP_DPCD_REV,
					 buffer, 1);
		if (ret != 1)
			goto out;
	}

	if (aux->is_remote)
		ret = drm_dp_mst_dpcd_read(aux, offset, buffer, size);
	else
		ret = drm_dp_dpcd_access(aux, DP_AUX_NATIVE_READ, offset,
					 buffer, size);

out:
	drm_dp_dump_access(aux, DP_AUX_NATIVE_READ, offset, buffer, ret);
	return ret;
}
EXPORT_SYMBOL(drm_dp_dpcd_read);

/**
 * drm_dp_dpcd_write() - write a series of bytes to the DPCD
 * @aux: DisplayPort AUX channel (SST or MST)
 * @offset: address of the (first) register to write
 * @buffer: buffer containing the values to write
 * @size: number of bytes in @buffer
 *
 * Returns the number of bytes transferred on success, or a negative error
 * code on failure. -EIO is returned if the request was NAKed by the sink or
 * if the retry count was exceeded. If not all bytes were transferred, this
 * function returns -EPROTO. Errors from the underlying AUX channel transfer
 * function, with the exception of -EBUSY (which causes the transaction to
 * be retried), are propagated to the caller.
 */
ssize_t drm_dp_dpcd_write(struct drm_dp_aux *aux, unsigned int offset,
			  void *buffer, size_t size)
{
	int ret;

	if (aux->is_remote)
		ret = drm_dp_mst_dpcd_write(aux, offset, buffer, size);
	else
		ret = drm_dp_dpcd_access(aux, DP_AUX_NATIVE_WRITE, offset,
					 buffer, size);

	drm_dp_dump_access(aux, DP_AUX_NATIVE_WRITE, offset, buffer, ret);
	return ret;
}
EXPORT_SYMBOL(drm_dp_dpcd_write);

/**
 * drm_dp_dpcd_read_link_status() - read DPCD link status (bytes 0x202-0x207)
 * @aux: DisplayPort AUX channel
 * @status: buffer to store the link status in (must be at least 6 bytes)
 *
 * Returns the number of bytes transferred on success or a negative error
 * code on failure.
 */
int drm_dp_dpcd_read_link_status(struct drm_dp_aux *aux,
				 u8 status[DP_LINK_STATUS_SIZE])
{
	return drm_dp_dpcd_read(aux, DP_LANE0_1_STATUS, status,
				DP_LINK_STATUS_SIZE);
}
EXPORT_SYMBOL(drm_dp_dpcd_read_link_status);

/**
 * drm_dp_dpcd_read_phy_link_status - get the link status information for a DP PHY
 * @aux: DisplayPort AUX channel
 * @dp_phy: the DP PHY to get the link status for
 * @link_status: buffer to return the status in
 *
 * Fetch the AUX DPCD registers for the DPRX or an LTTPR PHY link status. The
 * layout of the returned @link_status matches the DPCD register layout of the
 * DPRX PHY link status.
 *
 * Returns 0 if the information was read successfully or a negative error code
 * on failure.
 */
int drm_dp_dpcd_read_phy_link_status(struct drm_dp_aux *aux,
				     enum drm_dp_phy dp_phy,
				     u8 link_status[DP_LINK_STATUS_SIZE])
{
	int ret;

	if (dp_phy == DP_PHY_DPRX) {
		ret = drm_dp_dpcd_read(aux,
				       DP_LANE0_1_STATUS,
				       link_status,
				       DP_LINK_STATUS_SIZE);

		if (ret < 0)
			return ret;

		WARN_ON(ret != DP_LINK_STATUS_SIZE);

		return 0;
	}

	ret = drm_dp_dpcd_read(aux,
			       DP_LANE0_1_STATUS_PHY_REPEATER(dp_phy),
			       link_status,
			       DP_LINK_STATUS_SIZE - 1);

	if (ret < 0)
		return ret;

	WARN_ON(ret != DP_LINK_STATUS_SIZE - 1);

	/* Convert the LTTPR to the sink PHY link status layout */
	memmove(&link_status[DP_SINK_STATUS - DP_LANE0_1_STATUS + 1],
		&link_status[DP_SINK_STATUS - DP_LANE0_1_STATUS],
		DP_LINK_STATUS_SIZE - (DP_SINK_STATUS - DP_LANE0_1_STATUS) - 1);
	link_status[DP_SINK_STATUS - DP_LANE0_1_STATUS] = 0;

	return 0;
}
EXPORT_SYMBOL(drm_dp_dpcd_read_phy_link_status);

static bool is_edid_digital_input_dp(const struct edid *edid)
{
	return edid && edid->revision >= 4 &&
		edid->input & DRM_EDID_INPUT_DIGITAL &&
		(edid->input & DRM_EDID_DIGITAL_TYPE_MASK) == DRM_EDID_DIGITAL_TYPE_DP;
}

/**
 * drm_dp_downstream_is_type() - is the downstream facing port of certain type?
 * @dpcd: DisplayPort configuration data
 * @port_cap: port capabilities
 * @type: port type to be checked. Can be:
 * 	  %DP_DS_PORT_TYPE_DP, %DP_DS_PORT_TYPE_VGA, %DP_DS_PORT_TYPE_DVI,
 * 	  %DP_DS_PORT_TYPE_HDMI, %DP_DS_PORT_TYPE_NON_EDID,
 *	  %DP_DS_PORT_TYPE_DP_DUALMODE or %DP_DS_PORT_TYPE_WIRELESS.
 *
 * Caveat: Only works with DPCD 1.1+ port caps.
 *
 * Returns: whether the downstream facing port matches the type.
 */
bool drm_dp_downstream_is_type(const u8 dpcd[DP_RECEIVER_CAP_SIZE],
			       const u8 port_cap[4], u8 type)
{
	return drm_dp_is_branch(dpcd) &&
		dpcd[DP_DPCD_REV] >= 0x11 &&
		(port_cap[0] & DP_DS_PORT_TYPE_MASK) == type;
}
EXPORT_SYMBOL(drm_dp_downstream_is_type);

/**
 * drm_dp_downstream_is_tmds() - is the downstream facing port TMDS?
 * @dpcd: DisplayPort configuration data
 * @port_cap: port capabilities
 * @edid: EDID
 *
 * Returns: whether the downstream facing port is TMDS (HDMI/DVI).
 */
bool drm_dp_downstream_is_tmds(const u8 dpcd[DP_RECEIVER_CAP_SIZE],
			       const u8 port_cap[4],
			       const struct edid *edid)
{
	if (dpcd[DP_DPCD_REV] < 0x11) {
		switch (dpcd[DP_DOWNSTREAMPORT_PRESENT] & DP_DWN_STRM_PORT_TYPE_MASK) {
		case DP_DWN_STRM_PORT_TYPE_TMDS:
			return true;
		default:
			return false;
		}
	}

	switch (port_cap[0] & DP_DS_PORT_TYPE_MASK) {
	case DP_DS_PORT_TYPE_DP_DUALMODE:
		if (is_edid_digital_input_dp(edid))
			return false;
		fallthrough;
	case DP_DS_PORT_TYPE_DVI:
	case DP_DS_PORT_TYPE_HDMI:
		return true;
	default:
		return false;
	}
}
EXPORT_SYMBOL(drm_dp_downstream_is_tmds);

/**
 * drm_dp_send_real_edid_checksum() - send back real edid checksum value
 * @aux: DisplayPort AUX channel
 * @real_edid_checksum: real edid checksum for the last block
 *
 * Returns:
 * True on success
 */
bool drm_dp_send_real_edid_checksum(struct drm_dp_aux *aux,
				    u8 real_edid_checksum)
{
	u8 link_edid_read = 0, auto_test_req = 0, test_resp = 0;

	if (drm_dp_dpcd_read(aux, DP_DEVICE_SERVICE_IRQ_VECTOR,
			     &auto_test_req, 1) < 1) {
		drm_err(aux->drm_dev, "%s: DPCD failed read at register 0x%x\n",
			aux->name, DP_DEVICE_SERVICE_IRQ_VECTOR);
		return false;
	}
	auto_test_req &= DP_AUTOMATED_TEST_REQUEST;

	if (drm_dp_dpcd_read(aux, DP_TEST_REQUEST, &link_edid_read, 1) < 1) {
		drm_err(aux->drm_dev, "%s: DPCD failed read at register 0x%x\n",
			aux->name, DP_TEST_REQUEST);
		return false;
	}
	link_edid_read &= DP_TEST_LINK_EDID_READ;

	if (!auto_test_req || !link_edid_read) {
		drm_dbg_kms(aux->drm_dev, "%s: Source DUT does not support TEST_EDID_READ\n",
			    aux->name);
		return false;
	}

	if (drm_dp_dpcd_write(aux, DP_DEVICE_SERVICE_IRQ_VECTOR,
			      &auto_test_req, 1) < 1) {
		drm_err(aux->drm_dev, "%s: DPCD failed write at register 0x%x\n",
			aux->name, DP_DEVICE_SERVICE_IRQ_VECTOR);
		return false;
	}

	/* send back checksum for the last edid extension block data */
	if (drm_dp_dpcd_write(aux, DP_TEST_EDID_CHECKSUM,
			      &real_edid_checksum, 1) < 1) {
		drm_err(aux->drm_dev, "%s: DPCD failed write at register 0x%x\n",
			aux->name, DP_TEST_EDID_CHECKSUM);
		return false;
	}

	test_resp |= DP_TEST_EDID_CHECKSUM_WRITE;
	if (drm_dp_dpcd_write(aux, DP_TEST_RESPONSE, &test_resp, 1) < 1) {
		drm_err(aux->drm_dev, "%s: DPCD failed write at register 0x%x\n",
			aux->name, DP_TEST_RESPONSE);
		return false;
	}

	return true;
}
EXPORT_SYMBOL(drm_dp_send_real_edid_checksum);

static u8 drm_dp_downstream_port_count(const u8 dpcd[DP_RECEIVER_CAP_SIZE])
{
	u8 port_count = dpcd[DP_DOWN_STREAM_PORT_COUNT] & DP_PORT_COUNT_MASK;

	if (dpcd[DP_DOWNSTREAMPORT_PRESENT] & DP_DETAILED_CAP_INFO_AVAILABLE && port_count > 4)
		port_count = 4;

	return port_count;
}

static int drm_dp_read_extended_dpcd_caps(struct drm_dp_aux *aux,
					  u8 dpcd[DP_RECEIVER_CAP_SIZE])
{
	u8 dpcd_ext[6];
	int ret;

	/*
	 * Prior to DP1.3 the bit represented by
	 * DP_EXTENDED_RECEIVER_CAP_FIELD_PRESENT was reserved.
	 * If it is set DP_DPCD_REV at 0000h could be at a value less than
	 * the true capability of the panel. The only way to check is to
	 * then compare 0000h and 2200h.
	 */
	if (!(dpcd[DP_TRAINING_AUX_RD_INTERVAL] &
	      DP_EXTENDED_RECEIVER_CAP_FIELD_PRESENT))
		return 0;

	ret = drm_dp_dpcd_read(aux, DP_DP13_DPCD_REV, &dpcd_ext,
			       sizeof(dpcd_ext));
	if (ret < 0)
		return ret;
	if (ret != sizeof(dpcd_ext))
		return -EIO;

	if (dpcd[DP_DPCD_REV] > dpcd_ext[DP_DPCD_REV]) {
		drm_dbg_kms(aux->drm_dev,
			    "%s: Extended DPCD rev less than base DPCD rev (%d > %d)\n",
			    aux->name, dpcd[DP_DPCD_REV], dpcd_ext[DP_DPCD_REV]);
		return 0;
	}

	if (!memcmp(dpcd, dpcd_ext, sizeof(dpcd_ext)))
		return 0;

	drm_dbg_kms(aux->drm_dev, "%s: Base DPCD: %*ph\n", aux->name, DP_RECEIVER_CAP_SIZE, dpcd);

	memcpy(dpcd, dpcd_ext, sizeof(dpcd_ext));

	return 0;
}

/**
 * drm_dp_read_dpcd_caps() - read DPCD caps and extended DPCD caps if
 * available
 * @aux: DisplayPort AUX channel
 * @dpcd: Buffer to store the resulting DPCD in
 *
 * Attempts to read the base DPCD caps for @aux. Additionally, this function
 * checks for and reads the extended DPRX caps (%DP_DP13_DPCD_REV) if
 * present.
 *
 * Returns: %0 if the DPCD was read successfully, negative error code
 * otherwise.
 */
int drm_dp_read_dpcd_caps(struct drm_dp_aux *aux,
			  u8 dpcd[DP_RECEIVER_CAP_SIZE])
{
	int ret;

	ret = drm_dp_dpcd_read(aux, DP_DPCD_REV, dpcd, DP_RECEIVER_CAP_SIZE);
	if (ret < 0)
		return ret;
	if (ret != DP_RECEIVER_CAP_SIZE || dpcd[DP_DPCD_REV] == 0)
		return -EIO;

	ret = drm_dp_read_extended_dpcd_caps(aux, dpcd);
	if (ret < 0)
		return ret;

	drm_dbg_kms(aux->drm_dev, "%s: DPCD: %*ph\n", aux->name, DP_RECEIVER_CAP_SIZE, dpcd);

	return ret;
}
EXPORT_SYMBOL(drm_dp_read_dpcd_caps);

/**
 * drm_dp_read_downstream_info() - read DPCD downstream port info if available
 * @aux: DisplayPort AUX channel
 * @dpcd: A cached copy of the port's DPCD
 * @downstream_ports: buffer to store the downstream port info in
 *
 * See also:
 * drm_dp_downstream_max_clock()
 * drm_dp_downstream_max_bpc()
 *
 * Returns: 0 if either the downstream port info was read successfully or
 * there was no downstream info to read, or a negative error code otherwise.
 */
int drm_dp_read_downstream_info(struct drm_dp_aux *aux,
				const u8 dpcd[DP_RECEIVER_CAP_SIZE],
				u8 downstream_ports[DP_MAX_DOWNSTREAM_PORTS])
{
	int ret;
	u8 len;

	memset(downstream_ports, 0, DP_MAX_DOWNSTREAM_PORTS);

	/* No downstream info to read */
	if (!drm_dp_is_branch(dpcd) || dpcd[DP_DPCD_REV] == DP_DPCD_REV_10)
		return 0;

	/* Some branches advertise having 0 downstream ports, despite also advertising they have a
	 * downstream port present. The DP spec isn't clear on if this is allowed or not, but since
	 * some branches do it we need to handle it regardless.
	 */
	len = drm_dp_downstream_port_count(dpcd);
	if (!len)
		return 0;

	if (dpcd[DP_DOWNSTREAMPORT_PRESENT] & DP_DETAILED_CAP_INFO_AVAILABLE)
		len *= 4;

	ret = drm_dp_dpcd_read(aux, DP_DOWNSTREAM_PORT_0, downstream_ports, len);
	if (ret < 0)
		return ret;
	if (ret != len)
		return -EIO;

	drm_dbg_kms(aux->drm_dev, "%s: DPCD DFP: %*ph\n", aux->name, len, downstream_ports);

	return 0;
}
EXPORT_SYMBOL(drm_dp_read_downstream_info);

/**
 * drm_dp_downstream_max_dotclock() - extract downstream facing port max dot clock
 * @dpcd: DisplayPort configuration data
 * @port_cap: port capabilities
 *
 * Returns: Downstream facing port max dot clock in kHz on success,
 * or 0 if max clock not defined
 */
int drm_dp_downstream_max_dotclock(const u8 dpcd[DP_RECEIVER_CAP_SIZE],
				   const u8 port_cap[4])
{
	if (!drm_dp_is_branch(dpcd))
		return 0;

	if (dpcd[DP_DPCD_REV] < 0x11)
		return 0;

	switch (port_cap[0] & DP_DS_PORT_TYPE_MASK) {
	case DP_DS_PORT_TYPE_VGA:
		if ((dpcd[DP_DOWNSTREAMPORT_PRESENT] & DP_DETAILED_CAP_INFO_AVAILABLE) == 0)
			return 0;
		return port_cap[1] * 8000;
	default:
		return 0;
	}
}
EXPORT_SYMBOL(drm_dp_downstream_max_dotclock);

/**
 * drm_dp_downstream_max_tmds_clock() - extract downstream facing port max TMDS clock
 * @dpcd: DisplayPort configuration data
 * @port_cap: port capabilities
 * @edid: EDID
 *
 * Returns: HDMI/DVI downstream facing port max TMDS clock in kHz on success,
 * or 0 if max TMDS clock not defined
 */
int drm_dp_downstream_max_tmds_clock(const u8 dpcd[DP_RECEIVER_CAP_SIZE],
				     const u8 port_cap[4],
				     const struct edid *edid)
{
	if (!drm_dp_is_branch(dpcd))
		return 0;

	if (dpcd[DP_DPCD_REV] < 0x11) {
		switch (dpcd[DP_DOWNSTREAMPORT_PRESENT] & DP_DWN_STRM_PORT_TYPE_MASK) {
		case DP_DWN_STRM_PORT_TYPE_TMDS:
			return 165000;
		default:
			return 0;
		}
	}

	switch (port_cap[0] & DP_DS_PORT_TYPE_MASK) {
	case DP_DS_PORT_TYPE_DP_DUALMODE:
		if (is_edid_digital_input_dp(edid))
			return 0;
		/*
		 * It's left up to the driver to check the
		 * DP dual mode adapter's max TMDS clock.
		 *
		 * Unfortunately it looks like branch devices
		 * may not fordward that the DP dual mode i2c
		 * access so we just usually get i2c nak :(
		 */
		fallthrough;
	case DP_DS_PORT_TYPE_HDMI:
		 /*
		  * We should perhaps assume 165 MHz when detailed cap
		  * info is not available. But looks like many typical
		  * branch devices fall into that category and so we'd
		  * probably end up with users complaining that they can't
		  * get high resolution modes with their favorite dongle.
		  *
		  * So let's limit to 300 MHz instead since DPCD 1.4
		  * HDMI 2.0 DFPs are required to have the detailed cap
		  * info. So it's more likely we're dealing with a HDMI 1.4
		  * compatible* device here.
		  */
		if ((dpcd[DP_DOWNSTREAMPORT_PRESENT] & DP_DETAILED_CAP_INFO_AVAILABLE) == 0)
			return 300000;
		return port_cap[1] * 2500;
	case DP_DS_PORT_TYPE_DVI:
		if ((dpcd[DP_DOWNSTREAMPORT_PRESENT] & DP_DETAILED_CAP_INFO_AVAILABLE) == 0)
			return 165000;
		/* FIXME what to do about DVI dual link? */
		return port_cap[1] * 2500;
	default:
		return 0;
	}
}
EXPORT_SYMBOL(drm_dp_downstream_max_tmds_clock);

/**
 * drm_dp_downstream_min_tmds_clock() - extract downstream facing port min TMDS clock
 * @dpcd: DisplayPort configuration data
 * @port_cap: port capabilities
 * @edid: EDID
 *
 * Returns: HDMI/DVI downstream facing port min TMDS clock in kHz on success,
 * or 0 if max TMDS clock not defined
 */
int drm_dp_downstream_min_tmds_clock(const u8 dpcd[DP_RECEIVER_CAP_SIZE],
				     const u8 port_cap[4],
				     const struct edid *edid)
{
	if (!drm_dp_is_branch(dpcd))
		return 0;

	if (dpcd[DP_DPCD_REV] < 0x11) {
		switch (dpcd[DP_DOWNSTREAMPORT_PRESENT] & DP_DWN_STRM_PORT_TYPE_MASK) {
		case DP_DWN_STRM_PORT_TYPE_TMDS:
			return 25000;
		default:
			return 0;
		}
	}

	switch (port_cap[0] & DP_DS_PORT_TYPE_MASK) {
	case DP_DS_PORT_TYPE_DP_DUALMODE:
		if (is_edid_digital_input_dp(edid))
			return 0;
		fallthrough;
	case DP_DS_PORT_TYPE_DVI:
	case DP_DS_PORT_TYPE_HDMI:
		/*
		 * Unclear whether the protocol converter could
		 * utilize pixel replication. Assume it won't.
		 */
		return 25000;
	default:
		return 0;
	}
}
EXPORT_SYMBOL(drm_dp_downstream_min_tmds_clock);

/**
 * drm_dp_downstream_max_bpc() - extract downstream facing port max
 *                               bits per component
 * @dpcd: DisplayPort configuration data
 * @port_cap: downstream facing port capabilities
 * @edid: EDID
 *
 * Returns: Max bpc on success or 0 if max bpc not defined
 */
int drm_dp_downstream_max_bpc(const u8 dpcd[DP_RECEIVER_CAP_SIZE],
			      const u8 port_cap[4],
			      const struct edid *edid)
{
	if (!drm_dp_is_branch(dpcd))
		return 0;

	if (dpcd[DP_DPCD_REV] < 0x11) {
		switch (dpcd[DP_DOWNSTREAMPORT_PRESENT] & DP_DWN_STRM_PORT_TYPE_MASK) {
		case DP_DWN_STRM_PORT_TYPE_DP:
			return 0;
		default:
			return 8;
		}
	}

	switch (port_cap[0] & DP_DS_PORT_TYPE_MASK) {
	case DP_DS_PORT_TYPE_DP:
		return 0;
	case DP_DS_PORT_TYPE_DP_DUALMODE:
		if (is_edid_digital_input_dp(edid))
			return 0;
		fallthrough;
	case DP_DS_PORT_TYPE_HDMI:
	case DP_DS_PORT_TYPE_DVI:
	case DP_DS_PORT_TYPE_VGA:
		if ((dpcd[DP_DOWNSTREAMPORT_PRESENT] & DP_DETAILED_CAP_INFO_AVAILABLE) == 0)
			return 8;

		switch (port_cap[2] & DP_DS_MAX_BPC_MASK) {
		case DP_DS_8BPC:
			return 8;
		case DP_DS_10BPC:
			return 10;
		case DP_DS_12BPC:
			return 12;
		case DP_DS_16BPC:
			return 16;
		default:
			return 8;
		}
		break;
	default:
		return 8;
	}
}
EXPORT_SYMBOL(drm_dp_downstream_max_bpc);

/**
 * drm_dp_downstream_420_passthrough() - determine downstream facing port
 *                                       YCbCr 4:2:0 pass-through capability
 * @dpcd: DisplayPort configuration data
 * @port_cap: downstream facing port capabilities
 *
 * Returns: whether the downstream facing port can pass through YCbCr 4:2:0
 */
bool drm_dp_downstream_420_passthrough(const u8 dpcd[DP_RECEIVER_CAP_SIZE],
				       const u8 port_cap[4])
{
	if (!drm_dp_is_branch(dpcd))
		return false;

	if (dpcd[DP_DPCD_REV] < 0x13)
		return false;

	switch (port_cap[0] & DP_DS_PORT_TYPE_MASK) {
	case DP_DS_PORT_TYPE_DP:
		return true;
	case DP_DS_PORT_TYPE_HDMI:
		if ((dpcd[DP_DOWNSTREAMPORT_PRESENT] & DP_DETAILED_CAP_INFO_AVAILABLE) == 0)
			return false;

		return port_cap[3] & DP_DS_HDMI_YCBCR420_PASS_THROUGH;
	default:
		return false;
	}
}
EXPORT_SYMBOL(drm_dp_downstream_420_passthrough);

/**
 * drm_dp_downstream_444_to_420_conversion() - determine downstream facing port
 *                                             YCbCr 4:4:4->4:2:0 conversion capability
 * @dpcd: DisplayPort configuration data
 * @port_cap: downstream facing port capabilities
 *
 * Returns: whether the downstream facing port can convert YCbCr 4:4:4 to 4:2:0
 */
bool drm_dp_downstream_444_to_420_conversion(const u8 dpcd[DP_RECEIVER_CAP_SIZE],
					     const u8 port_cap[4])
{
	if (!drm_dp_is_branch(dpcd))
		return false;

	if (dpcd[DP_DPCD_REV] < 0x13)
		return false;

	switch (port_cap[0] & DP_DS_PORT_TYPE_MASK) {
	case DP_DS_PORT_TYPE_HDMI:
		if ((dpcd[DP_DOWNSTREAMPORT_PRESENT] & DP_DETAILED_CAP_INFO_AVAILABLE) == 0)
			return false;

		return port_cap[3] & DP_DS_HDMI_YCBCR444_TO_420_CONV;
	default:
		return false;
	}
}
EXPORT_SYMBOL(drm_dp_downstream_444_to_420_conversion);

/**
 * drm_dp_downstream_rgb_to_ycbcr_conversion() - determine downstream facing port
 *                                               RGB->YCbCr conversion capability
 * @dpcd: DisplayPort configuration data
 * @port_cap: downstream facing port capabilities
 * @color_spc: Colorspace for which conversion cap is sought
 *
 * Returns: whether the downstream facing port can convert RGB->YCbCr for a given
 * colorspace.
 */
bool drm_dp_downstream_rgb_to_ycbcr_conversion(const u8 dpcd[DP_RECEIVER_CAP_SIZE],
					       const u8 port_cap[4],
					       u8 color_spc)
{
	if (!drm_dp_is_branch(dpcd))
		return false;

	if (dpcd[DP_DPCD_REV] < 0x13)
		return false;

	switch (port_cap[0] & DP_DS_PORT_TYPE_MASK) {
	case DP_DS_PORT_TYPE_HDMI:
		if ((dpcd[DP_DOWNSTREAMPORT_PRESENT] & DP_DETAILED_CAP_INFO_AVAILABLE) == 0)
			return false;

		return port_cap[3] & color_spc;
	default:
		return false;
	}
}
EXPORT_SYMBOL(drm_dp_downstream_rgb_to_ycbcr_conversion);

/**
 * drm_dp_downstream_mode() - return a mode for downstream facing port
 * @dev: DRM device
 * @dpcd: DisplayPort configuration data
 * @port_cap: port capabilities
 *
 * Provides a suitable mode for downstream facing ports without EDID.
 *
 * Returns: A new drm_display_mode on success or NULL on failure
 */
struct drm_display_mode *
drm_dp_downstream_mode(struct drm_device *dev,
		       const u8 dpcd[DP_RECEIVER_CAP_SIZE],
		       const u8 port_cap[4])

{
	u8 vic;

	if (!drm_dp_is_branch(dpcd))
		return NULL;

	if (dpcd[DP_DPCD_REV] < 0x11)
		return NULL;

	switch (port_cap[0] & DP_DS_PORT_TYPE_MASK) {
	case DP_DS_PORT_TYPE_NON_EDID:
		switch (port_cap[0] & DP_DS_NON_EDID_MASK) {
		case DP_DS_NON_EDID_720x480i_60:
			vic = 6;
			break;
		case DP_DS_NON_EDID_720x480i_50:
			vic = 21;
			break;
		case DP_DS_NON_EDID_1920x1080i_60:
			vic = 5;
			break;
		case DP_DS_NON_EDID_1920x1080i_50:
			vic = 20;
			break;
		case DP_DS_NON_EDID_1280x720_60:
			vic = 4;
			break;
		case DP_DS_NON_EDID_1280x720_50:
			vic = 19;
			break;
		default:
			return NULL;
		}
		return drm_display_mode_from_cea_vic(dev, vic);
	default:
		return NULL;
	}
}
EXPORT_SYMBOL(drm_dp_downstream_mode);

/**
 * drm_dp_downstream_id() - identify branch device
 * @aux: DisplayPort AUX channel
 * @id: DisplayPort branch device id
 *
 * Returns branch device id on success or NULL on failure
 */
int drm_dp_downstream_id(struct drm_dp_aux *aux, char id[6])
{
	return drm_dp_dpcd_read(aux, DP_BRANCH_ID, id, 6);
}
EXPORT_SYMBOL(drm_dp_downstream_id);

/**
 * drm_dp_downstream_debug() - debug DP branch devices
 * @m: pointer for debugfs file
 * @dpcd: DisplayPort configuration data
 * @port_cap: port capabilities
 * @edid: EDID
 * @aux: DisplayPort AUX channel
 *
 */
void drm_dp_downstream_debug(struct seq_file *m,
			     const u8 dpcd[DP_RECEIVER_CAP_SIZE],
			     const u8 port_cap[4],
			     const struct edid *edid,
			     struct drm_dp_aux *aux)
{
	bool detailed_cap_info = dpcd[DP_DOWNSTREAMPORT_PRESENT] &
				 DP_DETAILED_CAP_INFO_AVAILABLE;
	int clk;
	int bpc;
	char id[7];
	int len;
	uint8_t rev[2];
	int type = port_cap[0] & DP_DS_PORT_TYPE_MASK;
	bool branch_device = drm_dp_is_branch(dpcd);

	seq_printf(m, "\tDP branch device present: %s\n",
		   branch_device ? "yes" : "no");

	if (!branch_device)
		return;

	switch (type) {
	case DP_DS_PORT_TYPE_DP:
		seq_puts(m, "\t\tType: DisplayPort\n");
		break;
	case DP_DS_PORT_TYPE_VGA:
		seq_puts(m, "\t\tType: VGA\n");
		break;
	case DP_DS_PORT_TYPE_DVI:
		seq_puts(m, "\t\tType: DVI\n");
		break;
	case DP_DS_PORT_TYPE_HDMI:
		seq_puts(m, "\t\tType: HDMI\n");
		break;
	case DP_DS_PORT_TYPE_NON_EDID:
		seq_puts(m, "\t\tType: others without EDID support\n");
		break;
	case DP_DS_PORT_TYPE_DP_DUALMODE:
		seq_puts(m, "\t\tType: DP++\n");
		break;
	case DP_DS_PORT_TYPE_WIRELESS:
		seq_puts(m, "\t\tType: Wireless\n");
		break;
	default:
		seq_puts(m, "\t\tType: N/A\n");
	}

	memset(id, 0, sizeof(id));
	drm_dp_downstream_id(aux, id);
	seq_printf(m, "\t\tID: %s\n", id);

	len = drm_dp_dpcd_read(aux, DP_BRANCH_HW_REV, &rev[0], 1);
	if (len > 0)
		seq_printf(m, "\t\tHW: %d.%d\n",
			   (rev[0] & 0xf0) >> 4, rev[0] & 0xf);

	len = drm_dp_dpcd_read(aux, DP_BRANCH_SW_REV, rev, 2);
	if (len > 0)
		seq_printf(m, "\t\tSW: %d.%d\n", rev[0], rev[1]);

	if (detailed_cap_info) {
		clk = drm_dp_downstream_max_dotclock(dpcd, port_cap);
		if (clk > 0)
			seq_printf(m, "\t\tMax dot clock: %d kHz\n", clk);

		clk = drm_dp_downstream_max_tmds_clock(dpcd, port_cap, edid);
		if (clk > 0)
			seq_printf(m, "\t\tMax TMDS clock: %d kHz\n", clk);

		clk = drm_dp_downstream_min_tmds_clock(dpcd, port_cap, edid);
		if (clk > 0)
			seq_printf(m, "\t\tMin TMDS clock: %d kHz\n", clk);

		bpc = drm_dp_downstream_max_bpc(dpcd, port_cap, edid);

		if (bpc > 0)
			seq_printf(m, "\t\tMax bpc: %d\n", bpc);
	}
}
EXPORT_SYMBOL(drm_dp_downstream_debug);

/**
 * drm_dp_subconnector_type() - get DP branch device type
 * @dpcd: DisplayPort configuration data
 * @port_cap: port capabilities
 */
enum drm_mode_subconnector
drm_dp_subconnector_type(const u8 dpcd[DP_RECEIVER_CAP_SIZE],
			 const u8 port_cap[4])
{
	int type;
	if (!drm_dp_is_branch(dpcd))
		return DRM_MODE_SUBCONNECTOR_Native;
	/* DP 1.0 approach */
	if (dpcd[DP_DPCD_REV] == DP_DPCD_REV_10) {
		type = dpcd[DP_DOWNSTREAMPORT_PRESENT] &
		       DP_DWN_STRM_PORT_TYPE_MASK;

		switch (type) {
		case DP_DWN_STRM_PORT_TYPE_TMDS:
			/* Can be HDMI or DVI-D, DVI-D is a safer option */
			return DRM_MODE_SUBCONNECTOR_DVID;
		case DP_DWN_STRM_PORT_TYPE_ANALOG:
			/* Can be VGA or DVI-A, VGA is more popular */
			return DRM_MODE_SUBCONNECTOR_VGA;
		case DP_DWN_STRM_PORT_TYPE_DP:
			return DRM_MODE_SUBCONNECTOR_DisplayPort;
		case DP_DWN_STRM_PORT_TYPE_OTHER:
		default:
			return DRM_MODE_SUBCONNECTOR_Unknown;
		}
	}
	type = port_cap[0] & DP_DS_PORT_TYPE_MASK;

	switch (type) {
	case DP_DS_PORT_TYPE_DP:
	case DP_DS_PORT_TYPE_DP_DUALMODE:
		return DRM_MODE_SUBCONNECTOR_DisplayPort;
	case DP_DS_PORT_TYPE_VGA:
		return DRM_MODE_SUBCONNECTOR_VGA;
	case DP_DS_PORT_TYPE_DVI:
		return DRM_MODE_SUBCONNECTOR_DVID;
	case DP_DS_PORT_TYPE_HDMI:
		return DRM_MODE_SUBCONNECTOR_HDMIA;
	case DP_DS_PORT_TYPE_WIRELESS:
		return DRM_MODE_SUBCONNECTOR_Wireless;
	case DP_DS_PORT_TYPE_NON_EDID:
	default:
		return DRM_MODE_SUBCONNECTOR_Unknown;
	}
}
EXPORT_SYMBOL(drm_dp_subconnector_type);

/**
 * drm_dp_set_subconnector_property - set subconnector for DP connector
 * @connector: connector to set property on
 * @status: connector status
 * @dpcd: DisplayPort configuration data
 * @port_cap: port capabilities
 *
 * Called by a driver on every detect event.
 */
void drm_dp_set_subconnector_property(struct drm_connector *connector,
				      enum drm_connector_status status,
				      const u8 *dpcd,
				      const u8 port_cap[4])
{
	enum drm_mode_subconnector subconnector = DRM_MODE_SUBCONNECTOR_Unknown;

	if (status == connector_status_connected)
		subconnector = drm_dp_subconnector_type(dpcd, port_cap);
	drm_object_property_set_value(&connector->base,
			connector->dev->mode_config.dp_subconnector_property,
			subconnector);
}
EXPORT_SYMBOL(drm_dp_set_subconnector_property);

/**
 * drm_dp_read_sink_count_cap() - Check whether a given connector has a valid sink
 * count
 * @connector: The DRM connector to check
 * @dpcd: A cached copy of the connector's DPCD RX capabilities
 * @desc: A cached copy of the connector's DP descriptor
 *
 * See also: drm_dp_read_sink_count()
 *
 * Returns: %True if the (e)DP connector has a valid sink count that should
 * be probed, %false otherwise.
 */
bool drm_dp_read_sink_count_cap(struct drm_connector *connector,
				const u8 dpcd[DP_RECEIVER_CAP_SIZE],
				const struct drm_dp_desc *desc)
{
	/* Some eDP panels don't set a valid value for the sink count */
	return connector->connector_type != DRM_MODE_CONNECTOR_eDP &&
		dpcd[DP_DPCD_REV] >= DP_DPCD_REV_11 &&
		dpcd[DP_DOWNSTREAMPORT_PRESENT] & DP_DWN_STRM_PORT_PRESENT &&
		!drm_dp_has_quirk(desc, DP_DPCD_QUIRK_NO_SINK_COUNT);
}
EXPORT_SYMBOL(drm_dp_read_sink_count_cap);

/**
 * drm_dp_read_sink_count() - Retrieve the sink count for a given sink
 * @aux: The DP AUX channel to use
 *
 * See also: drm_dp_read_sink_count_cap()
 *
 * Returns: The current sink count reported by @aux, or a negative error code
 * otherwise.
 */
int drm_dp_read_sink_count(struct drm_dp_aux *aux)
{
	u8 count;
	int ret;

	ret = drm_dp_dpcd_readb(aux, DP_SINK_COUNT, &count);
	if (ret < 0)
		return ret;
	if (ret != 1)
		return -EIO;

	return DP_GET_SINK_COUNT(count);
}
EXPORT_SYMBOL(drm_dp_read_sink_count);

/*
 * I2C-over-AUX implementation
 */

static u32 drm_dp_i2c_functionality(struct i2c_adapter *adapter)
{
	return I2C_FUNC_I2C | I2C_FUNC_SMBUS_EMUL |
	       I2C_FUNC_SMBUS_READ_BLOCK_DATA |
	       I2C_FUNC_SMBUS_BLOCK_PROC_CALL |
	       I2C_FUNC_10BIT_ADDR;
}

static void drm_dp_i2c_msg_write_status_update(struct drm_dp_aux_msg *msg)
{
	/*
	 * In case of i2c defer or short i2c ack reply to a write,
	 * we need to switch to WRITE_STATUS_UPDATE to drain the
	 * rest of the message
	 */
	if ((msg->request & ~DP_AUX_I2C_MOT) == DP_AUX_I2C_WRITE) {
		msg->request &= DP_AUX_I2C_MOT;
		msg->request |= DP_AUX_I2C_WRITE_STATUS_UPDATE;
	}
}

#define AUX_PRECHARGE_LEN 10 /* 10 to 16 */
#define AUX_SYNC_LEN (16 + 4) /* preamble + AUX_SYNC_END */
#define AUX_STOP_LEN 4
#define AUX_CMD_LEN 4
#define AUX_ADDRESS_LEN 20
#define AUX_REPLY_PAD_LEN 4
#define AUX_LENGTH_LEN 8

/*
 * Calculate the duration of the AUX request/reply in usec. Gives the
 * "best" case estimate, ie. successful while as short as possible.
 */
static int drm_dp_aux_req_duration(const struct drm_dp_aux_msg *msg)
{
	int len = AUX_PRECHARGE_LEN + AUX_SYNC_LEN + AUX_STOP_LEN +
		AUX_CMD_LEN + AUX_ADDRESS_LEN + AUX_LENGTH_LEN;

	if ((msg->request & DP_AUX_I2C_READ) == 0)
		len += msg->size * 8;

	return len;
}

static int drm_dp_aux_reply_duration(const struct drm_dp_aux_msg *msg)
{
	int len = AUX_PRECHARGE_LEN + AUX_SYNC_LEN + AUX_STOP_LEN +
		AUX_CMD_LEN + AUX_REPLY_PAD_LEN;

	/*
	 * For read we expect what was asked. For writes there will
	 * be 0 or 1 data bytes. Assume 0 for the "best" case.
	 */
	if (msg->request & DP_AUX_I2C_READ)
		len += msg->size * 8;

	return len;
}

#define I2C_START_LEN 1
#define I2C_STOP_LEN 1
#define I2C_ADDR_LEN 9 /* ADDRESS + R/W + ACK/NACK */
#define I2C_DATA_LEN 9 /* DATA + ACK/NACK */

/*
 * Calculate the length of the i2c transfer in usec, assuming
 * the i2c bus speed is as specified. Gives the the "worst"
 * case estimate, ie. successful while as long as possible.
 * Doesn't account the the "MOT" bit, and instead assumes each
 * message includes a START, ADDRESS and STOP. Neither does it
 * account for additional random variables such as clock stretching.
 */
static int drm_dp_i2c_msg_duration(const struct drm_dp_aux_msg *msg,
				   int i2c_speed_khz)
{
	/* AUX bitrate is 1MHz, i2c bitrate as specified */
	return DIV_ROUND_UP((I2C_START_LEN + I2C_ADDR_LEN +
			     msg->size * I2C_DATA_LEN +
			     I2C_STOP_LEN) * 1000, i2c_speed_khz);
}

/*
 * Determine how many retries should be attempted to successfully transfer
 * the specified message, based on the estimated durations of the
 * i2c and AUX transfers.
 */
static int drm_dp_i2c_retry_count(const struct drm_dp_aux_msg *msg,
			      int i2c_speed_khz)
{
	int aux_time_us = drm_dp_aux_req_duration(msg) +
		drm_dp_aux_reply_duration(msg);
	int i2c_time_us = drm_dp_i2c_msg_duration(msg, i2c_speed_khz);

	return DIV_ROUND_UP(i2c_time_us, aux_time_us + AUX_RETRY_INTERVAL);
}

/*
 * FIXME currently assumes 10 kHz as some real world devices seem
 * to require it. We should query/set the speed via DPCD if supported.
 */
static int dp_aux_i2c_speed_khz __read_mostly = 10;
module_param_unsafe(dp_aux_i2c_speed_khz, int, 0644);
MODULE_PARM_DESC(dp_aux_i2c_speed_khz,
		 "Assumed speed of the i2c bus in kHz, (1-400, default 10)");

/*
 * Transfer a single I2C-over-AUX message and handle various error conditions,
 * retrying the transaction as appropriate.  It is assumed that the
 * &drm_dp_aux.transfer function does not modify anything in the msg other than the
 * reply field.
 *
 * Returns bytes transferred on success, or a negative error code on failure.
 */
static int drm_dp_i2c_do_msg(struct drm_dp_aux *aux, struct drm_dp_aux_msg *msg)
{
	unsigned int retry, defer_i2c;
	int ret;
	/*
	 * DP1.2 sections 2.7.7.1.5.6.1 and 2.7.7.1.6.6.1: A DP Source device
	 * is required to retry at least seven times upon receiving AUX_DEFER
	 * before giving up the AUX transaction.
	 *
	 * We also try to account for the i2c bus speed.
	 */
	int max_retries = max(7, drm_dp_i2c_retry_count(msg, dp_aux_i2c_speed_khz));

	for (retry = 0, defer_i2c = 0; retry < (max_retries + defer_i2c); retry++) {
		ret = aux->transfer(aux, msg);
		if (ret < 0) {
			if (ret == -EBUSY)
				continue;

			/*
			 * While timeouts can be errors, they're usually normal
			 * behavior (for instance, when a driver tries to
			 * communicate with a non-existent DisplayPort device).
			 * Avoid spamming the kernel log with timeout errors.
			 */
			if (ret == -ETIMEDOUT)
				drm_dbg_kms_ratelimited(aux->drm_dev, "%s: transaction timed out\n",
							aux->name);
			else
				drm_dbg_kms(aux->drm_dev, "%s: transaction failed: %d\n",
					    aux->name, ret);
			return ret;
		}


		switch (msg->reply & DP_AUX_NATIVE_REPLY_MASK) {
		case DP_AUX_NATIVE_REPLY_ACK:
			/*
			 * For I2C-over-AUX transactions this isn't enough, we
			 * need to check for the I2C ACK reply.
			 */
			break;

		case DP_AUX_NATIVE_REPLY_NACK:
			drm_dbg_kms(aux->drm_dev, "%s: native nack (result=%d, size=%zu)\n",
				    aux->name, ret, msg->size);
			return -EREMOTEIO;

		case DP_AUX_NATIVE_REPLY_DEFER:
			drm_dbg_kms(aux->drm_dev, "%s: native defer\n", aux->name);
			/*
			 * We could check for I2C bit rate capabilities and if
			 * available adjust this interval. We could also be
			 * more careful with DP-to-legacy adapters where a
			 * long legacy cable may force very low I2C bit rates.
			 *
			 * For now just defer for long enough to hopefully be
			 * safe for all use-cases.
			 */
			usleep_range(AUX_RETRY_INTERVAL, AUX_RETRY_INTERVAL + 100);
			continue;

		default:
			drm_err(aux->drm_dev, "%s: invalid native reply %#04x\n",
				aux->name, msg->reply);
			return -EREMOTEIO;
		}

		switch (msg->reply & DP_AUX_I2C_REPLY_MASK) {
		case DP_AUX_I2C_REPLY_ACK:
			/*
			 * Both native ACK and I2C ACK replies received. We
			 * can assume the transfer was successful.
			 */
			if (ret != msg->size)
				drm_dp_i2c_msg_write_status_update(msg);
			return ret;

		case DP_AUX_I2C_REPLY_NACK:
			drm_dbg_kms(aux->drm_dev, "%s: I2C nack (result=%d, size=%zu)\n",
				    aux->name, ret, msg->size);
			aux->i2c_nack_count++;
			return -EREMOTEIO;

		case DP_AUX_I2C_REPLY_DEFER:
			drm_dbg_kms(aux->drm_dev, "%s: I2C defer\n", aux->name);
			/* DP Compliance Test 4.2.2.5 Requirement:
			 * Must have at least 7 retries for I2C defers on the
			 * transaction to pass this test
			 */
			aux->i2c_defer_count++;
			if (defer_i2c < 7)
				defer_i2c++;
			usleep_range(AUX_RETRY_INTERVAL, AUX_RETRY_INTERVAL + 100);
			drm_dp_i2c_msg_write_status_update(msg);

			continue;

		default:
			drm_err(aux->drm_dev, "%s: invalid I2C reply %#04x\n",
				aux->name, msg->reply);
			return -EREMOTEIO;
		}
	}

	drm_dbg_kms(aux->drm_dev, "%s: Too many retries, giving up\n", aux->name);
	return -EREMOTEIO;
}

static void drm_dp_i2c_msg_set_request(struct drm_dp_aux_msg *msg,
				       const struct i2c_msg *i2c_msg)
{
	msg->request = (i2c_msg->flags & I2C_M_RD) ?
		DP_AUX_I2C_READ : DP_AUX_I2C_WRITE;
	if (!(i2c_msg->flags & I2C_M_STOP))
		msg->request |= DP_AUX_I2C_MOT;
}

/*
 * Keep retrying drm_dp_i2c_do_msg until all data has been transferred.
 *
 * Returns an error code on failure, or a recommended transfer size on success.
 */
static int drm_dp_i2c_drain_msg(struct drm_dp_aux *aux, struct drm_dp_aux_msg *orig_msg)
{
	int err, ret = orig_msg->size;
	struct drm_dp_aux_msg msg = *orig_msg;

	while (msg.size > 0) {
		err = drm_dp_i2c_do_msg(aux, &msg);
		if (err <= 0)
			return err == 0 ? -EPROTO : err;

		if (err < msg.size && err < ret) {
			drm_dbg_kms(aux->drm_dev,
				    "%s: Partial I2C reply: requested %zu bytes got %d bytes\n",
				    aux->name, msg.size, err);
			ret = err;
		}

		msg.size -= err;
		msg.buffer += err;
	}

	return ret;
}

/*
 * Bizlink designed DP->DVI-D Dual Link adapters require the I2C over AUX
 * packets to be as large as possible. If not, the I2C transactions never
 * succeed. Hence the default is maximum.
 */
static int dp_aux_i2c_transfer_size __read_mostly = DP_AUX_MAX_PAYLOAD_BYTES;
module_param_unsafe(dp_aux_i2c_transfer_size, int, 0644);
MODULE_PARM_DESC(dp_aux_i2c_transfer_size,
		 "Number of bytes to transfer in a single I2C over DP AUX CH message, (1-16, default 16)");

static int drm_dp_i2c_xfer(struct i2c_adapter *adapter, struct i2c_msg *msgs,
			   int num)
{
	struct drm_dp_aux *aux = adapter->algo_data;
	unsigned int i, j;
	unsigned transfer_size;
	struct drm_dp_aux_msg msg;
	int err = 0;

	dp_aux_i2c_transfer_size = clamp(dp_aux_i2c_transfer_size, 1, DP_AUX_MAX_PAYLOAD_BYTES);

	memset(&msg, 0, sizeof(msg));

	for (i = 0; i < num; i++) {
		msg.address = msgs[i].addr;
		drm_dp_i2c_msg_set_request(&msg, &msgs[i]);
		/* Send a bare address packet to start the transaction.
		 * Zero sized messages specify an address only (bare
		 * address) transaction.
		 */
		msg.buffer = NULL;
		msg.size = 0;
		err = drm_dp_i2c_do_msg(aux, &msg);

		/*
		 * Reset msg.request in case in case it got
		 * changed into a WRITE_STATUS_UPDATE.
		 */
		drm_dp_i2c_msg_set_request(&msg, &msgs[i]);

		if (err < 0)
			break;
		/* We want each transaction to be as large as possible, but
		 * we'll go to smaller sizes if the hardware gives us a
		 * short reply.
		 */
		transfer_size = dp_aux_i2c_transfer_size;
		for (j = 0; j < msgs[i].len; j += msg.size) {
			msg.buffer = msgs[i].buf + j;
			msg.size = min(transfer_size, msgs[i].len - j);

			err = drm_dp_i2c_drain_msg(aux, &msg);

			/*
			 * Reset msg.request in case in case it got
			 * changed into a WRITE_STATUS_UPDATE.
			 */
			drm_dp_i2c_msg_set_request(&msg, &msgs[i]);

			if (err < 0)
				break;
			transfer_size = err;
		}
		if (err < 0)
			break;
	}
	if (err >= 0)
		err = num;
	/* Send a bare address packet to close out the transaction.
	 * Zero sized messages specify an address only (bare
	 * address) transaction.
	 */
	msg.request &= ~DP_AUX_I2C_MOT;
	msg.buffer = NULL;
	msg.size = 0;
	(void)drm_dp_i2c_do_msg(aux, &msg);

	return err;
}

static const struct i2c_algorithm drm_dp_i2c_algo = {
	.functionality = drm_dp_i2c_functionality,
	.master_xfer = drm_dp_i2c_xfer,
};

static struct drm_dp_aux *i2c_to_aux(struct i2c_adapter *i2c)
{
	return container_of(i2c, struct drm_dp_aux, ddc);
}

static void lock_bus(struct i2c_adapter *i2c, unsigned int flags)
{
	mutex_lock(&i2c_to_aux(i2c)->hw_mutex);
}

static int trylock_bus(struct i2c_adapter *i2c, unsigned int flags)
{
	return mutex_trylock(&i2c_to_aux(i2c)->hw_mutex);
}

static void unlock_bus(struct i2c_adapter *i2c, unsigned int flags)
{
	mutex_unlock(&i2c_to_aux(i2c)->hw_mutex);
}

static const struct i2c_lock_operations drm_dp_i2c_lock_ops = {
	.lock_bus = lock_bus,
	.trylock_bus = trylock_bus,
	.unlock_bus = unlock_bus,
};

static int drm_dp_aux_get_crc(struct drm_dp_aux *aux, u8 *crc)
{
	u8 buf, count;
	int ret;

	ret = drm_dp_dpcd_readb(aux, DP_TEST_SINK, &buf);
	if (ret < 0)
		return ret;

	WARN_ON(!(buf & DP_TEST_SINK_START));

	ret = drm_dp_dpcd_readb(aux, DP_TEST_SINK_MISC, &buf);
	if (ret < 0)
		return ret;

	count = buf & DP_TEST_COUNT_MASK;
	if (count == aux->crc_count)
		return -EAGAIN; /* No CRC yet */

	aux->crc_count = count;

	/*
	 * At DP_TEST_CRC_R_CR, there's 6 bytes containing CRC data, 2 bytes
	 * per component (RGB or CrYCb).
	 */
	ret = drm_dp_dpcd_read(aux, DP_TEST_CRC_R_CR, crc, 6);
	if (ret < 0)
		return ret;

	return 0;
}

static void drm_dp_aux_crc_work(struct work_struct *work)
{
	struct drm_dp_aux *aux = container_of(work, struct drm_dp_aux,
					      crc_work);
	struct drm_crtc *crtc;
	u8 crc_bytes[6];
	uint32_t crcs[3];
	int ret;

	if (WARN_ON(!aux->crtc))
		return;

	crtc = aux->crtc;
	while (crtc->crc.opened) {
		drm_crtc_wait_one_vblank(crtc);
		if (!crtc->crc.opened)
			break;

		ret = drm_dp_aux_get_crc(aux, crc_bytes);
		if (ret == -EAGAIN) {
			usleep_range(1000, 2000);
			ret = drm_dp_aux_get_crc(aux, crc_bytes);
		}

		if (ret == -EAGAIN) {
			drm_dbg_kms(aux->drm_dev, "%s: Get CRC failed after retrying: %d\n",
				    aux->name, ret);
			continue;
		} else if (ret) {
			drm_dbg_kms(aux->drm_dev, "%s: Failed to get a CRC: %d\n", aux->name, ret);
			continue;
		}

		crcs[0] = crc_bytes[0] | crc_bytes[1] << 8;
		crcs[1] = crc_bytes[2] | crc_bytes[3] << 8;
		crcs[2] = crc_bytes[4] | crc_bytes[5] << 8;
		drm_crtc_add_crc_entry(crtc, false, 0, crcs);
	}
}

/**
 * drm_dp_remote_aux_init() - minimally initialise a remote aux channel
 * @aux: DisplayPort AUX channel
 *
 * Used for remote aux channel in general. Merely initialize the crc work
 * struct.
 */
void drm_dp_remote_aux_init(struct drm_dp_aux *aux)
{
	INIT_WORK(&aux->crc_work, drm_dp_aux_crc_work);
}
EXPORT_SYMBOL(drm_dp_remote_aux_init);

/**
 * drm_dp_aux_init() - minimally initialise an aux channel
 * @aux: DisplayPort AUX channel
 *
 * If you need to use the drm_dp_aux's i2c adapter prior to registering it with
 * the outside world, call drm_dp_aux_init() first. For drivers which are
 * grandparents to their AUX adapters (e.g. the AUX adapter is parented by a
 * &drm_connector), you must still call drm_dp_aux_register() once the connector
 * has been registered to allow userspace access to the auxiliary DP channel.
 * Likewise, for such drivers you should also assign &drm_dp_aux.drm_dev as
 * early as possible so that the &drm_device that corresponds to the AUX adapter
 * may be mentioned in debugging output from the DRM DP helpers.
 *
 * For devices which use a separate platform device for their AUX adapters, this
 * may be called as early as required by the driver.
 *
 */
void drm_dp_aux_init(struct drm_dp_aux *aux)
{
	mutex_init(&aux->hw_mutex);
	mutex_init(&aux->cec.lock);
	INIT_WORK(&aux->crc_work, drm_dp_aux_crc_work);

	aux->ddc.algo = &drm_dp_i2c_algo;
	aux->ddc.algo_data = aux;
	aux->ddc.retries = 3;

	aux->ddc.lock_ops = &drm_dp_i2c_lock_ops;
}
EXPORT_SYMBOL(drm_dp_aux_init);

/**
 * drm_dp_aux_register() - initialise and register aux channel
 * @aux: DisplayPort AUX channel
 *
 * Automatically calls drm_dp_aux_init() if this hasn't been done yet. This
 * should only be called once the parent of @aux, &drm_dp_aux.dev, is
 * initialized. For devices which are grandparents of their AUX channels,
 * &drm_dp_aux.dev will typically be the &drm_connector &device which
 * corresponds to @aux. For these devices, it's advised to call
 * drm_dp_aux_register() in &drm_connector_funcs.late_register, and likewise to
 * call drm_dp_aux_unregister() in &drm_connector_funcs.early_unregister.
 * Functions which don't follow this will likely Oops when
 * %CONFIG_DRM_DP_AUX_CHARDEV is enabled.
 *
 * For devices where the AUX channel is a device that exists independently of
 * the &drm_device that uses it, such as SoCs and bridge devices, it is
 * recommended to call drm_dp_aux_register() after a &drm_device has been
 * assigned to &drm_dp_aux.drm_dev, and likewise to call
 * drm_dp_aux_unregister() once the &drm_device should no longer be associated
 * with the AUX channel (e.g. on bridge detach).
 *
 * Drivers which need to use the aux channel before either of the two points
 * mentioned above need to call drm_dp_aux_init() in order to use the AUX
 * channel before registration.
 *
 * Returns 0 on success or a negative error code on failure.
 */
int drm_dp_aux_register(struct drm_dp_aux *aux)
{
	int ret;

	WARN_ON_ONCE(!aux->drm_dev);

	if (!aux->ddc.algo)
		drm_dp_aux_init(aux);

	aux->ddc.class = I2C_CLASS_DDC;
	aux->ddc.owner = THIS_MODULE;
	aux->ddc.dev.parent = aux->dev;

	strlcpy(aux->ddc.name, aux->name ? aux->name : dev_name(aux->dev),
		sizeof(aux->ddc.name));

	ret = drm_dp_aux_register_devnode(aux);
	if (ret)
		return ret;

	ret = i2c_add_adapter(&aux->ddc);
	if (ret) {
		drm_dp_aux_unregister_devnode(aux);
		return ret;
	}

	return 0;
}
EXPORT_SYMBOL(drm_dp_aux_register);

/**
 * drm_dp_aux_unregister() - unregister an AUX adapter
 * @aux: DisplayPort AUX channel
 */
void drm_dp_aux_unregister(struct drm_dp_aux *aux)
{
	drm_dp_aux_unregister_devnode(aux);
	i2c_del_adapter(&aux->ddc);
}
EXPORT_SYMBOL(drm_dp_aux_unregister);

#define PSR_SETUP_TIME(x) [DP_PSR_SETUP_TIME_ ## x >> DP_PSR_SETUP_TIME_SHIFT] = (x)

/**
 * drm_dp_psr_setup_time() - PSR setup in time usec
 * @psr_cap: PSR capabilities from DPCD
 *
 * Returns:
 * PSR setup time for the panel in microseconds,  negative
 * error code on failure.
 */
int drm_dp_psr_setup_time(const u8 psr_cap[EDP_PSR_RECEIVER_CAP_SIZE])
{
	static const u16 psr_setup_time_us[] = {
		PSR_SETUP_TIME(330),
		PSR_SETUP_TIME(275),
		PSR_SETUP_TIME(220),
		PSR_SETUP_TIME(165),
		PSR_SETUP_TIME(110),
		PSR_SETUP_TIME(55),
		PSR_SETUP_TIME(0),
	};
	int i;

	i = (psr_cap[1] & DP_PSR_SETUP_TIME_MASK) >> DP_PSR_SETUP_TIME_SHIFT;
	if (i >= ARRAY_SIZE(psr_setup_time_us))
		return -EINVAL;

	return psr_setup_time_us[i];
}
EXPORT_SYMBOL(drm_dp_psr_setup_time);

#undef PSR_SETUP_TIME

/**
 * drm_dp_start_crc() - start capture of frame CRCs
 * @aux: DisplayPort AUX channel
 * @crtc: CRTC displaying the frames whose CRCs are to be captured
 *
 * Returns 0 on success or a negative error code on failure.
 */
int drm_dp_start_crc(struct drm_dp_aux *aux, struct drm_crtc *crtc)
{
	u8 buf;
	int ret;

	ret = drm_dp_dpcd_readb(aux, DP_TEST_SINK, &buf);
	if (ret < 0)
		return ret;

	ret = drm_dp_dpcd_writeb(aux, DP_TEST_SINK, buf | DP_TEST_SINK_START);
	if (ret < 0)
		return ret;

	aux->crc_count = 0;
	aux->crtc = crtc;
	schedule_work(&aux->crc_work);

	return 0;
}
EXPORT_SYMBOL(drm_dp_start_crc);

/**
 * drm_dp_stop_crc() - stop capture of frame CRCs
 * @aux: DisplayPort AUX channel
 *
 * Returns 0 on success or a negative error code on failure.
 */
int drm_dp_stop_crc(struct drm_dp_aux *aux)
{
	u8 buf;
	int ret;

	ret = drm_dp_dpcd_readb(aux, DP_TEST_SINK, &buf);
	if (ret < 0)
		return ret;

	ret = drm_dp_dpcd_writeb(aux, DP_TEST_SINK, buf & ~DP_TEST_SINK_START);
	if (ret < 0)
		return ret;

	flush_work(&aux->crc_work);
	aux->crtc = NULL;

	return 0;
}
EXPORT_SYMBOL(drm_dp_stop_crc);

struct dpcd_quirk {
	u8 oui[3];
	u8 device_id[6];
	bool is_branch;
	u32 quirks;
};

#define OUI(first, second, third) { (first), (second), (third) }
#define DEVICE_ID(first, second, third, fourth, fifth, sixth) \
	{ (first), (second), (third), (fourth), (fifth), (sixth) }

#define DEVICE_ID_ANY	DEVICE_ID(0, 0, 0, 0, 0, 0)

static const struct dpcd_quirk dpcd_quirk_list[] = {
	/* Analogix 7737 needs reduced M and N at HBR2 link rates */
	{ OUI(0x00, 0x22, 0xb9), DEVICE_ID_ANY, true, BIT(DP_DPCD_QUIRK_CONSTANT_N) },
	/* LG LP140WF6-SPM1 eDP panel */
	{ OUI(0x00, 0x22, 0xb9), DEVICE_ID('s', 'i', 'v', 'a', 'r', 'T'), false, BIT(DP_DPCD_QUIRK_CONSTANT_N) },
	/* Apple panels need some additional handling to support PSR */
	{ OUI(0x00, 0x10, 0xfa), DEVICE_ID_ANY, false, BIT(DP_DPCD_QUIRK_NO_PSR) },
	/* CH7511 seems to leave SINK_COUNT zeroed */
	{ OUI(0x00, 0x00, 0x00), DEVICE_ID('C', 'H', '7', '5', '1', '1'), false, BIT(DP_DPCD_QUIRK_NO_SINK_COUNT) },
	/* Synaptics DP1.4 MST hubs can support DSC without virtual DPCD */
	{ OUI(0x90, 0xCC, 0x24), DEVICE_ID_ANY, true, BIT(DP_DPCD_QUIRK_DSC_WITHOUT_VIRTUAL_DPCD) },
	/* Apple MacBookPro 2017 15 inch eDP Retina panel reports too low DP_MAX_LINK_RATE */
	{ OUI(0x00, 0x10, 0xfa), DEVICE_ID(101, 68, 21, 101, 98, 97), false, BIT(DP_DPCD_QUIRK_CAN_DO_MAX_LINK_RATE_3_24_GBPS) },
};

#undef OUI

/*
 * Get a bit mask of DPCD quirks for the sink/branch device identified by
 * ident. The quirk data is shared but it's up to the drivers to act on the
 * data.
 *
 * For now, only the OUI (first three bytes) is used, but this may be extended
 * to device identification string and hardware/firmware revisions later.
 */
static u32
drm_dp_get_quirks(const struct drm_dp_dpcd_ident *ident, bool is_branch)
{
	const struct dpcd_quirk *quirk;
	u32 quirks = 0;
	int i;
	u8 any_device[] = DEVICE_ID_ANY;

	for (i = 0; i < ARRAY_SIZE(dpcd_quirk_list); i++) {
		quirk = &dpcd_quirk_list[i];

		if (quirk->is_branch != is_branch)
			continue;

		if (memcmp(quirk->oui, ident->oui, sizeof(ident->oui)) != 0)
			continue;

		if (memcmp(quirk->device_id, any_device, sizeof(any_device)) != 0 &&
		    memcmp(quirk->device_id, ident->device_id, sizeof(ident->device_id)) != 0)
			continue;

		quirks |= quirk->quirks;
	}

	return quirks;
}

#undef DEVICE_ID_ANY
#undef DEVICE_ID

/**
 * drm_dp_read_desc - read sink/branch descriptor from DPCD
 * @aux: DisplayPort AUX channel
 * @desc: Device descriptor to fill from DPCD
 * @is_branch: true for branch devices, false for sink devices
 *
 * Read DPCD 0x400 (sink) or 0x500 (branch) into @desc. Also debug log the
 * identification.
 *
 * Returns 0 on success or a negative error code on failure.
 */
int drm_dp_read_desc(struct drm_dp_aux *aux, struct drm_dp_desc *desc,
		     bool is_branch)
{
	struct drm_dp_dpcd_ident *ident = &desc->ident;
	unsigned int offset = is_branch ? DP_BRANCH_OUI : DP_SINK_OUI;
	int ret, dev_id_len;

	ret = drm_dp_dpcd_read(aux, offset, ident, sizeof(*ident));
	if (ret < 0)
		return ret;

	desc->quirks = drm_dp_get_quirks(ident, is_branch);

	dev_id_len = strnlen(ident->device_id, sizeof(ident->device_id));

	drm_dbg_kms(aux->drm_dev,
		    "%s: DP %s: OUI %*phD dev-ID %*pE HW-rev %d.%d SW-rev %d.%d quirks 0x%04x\n",
		    aux->name, is_branch ? "branch" : "sink",
		    (int)sizeof(ident->oui), ident->oui, dev_id_len,
		    ident->device_id, ident->hw_rev >> 4, ident->hw_rev & 0xf,
		    ident->sw_major_rev, ident->sw_minor_rev, desc->quirks);

	return 0;
}
EXPORT_SYMBOL(drm_dp_read_desc);

/**
 * drm_dp_dsc_sink_max_slice_count() - Get the max slice count
 * supported by the DSC sink.
 * @dsc_dpcd: DSC capabilities from DPCD
 * @is_edp: true if its eDP, false for DP
 *
 * Read the slice capabilities DPCD register from DSC sink to get
 * the maximum slice count supported. This is used to populate
 * the DSC parameters in the &struct drm_dsc_config by the driver.
 * Driver creates an infoframe using these parameters to populate
 * &struct drm_dsc_pps_infoframe. These are sent to the sink using DSC
 * infoframe using the helper function drm_dsc_pps_infoframe_pack()
 *
 * Returns:
 * Maximum slice count supported by DSC sink or 0 its invalid
 */
u8 drm_dp_dsc_sink_max_slice_count(const u8 dsc_dpcd[DP_DSC_RECEIVER_CAP_SIZE],
				   bool is_edp)
{
	u8 slice_cap1 = dsc_dpcd[DP_DSC_SLICE_CAP_1 - DP_DSC_SUPPORT];

	if (is_edp) {
		/* For eDP, register DSC_SLICE_CAPABILITIES_1 gives slice count */
		if (slice_cap1 & DP_DSC_4_PER_DP_DSC_SINK)
			return 4;
		if (slice_cap1 & DP_DSC_2_PER_DP_DSC_SINK)
			return 2;
		if (slice_cap1 & DP_DSC_1_PER_DP_DSC_SINK)
			return 1;
	} else {
		/* For DP, use values from DSC_SLICE_CAP_1 and DSC_SLICE_CAP2 */
		u8 slice_cap2 = dsc_dpcd[DP_DSC_SLICE_CAP_2 - DP_DSC_SUPPORT];

		if (slice_cap2 & DP_DSC_24_PER_DP_DSC_SINK)
			return 24;
		if (slice_cap2 & DP_DSC_20_PER_DP_DSC_SINK)
			return 20;
		if (slice_cap2 & DP_DSC_16_PER_DP_DSC_SINK)
			return 16;
		if (slice_cap1 & DP_DSC_12_PER_DP_DSC_SINK)
			return 12;
		if (slice_cap1 & DP_DSC_10_PER_DP_DSC_SINK)
			return 10;
		if (slice_cap1 & DP_DSC_8_PER_DP_DSC_SINK)
			return 8;
		if (slice_cap1 & DP_DSC_6_PER_DP_DSC_SINK)
			return 6;
		if (slice_cap1 & DP_DSC_4_PER_DP_DSC_SINK)
			return 4;
		if (slice_cap1 & DP_DSC_2_PER_DP_DSC_SINK)
			return 2;
		if (slice_cap1 & DP_DSC_1_PER_DP_DSC_SINK)
			return 1;
	}

	return 0;
}
EXPORT_SYMBOL(drm_dp_dsc_sink_max_slice_count);

/**
 * drm_dp_dsc_sink_line_buf_depth() - Get the line buffer depth in bits
 * @dsc_dpcd: DSC capabilities from DPCD
 *
 * Read the DSC DPCD register to parse the line buffer depth in bits which is
 * number of bits of precision within the decoder line buffer supported by
 * the DSC sink. This is used to populate the DSC parameters in the
 * &struct drm_dsc_config by the driver.
 * Driver creates an infoframe using these parameters to populate
 * &struct drm_dsc_pps_infoframe. These are sent to the sink using DSC
 * infoframe using the helper function drm_dsc_pps_infoframe_pack()
 *
 * Returns:
 * Line buffer depth supported by DSC panel or 0 its invalid
 */
u8 drm_dp_dsc_sink_line_buf_depth(const u8 dsc_dpcd[DP_DSC_RECEIVER_CAP_SIZE])
{
	u8 line_buf_depth = dsc_dpcd[DP_DSC_LINE_BUF_BIT_DEPTH - DP_DSC_SUPPORT];

	switch (line_buf_depth & DP_DSC_LINE_BUF_BIT_DEPTH_MASK) {
	case DP_DSC_LINE_BUF_BIT_DEPTH_9:
		return 9;
	case DP_DSC_LINE_BUF_BIT_DEPTH_10:
		return 10;
	case DP_DSC_LINE_BUF_BIT_DEPTH_11:
		return 11;
	case DP_DSC_LINE_BUF_BIT_DEPTH_12:
		return 12;
	case DP_DSC_LINE_BUF_BIT_DEPTH_13:
		return 13;
	case DP_DSC_LINE_BUF_BIT_DEPTH_14:
		return 14;
	case DP_DSC_LINE_BUF_BIT_DEPTH_15:
		return 15;
	case DP_DSC_LINE_BUF_BIT_DEPTH_16:
		return 16;
	case DP_DSC_LINE_BUF_BIT_DEPTH_8:
		return 8;
	}

	return 0;
}
EXPORT_SYMBOL(drm_dp_dsc_sink_line_buf_depth);

/**
 * drm_dp_dsc_sink_supported_input_bpcs() - Get all the input bits per component
 * values supported by the DSC sink.
 * @dsc_dpcd: DSC capabilities from DPCD
 * @dsc_bpc: An array to be filled by this helper with supported
 *           input bpcs.
 *
 * Read the DSC DPCD from the sink device to parse the supported bits per
 * component values. This is used to populate the DSC parameters
 * in the &struct drm_dsc_config by the driver.
 * Driver creates an infoframe using these parameters to populate
 * &struct drm_dsc_pps_infoframe. These are sent to the sink using DSC
 * infoframe using the helper function drm_dsc_pps_infoframe_pack()
 *
 * Returns:
 * Number of input BPC values parsed from the DPCD
 */
int drm_dp_dsc_sink_supported_input_bpcs(const u8 dsc_dpcd[DP_DSC_RECEIVER_CAP_SIZE],
					 u8 dsc_bpc[3])
{
	int num_bpc = 0;
	u8 color_depth = dsc_dpcd[DP_DSC_DEC_COLOR_DEPTH_CAP - DP_DSC_SUPPORT];

	if (color_depth & DP_DSC_12_BPC)
		dsc_bpc[num_bpc++] = 12;
	if (color_depth & DP_DSC_10_BPC)
		dsc_bpc[num_bpc++] = 10;
	if (color_depth & DP_DSC_8_BPC)
		dsc_bpc[num_bpc++] = 8;

	return num_bpc;
}
EXPORT_SYMBOL(drm_dp_dsc_sink_supported_input_bpcs);

/**
 * drm_dp_read_lttpr_common_caps - read the LTTPR common capabilities
 * @aux: DisplayPort AUX channel
 * @caps: buffer to return the capability info in
 *
 * Read capabilities common to all LTTPRs.
 *
 * Returns 0 on success or a negative error code on failure.
 */
int drm_dp_read_lttpr_common_caps(struct drm_dp_aux *aux,
				  u8 caps[DP_LTTPR_COMMON_CAP_SIZE])
{
	int ret;

	ret = drm_dp_dpcd_read(aux,
			       DP_LT_TUNABLE_PHY_REPEATER_FIELD_DATA_STRUCTURE_REV,
			       caps, DP_LTTPR_COMMON_CAP_SIZE);
	if (ret < 0)
		return ret;

	WARN_ON(ret != DP_LTTPR_COMMON_CAP_SIZE);

	return 0;
}
EXPORT_SYMBOL(drm_dp_read_lttpr_common_caps);

/**
 * drm_dp_read_lttpr_phy_caps - read the capabilities for a given LTTPR PHY
 * @aux: DisplayPort AUX channel
 * @dp_phy: LTTPR PHY to read the capabilities for
 * @caps: buffer to return the capability info in
 *
 * Read the capabilities for the given LTTPR PHY.
 *
 * Returns 0 on success or a negative error code on failure.
 */
int drm_dp_read_lttpr_phy_caps(struct drm_dp_aux *aux,
			       enum drm_dp_phy dp_phy,
			       u8 caps[DP_LTTPR_PHY_CAP_SIZE])
{
	int ret;

	ret = drm_dp_dpcd_read(aux,
			       DP_TRAINING_AUX_RD_INTERVAL_PHY_REPEATER(dp_phy),
			       caps, DP_LTTPR_PHY_CAP_SIZE);
	if (ret < 0)
		return ret;

	WARN_ON(ret != DP_LTTPR_PHY_CAP_SIZE);

	return 0;
}
EXPORT_SYMBOL(drm_dp_read_lttpr_phy_caps);

static u8 dp_lttpr_common_cap(const u8 caps[DP_LTTPR_COMMON_CAP_SIZE], int r)
{
	return caps[r - DP_LT_TUNABLE_PHY_REPEATER_FIELD_DATA_STRUCTURE_REV];
}

/**
 * drm_dp_lttpr_count - get the number of detected LTTPRs
 * @caps: LTTPR common capabilities
 *
 * Get the number of detected LTTPRs from the LTTPR common capabilities info.
 *
 * Returns:
 *   -ERANGE if more than supported number (8) of LTTPRs are detected
 *   -EINVAL if the DP_PHY_REPEATER_CNT register contains an invalid value
 *   otherwise the number of detected LTTPRs
 */
int drm_dp_lttpr_count(const u8 caps[DP_LTTPR_COMMON_CAP_SIZE])
{
	u8 count = dp_lttpr_common_cap(caps, DP_PHY_REPEATER_CNT);

	switch (hweight8(count)) {
	case 0:
		return 0;
	case 1:
		return 8 - ilog2(count);
	case 8:
		return -ERANGE;
	default:
		return -EINVAL;
	}
}
EXPORT_SYMBOL(drm_dp_lttpr_count);

/**
 * drm_dp_lttpr_max_link_rate - get the maximum link rate supported by all LTTPRs
 * @caps: LTTPR common capabilities
 *
 * Returns the maximum link rate supported by all detected LTTPRs.
 */
int drm_dp_lttpr_max_link_rate(const u8 caps[DP_LTTPR_COMMON_CAP_SIZE])
{
	u8 rate = dp_lttpr_common_cap(caps, DP_MAX_LINK_RATE_PHY_REPEATER);

	return drm_dp_bw_code_to_link_rate(rate);
}
EXPORT_SYMBOL(drm_dp_lttpr_max_link_rate);

/**
 * drm_dp_lttpr_max_lane_count - get the maximum lane count supported by all LTTPRs
 * @caps: LTTPR common capabilities
 *
 * Returns the maximum lane count supported by all detected LTTPRs.
 */
int drm_dp_lttpr_max_lane_count(const u8 caps[DP_LTTPR_COMMON_CAP_SIZE])
{
	u8 max_lanes = dp_lttpr_common_cap(caps, DP_MAX_LANE_COUNT_PHY_REPEATER);

	return max_lanes & DP_MAX_LANE_COUNT_MASK;
}
EXPORT_SYMBOL(drm_dp_lttpr_max_lane_count);

/**
 * drm_dp_lttpr_voltage_swing_level_3_supported - check for LTTPR vswing3 support
 * @caps: LTTPR PHY capabilities
 *
 * Returns true if the @caps for an LTTPR TX PHY indicate support for
 * voltage swing level 3.
 */
bool
drm_dp_lttpr_voltage_swing_level_3_supported(const u8 caps[DP_LTTPR_PHY_CAP_SIZE])
{
	u8 txcap = dp_lttpr_phy_cap(caps, DP_TRANSMITTER_CAPABILITY_PHY_REPEATER1);

	return txcap & DP_VOLTAGE_SWING_LEVEL_3_SUPPORTED;
}
EXPORT_SYMBOL(drm_dp_lttpr_voltage_swing_level_3_supported);

/**
 * drm_dp_lttpr_pre_emphasis_level_3_supported - check for LTTPR preemph3 support
 * @caps: LTTPR PHY capabilities
 *
 * Returns true if the @caps for an LTTPR TX PHY indicate support for
 * pre-emphasis level 3.
 */
bool
drm_dp_lttpr_pre_emphasis_level_3_supported(const u8 caps[DP_LTTPR_PHY_CAP_SIZE])
{
	u8 txcap = dp_lttpr_phy_cap(caps, DP_TRANSMITTER_CAPABILITY_PHY_REPEATER1);

	return txcap & DP_PRE_EMPHASIS_LEVEL_3_SUPPORTED;
}
EXPORT_SYMBOL(drm_dp_lttpr_pre_emphasis_level_3_supported);

/**
 * drm_dp_get_phy_test_pattern() - get the requested pattern from the sink.
 * @aux: DisplayPort AUX channel
 * @data: DP phy compliance test parameters.
 *
 * Returns 0 on success or a negative error code on failure.
 */
int drm_dp_get_phy_test_pattern(struct drm_dp_aux *aux,
				struct drm_dp_phy_test_params *data)
{
	int err;
	u8 rate, lanes;

	err = drm_dp_dpcd_readb(aux, DP_TEST_LINK_RATE, &rate);
	if (err < 0)
		return err;
	data->link_rate = drm_dp_bw_code_to_link_rate(rate);

	err = drm_dp_dpcd_readb(aux, DP_TEST_LANE_COUNT, &lanes);
	if (err < 0)
		return err;
	data->num_lanes = lanes & DP_MAX_LANE_COUNT_MASK;

	if (lanes & DP_ENHANCED_FRAME_CAP)
		data->enhanced_frame_cap = true;

	err = drm_dp_dpcd_readb(aux, DP_PHY_TEST_PATTERN, &data->phy_pattern);
	if (err < 0)
		return err;

	switch (data->phy_pattern) {
	case DP_PHY_TEST_PATTERN_80BIT_CUSTOM:
		err = drm_dp_dpcd_read(aux, DP_TEST_80BIT_CUSTOM_PATTERN_7_0,
				       &data->custom80, sizeof(data->custom80));
		if (err < 0)
			return err;

		break;
	case DP_PHY_TEST_PATTERN_CP2520:
		err = drm_dp_dpcd_read(aux, DP_TEST_HBR2_SCRAMBLER_RESET,
				       &data->hbr2_reset,
				       sizeof(data->hbr2_reset));
		if (err < 0)
			return err;
	}

	return 0;
}
EXPORT_SYMBOL(drm_dp_get_phy_test_pattern);

/**
 * drm_dp_set_phy_test_pattern() - set the pattern to the sink.
 * @aux: DisplayPort AUX channel
 * @data: DP phy compliance test parameters.
 * @dp_rev: DP revision to use for compliance testing
 *
 * Returns 0 on success or a negative error code on failure.
 */
int drm_dp_set_phy_test_pattern(struct drm_dp_aux *aux,
				struct drm_dp_phy_test_params *data, u8 dp_rev)
{
	int err, i;
	u8 link_config[2];
	u8 test_pattern;

	link_config[0] = drm_dp_link_rate_to_bw_code(data->link_rate);
	link_config[1] = data->num_lanes;
	if (data->enhanced_frame_cap)
		link_config[1] |= DP_LANE_COUNT_ENHANCED_FRAME_EN;
	err = drm_dp_dpcd_write(aux, DP_LINK_BW_SET, link_config, 2);
	if (err < 0)
		return err;

	test_pattern = data->phy_pattern;
	if (dp_rev < 0x12) {
		test_pattern = (test_pattern << 2) &
			       DP_LINK_QUAL_PATTERN_11_MASK;
		err = drm_dp_dpcd_writeb(aux, DP_TRAINING_PATTERN_SET,
					 test_pattern);
		if (err < 0)
			return err;
	} else {
		for (i = 0; i < data->num_lanes; i++) {
			err = drm_dp_dpcd_writeb(aux,
						 DP_LINK_QUAL_LANE0_SET + i,
						 test_pattern);
			if (err < 0)
				return err;
		}
	}

	return 0;
}
EXPORT_SYMBOL(drm_dp_set_phy_test_pattern);

static const char *dp_pixelformat_get_name(enum dp_pixelformat pixelformat)
{
	if (pixelformat < 0 || pixelformat > DP_PIXELFORMAT_RESERVED)
		return "Invalid";

	switch (pixelformat) {
	case DP_PIXELFORMAT_RGB:
		return "RGB";
	case DP_PIXELFORMAT_YUV444:
		return "YUV444";
	case DP_PIXELFORMAT_YUV422:
		return "YUV422";
	case DP_PIXELFORMAT_YUV420:
		return "YUV420";
	case DP_PIXELFORMAT_Y_ONLY:
		return "Y_ONLY";
	case DP_PIXELFORMAT_RAW:
		return "RAW";
	default:
		return "Reserved";
	}
}

static const char *dp_colorimetry_get_name(enum dp_pixelformat pixelformat,
					   enum dp_colorimetry colorimetry)
{
	if (pixelformat < 0 || pixelformat > DP_PIXELFORMAT_RESERVED)
		return "Invalid";

	switch (colorimetry) {
	case DP_COLORIMETRY_DEFAULT:
		switch (pixelformat) {
		case DP_PIXELFORMAT_RGB:
			return "sRGB";
		case DP_PIXELFORMAT_YUV444:
		case DP_PIXELFORMAT_YUV422:
		case DP_PIXELFORMAT_YUV420:
			return "BT.601";
		case DP_PIXELFORMAT_Y_ONLY:
			return "DICOM PS3.14";
		case DP_PIXELFORMAT_RAW:
			return "Custom Color Profile";
		default:
			return "Reserved";
		}
	case DP_COLORIMETRY_RGB_WIDE_FIXED: /* and DP_COLORIMETRY_BT709_YCC */
		switch (pixelformat) {
		case DP_PIXELFORMAT_RGB:
			return "Wide Fixed";
		case DP_PIXELFORMAT_YUV444:
		case DP_PIXELFORMAT_YUV422:
		case DP_PIXELFORMAT_YUV420:
			return "BT.709";
		default:
			return "Reserved";
		}
	case DP_COLORIMETRY_RGB_WIDE_FLOAT: /* and DP_COLORIMETRY_XVYCC_601 */
		switch (pixelformat) {
		case DP_PIXELFORMAT_RGB:
			return "Wide Float";
		case DP_PIXELFORMAT_YUV444:
		case DP_PIXELFORMAT_YUV422:
		case DP_PIXELFORMAT_YUV420:
			return "xvYCC 601";
		default:
			return "Reserved";
		}
	case DP_COLORIMETRY_OPRGB: /* and DP_COLORIMETRY_XVYCC_709 */
		switch (pixelformat) {
		case DP_PIXELFORMAT_RGB:
			return "OpRGB";
		case DP_PIXELFORMAT_YUV444:
		case DP_PIXELFORMAT_YUV422:
		case DP_PIXELFORMAT_YUV420:
			return "xvYCC 709";
		default:
			return "Reserved";
		}
	case DP_COLORIMETRY_DCI_P3_RGB: /* and DP_COLORIMETRY_SYCC_601 */
		switch (pixelformat) {
		case DP_PIXELFORMAT_RGB:
			return "DCI-P3";
		case DP_PIXELFORMAT_YUV444:
		case DP_PIXELFORMAT_YUV422:
		case DP_PIXELFORMAT_YUV420:
			return "sYCC 601";
		default:
			return "Reserved";
		}
	case DP_COLORIMETRY_RGB_CUSTOM: /* and DP_COLORIMETRY_OPYCC_601 */
		switch (pixelformat) {
		case DP_PIXELFORMAT_RGB:
			return "Custom Profile";
		case DP_PIXELFORMAT_YUV444:
		case DP_PIXELFORMAT_YUV422:
		case DP_PIXELFORMAT_YUV420:
			return "OpYCC 601";
		default:
			return "Reserved";
		}
	case DP_COLORIMETRY_BT2020_RGB: /* and DP_COLORIMETRY_BT2020_CYCC */
		switch (pixelformat) {
		case DP_PIXELFORMAT_RGB:
			return "BT.2020 RGB";
		case DP_PIXELFORMAT_YUV444:
		case DP_PIXELFORMAT_YUV422:
		case DP_PIXELFORMAT_YUV420:
			return "BT.2020 CYCC";
		default:
			return "Reserved";
		}
	case DP_COLORIMETRY_BT2020_YCC:
		switch (pixelformat) {
		case DP_PIXELFORMAT_YUV444:
		case DP_PIXELFORMAT_YUV422:
		case DP_PIXELFORMAT_YUV420:
			return "BT.2020 YCC";
		default:
			return "Reserved";
		}
	default:
		return "Invalid";
	}
}

static const char *dp_dynamic_range_get_name(enum dp_dynamic_range dynamic_range)
{
	switch (dynamic_range) {
	case DP_DYNAMIC_RANGE_VESA:
		return "VESA range";
	case DP_DYNAMIC_RANGE_CTA:
		return "CTA range";
	default:
		return "Invalid";
	}
}

static const char *dp_content_type_get_name(enum dp_content_type content_type)
{
	switch (content_type) {
	case DP_CONTENT_TYPE_NOT_DEFINED:
		return "Not defined";
	case DP_CONTENT_TYPE_GRAPHICS:
		return "Graphics";
	case DP_CONTENT_TYPE_PHOTO:
		return "Photo";
	case DP_CONTENT_TYPE_VIDEO:
		return "Video";
	case DP_CONTENT_TYPE_GAME:
		return "Game";
	default:
		return "Reserved";
	}
}

void drm_dp_vsc_sdp_log(const char *level, struct device *dev,
			const struct drm_dp_vsc_sdp *vsc)
{
#define DP_SDP_LOG(fmt, ...) dev_printk(level, dev, fmt, ##__VA_ARGS__)
	DP_SDP_LOG("DP SDP: %s, revision %u, length %u\n", "VSC",
		   vsc->revision, vsc->length);
	DP_SDP_LOG("    pixelformat: %s\n",
		   dp_pixelformat_get_name(vsc->pixelformat));
	DP_SDP_LOG("    colorimetry: %s\n",
		   dp_colorimetry_get_name(vsc->pixelformat, vsc->colorimetry));
	DP_SDP_LOG("    bpc: %u\n", vsc->bpc);
	DP_SDP_LOG("    dynamic range: %s\n",
		   dp_dynamic_range_get_name(vsc->dynamic_range));
	DP_SDP_LOG("    content type: %s\n",
		   dp_content_type_get_name(vsc->content_type));
#undef DP_SDP_LOG
}
EXPORT_SYMBOL(drm_dp_vsc_sdp_log);

/**
 * drm_dp_get_pcon_max_frl_bw() - maximum frl supported by PCON
 * @dpcd: DisplayPort configuration data
 * @port_cap: port capabilities
 *
 * Returns maximum frl bandwidth supported by PCON in GBPS,
 * returns 0 if not supported.
 */
int drm_dp_get_pcon_max_frl_bw(const u8 dpcd[DP_RECEIVER_CAP_SIZE],
			       const u8 port_cap[4])
{
	int bw;
	u8 buf;

	buf = port_cap[2];
	bw = buf & DP_PCON_MAX_FRL_BW;

	switch (bw) {
	case DP_PCON_MAX_9GBPS:
		return 9;
	case DP_PCON_MAX_18GBPS:
		return 18;
	case DP_PCON_MAX_24GBPS:
		return 24;
	case DP_PCON_MAX_32GBPS:
		return 32;
	case DP_PCON_MAX_40GBPS:
		return 40;
	case DP_PCON_MAX_48GBPS:
		return 48;
	case DP_PCON_MAX_0GBPS:
	default:
		return 0;
	}

	return 0;
}
EXPORT_SYMBOL(drm_dp_get_pcon_max_frl_bw);

/**
 * drm_dp_pcon_frl_prepare() - Prepare PCON for FRL.
 * @aux: DisplayPort AUX channel
 * @enable_frl_ready_hpd: Configure DP_PCON_ENABLE_HPD_READY.
 *
 * Returns 0 if success, else returns negative error code.
 */
int drm_dp_pcon_frl_prepare(struct drm_dp_aux *aux, bool enable_frl_ready_hpd)
{
	int ret;
	u8 buf = DP_PCON_ENABLE_SOURCE_CTL_MODE |
		 DP_PCON_ENABLE_LINK_FRL_MODE;

	if (enable_frl_ready_hpd)
		buf |= DP_PCON_ENABLE_HPD_READY;

	ret = drm_dp_dpcd_writeb(aux, DP_PCON_HDMI_LINK_CONFIG_1, buf);

	return ret;
}
EXPORT_SYMBOL(drm_dp_pcon_frl_prepare);

/**
 * drm_dp_pcon_is_frl_ready() - Is PCON ready for FRL
 * @aux: DisplayPort AUX channel
 *
 * Returns true if success, else returns false.
 */
bool drm_dp_pcon_is_frl_ready(struct drm_dp_aux *aux)
{
	int ret;
	u8 buf;

	ret = drm_dp_dpcd_readb(aux, DP_PCON_HDMI_TX_LINK_STATUS, &buf);
	if (ret < 0)
		return false;

	if (buf & DP_PCON_FRL_READY)
		return true;

	return false;
}
EXPORT_SYMBOL(drm_dp_pcon_is_frl_ready);

/**
 * drm_dp_pcon_frl_configure_1() - Set HDMI LINK Configuration-Step1
 * @aux: DisplayPort AUX channel
 * @max_frl_gbps: maximum frl bw to be configured between PCON and HDMI sink
 * @frl_mode: FRL Training mode, it can be either Concurrent or Sequential.
 * In Concurrent Mode, the FRL link bring up can be done along with
 * DP Link training. In Sequential mode, the FRL link bring up is done prior to
 * the DP Link training.
 *
 * Returns 0 if success, else returns negative error code.
 */

int drm_dp_pcon_frl_configure_1(struct drm_dp_aux *aux, int max_frl_gbps,
				u8 frl_mode)
{
	int ret;
	u8 buf;

	ret = drm_dp_dpcd_readb(aux, DP_PCON_HDMI_LINK_CONFIG_1, &buf);
	if (ret < 0)
		return ret;

	if (frl_mode == DP_PCON_ENABLE_CONCURRENT_LINK)
		buf |= DP_PCON_ENABLE_CONCURRENT_LINK;
	else
		buf &= ~DP_PCON_ENABLE_CONCURRENT_LINK;

	switch (max_frl_gbps) {
	case 9:
		buf |=  DP_PCON_ENABLE_MAX_BW_9GBPS;
		break;
	case 18:
		buf |=  DP_PCON_ENABLE_MAX_BW_18GBPS;
		break;
	case 24:
		buf |=  DP_PCON_ENABLE_MAX_BW_24GBPS;
		break;
	case 32:
		buf |=  DP_PCON_ENABLE_MAX_BW_32GBPS;
		break;
	case 40:
		buf |=  DP_PCON_ENABLE_MAX_BW_40GBPS;
		break;
	case 48:
		buf |=  DP_PCON_ENABLE_MAX_BW_48GBPS;
		break;
	case 0:
		buf |=  DP_PCON_ENABLE_MAX_BW_0GBPS;
		break;
	default:
		return -EINVAL;
	}

	ret = drm_dp_dpcd_writeb(aux, DP_PCON_HDMI_LINK_CONFIG_1, buf);
	if (ret < 0)
		return ret;

	return 0;
}
EXPORT_SYMBOL(drm_dp_pcon_frl_configure_1);

/**
 * drm_dp_pcon_frl_configure_2() - Set HDMI Link configuration Step-2
 * @aux: DisplayPort AUX channel
 * @max_frl_mask : Max FRL BW to be tried by the PCON with HDMI Sink
 * @frl_type : FRL training type, can be Extended, or Normal.
 * In Normal FRL training, the PCON tries each frl bw from the max_frl_mask
 * starting from min, and stops when link training is successful. In Extended
 * FRL training, all frl bw selected in the mask are trained by the PCON.
 *
 * Returns 0 if success, else returns negative error code.
 */
int drm_dp_pcon_frl_configure_2(struct drm_dp_aux *aux, int max_frl_mask,
				u8 frl_type)
{
	int ret;
	u8 buf = max_frl_mask;

	if (frl_type == DP_PCON_FRL_LINK_TRAIN_EXTENDED)
		buf |= DP_PCON_FRL_LINK_TRAIN_EXTENDED;
	else
		buf &= ~DP_PCON_FRL_LINK_TRAIN_EXTENDED;

	ret = drm_dp_dpcd_writeb(aux, DP_PCON_HDMI_LINK_CONFIG_2, buf);
	if (ret < 0)
		return ret;

	return 0;
}
EXPORT_SYMBOL(drm_dp_pcon_frl_configure_2);

/**
 * drm_dp_pcon_reset_frl_config() - Re-Set HDMI Link configuration.
 * @aux: DisplayPort AUX channel
 *
 * Returns 0 if success, else returns negative error code.
 */
int drm_dp_pcon_reset_frl_config(struct drm_dp_aux *aux)
{
	int ret;

	ret = drm_dp_dpcd_writeb(aux, DP_PCON_HDMI_LINK_CONFIG_1, 0x0);
	if (ret < 0)
		return ret;

	return 0;
}
EXPORT_SYMBOL(drm_dp_pcon_reset_frl_config);

/**
 * drm_dp_pcon_frl_enable() - Enable HDMI link through FRL
 * @aux: DisplayPort AUX channel
 *
 * Returns 0 if success, else returns negative error code.
 */
int drm_dp_pcon_frl_enable(struct drm_dp_aux *aux)
{
	int ret;
	u8 buf = 0;

	ret = drm_dp_dpcd_readb(aux, DP_PCON_HDMI_LINK_CONFIG_1, &buf);
	if (ret < 0)
		return ret;
	if (!(buf & DP_PCON_ENABLE_SOURCE_CTL_MODE)) {
		drm_dbg_kms(aux->drm_dev, "%s: PCON in Autonomous mode, can't enable FRL\n",
			    aux->name);
		return -EINVAL;
	}
	buf |= DP_PCON_ENABLE_HDMI_LINK;
	ret = drm_dp_dpcd_writeb(aux, DP_PCON_HDMI_LINK_CONFIG_1, buf);
	if (ret < 0)
		return ret;

	return 0;
}
EXPORT_SYMBOL(drm_dp_pcon_frl_enable);

/**
 * drm_dp_pcon_hdmi_link_active() - check if the PCON HDMI LINK status is active.
 * @aux: DisplayPort AUX channel
 *
 * Returns true if link is active else returns false.
 */
bool drm_dp_pcon_hdmi_link_active(struct drm_dp_aux *aux)
{
	u8 buf;
	int ret;

	ret = drm_dp_dpcd_readb(aux, DP_PCON_HDMI_TX_LINK_STATUS, &buf);
	if (ret < 0)
		return false;

	return buf & DP_PCON_HDMI_TX_LINK_ACTIVE;
}
EXPORT_SYMBOL(drm_dp_pcon_hdmi_link_active);

/**
 * drm_dp_pcon_hdmi_link_mode() - get the PCON HDMI LINK MODE
 * @aux: DisplayPort AUX channel
 * @frl_trained_mask: pointer to store bitmask of the trained bw configuration.
 * Valid only if the MODE returned is FRL. For Normal Link training mode
 * only 1 of the bits will be set, but in case of Extended mode, more than
 * one bits can be set.
 *
 * Returns the link mode : TMDS or FRL on success, else returns negative error
 * code.
 */
int drm_dp_pcon_hdmi_link_mode(struct drm_dp_aux *aux, u8 *frl_trained_mask)
{
	u8 buf;
	int mode;
	int ret;

	ret = drm_dp_dpcd_readb(aux, DP_PCON_HDMI_POST_FRL_STATUS, &buf);
	if (ret < 0)
		return ret;

	mode = buf & DP_PCON_HDMI_LINK_MODE;

	if (frl_trained_mask && DP_PCON_HDMI_MODE_FRL == mode)
		*frl_trained_mask = (buf & DP_PCON_HDMI_FRL_TRAINED_BW) >> 1;

	return mode;
}
EXPORT_SYMBOL(drm_dp_pcon_hdmi_link_mode);

/**
 * drm_dp_pcon_hdmi_frl_link_error_count() - print the error count per lane
 * during link failure between PCON and HDMI sink
 * @aux: DisplayPort AUX channel
 * @connector: DRM connector
 * code.
 **/

void drm_dp_pcon_hdmi_frl_link_error_count(struct drm_dp_aux *aux,
					   struct drm_connector *connector)
{
	u8 buf, error_count;
	int i, num_error;
	struct drm_hdmi_info *hdmi = &connector->display_info.hdmi;

	for (i = 0; i < hdmi->max_lanes; i++) {
		if (drm_dp_dpcd_readb(aux, DP_PCON_HDMI_ERROR_STATUS_LN0 + i, &buf) < 0)
			return;

		error_count = buf & DP_PCON_HDMI_ERROR_COUNT_MASK;
		switch (error_count) {
		case DP_PCON_HDMI_ERROR_COUNT_HUNDRED_PLUS:
			num_error = 100;
			break;
		case DP_PCON_HDMI_ERROR_COUNT_TEN_PLUS:
			num_error = 10;
			break;
		case DP_PCON_HDMI_ERROR_COUNT_THREE_PLUS:
			num_error = 3;
			break;
		default:
			num_error = 0;
		}

		drm_err(aux->drm_dev, "%s: More than %d errors since the last read for lane %d",
			aux->name, num_error, i);
	}
}
EXPORT_SYMBOL(drm_dp_pcon_hdmi_frl_link_error_count);

/*
 * drm_dp_pcon_enc_is_dsc_1_2 - Does PCON Encoder supports DSC 1.2
 * @pcon_dsc_dpcd: DSC capabilities of the PCON DSC Encoder
 *
 * Returns true is PCON encoder is DSC 1.2 else returns false.
 */
bool drm_dp_pcon_enc_is_dsc_1_2(const u8 pcon_dsc_dpcd[DP_PCON_DSC_ENCODER_CAP_SIZE])
{
	u8 buf;
	u8 major_v, minor_v;

	buf = pcon_dsc_dpcd[DP_PCON_DSC_VERSION - DP_PCON_DSC_ENCODER];
	major_v = (buf & DP_PCON_DSC_MAJOR_MASK) >> DP_PCON_DSC_MAJOR_SHIFT;
	minor_v = (buf & DP_PCON_DSC_MINOR_MASK) >> DP_PCON_DSC_MINOR_SHIFT;

	if (major_v == 1 && minor_v == 2)
		return true;

	return false;
}
EXPORT_SYMBOL(drm_dp_pcon_enc_is_dsc_1_2);

/*
 * drm_dp_pcon_dsc_max_slices - Get max slices supported by PCON DSC Encoder
 * @pcon_dsc_dpcd: DSC capabilities of the PCON DSC Encoder
 *
 * Returns maximum no. of slices supported by the PCON DSC Encoder.
 */
int drm_dp_pcon_dsc_max_slices(const u8 pcon_dsc_dpcd[DP_PCON_DSC_ENCODER_CAP_SIZE])
{
	u8 slice_cap1, slice_cap2;

	slice_cap1 = pcon_dsc_dpcd[DP_PCON_DSC_SLICE_CAP_1 - DP_PCON_DSC_ENCODER];
	slice_cap2 = pcon_dsc_dpcd[DP_PCON_DSC_SLICE_CAP_2 - DP_PCON_DSC_ENCODER];

	if (slice_cap2 & DP_PCON_DSC_24_PER_DSC_ENC)
		return 24;
	if (slice_cap2 & DP_PCON_DSC_20_PER_DSC_ENC)
		return 20;
	if (slice_cap2 & DP_PCON_DSC_16_PER_DSC_ENC)
		return 16;
	if (slice_cap1 & DP_PCON_DSC_12_PER_DSC_ENC)
		return 12;
	if (slice_cap1 & DP_PCON_DSC_10_PER_DSC_ENC)
		return 10;
	if (slice_cap1 & DP_PCON_DSC_8_PER_DSC_ENC)
		return 8;
	if (slice_cap1 & DP_PCON_DSC_6_PER_DSC_ENC)
		return 6;
	if (slice_cap1 & DP_PCON_DSC_4_PER_DSC_ENC)
		return 4;
	if (slice_cap1 & DP_PCON_DSC_2_PER_DSC_ENC)
		return 2;
	if (slice_cap1 & DP_PCON_DSC_1_PER_DSC_ENC)
		return 1;

	return 0;
}
EXPORT_SYMBOL(drm_dp_pcon_dsc_max_slices);

/*
 * drm_dp_pcon_dsc_max_slice_width() - Get max slice width for Pcon DSC encoder
 * @pcon_dsc_dpcd: DSC capabilities of the PCON DSC Encoder
 *
 * Returns maximum width of the slices in pixel width i.e. no. of pixels x 320.
 */
int drm_dp_pcon_dsc_max_slice_width(const u8 pcon_dsc_dpcd[DP_PCON_DSC_ENCODER_CAP_SIZE])
{
	u8 buf;

	buf = pcon_dsc_dpcd[DP_PCON_DSC_MAX_SLICE_WIDTH - DP_PCON_DSC_ENCODER];

	return buf * DP_DSC_SLICE_WIDTH_MULTIPLIER;
}
EXPORT_SYMBOL(drm_dp_pcon_dsc_max_slice_width);

/*
 * drm_dp_pcon_dsc_bpp_incr() - Get bits per pixel increment for PCON DSC encoder
 * @pcon_dsc_dpcd: DSC capabilities of the PCON DSC Encoder
 *
 * Returns the bpp precision supported by the PCON encoder.
 */
int drm_dp_pcon_dsc_bpp_incr(const u8 pcon_dsc_dpcd[DP_PCON_DSC_ENCODER_CAP_SIZE])
{
	u8 buf;

	buf = pcon_dsc_dpcd[DP_PCON_DSC_BPP_INCR - DP_PCON_DSC_ENCODER];

	switch (buf & DP_PCON_DSC_BPP_INCR_MASK) {
	case DP_PCON_DSC_ONE_16TH_BPP:
		return 16;
	case DP_PCON_DSC_ONE_8TH_BPP:
		return 8;
	case DP_PCON_DSC_ONE_4TH_BPP:
		return 4;
	case DP_PCON_DSC_ONE_HALF_BPP:
		return 2;
	case DP_PCON_DSC_ONE_BPP:
		return 1;
	}

	return 0;
}
EXPORT_SYMBOL(drm_dp_pcon_dsc_bpp_incr);

static
int drm_dp_pcon_configure_dsc_enc(struct drm_dp_aux *aux, u8 pps_buf_config)
{
	u8 buf;
	int ret;

	ret = drm_dp_dpcd_readb(aux, DP_PROTOCOL_CONVERTER_CONTROL_2, &buf);
	if (ret < 0)
		return ret;

	buf |= DP_PCON_ENABLE_DSC_ENCODER;

	if (pps_buf_config <= DP_PCON_ENC_PPS_OVERRIDE_EN_BUFFER) {
		buf &= ~DP_PCON_ENCODER_PPS_OVERRIDE_MASK;
		buf |= pps_buf_config << 2;
	}

	ret = drm_dp_dpcd_writeb(aux, DP_PROTOCOL_CONVERTER_CONTROL_2, buf);
	if (ret < 0)
		return ret;

	return 0;
}

/**
 * drm_dp_pcon_pps_default() - Let PCON fill the default pps parameters
 * for DSC1.2 between PCON & HDMI2.1 sink
 * @aux: DisplayPort AUX channel
 *
 * Returns 0 on success, else returns negative error code.
 */
int drm_dp_pcon_pps_default(struct drm_dp_aux *aux)
{
	int ret;

	ret = drm_dp_pcon_configure_dsc_enc(aux, DP_PCON_ENC_PPS_OVERRIDE_DISABLED);
	if (ret < 0)
		return ret;

	return 0;
}
EXPORT_SYMBOL(drm_dp_pcon_pps_default);

/**
 * drm_dp_pcon_pps_override_buf() - Configure PPS encoder override buffer for
 * HDMI sink
 * @aux: DisplayPort AUX channel
 * @pps_buf: 128 bytes to be written into PPS buffer for HDMI sink by PCON.
 *
 * Returns 0 on success, else returns negative error code.
 */
int drm_dp_pcon_pps_override_buf(struct drm_dp_aux *aux, u8 pps_buf[128])
{
	int ret;

	ret = drm_dp_dpcd_write(aux, DP_PCON_HDMI_PPS_OVERRIDE_BASE, &pps_buf, 128);
	if (ret < 0)
		return ret;

	ret = drm_dp_pcon_configure_dsc_enc(aux, DP_PCON_ENC_PPS_OVERRIDE_EN_BUFFER);
	if (ret < 0)
		return ret;

	return 0;
}
EXPORT_SYMBOL(drm_dp_pcon_pps_override_buf);

/*
 * drm_dp_pcon_pps_override_param() - Write PPS parameters to DSC encoder
 * override registers
 * @aux: DisplayPort AUX channel
 * @pps_param: 3 Parameters (2 Bytes each) : Slice Width, Slice Height,
 * bits_per_pixel.
 *
 * Returns 0 on success, else returns negative error code.
 */
int drm_dp_pcon_pps_override_param(struct drm_dp_aux *aux, u8 pps_param[6])
{
	int ret;

	ret = drm_dp_dpcd_write(aux, DP_PCON_HDMI_PPS_OVRD_SLICE_HEIGHT, &pps_param[0], 2);
	if (ret < 0)
		return ret;
	ret = drm_dp_dpcd_write(aux, DP_PCON_HDMI_PPS_OVRD_SLICE_WIDTH, &pps_param[2], 2);
	if (ret < 0)
		return ret;
	ret = drm_dp_dpcd_write(aux, DP_PCON_HDMI_PPS_OVRD_BPP, &pps_param[4], 2);
	if (ret < 0)
		return ret;

	ret = drm_dp_pcon_configure_dsc_enc(aux, DP_PCON_ENC_PPS_OVERRIDE_EN_BUFFER);
	if (ret < 0)
		return ret;

	return 0;
}
EXPORT_SYMBOL(drm_dp_pcon_pps_override_param);

/*
 * drm_dp_pcon_convert_rgb_to_ycbcr() - Configure the PCon to convert RGB to Ycbcr
 * @aux: displayPort AUX channel
 * @color_spc: Color-space/s for which conversion is to be enabled, 0 for disable.
 *
 * Returns 0 on success, else returns negative error code.
 */
int drm_dp_pcon_convert_rgb_to_ycbcr(struct drm_dp_aux *aux, u8 color_spc)
{
	int ret;
	u8 buf;

	ret = drm_dp_dpcd_readb(aux, DP_PROTOCOL_CONVERTER_CONTROL_2, &buf);
	if (ret < 0)
		return ret;

	if (color_spc & DP_CONVERSION_RGB_YCBCR_MASK)
		buf |= (color_spc & DP_CONVERSION_RGB_YCBCR_MASK);
	else
		buf &= ~DP_CONVERSION_RGB_YCBCR_MASK;

	ret = drm_dp_dpcd_writeb(aux, DP_PROTOCOL_CONVERTER_CONTROL_2, buf);
	if (ret < 0)
		return ret;

	return 0;
}
EXPORT_SYMBOL(drm_dp_pcon_convert_rgb_to_ycbcr);

/**
 * drm_edp_backlight_set_level() - Set the backlight level of an eDP panel via AUX
 * @aux: The DP AUX channel to use
 * @bl: Backlight capability info from drm_edp_backlight_init()
 * @level: The brightness level to set
 *
 * Sets the brightness level of an eDP panel's backlight. Note that the panel's backlight must
 * already have been enabled by the driver by calling drm_edp_backlight_enable().
 *
 * Returns: %0 on success, negative error code on failure
 */
int drm_edp_backlight_set_level(struct drm_dp_aux *aux, const struct drm_edp_backlight_info *bl,
				u16 level)
{
	int ret;
	u8 buf[2] = { 0 };

	if (bl->lsb_reg_used) {
		buf[0] = (level & 0xff00) >> 8;
		buf[1] = (level & 0x00ff);
	} else {
		buf[0] = level;
	}

	ret = drm_dp_dpcd_write(aux, DP_EDP_BACKLIGHT_BRIGHTNESS_MSB, buf, sizeof(buf));
	if (ret != sizeof(buf)) {
		drm_err(aux->drm_dev,
			"%s: Failed to write aux backlight level: %d\n",
			aux->name, ret);
		return ret < 0 ? ret : -EIO;
	}

	return 0;
}
EXPORT_SYMBOL(drm_edp_backlight_set_level);

static int
drm_edp_backlight_set_enable(struct drm_dp_aux *aux, const struct drm_edp_backlight_info *bl,
			     bool enable)
{
	int ret;
	u8 buf;

	/* The panel uses something other then DPCD for enabling its backlight */
	if (!bl->aux_enable)
		return 0;

	ret = drm_dp_dpcd_readb(aux, DP_EDP_DISPLAY_CONTROL_REGISTER, &buf);
	if (ret != 1) {
		drm_err(aux->drm_dev, "%s: Failed to read eDP display control register: %d\n",
			aux->name, ret);
		return ret < 0 ? ret : -EIO;
	}
	if (enable)
		buf |= DP_EDP_BACKLIGHT_ENABLE;
	else
		buf &= ~DP_EDP_BACKLIGHT_ENABLE;

	ret = drm_dp_dpcd_writeb(aux, DP_EDP_DISPLAY_CONTROL_REGISTER, buf);
	if (ret != 1) {
		drm_err(aux->drm_dev, "%s: Failed to write eDP display control register: %d\n",
			aux->name, ret);
		return ret < 0 ? ret : -EIO;
	}

	return 0;
}

/**
 * drm_edp_backlight_enable() - Enable an eDP panel's backlight using DPCD
 * @aux: The DP AUX channel to use
 * @bl: Backlight capability info from drm_edp_backlight_init()
 * @level: The initial backlight level to set via AUX, if there is one
 *
 * This function handles enabling DPCD backlight controls on a panel over DPCD, while additionally
 * restoring any important backlight state such as the given backlight level, the brightness byte
 * count, backlight frequency, etc.
 *
 * Note that certain panels, while supporting brightness level controls over DPCD, may not support
 * having their backlights enabled via the standard %DP_EDP_DISPLAY_CONTROL_REGISTER. On such panels
 * &drm_edp_backlight_info.aux_enable will be set to %false, this function will skip the step of
 * programming the %DP_EDP_DISPLAY_CONTROL_REGISTER, and the driver must perform the required
 * implementation specific step for enabling the backlight after calling this function.
 *
 * Returns: %0 on success, negative error code on failure.
 */
int drm_edp_backlight_enable(struct drm_dp_aux *aux, const struct drm_edp_backlight_info *bl,
			     const u16 level)
{
	int ret;
	u8 dpcd_buf, new_dpcd_buf;

	ret = drm_dp_dpcd_readb(aux, DP_EDP_BACKLIGHT_MODE_SET_REGISTER, &dpcd_buf);
	if (ret != 1) {
		drm_dbg_kms(aux->drm_dev,
			    "%s: Failed to read backlight mode: %d\n", aux->name, ret);
		return ret < 0 ? ret : -EIO;
	}

	new_dpcd_buf = dpcd_buf;

	if ((dpcd_buf & DP_EDP_BACKLIGHT_CONTROL_MODE_MASK) != DP_EDP_BACKLIGHT_CONTROL_MODE_DPCD) {
		new_dpcd_buf &= ~DP_EDP_BACKLIGHT_CONTROL_MODE_MASK;
		new_dpcd_buf |= DP_EDP_BACKLIGHT_CONTROL_MODE_DPCD;

<<<<<<< HEAD
		ret = drm_dp_dpcd_writeb(aux, DP_EDP_PWMGEN_BIT_COUNT, bl->pwmgen_bit_count);
		if (ret != 1)
			drm_dbg_kms(aux->drm_dev, "%s: Failed to write aux pwmgen bit count: %d\n",
				    aux->name, ret);
=======
		if (bl->pwmgen_bit_count) {
			ret = drm_dp_dpcd_writeb(aux, DP_EDP_PWMGEN_BIT_COUNT, bl->pwmgen_bit_count);
			if (ret != 1)
				drm_dbg_kms(aux->drm_dev, "%s: Failed to write aux pwmgen bit count: %d\n",
					    aux->name, ret);
		}
>>>>>>> 7d066dc7
	}

	if (bl->pwm_freq_pre_divider) {
		ret = drm_dp_dpcd_writeb(aux, DP_EDP_BACKLIGHT_FREQ_SET, bl->pwm_freq_pre_divider);
		if (ret != 1)
			drm_dbg_kms(aux->drm_dev,
				    "%s: Failed to write aux backlight frequency: %d\n",
				    aux->name, ret);
		else
			new_dpcd_buf |= DP_EDP_BACKLIGHT_FREQ_AUX_SET_ENABLE;
	}

	if (new_dpcd_buf != dpcd_buf) {
		ret = drm_dp_dpcd_writeb(aux, DP_EDP_BACKLIGHT_MODE_SET_REGISTER, new_dpcd_buf);
		if (ret != 1) {
			drm_dbg_kms(aux->drm_dev, "%s: Failed to write aux backlight mode: %d\n",
				    aux->name, ret);
			return ret < 0 ? ret : -EIO;
		}
	}

	ret = drm_edp_backlight_set_level(aux, bl, level);
	if (ret < 0)
		return ret;
	ret = drm_edp_backlight_set_enable(aux, bl, true);
	if (ret < 0)
		return ret;

	return 0;
}
EXPORT_SYMBOL(drm_edp_backlight_enable);

/**
 * drm_edp_backlight_disable() - Disable an eDP backlight using DPCD, if supported
 * @aux: The DP AUX channel to use
 * @bl: Backlight capability info from drm_edp_backlight_init()
 *
 * This function handles disabling DPCD backlight controls on a panel over AUX. Note that some
 * panels have backlights that are enabled/disabled by other means, despite having their brightness
 * values controlled through DPCD. On such panels &drm_edp_backlight_info.aux_enable will be set to
 * %false, this function will become a no-op (and we will skip updating
 * %DP_EDP_DISPLAY_CONTROL_REGISTER), and the driver must take care to perform it's own
 * implementation specific step for disabling the backlight.
 *
 * Returns: %0 on success or no-op, negative error code on failure.
 */
int drm_edp_backlight_disable(struct drm_dp_aux *aux, const struct drm_edp_backlight_info *bl)
{
	int ret;

	ret = drm_edp_backlight_set_enable(aux, bl, false);
	if (ret < 0)
		return ret;

	return 0;
}
EXPORT_SYMBOL(drm_edp_backlight_disable);

static inline int
drm_edp_backlight_probe_max(struct drm_dp_aux *aux, struct drm_edp_backlight_info *bl,
			    u16 driver_pwm_freq_hz, const u8 edp_dpcd[EDP_DISPLAY_CTL_CAP_SIZE])
{
	int fxp, fxp_min, fxp_max, fxp_actual, f = 1;
	int ret;
	u8 pn, pn_min, pn_max;

	ret = drm_dp_dpcd_readb(aux, DP_EDP_PWMGEN_BIT_COUNT, &pn);
	if (ret != 1) {
		drm_dbg_kms(aux->drm_dev, "%s: Failed to read pwmgen bit count cap: %d\n",
			    aux->name, ret);
		return -ENODEV;
	}

	pn &= DP_EDP_PWMGEN_BIT_COUNT_MASK;
	bl->max = (1 << pn) - 1;
	if (!driver_pwm_freq_hz)
		return 0;

	/*
	 * Set PWM Frequency divider to match desired frequency provided by the driver.
	 * The PWM Frequency is calculated as 27Mhz / (F x P).
	 * - Where F = PWM Frequency Pre-Divider value programmed by field 7:0 of the
	 *             EDP_BACKLIGHT_FREQ_SET register (DPCD Address 00728h)
	 * - Where P = 2^Pn, where Pn is the value programmed by field 4:0 of the
	 *             EDP_PWMGEN_BIT_COUNT register (DPCD Address 00724h)
	 */

	/* Find desired value of (F x P)
	 * Note that, if F x P is out of supported range, the maximum value or minimum value will
	 * applied automatically. So no need to check that.
	 */
	fxp = DIV_ROUND_CLOSEST(1000 * DP_EDP_BACKLIGHT_FREQ_BASE_KHZ, driver_pwm_freq_hz);

	/* Use highest possible value of Pn for more granularity of brightness adjustment while
<<<<<<< HEAD
	 * satifying the conditions below.
=======
	 * satisfying the conditions below.
>>>>>>> 7d066dc7
	 * - Pn is in the range of Pn_min and Pn_max
	 * - F is in the range of 1 and 255
	 * - FxP is within 25% of desired value.
	 *   Note: 25% is arbitrary value and may need some tweak.
	 */
	ret = drm_dp_dpcd_readb(aux, DP_EDP_PWMGEN_BIT_COUNT_CAP_MIN, &pn_min);
	if (ret != 1) {
		drm_dbg_kms(aux->drm_dev, "%s: Failed to read pwmgen bit count cap min: %d\n",
			    aux->name, ret);
		return 0;
	}
	ret = drm_dp_dpcd_readb(aux, DP_EDP_PWMGEN_BIT_COUNT_CAP_MAX, &pn_max);
	if (ret != 1) {
		drm_dbg_kms(aux->drm_dev, "%s: Failed to read pwmgen bit count cap max: %d\n",
			    aux->name, ret);
		return 0;
	}
	pn_min &= DP_EDP_PWMGEN_BIT_COUNT_MASK;
	pn_max &= DP_EDP_PWMGEN_BIT_COUNT_MASK;

	/* Ensure frequency is within 25% of desired value */
	fxp_min = DIV_ROUND_CLOSEST(fxp * 3, 4);
	fxp_max = DIV_ROUND_CLOSEST(fxp * 5, 4);
	if (fxp_min < (1 << pn_min) || (255 << pn_max) < fxp_max) {
		drm_dbg_kms(aux->drm_dev,
			    "%s: Driver defined backlight frequency (%d) out of range\n",
			    aux->name, driver_pwm_freq_hz);
		return 0;
	}

	for (pn = pn_max; pn >= pn_min; pn--) {
		f = clamp(DIV_ROUND_CLOSEST(fxp, 1 << pn), 1, 255);
		fxp_actual = f << pn;
		if (fxp_min <= fxp_actual && fxp_actual <= fxp_max)
			break;
	}

	ret = drm_dp_dpcd_writeb(aux, DP_EDP_PWMGEN_BIT_COUNT, pn);
	if (ret != 1) {
		drm_dbg_kms(aux->drm_dev, "%s: Failed to write aux pwmgen bit count: %d\n",
			    aux->name, ret);
		return 0;
	}
	bl->pwmgen_bit_count = pn;
	bl->max = (1 << pn) - 1;

	if (edp_dpcd[2] & DP_EDP_BACKLIGHT_FREQ_AUX_SET_CAP) {
		bl->pwm_freq_pre_divider = f;
		drm_dbg_kms(aux->drm_dev, "%s: Using backlight frequency from driver (%dHz)\n",
			    aux->name, driver_pwm_freq_hz);
	}

	return 0;
}

static inline int
drm_edp_backlight_probe_level(struct drm_dp_aux *aux, struct drm_edp_backlight_info *bl,
			      u8 *current_mode)
{
	int ret;
	u8 buf[2];
	u8 mode_reg;

	ret = drm_dp_dpcd_readb(aux, DP_EDP_BACKLIGHT_MODE_SET_REGISTER, &mode_reg);
	if (ret != 1) {
		drm_dbg_kms(aux->drm_dev, "%s: Failed to read backlight mode: %d\n",
			    aux->name, ret);
		return ret < 0 ? ret : -EIO;
	}

	*current_mode = (mode_reg & DP_EDP_BACKLIGHT_CONTROL_MODE_MASK);
	if (*current_mode == DP_EDP_BACKLIGHT_CONTROL_MODE_DPCD) {
		int size = 1 + bl->lsb_reg_used;

		ret = drm_dp_dpcd_read(aux, DP_EDP_BACKLIGHT_BRIGHTNESS_MSB, buf, size);
		if (ret != size) {
			drm_dbg_kms(aux->drm_dev, "%s: Failed to read backlight level: %d\n",
				    aux->name, ret);
			return ret < 0 ? ret : -EIO;
		}

		if (bl->lsb_reg_used)
			return (buf[0] << 8) | buf[1];
		else
			return buf[0];
	}

	/*
	 * If we're not in DPCD control mode yet, the programmed brightness value is meaningless and
	 * the driver should assume max brightness
	 */
	return bl->max;
}

/**
 * drm_edp_backlight_init() - Probe a display panel's TCON using the standard VESA eDP backlight
 * interface.
 * @aux: The DP aux device to use for probing
 * @bl: The &drm_edp_backlight_info struct to fill out with information on the backlight
 * @driver_pwm_freq_hz: Optional PWM frequency from the driver in hz
 * @edp_dpcd: A cached copy of the eDP DPCD
 * @current_level: Where to store the probed brightness level
 * @current_mode: Where to store the currently set backlight control mode
 *
 * Initializes a &drm_edp_backlight_info struct by probing @aux for it's backlight capabilities,
 * along with also probing the current and maximum supported brightness levels.
 *
 * If @driver_pwm_freq_hz is non-zero, this will be used as the backlight frequency. Otherwise, the
 * default frequency from the panel is used.
 *
 * Returns: %0 on success, negative error code on failure.
 */
int
drm_edp_backlight_init(struct drm_dp_aux *aux, struct drm_edp_backlight_info *bl,
		       u16 driver_pwm_freq_hz, const u8 edp_dpcd[EDP_DISPLAY_CTL_CAP_SIZE],
		       u16 *current_level, u8 *current_mode)
{
	int ret;

	if (edp_dpcd[1] & DP_EDP_BACKLIGHT_AUX_ENABLE_CAP)
		bl->aux_enable = true;
	if (edp_dpcd[2] & DP_EDP_BACKLIGHT_BRIGHTNESS_BYTE_COUNT)
		bl->lsb_reg_used = true;

	ret = drm_edp_backlight_probe_max(aux, bl, driver_pwm_freq_hz, edp_dpcd);
	if (ret < 0)
		return ret;

	ret = drm_edp_backlight_probe_level(aux, bl, current_mode);
	if (ret < 0)
		return ret;
	*current_level = ret;

	drm_dbg_kms(aux->drm_dev,
		    "%s: Found backlight level=%d/%d pwm_freq_pre_divider=%d mode=%x\n",
		    aux->name, *current_level, bl->max, bl->pwm_freq_pre_divider, *current_mode);
	drm_dbg_kms(aux->drm_dev,
		    "%s: Backlight caps: pwmgen_bit_count=%d lsb_reg_used=%d aux_enable=%d\n",
		    aux->name, bl->pwmgen_bit_count, bl->lsb_reg_used, bl->aux_enable);
	return 0;
}
EXPORT_SYMBOL(drm_edp_backlight_init);

#if IS_BUILTIN(CONFIG_BACKLIGHT_CLASS_DEVICE) || \
	(IS_MODULE(CONFIG_DRM_KMS_HELPER) && IS_MODULE(CONFIG_BACKLIGHT_CLASS_DEVICE))

static int dp_aux_backlight_update_status(struct backlight_device *bd)
{
	struct dp_aux_backlight *bl = bl_get_data(bd);
	u16 brightness = backlight_get_brightness(bd);
	int ret = 0;

	if (!backlight_is_blank(bd)) {
		if (!bl->enabled) {
			drm_edp_backlight_enable(bl->aux, &bl->info, brightness);
			bl->enabled = true;
			return 0;
		}
		ret = drm_edp_backlight_set_level(bl->aux, &bl->info, brightness);
	} else {
		if (bl->enabled) {
			drm_edp_backlight_disable(bl->aux, &bl->info);
			bl->enabled = false;
		}
	}

	return ret;
}

static const struct backlight_ops dp_aux_bl_ops = {
	.update_status = dp_aux_backlight_update_status,
};

/**
 * drm_panel_dp_aux_backlight - create and use DP AUX backlight
 * @panel: DRM panel
 * @aux: The DP AUX channel to use
 *
 * Use this function to create and handle backlight if your panel
 * supports backlight control over DP AUX channel using DPCD
 * registers as per VESA's standard backlight control interface.
 *
 * When the panel is enabled backlight will be enabled after a
 * successful call to &drm_panel_funcs.enable()
 *
 * When the panel is disabled backlight will be disabled before the
 * call to &drm_panel_funcs.disable().
 *
 * A typical implementation for a panel driver supporting backlight
 * control over DP AUX will call this function at probe time.
 * Backlight will then be handled transparently without requiring
 * any intervention from the driver.
 *
 * drm_panel_dp_aux_backlight() must be called after the call to drm_panel_init().
 *
 * Return: 0 on success or a negative error code on failure.
 */
int drm_panel_dp_aux_backlight(struct drm_panel *panel, struct drm_dp_aux *aux)
{
	struct dp_aux_backlight *bl;
	struct backlight_properties props = { 0 };
	u16 current_level;
	u8 current_mode;
	u8 edp_dpcd[EDP_DISPLAY_CTL_CAP_SIZE];
	int ret;

	if (!panel || !panel->dev || !aux)
		return -EINVAL;

	ret = drm_dp_dpcd_read(aux, DP_EDP_DPCD_REV, edp_dpcd,
			       EDP_DISPLAY_CTL_CAP_SIZE);
	if (ret < 0)
		return ret;

	if (!drm_edp_backlight_supported(edp_dpcd)) {
		DRM_DEV_INFO(panel->dev, "DP AUX backlight is not supported\n");
		return 0;
	}

	bl = devm_kzalloc(panel->dev, sizeof(*bl), GFP_KERNEL);
	if (!bl)
		return -ENOMEM;

	bl->aux = aux;

	ret = drm_edp_backlight_init(aux, &bl->info, 0, edp_dpcd,
				     &current_level, &current_mode);
	if (ret < 0)
		return ret;

	props.type = BACKLIGHT_RAW;
	props.brightness = current_level;
	props.max_brightness = bl->info.max;

	bl->base = devm_backlight_device_register(panel->dev, "dp_aux_backlight",
						  panel->dev, bl,
						  &dp_aux_bl_ops, &props);
	if (IS_ERR(bl->base))
		return PTR_ERR(bl->base);

	backlight_disable(bl->base);

	panel->backlight = bl->base;

	return 0;
}
EXPORT_SYMBOL(drm_panel_dp_aux_backlight);

#endif<|MERGE_RESOLUTION|>--- conflicted
+++ resolved
@@ -3229,19 +3229,12 @@
 		new_dpcd_buf &= ~DP_EDP_BACKLIGHT_CONTROL_MODE_MASK;
 		new_dpcd_buf |= DP_EDP_BACKLIGHT_CONTROL_MODE_DPCD;
 
-<<<<<<< HEAD
-		ret = drm_dp_dpcd_writeb(aux, DP_EDP_PWMGEN_BIT_COUNT, bl->pwmgen_bit_count);
-		if (ret != 1)
-			drm_dbg_kms(aux->drm_dev, "%s: Failed to write aux pwmgen bit count: %d\n",
-				    aux->name, ret);
-=======
 		if (bl->pwmgen_bit_count) {
 			ret = drm_dp_dpcd_writeb(aux, DP_EDP_PWMGEN_BIT_COUNT, bl->pwmgen_bit_count);
 			if (ret != 1)
 				drm_dbg_kms(aux->drm_dev, "%s: Failed to write aux pwmgen bit count: %d\n",
 					    aux->name, ret);
 		}
->>>>>>> 7d066dc7
 	}
 
 	if (bl->pwm_freq_pre_divider) {
@@ -3336,11 +3329,7 @@
 	fxp = DIV_ROUND_CLOSEST(1000 * DP_EDP_BACKLIGHT_FREQ_BASE_KHZ, driver_pwm_freq_hz);
 
 	/* Use highest possible value of Pn for more granularity of brightness adjustment while
-<<<<<<< HEAD
-	 * satifying the conditions below.
-=======
 	 * satisfying the conditions below.
->>>>>>> 7d066dc7
 	 * - Pn is in the range of Pn_min and Pn_max
 	 * - F is in the range of 1 and 255
 	 * - FxP is within 25% of desired value.
