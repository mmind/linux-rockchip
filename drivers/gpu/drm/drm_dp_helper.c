/*
 * Copyright © 2009 Keith Packard
 *
 * Permission to use, copy, modify, distribute, and sell this software and its
 * documentation for any purpose is hereby granted without fee, provided that
 * the above copyright notice appear in all copies and that both that copyright
 * notice and this permission notice appear in supporting documentation, and
 * that the name of the copyright holders not be used in advertising or
 * publicity pertaining to distribution of the software without specific,
 * written prior permission.  The copyright holders make no representations
 * about the suitability of this software for any purpose.  It is provided "as
 * is" without express or implied warranty.
 *
 * THE COPYRIGHT HOLDERS DISCLAIM ALL WARRANTIES WITH REGARD TO THIS SOFTWARE,
 * INCLUDING ALL IMPLIED WARRANTIES OF MERCHANTABILITY AND FITNESS, IN NO
 * EVENT SHALL THE COPYRIGHT HOLDERS BE LIABLE FOR ANY SPECIAL, INDIRECT OR
 * CONSEQUENTIAL DAMAGES OR ANY DAMAGES WHATSOEVER RESULTING FROM LOSS OF USE,
 * DATA OR PROFITS, WHETHER IN AN ACTION OF CONTRACT, NEGLIGENCE OR OTHER
 * TORTIOUS ACTION, ARISING OUT OF OR IN CONNECTION WITH THE USE OR PERFORMANCE
 * OF THIS SOFTWARE.
 */

#include <linux/delay.h>
#include <linux/errno.h>
#include <linux/i2c.h>
#include <linux/init.h>
#include <linux/kernel.h>
#include <linux/module.h>
#include <linux/sched.h>
#include <linux/seq_file.h>

#include <drm/drm_dp_helper.h>
#include <drm/drm_print.h>
#include <drm/drm_vblank.h>
#include <drm/drm_dp_mst_helper.h>

#include "drm_crtc_helper_internal.h"

/**
 * DOC: dp helpers
 *
 * These functions contain some common logic and helpers at various abstraction
 * levels to deal with Display Port sink devices and related things like DP aux
 * channel transfers, EDID reading over DP aux channels, decoding certain DPCD
 * blocks, ...
 */

/* Helpers for DP link training */
static u8 dp_link_status(const u8 link_status[DP_LINK_STATUS_SIZE], int r)
{
	return link_status[r - DP_LANE0_1_STATUS];
}

static u8 dp_get_lane_status(const u8 link_status[DP_LINK_STATUS_SIZE],
			     int lane)
{
	int i = DP_LANE0_1_STATUS + (lane >> 1);
	int s = (lane & 1) * 4;
	u8 l = dp_link_status(link_status, i);
	return (l >> s) & 0xf;
}

bool drm_dp_channel_eq_ok(const u8 link_status[DP_LINK_STATUS_SIZE],
			  int lane_count)
{
	u8 lane_align;
	u8 lane_status;
	int lane;

	lane_align = dp_link_status(link_status,
				    DP_LANE_ALIGN_STATUS_UPDATED);
	if ((lane_align & DP_INTERLANE_ALIGN_DONE) == 0)
		return false;
	for (lane = 0; lane < lane_count; lane++) {
		lane_status = dp_get_lane_status(link_status, lane);
		if ((lane_status & DP_CHANNEL_EQ_BITS) != DP_CHANNEL_EQ_BITS)
			return false;
	}
	return true;
}
EXPORT_SYMBOL(drm_dp_channel_eq_ok);

bool drm_dp_clock_recovery_ok(const u8 link_status[DP_LINK_STATUS_SIZE],
			      int lane_count)
{
	int lane;
	u8 lane_status;

	for (lane = 0; lane < lane_count; lane++) {
		lane_status = dp_get_lane_status(link_status, lane);
		if ((lane_status & DP_LANE_CR_DONE) == 0)
			return false;
	}
	return true;
}
EXPORT_SYMBOL(drm_dp_clock_recovery_ok);

u8 drm_dp_get_adjust_request_voltage(const u8 link_status[DP_LINK_STATUS_SIZE],
				     int lane)
{
	int i = DP_ADJUST_REQUEST_LANE0_1 + (lane >> 1);
	int s = ((lane & 1) ?
		 DP_ADJUST_VOLTAGE_SWING_LANE1_SHIFT :
		 DP_ADJUST_VOLTAGE_SWING_LANE0_SHIFT);
	u8 l = dp_link_status(link_status, i);

	return ((l >> s) & 0x3) << DP_TRAIN_VOLTAGE_SWING_SHIFT;
}
EXPORT_SYMBOL(drm_dp_get_adjust_request_voltage);

u8 drm_dp_get_adjust_request_pre_emphasis(const u8 link_status[DP_LINK_STATUS_SIZE],
					  int lane)
{
	int i = DP_ADJUST_REQUEST_LANE0_1 + (lane >> 1);
	int s = ((lane & 1) ?
		 DP_ADJUST_PRE_EMPHASIS_LANE1_SHIFT :
		 DP_ADJUST_PRE_EMPHASIS_LANE0_SHIFT);
	u8 l = dp_link_status(link_status, i);

	return ((l >> s) & 0x3) << DP_TRAIN_PRE_EMPHASIS_SHIFT;
}
EXPORT_SYMBOL(drm_dp_get_adjust_request_pre_emphasis);

u8 drm_dp_get_adjust_request_post_cursor(const u8 link_status[DP_LINK_STATUS_SIZE],
					 unsigned int lane)
{
	unsigned int offset = DP_ADJUST_REQUEST_POST_CURSOR2;
	u8 value = dp_link_status(link_status, offset);

	return (value >> (lane << 1)) & 0x3;
}
EXPORT_SYMBOL(drm_dp_get_adjust_request_post_cursor);

void drm_dp_link_train_clock_recovery_delay(const u8 dpcd[DP_RECEIVER_CAP_SIZE])
{
	unsigned long rd_interval = dpcd[DP_TRAINING_AUX_RD_INTERVAL] &
					 DP_TRAINING_AUX_RD_MASK;

	if (rd_interval > 4)
		DRM_DEBUG_KMS("AUX interval %lu, out of range (max 4)\n",
			      rd_interval);

	if (rd_interval == 0 || dpcd[DP_DPCD_REV] >= DP_DPCD_REV_14)
		rd_interval = 100;
	else
		rd_interval *= 4 * USEC_PER_MSEC;

	usleep_range(rd_interval, rd_interval * 2);
}
EXPORT_SYMBOL(drm_dp_link_train_clock_recovery_delay);

void drm_dp_link_train_channel_eq_delay(const u8 dpcd[DP_RECEIVER_CAP_SIZE])
{
	unsigned long rd_interval = dpcd[DP_TRAINING_AUX_RD_INTERVAL] &
					 DP_TRAINING_AUX_RD_MASK;

	if (rd_interval > 4)
		DRM_DEBUG_KMS("AUX interval %lu, out of range (max 4)\n",
			      rd_interval);

	if (rd_interval == 0)
		rd_interval = 400;
	else
		rd_interval *= 4 * USEC_PER_MSEC;

	usleep_range(rd_interval, rd_interval * 2);
}
EXPORT_SYMBOL(drm_dp_link_train_channel_eq_delay);

u8 drm_dp_link_rate_to_bw_code(int link_rate)
{
	/* Spec says link_bw = link_rate / 0.27Gbps */
	return link_rate / 27000;
}
EXPORT_SYMBOL(drm_dp_link_rate_to_bw_code);

int drm_dp_bw_code_to_link_rate(u8 link_bw)
{
	/* Spec says link_rate = link_bw * 0.27Gbps */
	return link_bw * 27000;
}
EXPORT_SYMBOL(drm_dp_bw_code_to_link_rate);

#define AUX_RETRY_INTERVAL 500 /* us */

static inline void
drm_dp_dump_access(const struct drm_dp_aux *aux,
		   u8 request, uint offset, void *buffer, int ret)
{
	const char *arrow = request == DP_AUX_NATIVE_READ ? "->" : "<-";

	if (ret > 0)
		DRM_DEBUG_DP("%s: 0x%05x AUX %s (ret=%3d) %*ph\n",
			     aux->name, offset, arrow, ret, min(ret, 20), buffer);
	else
		DRM_DEBUG_DP("%s: 0x%05x AUX %s (ret=%3d)\n",
			     aux->name, offset, arrow, ret);
}

/**
 * DOC: dp helpers
 *
 * The DisplayPort AUX channel is an abstraction to allow generic, driver-
 * independent access to AUX functionality. Drivers can take advantage of
 * this by filling in the fields of the drm_dp_aux structure.
 *
 * Transactions are described using a hardware-independent drm_dp_aux_msg
 * structure, which is passed into a driver's .transfer() implementation.
 * Both native and I2C-over-AUX transactions are supported.
 */

static int drm_dp_dpcd_access(struct drm_dp_aux *aux, u8 request,
			      unsigned int offset, void *buffer, size_t size)
{
	struct drm_dp_aux_msg msg;
	unsigned int retry, native_reply;
	int err = 0, ret = 0;

	memset(&msg, 0, sizeof(msg));
	msg.address = offset;
	msg.request = request;
	msg.buffer = buffer;
	msg.size = size;

	mutex_lock(&aux->hw_mutex);

	/*
	 * The specification doesn't give any recommendation on how often to
	 * retry native transactions. We used to retry 7 times like for
	 * aux i2c transactions but real world devices this wasn't
	 * sufficient, bump to 32 which makes Dell 4k monitors happier.
	 */
	for (retry = 0; retry < 32; retry++) {
		if (ret != 0 && ret != -ETIMEDOUT) {
			usleep_range(AUX_RETRY_INTERVAL,
				     AUX_RETRY_INTERVAL + 100);
		}

		ret = aux->transfer(aux, &msg);
		if (ret >= 0) {
			native_reply = msg.reply & DP_AUX_NATIVE_REPLY_MASK;
			if (native_reply == DP_AUX_NATIVE_REPLY_ACK) {
				if (ret == size)
					goto unlock;

				ret = -EPROTO;
			} else
				ret = -EIO;
		}

		/*
		 * We want the error we return to be the error we received on
		 * the first transaction, since we may get a different error the
		 * next time we retry
		 */
		if (!err)
			err = ret;
	}

	DRM_DEBUG_KMS("Too many retries, giving up. First error: %d\n", err);
	ret = err;

unlock:
	mutex_unlock(&aux->hw_mutex);
	return ret;
}

/**
 * drm_dp_dpcd_read() - read a series of bytes from the DPCD
 * @aux: DisplayPort AUX channel (SST or MST)
 * @offset: address of the (first) register to read
 * @buffer: buffer to store the register values
 * @size: number of bytes in @buffer
 *
 * Returns the number of bytes transferred on success, or a negative error
 * code on failure. -EIO is returned if the request was NAKed by the sink or
 * if the retry count was exceeded. If not all bytes were transferred, this
 * function returns -EPROTO. Errors from the underlying AUX channel transfer
 * function, with the exception of -EBUSY (which causes the transaction to
 * be retried), are propagated to the caller.
 */
ssize_t drm_dp_dpcd_read(struct drm_dp_aux *aux, unsigned int offset,
			 void *buffer, size_t size)
{
	int ret;

	/*
	 * HP ZR24w corrupts the first DPCD access after entering power save
	 * mode. Eg. on a read, the entire buffer will be filled with the same
	 * byte. Do a throw away read to avoid corrupting anything we care
	 * about. Afterwards things will work correctly until the monitor
	 * gets woken up and subsequently re-enters power save mode.
	 *
	 * The user pressing any button on the monitor is enough to wake it
	 * up, so there is no particularly good place to do the workaround.
	 * We just have to do it before any DPCD access and hope that the
	 * monitor doesn't power down exactly after the throw away read.
	 */
	if (!aux->is_remote) {
		ret = drm_dp_dpcd_access(aux, DP_AUX_NATIVE_READ, DP_DPCD_REV,
					 buffer, 1);
		if (ret != 1)
			goto out;
	}

	if (aux->is_remote)
		ret = drm_dp_mst_dpcd_read(aux, offset, buffer, size);
	else
		ret = drm_dp_dpcd_access(aux, DP_AUX_NATIVE_READ, offset,
					 buffer, size);

out:
	drm_dp_dump_access(aux, DP_AUX_NATIVE_READ, offset, buffer, ret);
	return ret;
}
EXPORT_SYMBOL(drm_dp_dpcd_read);

/**
 * drm_dp_dpcd_write() - write a series of bytes to the DPCD
 * @aux: DisplayPort AUX channel (SST or MST)
 * @offset: address of the (first) register to write
 * @buffer: buffer containing the values to write
 * @size: number of bytes in @buffer
 *
 * Returns the number of bytes transferred on success, or a negative error
 * code on failure. -EIO is returned if the request was NAKed by the sink or
 * if the retry count was exceeded. If not all bytes were transferred, this
 * function returns -EPROTO. Errors from the underlying AUX channel transfer
 * function, with the exception of -EBUSY (which causes the transaction to
 * be retried), are propagated to the caller.
 */
ssize_t drm_dp_dpcd_write(struct drm_dp_aux *aux, unsigned int offset,
			  void *buffer, size_t size)
{
	int ret;

	if (aux->is_remote)
		ret = drm_dp_mst_dpcd_write(aux, offset, buffer, size);
	else
		ret = drm_dp_dpcd_access(aux, DP_AUX_NATIVE_WRITE, offset,
					 buffer, size);

	drm_dp_dump_access(aux, DP_AUX_NATIVE_WRITE, offset, buffer, ret);
	return ret;
}
EXPORT_SYMBOL(drm_dp_dpcd_write);

/**
 * drm_dp_dpcd_read_link_status() - read DPCD link status (bytes 0x202-0x207)
 * @aux: DisplayPort AUX channel
 * @status: buffer to store the link status in (must be at least 6 bytes)
 *
 * Returns the number of bytes transferred on success or a negative error
 * code on failure.
 */
int drm_dp_dpcd_read_link_status(struct drm_dp_aux *aux,
				 u8 status[DP_LINK_STATUS_SIZE])
{
	return drm_dp_dpcd_read(aux, DP_LANE0_1_STATUS, status,
				DP_LINK_STATUS_SIZE);
}
EXPORT_SYMBOL(drm_dp_dpcd_read_link_status);

/**
 * drm_dp_send_real_edid_checksum() - send back real edid checksum value
 * @aux: DisplayPort AUX channel
 * @real_edid_checksum: real edid checksum for the last block
 *
 * Returns:
 * True on success
 */
bool drm_dp_send_real_edid_checksum(struct drm_dp_aux *aux,
				    u8 real_edid_checksum)
{
	u8 link_edid_read = 0, auto_test_req = 0, test_resp = 0;

	if (drm_dp_dpcd_read(aux, DP_DEVICE_SERVICE_IRQ_VECTOR,
			     &auto_test_req, 1) < 1) {
		DRM_ERROR("DPCD failed read at register 0x%x\n",
			  DP_DEVICE_SERVICE_IRQ_VECTOR);
		return false;
	}
	auto_test_req &= DP_AUTOMATED_TEST_REQUEST;

	if (drm_dp_dpcd_read(aux, DP_TEST_REQUEST, &link_edid_read, 1) < 1) {
		DRM_ERROR("DPCD failed read at register 0x%x\n",
			  DP_TEST_REQUEST);
		return false;
	}
	link_edid_read &= DP_TEST_LINK_EDID_READ;

	if (!auto_test_req || !link_edid_read) {
		DRM_DEBUG_KMS("Source DUT does not support TEST_EDID_READ\n");
		return false;
	}

	if (drm_dp_dpcd_write(aux, DP_DEVICE_SERVICE_IRQ_VECTOR,
			      &auto_test_req, 1) < 1) {
		DRM_ERROR("DPCD failed write at register 0x%x\n",
			  DP_DEVICE_SERVICE_IRQ_VECTOR);
		return false;
	}

	/* send back checksum for the last edid extension block data */
	if (drm_dp_dpcd_write(aux, DP_TEST_EDID_CHECKSUM,
			      &real_edid_checksum, 1) < 1) {
		DRM_ERROR("DPCD failed write at register 0x%x\n",
			  DP_TEST_EDID_CHECKSUM);
		return false;
	}

	test_resp |= DP_TEST_EDID_CHECKSUM_WRITE;
	if (drm_dp_dpcd_write(aux, DP_TEST_RESPONSE, &test_resp, 1) < 1) {
		DRM_ERROR("DPCD failed write at register 0x%x\n",
			  DP_TEST_RESPONSE);
		return false;
	}

	return true;
}
EXPORT_SYMBOL(drm_dp_send_real_edid_checksum);

/**
 * drm_dp_downstream_max_clock() - extract branch device max
 *                                 pixel rate for legacy VGA
 *                                 converter or max TMDS clock
 *                                 rate for others
 * @dpcd: DisplayPort configuration data
 * @port_cap: port capabilities
 *
 * Returns max clock in kHz on success or 0 if max clock not defined
 */
int drm_dp_downstream_max_clock(const u8 dpcd[DP_RECEIVER_CAP_SIZE],
				const u8 port_cap[4])
{
	int type = port_cap[0] & DP_DS_PORT_TYPE_MASK;
	bool detailed_cap_info = dpcd[DP_DOWNSTREAMPORT_PRESENT] &
		DP_DETAILED_CAP_INFO_AVAILABLE;

	if (!detailed_cap_info)
		return 0;

	switch (type) {
	case DP_DS_PORT_TYPE_VGA:
		return port_cap[1] * 8 * 1000;
	case DP_DS_PORT_TYPE_DVI:
	case DP_DS_PORT_TYPE_HDMI:
	case DP_DS_PORT_TYPE_DP_DUALMODE:
		return port_cap[1] * 2500;
	default:
		return 0;
	}
}
EXPORT_SYMBOL(drm_dp_downstream_max_clock);

/**
 * drm_dp_downstream_max_bpc() - extract branch device max
 *                               bits per component
 * @dpcd: DisplayPort configuration data
 * @port_cap: port capabilities
 *
 * Returns max bpc on success or 0 if max bpc not defined
 */
int drm_dp_downstream_max_bpc(const u8 dpcd[DP_RECEIVER_CAP_SIZE],
			      const u8 port_cap[4])
{
	int type = port_cap[0] & DP_DS_PORT_TYPE_MASK;
	bool detailed_cap_info = dpcd[DP_DOWNSTREAMPORT_PRESENT] &
		DP_DETAILED_CAP_INFO_AVAILABLE;
	int bpc;

	if (!detailed_cap_info)
		return 0;

	switch (type) {
	case DP_DS_PORT_TYPE_VGA:
	case DP_DS_PORT_TYPE_DVI:
	case DP_DS_PORT_TYPE_HDMI:
	case DP_DS_PORT_TYPE_DP_DUALMODE:
		bpc = port_cap[2] & DP_DS_MAX_BPC_MASK;

		switch (bpc) {
		case DP_DS_8BPC:
			return 8;
		case DP_DS_10BPC:
			return 10;
		case DP_DS_12BPC:
			return 12;
		case DP_DS_16BPC:
			return 16;
		}
		/* fall through */
	default:
		return 0;
	}
}
EXPORT_SYMBOL(drm_dp_downstream_max_bpc);

/**
 * drm_dp_downstream_id() - identify branch device
 * @aux: DisplayPort AUX channel
 * @id: DisplayPort branch device id
 *
 * Returns branch device id on success or NULL on failure
 */
int drm_dp_downstream_id(struct drm_dp_aux *aux, char id[6])
{
	return drm_dp_dpcd_read(aux, DP_BRANCH_ID, id, 6);
}
EXPORT_SYMBOL(drm_dp_downstream_id);

/**
 * drm_dp_downstream_debug() - debug DP branch devices
 * @m: pointer for debugfs file
 * @dpcd: DisplayPort configuration data
 * @port_cap: port capabilities
 * @aux: DisplayPort AUX channel
 *
 */
void drm_dp_downstream_debug(struct seq_file *m,
			     const u8 dpcd[DP_RECEIVER_CAP_SIZE],
			     const u8 port_cap[4], struct drm_dp_aux *aux)
{
	bool detailed_cap_info = dpcd[DP_DOWNSTREAMPORT_PRESENT] &
				 DP_DETAILED_CAP_INFO_AVAILABLE;
	int clk;
	int bpc;
	char id[7];
	int len;
	uint8_t rev[2];
	int type = port_cap[0] & DP_DS_PORT_TYPE_MASK;
	bool branch_device = drm_dp_is_branch(dpcd);

	seq_printf(m, "\tDP branch device present: %s\n",
		   branch_device ? "yes" : "no");

	if (!branch_device)
		return;

	switch (type) {
	case DP_DS_PORT_TYPE_DP:
		seq_puts(m, "\t\tType: DisplayPort\n");
		break;
	case DP_DS_PORT_TYPE_VGA:
		seq_puts(m, "\t\tType: VGA\n");
		break;
	case DP_DS_PORT_TYPE_DVI:
		seq_puts(m, "\t\tType: DVI\n");
		break;
	case DP_DS_PORT_TYPE_HDMI:
		seq_puts(m, "\t\tType: HDMI\n");
		break;
	case DP_DS_PORT_TYPE_NON_EDID:
		seq_puts(m, "\t\tType: others without EDID support\n");
		break;
	case DP_DS_PORT_TYPE_DP_DUALMODE:
		seq_puts(m, "\t\tType: DP++\n");
		break;
	case DP_DS_PORT_TYPE_WIRELESS:
		seq_puts(m, "\t\tType: Wireless\n");
		break;
	default:
		seq_puts(m, "\t\tType: N/A\n");
	}

	memset(id, 0, sizeof(id));
	drm_dp_downstream_id(aux, id);
	seq_printf(m, "\t\tID: %s\n", id);

	len = drm_dp_dpcd_read(aux, DP_BRANCH_HW_REV, &rev[0], 1);
	if (len > 0)
		seq_printf(m, "\t\tHW: %d.%d\n",
			   (rev[0] & 0xf0) >> 4, rev[0] & 0xf);

	len = drm_dp_dpcd_read(aux, DP_BRANCH_SW_REV, rev, 2);
	if (len > 0)
		seq_printf(m, "\t\tSW: %d.%d\n", rev[0], rev[1]);

	if (detailed_cap_info) {
		clk = drm_dp_downstream_max_clock(dpcd, port_cap);

		if (clk > 0) {
			if (type == DP_DS_PORT_TYPE_VGA)
				seq_printf(m, "\t\tMax dot clock: %d kHz\n", clk);
			else
				seq_printf(m, "\t\tMax TMDS clock: %d kHz\n", clk);
		}

		bpc = drm_dp_downstream_max_bpc(dpcd, port_cap);

		if (bpc > 0)
			seq_printf(m, "\t\tMax bpc: %d\n", bpc);
	}
}
EXPORT_SYMBOL(drm_dp_downstream_debug);

/*
 * I2C-over-AUX implementation
 */

static u32 drm_dp_i2c_functionality(struct i2c_adapter *adapter)
{
	return I2C_FUNC_I2C | I2C_FUNC_SMBUS_EMUL |
	       I2C_FUNC_SMBUS_READ_BLOCK_DATA |
	       I2C_FUNC_SMBUS_BLOCK_PROC_CALL |
	       I2C_FUNC_10BIT_ADDR;
}

static void drm_dp_i2c_msg_write_status_update(struct drm_dp_aux_msg *msg)
{
	/*
	 * In case of i2c defer or short i2c ack reply to a write,
	 * we need to switch to WRITE_STATUS_UPDATE to drain the
	 * rest of the message
	 */
	if ((msg->request & ~DP_AUX_I2C_MOT) == DP_AUX_I2C_WRITE) {
		msg->request &= DP_AUX_I2C_MOT;
		msg->request |= DP_AUX_I2C_WRITE_STATUS_UPDATE;
	}
}

#define AUX_PRECHARGE_LEN 10 /* 10 to 16 */
#define AUX_SYNC_LEN (16 + 4) /* preamble + AUX_SYNC_END */
#define AUX_STOP_LEN 4
#define AUX_CMD_LEN 4
#define AUX_ADDRESS_LEN 20
#define AUX_REPLY_PAD_LEN 4
#define AUX_LENGTH_LEN 8

/*
 * Calculate the duration of the AUX request/reply in usec. Gives the
 * "best" case estimate, ie. successful while as short as possible.
 */
static int drm_dp_aux_req_duration(const struct drm_dp_aux_msg *msg)
{
	int len = AUX_PRECHARGE_LEN + AUX_SYNC_LEN + AUX_STOP_LEN +
		AUX_CMD_LEN + AUX_ADDRESS_LEN + AUX_LENGTH_LEN;

	if ((msg->request & DP_AUX_I2C_READ) == 0)
		len += msg->size * 8;

	return len;
}

static int drm_dp_aux_reply_duration(const struct drm_dp_aux_msg *msg)
{
	int len = AUX_PRECHARGE_LEN + AUX_SYNC_LEN + AUX_STOP_LEN +
		AUX_CMD_LEN + AUX_REPLY_PAD_LEN;

	/*
	 * For read we expect what was asked. For writes there will
	 * be 0 or 1 data bytes. Assume 0 for the "best" case.
	 */
	if (msg->request & DP_AUX_I2C_READ)
		len += msg->size * 8;

	return len;
}

#define I2C_START_LEN 1
#define I2C_STOP_LEN 1
#define I2C_ADDR_LEN 9 /* ADDRESS + R/W + ACK/NACK */
#define I2C_DATA_LEN 9 /* DATA + ACK/NACK */

/*
 * Calculate the length of the i2c transfer in usec, assuming
 * the i2c bus speed is as specified. Gives the the "worst"
 * case estimate, ie. successful while as long as possible.
 * Doesn't account the the "MOT" bit, and instead assumes each
 * message includes a START, ADDRESS and STOP. Neither does it
 * account for additional random variables such as clock stretching.
 */
static int drm_dp_i2c_msg_duration(const struct drm_dp_aux_msg *msg,
				   int i2c_speed_khz)
{
	/* AUX bitrate is 1MHz, i2c bitrate as specified */
	return DIV_ROUND_UP((I2C_START_LEN + I2C_ADDR_LEN +
			     msg->size * I2C_DATA_LEN +
			     I2C_STOP_LEN) * 1000, i2c_speed_khz);
}

/*
 * Deterine how many retries should be attempted to successfully transfer
 * the specified message, based on the estimated durations of the
 * i2c and AUX transfers.
 */
static int drm_dp_i2c_retry_count(const struct drm_dp_aux_msg *msg,
			      int i2c_speed_khz)
{
	int aux_time_us = drm_dp_aux_req_duration(msg) +
		drm_dp_aux_reply_duration(msg);
	int i2c_time_us = drm_dp_i2c_msg_duration(msg, i2c_speed_khz);

	return DIV_ROUND_UP(i2c_time_us, aux_time_us + AUX_RETRY_INTERVAL);
}

/*
 * FIXME currently assumes 10 kHz as some real world devices seem
 * to require it. We should query/set the speed via DPCD if supported.
 */
static int dp_aux_i2c_speed_khz __read_mostly = 10;
module_param_unsafe(dp_aux_i2c_speed_khz, int, 0644);
MODULE_PARM_DESC(dp_aux_i2c_speed_khz,
		 "Assumed speed of the i2c bus in kHz, (1-400, default 10)");

/*
 * Transfer a single I2C-over-AUX message and handle various error conditions,
 * retrying the transaction as appropriate.  It is assumed that the
 * &drm_dp_aux.transfer function does not modify anything in the msg other than the
 * reply field.
 *
 * Returns bytes transferred on success, or a negative error code on failure.
 */
static int drm_dp_i2c_do_msg(struct drm_dp_aux *aux, struct drm_dp_aux_msg *msg)
{
	unsigned int retry, defer_i2c;
	int ret;
	/*
	 * DP1.2 sections 2.7.7.1.5.6.1 and 2.7.7.1.6.6.1: A DP Source device
	 * is required to retry at least seven times upon receiving AUX_DEFER
	 * before giving up the AUX transaction.
	 *
	 * We also try to account for the i2c bus speed.
	 */
	int max_retries = max(7, drm_dp_i2c_retry_count(msg, dp_aux_i2c_speed_khz));

	for (retry = 0, defer_i2c = 0; retry < (max_retries + defer_i2c); retry++) {
		ret = aux->transfer(aux, msg);
		if (ret < 0) {
			if (ret == -EBUSY)
				continue;

			/*
			 * While timeouts can be errors, they're usually normal
			 * behavior (for instance, when a driver tries to
			 * communicate with a non-existant DisplayPort device).
			 * Avoid spamming the kernel log with timeout errors.
			 */
			if (ret == -ETIMEDOUT)
				DRM_DEBUG_KMS_RATELIMITED("transaction timed out\n");
			else
				DRM_DEBUG_KMS("transaction failed: %d\n", ret);

			return ret;
		}


		switch (msg->reply & DP_AUX_NATIVE_REPLY_MASK) {
		case DP_AUX_NATIVE_REPLY_ACK:
			/*
			 * For I2C-over-AUX transactions this isn't enough, we
			 * need to check for the I2C ACK reply.
			 */
			break;

		case DP_AUX_NATIVE_REPLY_NACK:
			DRM_DEBUG_KMS("native nack (result=%d, size=%zu)\n", ret, msg->size);
			return -EREMOTEIO;

		case DP_AUX_NATIVE_REPLY_DEFER:
			DRM_DEBUG_KMS("native defer\n");
			/*
			 * We could check for I2C bit rate capabilities and if
			 * available adjust this interval. We could also be
			 * more careful with DP-to-legacy adapters where a
			 * long legacy cable may force very low I2C bit rates.
			 *
			 * For now just defer for long enough to hopefully be
			 * safe for all use-cases.
			 */
			usleep_range(AUX_RETRY_INTERVAL, AUX_RETRY_INTERVAL + 100);
			continue;

		default:
			DRM_ERROR("invalid native reply %#04x\n", msg->reply);
			return -EREMOTEIO;
		}

		switch (msg->reply & DP_AUX_I2C_REPLY_MASK) {
		case DP_AUX_I2C_REPLY_ACK:
			/*
			 * Both native ACK and I2C ACK replies received. We
			 * can assume the transfer was successful.
			 */
			if (ret != msg->size)
				drm_dp_i2c_msg_write_status_update(msg);
			return ret;

		case DP_AUX_I2C_REPLY_NACK:
			DRM_DEBUG_KMS("I2C nack (result=%d, size=%zu)\n",
				      ret, msg->size);
			aux->i2c_nack_count++;
			return -EREMOTEIO;

		case DP_AUX_I2C_REPLY_DEFER:
			DRM_DEBUG_KMS("I2C defer\n");
			/* DP Compliance Test 4.2.2.5 Requirement:
			 * Must have at least 7 retries for I2C defers on the
			 * transaction to pass this test
			 */
			aux->i2c_defer_count++;
			if (defer_i2c < 7)
				defer_i2c++;
			usleep_range(AUX_RETRY_INTERVAL, AUX_RETRY_INTERVAL + 100);
			drm_dp_i2c_msg_write_status_update(msg);

			continue;

		default:
			DRM_ERROR("invalid I2C reply %#04x\n", msg->reply);
			return -EREMOTEIO;
		}
	}

	DRM_DEBUG_KMS("too many retries, giving up\n");
	return -EREMOTEIO;
}

static void drm_dp_i2c_msg_set_request(struct drm_dp_aux_msg *msg,
				       const struct i2c_msg *i2c_msg)
{
	msg->request = (i2c_msg->flags & I2C_M_RD) ?
		DP_AUX_I2C_READ : DP_AUX_I2C_WRITE;
	if (!(i2c_msg->flags & I2C_M_STOP))
		msg->request |= DP_AUX_I2C_MOT;
}

/*
 * Keep retrying drm_dp_i2c_do_msg until all data has been transferred.
 *
 * Returns an error code on failure, or a recommended transfer size on success.
 */
static int drm_dp_i2c_drain_msg(struct drm_dp_aux *aux, struct drm_dp_aux_msg *orig_msg)
{
	int err, ret = orig_msg->size;
	struct drm_dp_aux_msg msg = *orig_msg;

	while (msg.size > 0) {
		err = drm_dp_i2c_do_msg(aux, &msg);
		if (err <= 0)
			return err == 0 ? -EPROTO : err;

		if (err < msg.size && err < ret) {
			DRM_DEBUG_KMS("Partial I2C reply: requested %zu bytes got %d bytes\n",
				      msg.size, err);
			ret = err;
		}

		msg.size -= err;
		msg.buffer += err;
	}

	return ret;
}

/*
 * Bizlink designed DP->DVI-D Dual Link adapters require the I2C over AUX
 * packets to be as large as possible. If not, the I2C transactions never
 * succeed. Hence the default is maximum.
 */
static int dp_aux_i2c_transfer_size __read_mostly = DP_AUX_MAX_PAYLOAD_BYTES;
module_param_unsafe(dp_aux_i2c_transfer_size, int, 0644);
MODULE_PARM_DESC(dp_aux_i2c_transfer_size,
		 "Number of bytes to transfer in a single I2C over DP AUX CH message, (1-16, default 16)");

static int drm_dp_i2c_xfer(struct i2c_adapter *adapter, struct i2c_msg *msgs,
			   int num)
{
	struct drm_dp_aux *aux = adapter->algo_data;
	unsigned int i, j;
	unsigned transfer_size;
	struct drm_dp_aux_msg msg;
	int err = 0;

	dp_aux_i2c_transfer_size = clamp(dp_aux_i2c_transfer_size, 1, DP_AUX_MAX_PAYLOAD_BYTES);

	memset(&msg, 0, sizeof(msg));

	for (i = 0; i < num; i++) {
		msg.address = msgs[i].addr;
		drm_dp_i2c_msg_set_request(&msg, &msgs[i]);
		/* Send a bare address packet to start the transaction.
		 * Zero sized messages specify an address only (bare
		 * address) transaction.
		 */
		msg.buffer = NULL;
		msg.size = 0;
		err = drm_dp_i2c_do_msg(aux, &msg);

		/*
		 * Reset msg.request in case in case it got
		 * changed into a WRITE_STATUS_UPDATE.
		 */
		drm_dp_i2c_msg_set_request(&msg, &msgs[i]);

		if (err < 0)
			break;
		/* We want each transaction to be as large as possible, but
		 * we'll go to smaller sizes if the hardware gives us a
		 * short reply.
		 */
		transfer_size = dp_aux_i2c_transfer_size;
		for (j = 0; j < msgs[i].len; j += msg.size) {
			msg.buffer = msgs[i].buf + j;
			msg.size = min(transfer_size, msgs[i].len - j);

			err = drm_dp_i2c_drain_msg(aux, &msg);

			/*
			 * Reset msg.request in case in case it got
			 * changed into a WRITE_STATUS_UPDATE.
			 */
			drm_dp_i2c_msg_set_request(&msg, &msgs[i]);

			if (err < 0)
				break;
			transfer_size = err;
		}
		if (err < 0)
			break;
	}
	if (err >= 0)
		err = num;
	/* Send a bare address packet to close out the transaction.
	 * Zero sized messages specify an address only (bare
	 * address) transaction.
	 */
	msg.request &= ~DP_AUX_I2C_MOT;
	msg.buffer = NULL;
	msg.size = 0;
	(void)drm_dp_i2c_do_msg(aux, &msg);

	return err;
}

static const struct i2c_algorithm drm_dp_i2c_algo = {
	.functionality = drm_dp_i2c_functionality,
	.master_xfer = drm_dp_i2c_xfer,
};

static struct drm_dp_aux *i2c_to_aux(struct i2c_adapter *i2c)
{
	return container_of(i2c, struct drm_dp_aux, ddc);
}

static void lock_bus(struct i2c_adapter *i2c, unsigned int flags)
{
	mutex_lock(&i2c_to_aux(i2c)->hw_mutex);
}

static int trylock_bus(struct i2c_adapter *i2c, unsigned int flags)
{
	return mutex_trylock(&i2c_to_aux(i2c)->hw_mutex);
}

static void unlock_bus(struct i2c_adapter *i2c, unsigned int flags)
{
	mutex_unlock(&i2c_to_aux(i2c)->hw_mutex);
}

static const struct i2c_lock_operations drm_dp_i2c_lock_ops = {
	.lock_bus = lock_bus,
	.trylock_bus = trylock_bus,
	.unlock_bus = unlock_bus,
};

static int drm_dp_aux_get_crc(struct drm_dp_aux *aux, u8 *crc)
{
	u8 buf, count;
	int ret;

	ret = drm_dp_dpcd_readb(aux, DP_TEST_SINK, &buf);
	if (ret < 0)
		return ret;

	WARN_ON(!(buf & DP_TEST_SINK_START));

	ret = drm_dp_dpcd_readb(aux, DP_TEST_SINK_MISC, &buf);
	if (ret < 0)
		return ret;

	count = buf & DP_TEST_COUNT_MASK;
	if (count == aux->crc_count)
		return -EAGAIN; /* No CRC yet */

	aux->crc_count = count;

	/*
	 * At DP_TEST_CRC_R_CR, there's 6 bytes containing CRC data, 2 bytes
	 * per component (RGB or CrYCb).
	 */
	ret = drm_dp_dpcd_read(aux, DP_TEST_CRC_R_CR, crc, 6);
	if (ret < 0)
		return ret;

	return 0;
}

static void drm_dp_aux_crc_work(struct work_struct *work)
{
	struct drm_dp_aux *aux = container_of(work, struct drm_dp_aux,
					      crc_work);
	struct drm_crtc *crtc;
	u8 crc_bytes[6];
	uint32_t crcs[3];
	int ret;

	if (WARN_ON(!aux->crtc))
		return;

	crtc = aux->crtc;
	while (crtc->crc.opened) {
		drm_crtc_wait_one_vblank(crtc);
		if (!crtc->crc.opened)
			break;

		ret = drm_dp_aux_get_crc(aux, crc_bytes);
		if (ret == -EAGAIN) {
			usleep_range(1000, 2000);
			ret = drm_dp_aux_get_crc(aux, crc_bytes);
		}

		if (ret == -EAGAIN) {
			DRM_DEBUG_KMS("Get CRC failed after retrying: %d\n",
				      ret);
			continue;
		} else if (ret) {
			DRM_DEBUG_KMS("Failed to get a CRC: %d\n", ret);
			continue;
		}

		crcs[0] = crc_bytes[0] | crc_bytes[1] << 8;
		crcs[1] = crc_bytes[2] | crc_bytes[3] << 8;
		crcs[2] = crc_bytes[4] | crc_bytes[5] << 8;
		drm_crtc_add_crc_entry(crtc, false, 0, crcs);
	}
}

/**
 * drm_dp_remote_aux_init() - minimally initialise a remote aux channel
 * @aux: DisplayPort AUX channel
 *
 * Used for remote aux channel in general. Merely initialize the crc work
 * struct.
 */
void drm_dp_remote_aux_init(struct drm_dp_aux *aux)
{
	INIT_WORK(&aux->crc_work, drm_dp_aux_crc_work);
}
EXPORT_SYMBOL(drm_dp_remote_aux_init);

/**
 * drm_dp_aux_init() - minimally initialise an aux channel
 * @aux: DisplayPort AUX channel
 *
 * If you need to use the drm_dp_aux's i2c adapter prior to registering it
 * with the outside world, call drm_dp_aux_init() first. You must still
 * call drm_dp_aux_register() once the connector has been registered to
 * allow userspace access to the auxiliary DP channel.
 */
void drm_dp_aux_init(struct drm_dp_aux *aux)
{
	mutex_init(&aux->hw_mutex);
	mutex_init(&aux->cec.lock);
	INIT_WORK(&aux->crc_work, drm_dp_aux_crc_work);

	aux->ddc.algo = &drm_dp_i2c_algo;
	aux->ddc.algo_data = aux;
	aux->ddc.retries = 3;

	aux->ddc.lock_ops = &drm_dp_i2c_lock_ops;
}
EXPORT_SYMBOL(drm_dp_aux_init);

/**
 * drm_dp_aux_register() - initialise and register aux channel
 * @aux: DisplayPort AUX channel
 *
 * Automatically calls drm_dp_aux_init() if this hasn't been done yet.
 * This should only be called when the underlying &struct drm_connector is
 * initialiazed already. Therefore the best place to call this is from
 * &drm_connector_funcs.late_register. Not that drivers which don't follow this
 * will Oops when CONFIG_DRM_DP_AUX_CHARDEV is enabled.
 *
 * Drivers which need to use the aux channel before that point (e.g. at driver
 * load time, before drm_dev_register() has been called) need to call
 * drm_dp_aux_init().
 *
 * Returns 0 on success or a negative error code on failure.
 */
int drm_dp_aux_register(struct drm_dp_aux *aux)
{
	int ret;

	if (!aux->ddc.algo)
		drm_dp_aux_init(aux);

	aux->ddc.class = I2C_CLASS_DDC;
	aux->ddc.owner = THIS_MODULE;
	aux->ddc.dev.parent = aux->dev;

	strlcpy(aux->ddc.name, aux->name ? aux->name : dev_name(aux->dev),
		sizeof(aux->ddc.name));

	ret = drm_dp_aux_register_devnode(aux);
	if (ret)
		return ret;

	ret = i2c_add_adapter(&aux->ddc);
	if (ret) {
		drm_dp_aux_unregister_devnode(aux);
		return ret;
	}

	return 0;
}
EXPORT_SYMBOL(drm_dp_aux_register);

/**
 * drm_dp_aux_unregister() - unregister an AUX adapter
 * @aux: DisplayPort AUX channel
 */
void drm_dp_aux_unregister(struct drm_dp_aux *aux)
{
	drm_dp_aux_unregister_devnode(aux);
	i2c_del_adapter(&aux->ddc);
}
EXPORT_SYMBOL(drm_dp_aux_unregister);

#define PSR_SETUP_TIME(x) [DP_PSR_SETUP_TIME_ ## x >> DP_PSR_SETUP_TIME_SHIFT] = (x)

/**
 * drm_dp_psr_setup_time() - PSR setup in time usec
 * @psr_cap: PSR capabilities from DPCD
 *
 * Returns:
 * PSR setup time for the panel in microseconds,  negative
 * error code on failure.
 */
int drm_dp_psr_setup_time(const u8 psr_cap[EDP_PSR_RECEIVER_CAP_SIZE])
{
	static const u16 psr_setup_time_us[] = {
		PSR_SETUP_TIME(330),
		PSR_SETUP_TIME(275),
		PSR_SETUP_TIME(220),
		PSR_SETUP_TIME(165),
		PSR_SETUP_TIME(110),
		PSR_SETUP_TIME(55),
		PSR_SETUP_TIME(0),
	};
	int i;

	i = (psr_cap[1] & DP_PSR_SETUP_TIME_MASK) >> DP_PSR_SETUP_TIME_SHIFT;
	if (i >= ARRAY_SIZE(psr_setup_time_us))
		return -EINVAL;

	return psr_setup_time_us[i];
}
EXPORT_SYMBOL(drm_dp_psr_setup_time);

#undef PSR_SETUP_TIME

/**
 * drm_dp_start_crc() - start capture of frame CRCs
 * @aux: DisplayPort AUX channel
 * @crtc: CRTC displaying the frames whose CRCs are to be captured
 *
 * Returns 0 on success or a negative error code on failure.
 */
int drm_dp_start_crc(struct drm_dp_aux *aux, struct drm_crtc *crtc)
{
	u8 buf;
	int ret;

	ret = drm_dp_dpcd_readb(aux, DP_TEST_SINK, &buf);
	if (ret < 0)
		return ret;

	ret = drm_dp_dpcd_writeb(aux, DP_TEST_SINK, buf | DP_TEST_SINK_START);
	if (ret < 0)
		return ret;

	aux->crc_count = 0;
	aux->crtc = crtc;
	schedule_work(&aux->crc_work);

	return 0;
}
EXPORT_SYMBOL(drm_dp_start_crc);

/**
 * drm_dp_stop_crc() - stop capture of frame CRCs
 * @aux: DisplayPort AUX channel
 *
 * Returns 0 on success or a negative error code on failure.
 */
int drm_dp_stop_crc(struct drm_dp_aux *aux)
{
	u8 buf;
	int ret;

	ret = drm_dp_dpcd_readb(aux, DP_TEST_SINK, &buf);
	if (ret < 0)
		return ret;

	ret = drm_dp_dpcd_writeb(aux, DP_TEST_SINK, buf & ~DP_TEST_SINK_START);
	if (ret < 0)
		return ret;

	flush_work(&aux->crc_work);
	aux->crtc = NULL;

	return 0;
}
EXPORT_SYMBOL(drm_dp_stop_crc);

struct dpcd_quirk {
	u8 oui[3];
	u8 device_id[6];
	bool is_branch;
	u32 quirks;
};

#define OUI(first, second, third) { (first), (second), (third) }
#define DEVICE_ID(first, second, third, fourth, fifth, sixth) \
	{ (first), (second), (third), (fourth), (fifth), (sixth) }

#define DEVICE_ID_ANY	DEVICE_ID(0, 0, 0, 0, 0, 0)

static const struct dpcd_quirk dpcd_quirk_list[] = {
	/* Analogix 7737 needs reduced M and N at HBR2 link rates */
	{ OUI(0x00, 0x22, 0xb9), DEVICE_ID_ANY, true, BIT(DP_DPCD_QUIRK_CONSTANT_N) },
	/* LG LP140WF6-SPM1 eDP panel */
	{ OUI(0x00, 0x22, 0xb9), DEVICE_ID('s', 'i', 'v', 'a', 'r', 'T'), false, BIT(DP_DPCD_QUIRK_CONSTANT_N) },
	/* Apple panels need some additional handling to support PSR */
	{ OUI(0x00, 0x10, 0xfa), DEVICE_ID_ANY, false, BIT(DP_DPCD_QUIRK_NO_PSR) },
	/* CH7511 seems to leave SINK_COUNT zeroed */
	{ OUI(0x00, 0x00, 0x00), DEVICE_ID('C', 'H', '7', '5', '1', '1'), false, BIT(DP_DPCD_QUIRK_NO_SINK_COUNT) },
	/* Synaptics DP1.4 MST hubs can support DSC without virtual DPCD */
	{ OUI(0x90, 0xCC, 0x24), DEVICE_ID_ANY, true, BIT(DP_DPCD_QUIRK_DSC_WITHOUT_VIRTUAL_DPCD) },
	/* Apple MacBookPro 2017 15 inch eDP Retina panel reports too low DP_MAX_LINK_RATE */
	{ OUI(0x00, 0x10, 0xfa), DEVICE_ID(101, 68, 21, 101, 98, 97), false, BIT(DP_DPCD_QUIRK_CAN_DO_MAX_LINK_RATE_3_24_GBPS) },
};

#undef OUI

/*
 * Get a bit mask of DPCD quirks for the sink/branch device identified by
 * ident. The quirk data is shared but it's up to the drivers to act on the
 * data.
 *
 * For now, only the OUI (first three bytes) is used, but this may be extended
 * to device identification string and hardware/firmware revisions later.
 */
static u32
drm_dp_get_quirks(const struct drm_dp_dpcd_ident *ident, bool is_branch)
{
	const struct dpcd_quirk *quirk;
	u32 quirks = 0;
	int i;
	u8 any_device[] = DEVICE_ID_ANY;

	for (i = 0; i < ARRAY_SIZE(dpcd_quirk_list); i++) {
		quirk = &dpcd_quirk_list[i];

		if (quirk->is_branch != is_branch)
			continue;

		if (memcmp(quirk->oui, ident->oui, sizeof(ident->oui)) != 0)
			continue;

		if (memcmp(quirk->device_id, any_device, sizeof(any_device)) != 0 &&
		    memcmp(quirk->device_id, ident->device_id, sizeof(ident->device_id)) != 0)
			continue;

		quirks |= quirk->quirks;
	}

	return quirks;
}

#undef DEVICE_ID_ANY
#undef DEVICE_ID

struct edid_quirk {
	u8 mfg_id[2];
	u8 prod_id[2];
	u32 quirks;
};

#define MFG(first, second) { (first), (second) }
#define PROD_ID(first, second) { (first), (second) }

/*
 * Some devices have unreliable OUIDs where they don't set the device ID
 * correctly, and as a result we need to use the EDID for finding additional
 * DP quirks in such cases.
 */
static const struct edid_quirk edid_quirk_list[] = {
	/* Optional 4K AMOLED panel in the ThinkPad X1 Extreme 2nd Generation
	 * only supports DPCD backlight controls
	 */
	{ MFG(0x4c, 0x83), PROD_ID(0x41, 0x41), BIT(DP_QUIRK_FORCE_DPCD_BACKLIGHT) },
	/*
	 * Some Dell CML 2020 systems have panels support both AUX and PWM
	 * backlight control, and some only support AUX backlight control. All
	 * said panels start up in AUX mode by default, and we don't have any
	 * support for disabling HDR mode on these panels which would be
	 * required to switch to PWM backlight control mode (plus, I'm not
	 * even sure we want PWM backlight controls over DPCD backlight
	 * controls anyway...). Until we have a better way of detecting these,
	 * force DPCD backlight mode on all of them.
	 */
	{ MFG(0x06, 0xaf), PROD_ID(0x9b, 0x32), BIT(DP_QUIRK_FORCE_DPCD_BACKLIGHT) },
	{ MFG(0x06, 0xaf), PROD_ID(0xeb, 0x41), BIT(DP_QUIRK_FORCE_DPCD_BACKLIGHT) },
	{ MFG(0x4d, 0x10), PROD_ID(0xc7, 0x14), BIT(DP_QUIRK_FORCE_DPCD_BACKLIGHT) },
	{ MFG(0x4d, 0x10), PROD_ID(0xe6, 0x14), BIT(DP_QUIRK_FORCE_DPCD_BACKLIGHT) },
	{ MFG(0x4c, 0x83), PROD_ID(0x47, 0x41), BIT(DP_QUIRK_FORCE_DPCD_BACKLIGHT) },
};

#undef MFG
#undef PROD_ID

/**
 * drm_dp_get_edid_quirks() - Check the EDID of a DP device to find additional
 * DP-specific quirks
 * @edid: The EDID to check
 *
 * While OUIDs are meant to be used to recognize a DisplayPort device, a lot
 * of manufacturers don't seem to like following standards and neglect to fill
 * the dev-ID in, making it impossible to only use OUIDs for determining
 * quirks in some cases. This function can be used to check the EDID and look
 * up any additional DP quirks. The bits returned by this function correspond
 * to the quirk bits in &drm_dp_quirk.
 *
 * Returns: a bitmask of quirks, if any. The driver can check this using
 * drm_dp_has_quirk().
 */
u32 drm_dp_get_edid_quirks(const struct edid *edid)
{
	const struct edid_quirk *quirk;
	u32 quirks = 0;
	int i;

	if (!edid)
		return 0;

	for (i = 0; i < ARRAY_SIZE(edid_quirk_list); i++) {
		quirk = &edid_quirk_list[i];
		if (memcmp(quirk->mfg_id, edid->mfg_id,
			   sizeof(edid->mfg_id)) == 0 &&
		    memcmp(quirk->prod_id, edid->prod_code,
			   sizeof(edid->prod_code)) == 0)
			quirks |= quirk->quirks;
	}

	DRM_DEBUG_KMS("DP sink: EDID mfg %*phD prod-ID %*phD quirks: 0x%04x\n",
		      (int)sizeof(edid->mfg_id), edid->mfg_id,
		      (int)sizeof(edid->prod_code), edid->prod_code, quirks);

	return quirks;
}
EXPORT_SYMBOL(drm_dp_get_edid_quirks);

/**
 * drm_dp_read_desc - read sink/branch descriptor from DPCD
 * @aux: DisplayPort AUX channel
 * @desc: Device decriptor to fill from DPCD
 * @is_branch: true for branch devices, false for sink devices
 *
 * Read DPCD 0x400 (sink) or 0x500 (branch) into @desc. Also debug log the
 * identification.
 *
 * Returns 0 on success or a negative error code on failure.
 */
int drm_dp_read_desc(struct drm_dp_aux *aux, struct drm_dp_desc *desc,
		     bool is_branch)
{
	struct drm_dp_dpcd_ident *ident = &desc->ident;
	unsigned int offset = is_branch ? DP_BRANCH_OUI : DP_SINK_OUI;
	int ret, dev_id_len;

	ret = drm_dp_dpcd_read(aux, offset, ident, sizeof(*ident));
	if (ret < 0)
		return ret;

	desc->quirks = drm_dp_get_quirks(ident, is_branch);

	dev_id_len = strnlen(ident->device_id, sizeof(ident->device_id));

	DRM_DEBUG_KMS("DP %s: OUI %*phD dev-ID %*pE HW-rev %d.%d SW-rev %d.%d quirks 0x%04x\n",
		      is_branch ? "branch" : "sink",
		      (int)sizeof(ident->oui), ident->oui,
		      dev_id_len, ident->device_id,
		      ident->hw_rev >> 4, ident->hw_rev & 0xf,
		      ident->sw_major_rev, ident->sw_minor_rev,
		      desc->quirks);

	return 0;
}
EXPORT_SYMBOL(drm_dp_read_desc);

/**
 * drm_dp_dsc_sink_max_slice_count() - Get the max slice count
 * supported by the DSC sink.
 * @dsc_dpcd: DSC capabilities from DPCD
 * @is_edp: true if its eDP, false for DP
 *
 * Read the slice capabilities DPCD register from DSC sink to get
 * the maximum slice count supported. This is used to populate
 * the DSC parameters in the &struct drm_dsc_config by the driver.
 * Driver creates an infoframe using these parameters to populate
 * &struct drm_dsc_pps_infoframe. These are sent to the sink using DSC
 * infoframe using the helper function drm_dsc_pps_infoframe_pack()
 *
 * Returns:
 * Maximum slice count supported by DSC sink or 0 its invalid
 */
u8 drm_dp_dsc_sink_max_slice_count(const u8 dsc_dpcd[DP_DSC_RECEIVER_CAP_SIZE],
				   bool is_edp)
{
	u8 slice_cap1 = dsc_dpcd[DP_DSC_SLICE_CAP_1 - DP_DSC_SUPPORT];

	if (is_edp) {
		/* For eDP, register DSC_SLICE_CAPABILITIES_1 gives slice count */
		if (slice_cap1 & DP_DSC_4_PER_DP_DSC_SINK)
			return 4;
		if (slice_cap1 & DP_DSC_2_PER_DP_DSC_SINK)
			return 2;
		if (slice_cap1 & DP_DSC_1_PER_DP_DSC_SINK)
			return 1;
	} else {
		/* For DP, use values from DSC_SLICE_CAP_1 and DSC_SLICE_CAP2 */
		u8 slice_cap2 = dsc_dpcd[DP_DSC_SLICE_CAP_2 - DP_DSC_SUPPORT];

		if (slice_cap2 & DP_DSC_24_PER_DP_DSC_SINK)
			return 24;
		if (slice_cap2 & DP_DSC_20_PER_DP_DSC_SINK)
			return 20;
		if (slice_cap2 & DP_DSC_16_PER_DP_DSC_SINK)
			return 16;
		if (slice_cap1 & DP_DSC_12_PER_DP_DSC_SINK)
			return 12;
		if (slice_cap1 & DP_DSC_10_PER_DP_DSC_SINK)
			return 10;
		if (slice_cap1 & DP_DSC_8_PER_DP_DSC_SINK)
			return 8;
		if (slice_cap1 & DP_DSC_6_PER_DP_DSC_SINK)
			return 6;
		if (slice_cap1 & DP_DSC_4_PER_DP_DSC_SINK)
			return 4;
		if (slice_cap1 & DP_DSC_2_PER_DP_DSC_SINK)
			return 2;
		if (slice_cap1 & DP_DSC_1_PER_DP_DSC_SINK)
			return 1;
	}

	return 0;
}
EXPORT_SYMBOL(drm_dp_dsc_sink_max_slice_count);

/**
 * drm_dp_dsc_sink_line_buf_depth() - Get the line buffer depth in bits
 * @dsc_dpcd: DSC capabilities from DPCD
 *
 * Read the DSC DPCD register to parse the line buffer depth in bits which is
 * number of bits of precision within the decoder line buffer supported by
 * the DSC sink. This is used to populate the DSC parameters in the
 * &struct drm_dsc_config by the driver.
 * Driver creates an infoframe using these parameters to populate
 * &struct drm_dsc_pps_infoframe. These are sent to the sink using DSC
 * infoframe using the helper function drm_dsc_pps_infoframe_pack()
 *
 * Returns:
 * Line buffer depth supported by DSC panel or 0 its invalid
 */
u8 drm_dp_dsc_sink_line_buf_depth(const u8 dsc_dpcd[DP_DSC_RECEIVER_CAP_SIZE])
{
	u8 line_buf_depth = dsc_dpcd[DP_DSC_LINE_BUF_BIT_DEPTH - DP_DSC_SUPPORT];

	switch (line_buf_depth & DP_DSC_LINE_BUF_BIT_DEPTH_MASK) {
	case DP_DSC_LINE_BUF_BIT_DEPTH_9:
		return 9;
	case DP_DSC_LINE_BUF_BIT_DEPTH_10:
		return 10;
	case DP_DSC_LINE_BUF_BIT_DEPTH_11:
		return 11;
	case DP_DSC_LINE_BUF_BIT_DEPTH_12:
		return 12;
	case DP_DSC_LINE_BUF_BIT_DEPTH_13:
		return 13;
	case DP_DSC_LINE_BUF_BIT_DEPTH_14:
		return 14;
	case DP_DSC_LINE_BUF_BIT_DEPTH_15:
		return 15;
	case DP_DSC_LINE_BUF_BIT_DEPTH_16:
		return 16;
	case DP_DSC_LINE_BUF_BIT_DEPTH_8:
		return 8;
	}

	return 0;
}
EXPORT_SYMBOL(drm_dp_dsc_sink_line_buf_depth);

/**
 * drm_dp_dsc_sink_supported_input_bpcs() - Get all the input bits per component
 * values supported by the DSC sink.
 * @dsc_dpcd: DSC capabilities from DPCD
 * @dsc_bpc: An array to be filled by this helper with supported
 *           input bpcs.
 *
 * Read the DSC DPCD from the sink device to parse the supported bits per
 * component values. This is used to populate the DSC parameters
 * in the &struct drm_dsc_config by the driver.
 * Driver creates an infoframe using these parameters to populate
 * &struct drm_dsc_pps_infoframe. These are sent to the sink using DSC
 * infoframe using the helper function drm_dsc_pps_infoframe_pack()
 *
 * Returns:
 * Number of input BPC values parsed from the DPCD
 */
int drm_dp_dsc_sink_supported_input_bpcs(const u8 dsc_dpcd[DP_DSC_RECEIVER_CAP_SIZE],
					 u8 dsc_bpc[3])
{
	int num_bpc = 0;
	u8 color_depth = dsc_dpcd[DP_DSC_DEC_COLOR_DEPTH_CAP - DP_DSC_SUPPORT];

	if (color_depth & DP_DSC_12_BPC)
		dsc_bpc[num_bpc++] = 12;
	if (color_depth & DP_DSC_10_BPC)
		dsc_bpc[num_bpc++] = 10;
	if (color_depth & DP_DSC_8_BPC)
		dsc_bpc[num_bpc++] = 8;

	return num_bpc;
}
EXPORT_SYMBOL(drm_dp_dsc_sink_supported_input_bpcs);

/**
 * drm_dp_get_phy_test_pattern() - get the requested pattern from the sink.
 * @aux: DisplayPort AUX channel
 * @data: DP phy compliance test parameters.
 *
 * Returns 0 on success or a negative error code on failure.
 */
int drm_dp_get_phy_test_pattern(struct drm_dp_aux *aux,
				struct drm_dp_phy_test_params *data)
{
	int err;
	u8 rate, lanes;

	err = drm_dp_dpcd_readb(aux, DP_TEST_LINK_RATE, &rate);
	if (err < 0)
		return err;
	data->link_rate = drm_dp_bw_code_to_link_rate(rate);

	err = drm_dp_dpcd_readb(aux, DP_TEST_LANE_COUNT, &lanes);
	if (err < 0)
		return err;
	data->num_lanes = lanes & DP_MAX_LANE_COUNT_MASK;

	if (lanes & DP_ENHANCED_FRAME_CAP)
		data->enhanced_frame_cap = true;

	err = drm_dp_dpcd_readb(aux, DP_PHY_TEST_PATTERN, &data->phy_pattern);
	if (err < 0)
		return err;

	switch (data->phy_pattern) {
	case DP_PHY_TEST_PATTERN_80BIT_CUSTOM:
		err = drm_dp_dpcd_read(aux, DP_TEST_80BIT_CUSTOM_PATTERN_7_0,
				       &data->custom80, sizeof(data->custom80));
		if (err < 0)
			return err;

		break;
	case DP_PHY_TEST_PATTERN_CP2520:
		err = drm_dp_dpcd_read(aux, DP_TEST_HBR2_SCRAMBLER_RESET,
				       &data->hbr2_reset,
				       sizeof(data->hbr2_reset));
		if (err < 0)
			return err;
	}

	return 0;
}
EXPORT_SYMBOL(drm_dp_get_phy_test_pattern);

/**
 * drm_dp_set_phy_test_pattern() - set the pattern to the sink.
 * @aux: DisplayPort AUX channel
 * @data: DP phy compliance test parameters.
<<<<<<< HEAD
 * @dp_rev: DP revision to use for compliance testing
=======
>>>>>>> d6f9469a
 *
 * Returns 0 on success or a negative error code on failure.
 */
int drm_dp_set_phy_test_pattern(struct drm_dp_aux *aux,
				struct drm_dp_phy_test_params *data, u8 dp_rev)
{
	int err, i;
	u8 link_config[2];
	u8 test_pattern;

	link_config[0] = drm_dp_link_rate_to_bw_code(data->link_rate);
	link_config[1] = data->num_lanes;
	if (data->enhanced_frame_cap)
		link_config[1] |= DP_LANE_COUNT_ENHANCED_FRAME_EN;
	err = drm_dp_dpcd_write(aux, DP_LINK_BW_SET, link_config, 2);
	if (err < 0)
		return err;

	test_pattern = data->phy_pattern;
	if (dp_rev < 0x12) {
		test_pattern = (test_pattern << 2) &
			       DP_LINK_QUAL_PATTERN_11_MASK;
		err = drm_dp_dpcd_writeb(aux, DP_TRAINING_PATTERN_SET,
					 test_pattern);
		if (err < 0)
			return err;
	} else {
		for (i = 0; i < data->num_lanes; i++) {
			err = drm_dp_dpcd_writeb(aux,
						 DP_LINK_QUAL_LANE0_SET + i,
						 test_pattern);
			if (err < 0)
				return err;
		}
	}

	return 0;
}
<<<<<<< HEAD
EXPORT_SYMBOL(drm_dp_set_phy_test_pattern);
=======
EXPORT_SYMBOL(drm_dp_set_phy_test_pattern);

static const char *dp_pixelformat_get_name(enum dp_pixelformat pixelformat)
{
	if (pixelformat < 0 || pixelformat > DP_PIXELFORMAT_RESERVED)
		return "Invalid";

	switch (pixelformat) {
	case DP_PIXELFORMAT_RGB:
		return "RGB";
	case DP_PIXELFORMAT_YUV444:
		return "YUV444";
	case DP_PIXELFORMAT_YUV422:
		return "YUV422";
	case DP_PIXELFORMAT_YUV420:
		return "YUV420";
	case DP_PIXELFORMAT_Y_ONLY:
		return "Y_ONLY";
	case DP_PIXELFORMAT_RAW:
		return "RAW";
	default:
		return "Reserved";
	}
}

static const char *dp_colorimetry_get_name(enum dp_pixelformat pixelformat,
					   enum dp_colorimetry colorimetry)
{
	if (pixelformat < 0 || pixelformat > DP_PIXELFORMAT_RESERVED)
		return "Invalid";

	switch (colorimetry) {
	case DP_COLORIMETRY_DEFAULT:
		switch (pixelformat) {
		case DP_PIXELFORMAT_RGB:
			return "sRGB";
		case DP_PIXELFORMAT_YUV444:
		case DP_PIXELFORMAT_YUV422:
		case DP_PIXELFORMAT_YUV420:
			return "BT.601";
		case DP_PIXELFORMAT_Y_ONLY:
			return "DICOM PS3.14";
		case DP_PIXELFORMAT_RAW:
			return "Custom Color Profile";
		default:
			return "Reserved";
		}
	case DP_COLORIMETRY_RGB_WIDE_FIXED: /* and DP_COLORIMETRY_BT709_YCC */
		switch (pixelformat) {
		case DP_PIXELFORMAT_RGB:
			return "Wide Fixed";
		case DP_PIXELFORMAT_YUV444:
		case DP_PIXELFORMAT_YUV422:
		case DP_PIXELFORMAT_YUV420:
			return "BT.709";
		default:
			return "Reserved";
		}
	case DP_COLORIMETRY_RGB_WIDE_FLOAT: /* and DP_COLORIMETRY_XVYCC_601 */
		switch (pixelformat) {
		case DP_PIXELFORMAT_RGB:
			return "Wide Float";
		case DP_PIXELFORMAT_YUV444:
		case DP_PIXELFORMAT_YUV422:
		case DP_PIXELFORMAT_YUV420:
			return "xvYCC 601";
		default:
			return "Reserved";
		}
	case DP_COLORIMETRY_OPRGB: /* and DP_COLORIMETRY_XVYCC_709 */
		switch (pixelformat) {
		case DP_PIXELFORMAT_RGB:
			return "OpRGB";
		case DP_PIXELFORMAT_YUV444:
		case DP_PIXELFORMAT_YUV422:
		case DP_PIXELFORMAT_YUV420:
			return "xvYCC 709";
		default:
			return "Reserved";
		}
	case DP_COLORIMETRY_DCI_P3_RGB: /* and DP_COLORIMETRY_SYCC_601 */
		switch (pixelformat) {
		case DP_PIXELFORMAT_RGB:
			return "DCI-P3";
		case DP_PIXELFORMAT_YUV444:
		case DP_PIXELFORMAT_YUV422:
		case DP_PIXELFORMAT_YUV420:
			return "sYCC 601";
		default:
			return "Reserved";
		}
	case DP_COLORIMETRY_RGB_CUSTOM: /* and DP_COLORIMETRY_OPYCC_601 */
		switch (pixelformat) {
		case DP_PIXELFORMAT_RGB:
			return "Custom Profile";
		case DP_PIXELFORMAT_YUV444:
		case DP_PIXELFORMAT_YUV422:
		case DP_PIXELFORMAT_YUV420:
			return "OpYCC 601";
		default:
			return "Reserved";
		}
	case DP_COLORIMETRY_BT2020_RGB: /* and DP_COLORIMETRY_BT2020_CYCC */
		switch (pixelformat) {
		case DP_PIXELFORMAT_RGB:
			return "BT.2020 RGB";
		case DP_PIXELFORMAT_YUV444:
		case DP_PIXELFORMAT_YUV422:
		case DP_PIXELFORMAT_YUV420:
			return "BT.2020 CYCC";
		default:
			return "Reserved";
		}
	case DP_COLORIMETRY_BT2020_YCC:
		switch (pixelformat) {
		case DP_PIXELFORMAT_YUV444:
		case DP_PIXELFORMAT_YUV422:
		case DP_PIXELFORMAT_YUV420:
			return "BT.2020 YCC";
		default:
			return "Reserved";
		}
	default:
		return "Invalid";
	}
}

static const char *dp_dynamic_range_get_name(enum dp_dynamic_range dynamic_range)
{
	switch (dynamic_range) {
	case DP_DYNAMIC_RANGE_VESA:
		return "VESA range";
	case DP_DYNAMIC_RANGE_CTA:
		return "CTA range";
	default:
		return "Invalid";
	}
}

static const char *dp_content_type_get_name(enum dp_content_type content_type)
{
	switch (content_type) {
	case DP_CONTENT_TYPE_NOT_DEFINED:
		return "Not defined";
	case DP_CONTENT_TYPE_GRAPHICS:
		return "Graphics";
	case DP_CONTENT_TYPE_PHOTO:
		return "Photo";
	case DP_CONTENT_TYPE_VIDEO:
		return "Video";
	case DP_CONTENT_TYPE_GAME:
		return "Game";
	default:
		return "Reserved";
	}
}

void drm_dp_vsc_sdp_log(const char *level, struct device *dev,
			const struct drm_dp_vsc_sdp *vsc)
{
#define DP_SDP_LOG(fmt, ...) dev_printk(level, dev, fmt, ##__VA_ARGS__)
	DP_SDP_LOG("DP SDP: %s, revision %u, length %u\n", "VSC",
		   vsc->revision, vsc->length);
	DP_SDP_LOG("    pixelformat: %s\n",
		   dp_pixelformat_get_name(vsc->pixelformat));
	DP_SDP_LOG("    colorimetry: %s\n",
		   dp_colorimetry_get_name(vsc->pixelformat, vsc->colorimetry));
	DP_SDP_LOG("    bpc: %u\n", vsc->bpc);
	DP_SDP_LOG("    dynamic range: %s\n",
		   dp_dynamic_range_get_name(vsc->dynamic_range));
	DP_SDP_LOG("    content type: %s\n",
		   dp_content_type_get_name(vsc->content_type));
#undef DP_SDP_LOG
}
EXPORT_SYMBOL(drm_dp_vsc_sdp_log);
>>>>>>> d6f9469a
<|MERGE_RESOLUTION|>--- conflicted
+++ resolved
@@ -1591,10 +1591,7 @@
  * drm_dp_set_phy_test_pattern() - set the pattern to the sink.
  * @aux: DisplayPort AUX channel
  * @data: DP phy compliance test parameters.
-<<<<<<< HEAD
  * @dp_rev: DP revision to use for compliance testing
-=======
->>>>>>> d6f9469a
  *
  * Returns 0 on success or a negative error code on failure.
  */
@@ -1633,9 +1630,6 @@
 
 	return 0;
 }
-<<<<<<< HEAD
-EXPORT_SYMBOL(drm_dp_set_phy_test_pattern);
-=======
 EXPORT_SYMBOL(drm_dp_set_phy_test_pattern);
 
 static const char *dp_pixelformat_get_name(enum dp_pixelformat pixelformat)
@@ -1810,5 +1804,4 @@
 		   dp_content_type_get_name(vsc->content_type));
 #undef DP_SDP_LOG
 }
-EXPORT_SYMBOL(drm_dp_vsc_sdp_log);
->>>>>>> d6f9469a
+EXPORT_SYMBOL(drm_dp_vsc_sdp_log);