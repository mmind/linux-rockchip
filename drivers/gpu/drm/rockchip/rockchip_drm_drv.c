/*
 * Copyright (C) Fuzhou Rockchip Electronics Co.Ltd
 * Author:Mark Yao <mark.yao@rock-chips.com>
 *
 * based on exynos_drm_drv.c
 *
 * This software is licensed under the terms of the GNU General Public
 * License version 2, as published by the Free Software Foundation, and
 * may be copied, distributed, and modified under those terms.
 *
 * This program is distributed in the hope that it will be useful,
 * but WITHOUT ANY WARRANTY; without even the implied warranty of
 * MERCHANTABILITY or FITNESS FOR A PARTICULAR PURPOSE.  See the
 * GNU General Public License for more details.
 */

#include <asm/dma-iommu.h>

#include <drm/drmP.h>
#include <drm/drm_crtc_helper.h>
#include <drm/drm_fb_helper.h>
#include <drm/drm_of.h>
#include <linux/dma-mapping.h>
#include <linux/pm_runtime.h>
#include <linux/module.h>
#include <linux/of_graph.h>
#include <linux/component.h>

#include "rockchip_drm_drv.h"
#include "rockchip_drm_fb.h"
#include "rockchip_drm_fbdev.h"
#include "rockchip_drm_gem.h"

#define DRIVER_NAME	"rockchip"
#define DRIVER_DESC	"RockChip Soc DRM"
#define DRIVER_DATE	"20140818"
#define DRIVER_MAJOR	1
#define DRIVER_MINOR	0

/*
 * Attach a (component) device to the shared drm dma mapping from master drm
 * device.  This is used by the VOPs to map GEM buffers to a common DMA
 * mapping.
 */
int rockchip_drm_dma_attach_device(struct drm_device *drm_dev,
				   struct device *dev)
{
	struct dma_iommu_mapping *mapping = drm_dev->dev->archdata.mapping;
	int ret;

	ret = dma_set_coherent_mask(dev, DMA_BIT_MASK(32));
	if (ret)
		return ret;

	dma_set_max_seg_size(dev, DMA_BIT_MASK(32));

	return arm_iommu_attach_device(dev, mapping);
}

void rockchip_drm_dma_detach_device(struct drm_device *drm_dev,
				    struct device *dev)
{
	arm_iommu_detach_device(dev);
}

int rockchip_register_crtc_funcs(struct drm_crtc *crtc,
				 const struct rockchip_crtc_funcs *crtc_funcs)
{
	int pipe = drm_crtc_index(crtc);
	struct rockchip_drm_private *priv = crtc->dev->dev_private;

	if (pipe > ROCKCHIP_MAX_CRTC)
		return -EINVAL;

	priv->crtc_funcs[pipe] = crtc_funcs;

	return 0;
}

void rockchip_unregister_crtc_funcs(struct drm_crtc *crtc)
{
	int pipe = drm_crtc_index(crtc);
	struct rockchip_drm_private *priv = crtc->dev->dev_private;

	if (pipe > ROCKCHIP_MAX_CRTC)
		return;

	priv->crtc_funcs[pipe] = NULL;
}

static struct drm_crtc *rockchip_crtc_from_pipe(struct drm_device *drm,
						int pipe)
{
	struct drm_crtc *crtc;
	int i = 0;

	list_for_each_entry(crtc, &drm->mode_config.crtc_list, head)
		if (i++ == pipe)
			return crtc;

	return NULL;
}

static int rockchip_drm_crtc_enable_vblank(struct drm_device *dev,
					   unsigned int pipe)
{
	struct rockchip_drm_private *priv = dev->dev_private;
	struct drm_crtc *crtc = rockchip_crtc_from_pipe(dev, pipe);

	if (crtc && priv->crtc_funcs[pipe] &&
	    priv->crtc_funcs[pipe]->enable_vblank)
		return priv->crtc_funcs[pipe]->enable_vblank(crtc);

	return 0;
}

static void rockchip_drm_crtc_disable_vblank(struct drm_device *dev,
					     unsigned int pipe)
{
	struct rockchip_drm_private *priv = dev->dev_private;
	struct drm_crtc *crtc = rockchip_crtc_from_pipe(dev, pipe);

	if (crtc && priv->crtc_funcs[pipe] &&
	    priv->crtc_funcs[pipe]->enable_vblank)
		priv->crtc_funcs[pipe]->disable_vblank(crtc);
}

static int rockchip_drm_load(struct drm_device *drm_dev, unsigned long flags)
{
	struct rockchip_drm_private *private;
	struct dma_iommu_mapping *mapping;
	struct device *dev = drm_dev->dev;
	struct drm_connector *connector;
	int ret;

	private = devm_kzalloc(drm_dev->dev, sizeof(*private), GFP_KERNEL);
	if (!private)
		return -ENOMEM;

	mutex_init(&private->commit.lock);
	INIT_WORK(&private->commit.work, rockchip_drm_atomic_work);

	drm_dev->dev_private = private;

	drm_mode_config_init(drm_dev);

	rockchip_drm_mode_config_init(drm_dev);

	dev->dma_parms = devm_kzalloc(dev, sizeof(*dev->dma_parms),
				      GFP_KERNEL);
	if (!dev->dma_parms) {
		ret = -ENOMEM;
		goto err_config_cleanup;
	}

	/* TODO(djkurtz): fetch the mapping start/size from somewhere */
	mapping = arm_iommu_create_mapping(&platform_bus_type, 0x00000000,
					   SZ_2G);
	if (IS_ERR(mapping)) {
		ret = PTR_ERR(mapping);
		goto err_config_cleanup;
	}

	ret = dma_set_mask_and_coherent(dev, DMA_BIT_MASK(32));
	if (ret)
		goto err_release_mapping;

	dma_set_max_seg_size(dev, DMA_BIT_MASK(32));

	ret = arm_iommu_attach_device(dev, mapping);
	if (ret)
		goto err_release_mapping;

	/* Try to bind all sub drivers. */
	ret = component_bind_all(dev, drm_dev);
	if (ret)
		goto err_detach_device;

	/*
	 * All components are now added, we can publish the connector sysfs
	 * entries to userspace.  This will generate hotplug events and so
	 * userspace will expect to be able to access DRM at this point.
	 */
	list_for_each_entry(connector, &drm_dev->mode_config.connector_list,
			head) {
		ret = drm_connector_register(connector);
		if (ret) {
			dev_err(drm_dev->dev,
				"[CONNECTOR:%d:%s] drm_connector_register failed: %d\n",
				connector->base.id,
				connector->name, ret);
			goto err_unbind;
		}
	}

	/* init kms poll for handling hpd */
	drm_kms_helper_poll_init(drm_dev);

	/*
	 * enable drm irq mode.
	 * - with irq_enabled = true, we can use the vblank feature.
	 */
	drm_dev->irq_enabled = true;

	ret = drm_vblank_init(drm_dev, ROCKCHIP_MAX_CRTC);
	if (ret)
		goto err_kms_helper_poll_fini;

	/*
	 * with vblank_disable_allowed = true, vblank interrupt will be disabled
	 * by drm timer once a current process gives up ownership of
	 * vblank event.(after drm_vblank_put function is called)
	 */
	drm_dev->vblank_disable_allowed = true;

	drm_mode_config_reset(drm_dev);

	ret = rockchip_drm_fbdev_init(drm_dev);
	if (ret)
		goto err_vblank_cleanup;

	return 0;
err_vblank_cleanup:
	drm_vblank_cleanup(drm_dev);
err_kms_helper_poll_fini:
	drm_kms_helper_poll_fini(drm_dev);
err_unbind:
	component_unbind_all(dev, drm_dev);
err_detach_device:
	arm_iommu_detach_device(dev);
err_release_mapping:
	arm_iommu_release_mapping(dev->archdata.mapping);
err_config_cleanup:
	drm_mode_config_cleanup(drm_dev);
	drm_dev->dev_private = NULL;
	return ret;
}

static int rockchip_drm_unload(struct drm_device *drm_dev)
{
	struct device *dev = drm_dev->dev;

	rockchip_drm_fbdev_fini(drm_dev);
	drm_vblank_cleanup(drm_dev);
	drm_kms_helper_poll_fini(drm_dev);
	component_unbind_all(dev, drm_dev);
	arm_iommu_detach_device(dev);
	arm_iommu_release_mapping(dev->archdata.mapping);
	drm_mode_config_cleanup(drm_dev);
	drm_dev->dev_private = NULL;

	return 0;
}

void rockchip_drm_lastclose(struct drm_device *dev)
{
	struct rockchip_drm_private *priv = dev->dev_private;

	drm_fb_helper_restore_fbdev_mode_unlocked(&priv->fbdev_helper);
}

static const struct file_operations rockchip_drm_driver_fops = {
	.owner = THIS_MODULE,
	.open = drm_open,
	.mmap = rockchip_gem_mmap,
	.poll = drm_poll,
	.read = drm_read,
	.unlocked_ioctl = drm_ioctl,
#ifdef CONFIG_COMPAT
	.compat_ioctl = drm_compat_ioctl,
#endif
	.release = drm_release,
};

const struct vm_operations_struct rockchip_drm_vm_ops = {
	.open = drm_gem_vm_open,
	.close = drm_gem_vm_close,
};

static struct drm_driver rockchip_drm_driver = {
	.driver_features	= DRIVER_MODESET | DRIVER_GEM |
				  DRIVER_PRIME | DRIVER_ATOMIC,
	.load			= rockchip_drm_load,
	.unload			= rockchip_drm_unload,
	.lastclose		= rockchip_drm_lastclose,
	.get_vblank_counter	= drm_vblank_no_hw_counter,
	.enable_vblank		= rockchip_drm_crtc_enable_vblank,
	.disable_vblank		= rockchip_drm_crtc_disable_vblank,
	.gem_vm_ops		= &rockchip_drm_vm_ops,
	.gem_free_object	= rockchip_gem_free_object,
	.dumb_create		= rockchip_gem_dumb_create,
	.dumb_map_offset	= rockchip_gem_dumb_map_offset,
	.dumb_destroy		= drm_gem_dumb_destroy,
	.prime_handle_to_fd	= drm_gem_prime_handle_to_fd,
	.prime_fd_to_handle	= drm_gem_prime_fd_to_handle,
	.gem_prime_import	= drm_gem_prime_import,
	.gem_prime_export	= drm_gem_prime_export,
	.gem_prime_get_sg_table	= rockchip_gem_prime_get_sg_table,
	.gem_prime_vmap		= rockchip_gem_prime_vmap,
	.gem_prime_vunmap	= rockchip_gem_prime_vunmap,
	.gem_prime_mmap		= rockchip_gem_mmap_buf,
	.fops			= &rockchip_drm_driver_fops,
	.name	= DRIVER_NAME,
	.desc	= DRIVER_DESC,
	.date	= DRIVER_DATE,
	.major	= DRIVER_MAJOR,
	.minor	= DRIVER_MINOR,
};

#ifdef CONFIG_PM_SLEEP
static int rockchip_drm_sys_suspend(struct device *dev)
{
	struct drm_device *drm = dev_get_drvdata(dev);
	struct drm_connector *connector;

	if (!drm)
		return 0;

	drm_modeset_lock_all(drm);
	list_for_each_entry(connector, &drm->mode_config.connector_list, head) {
		int old_dpms = connector->dpms;

		if (connector->funcs->dpms)
			connector->funcs->dpms(connector, DRM_MODE_DPMS_OFF);

		/* Set the old mode back to the connector for resume */
		connector->dpms = old_dpms;
	}
	drm_modeset_unlock_all(drm);

	return 0;
}

static int rockchip_drm_sys_resume(struct device *dev)
{
	struct drm_device *drm = dev_get_drvdata(dev);
	struct drm_connector *connector;
	enum drm_connector_status status;
	bool changed = false;

	if (!drm)
		return 0;

	drm_modeset_lock_all(drm);
	list_for_each_entry(connector, &drm->mode_config.connector_list, head) {
		int desired_mode = connector->dpms;

		/*
		 * at suspend time, we save dpms to connector->dpms,
		 * restore the old_dpms, and at current time, the connector
		 * dpms status must be DRM_MODE_DPMS_OFF.
		 */
		connector->dpms = DRM_MODE_DPMS_OFF;

		/*
		 * If the connector has been disconnected during suspend,
		 * disconnect it from the encoder and leave it off. We'll notify
		 * userspace at the end.
		 */
		if (desired_mode == DRM_MODE_DPMS_ON) {
			status = connector->funcs->detect(connector, true);
			if (status == connector_status_disconnected) {
				connector->encoder = NULL;
				connector->status = status;
				changed = true;
				continue;
			}
		}
		if (connector->funcs->dpms)
			connector->funcs->dpms(connector, desired_mode);
	}
	drm_modeset_unlock_all(drm);

	drm_helper_resume_force_mode(drm);

	if (changed)
		drm_kms_helper_hotplug_event(drm);

	return 0;
}
#endif

static const struct dev_pm_ops rockchip_drm_pm_ops = {
	SET_SYSTEM_SLEEP_PM_OPS(rockchip_drm_sys_suspend,
				rockchip_drm_sys_resume)
};

<<<<<<< HEAD
/*
 * @node: device tree node containing encoder input ports
 * @encoder: drm_encoder
 */
int rockchip_drm_encoder_get_mux_id(struct device_node *node,
				    struct drm_encoder *encoder)
{
	struct device_node *ep;
	struct drm_crtc *crtc = encoder->crtc;
	struct of_endpoint endpoint;
	struct device_node *port;
	int ret;

	if (!node || !crtc)
		return -EINVAL;

	for_each_endpoint_of_node(node, ep) {
		port = of_graph_get_remote_port(ep);
		of_node_put(port);
		if (port == crtc->port) {
			ret = of_graph_parse_endpoint(ep, &endpoint);
			of_node_put(ep);
			return ret ?: endpoint.id;
		}
	}

	return -EINVAL;
}
EXPORT_SYMBOL_GPL(rockchip_drm_encoder_get_mux_id);
=======
static int compare_of(struct device *dev, void *data)
{
	struct device_node *np = data;

	return dev->of_node == np;
}

static void rockchip_add_endpoints(struct device *dev,
				   struct component_match **match,
				   struct device_node *port)
{
	struct device_node *ep, *remote;

	for_each_child_of_node(port, ep) {
		remote = of_graph_get_remote_port_parent(ep);
		if (!remote || !of_device_is_available(remote)) {
			of_node_put(remote);
			continue;
		} else if (!of_device_is_available(remote->parent)) {
			dev_warn(dev, "parent device of %s is not available\n",
				 remote->full_name);
			of_node_put(remote);
			continue;
		}

		component_match_add(dev, match, compare_of, remote);
		of_node_put(remote);
	}
}
>>>>>>> a7ab21e0

static int rockchip_drm_bind(struct device *dev)
{
	struct drm_device *drm;
	int ret;

	drm = drm_dev_alloc(&rockchip_drm_driver, dev);
	if (!drm)
		return -ENOMEM;

	ret = drm_dev_register(drm, 0);
	if (ret)
		goto err_free;

	dev_set_drvdata(dev, drm);

	return 0;

err_free:
	drm_dev_unref(drm);
	return ret;
}

static void rockchip_drm_unbind(struct device *dev)
{
	struct drm_device *drm = dev_get_drvdata(dev);

	drm_dev_unregister(drm);
	drm_dev_unref(drm);
	dev_set_drvdata(dev, NULL);
}

static const struct component_master_ops rockchip_drm_ops = {
	.bind = rockchip_drm_bind,
	.unbind = rockchip_drm_unbind,
};

static int compare_port(struct device *dev, void *data)
{
	struct device_node *np = data;

	return dev->of_node == np->parent;
}

static int compare_encoder(struct device *dev, void *data)
{
	struct device_node *np = data;

	return dev->of_node == np;
}

static int rockchip_drm_platform_probe(struct platform_device *pdev)
{
	int ret = drm_of_component_probe(&pdev->dev, compare_port,
					 compare_encoder, &rockchip_drm_ops);

	/* keep compatibility with old code that was returning -ENODEV */
	if (ret == -EINVAL)
		return -ENODEV;

	return ret;
}

static int rockchip_drm_platform_remove(struct platform_device *pdev)
{
	component_master_del(&pdev->dev, &rockchip_drm_ops);

	return 0;
}

static const struct of_device_id rockchip_drm_dt_ids[] = {
	{ .compatible = "rockchip,display-subsystem", },
	{ /* sentinel */ },
};
MODULE_DEVICE_TABLE(of, rockchip_drm_dt_ids);

static struct platform_driver rockchip_drm_platform_driver = {
	.probe = rockchip_drm_platform_probe,
	.remove = rockchip_drm_platform_remove,
	.driver = {
		.name = "rockchip-drm",
		.of_match_table = rockchip_drm_dt_ids,
		.pm = &rockchip_drm_pm_ops,
	},
};

module_platform_driver(rockchip_drm_platform_driver);

MODULE_AUTHOR("Mark Yao <mark.yao@rock-chips.com>");
MODULE_DESCRIPTION("ROCKCHIP DRM Driver");
MODULE_LICENSE("GPL v2");<|MERGE_RESOLUTION|>--- conflicted
+++ resolved
@@ -385,7 +385,6 @@
 				rockchip_drm_sys_resume)
 };
 
-<<<<<<< HEAD
 /*
  * @node: device tree node containing encoder input ports
  * @encoder: drm_encoder
@@ -415,7 +414,7 @@
 	return -EINVAL;
 }
 EXPORT_SYMBOL_GPL(rockchip_drm_encoder_get_mux_id);
-=======
+
 static int compare_of(struct device *dev, void *data)
 {
 	struct device_node *np = data;
@@ -445,7 +444,6 @@
 		of_node_put(remote);
 	}
 }
->>>>>>> a7ab21e0
 
 static int rockchip_drm_bind(struct device *dev)
 {
