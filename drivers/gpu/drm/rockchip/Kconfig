--- conflicted
+++ resolved
@@ -24,10 +24,7 @@
 config ROCKCHIP_CDN_DP
         tristate "Rockchip cdn DP"
         depends on DRM_ROCKCHIP
-<<<<<<< HEAD
-=======
 	depends on EXTCON
->>>>>>> c1aa905a
 	select SND_SOC_HDMI_CODEC if SND_SOC
         help
 	  This selects support for Rockchip SoC specific extensions
