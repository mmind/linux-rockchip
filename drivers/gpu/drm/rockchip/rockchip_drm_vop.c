/*
 * Copyright (C) Fuzhou Rockchip Electronics Co.Ltd
 * Author:Mark Yao <mark.yao@rock-chips.com>
 *
 * This software is licensed under the terms of the GNU General Public
 * License version 2, as published by the Free Software Foundation, and
 * may be copied, distributed, and modified under those terms.
 *
 * This program is distributed in the hope that it will be useful,
 * but WITHOUT ANY WARRANTY; without even the implied warranty of
 * MERCHANTABILITY or FITNESS FOR A PARTICULAR PURPOSE.  See the
 * GNU General Public License for more details.
 */

#include <drm/drm.h>
#include <drm/drmP.h>
#include <drm/drm_crtc.h>
#include <drm/drm_crtc_helper.h>
#include <drm/drm_plane_helper.h>

#include <linux/kernel.h>
#include <linux/platform_device.h>
#include <linux/clk.h>
#include <linux/of.h>
#include <linux/of_device.h>
#include <linux/pm_runtime.h>
#include <linux/component.h>

#include <linux/reset.h>
#include <linux/delay.h>

#include "rockchip_drm_drv.h"
#include "rockchip_drm_gem.h"
#include "rockchip_drm_fb.h"
#include "rockchip_drm_vop.h"

#define VOP_REG(off, _mask, s) \
		{.offset = off, \
		 .mask = _mask, \
		 .shift = s,}

#define __REG_SET_RELAXED(x, off, mask, shift, v) \
		vop_mask_write_relaxed(x, off, (mask) << shift, (v) << shift)
#define __REG_SET_NORMAL(x, off, mask, shift, v) \
		vop_mask_write(x, off, (mask) << shift, (v) << shift)

#define REG_SET(x, base, reg, v, mode) \
		__REG_SET_##mode(x, base + reg.offset, reg.mask, reg.shift, v)

#define VOP_WIN_SET(x, win, name, v) \
		REG_SET(x, win->base, win->phy->name, v, RELAXED)
#define VOP_CTRL_SET(x, name, v) \
		REG_SET(x, 0, (x)->data->ctrl->name, v, NORMAL)

#define VOP_WIN_GET(x, win, name) \
		vop_read_reg(x, win->base, &win->phy->name)

#define VOP_WIN_GET_YRGBADDR(vop, win) \
		vop_readl(vop, win->base + win->phy->yrgb_mst.offset)

#define to_vop(x) container_of(x, struct vop, crtc)
#define to_vop_win(x) container_of(x, struct vop_win, base)

struct vop_win_state {
	struct list_head head;
	struct drm_framebuffer *fb;
	dma_addr_t yrgb_mst;
	struct drm_pending_vblank_event *event;
};

struct vop_win {
	struct drm_plane base;
	const struct vop_win_data *data;
	struct vop *vop;

	struct list_head pending;
	struct vop_win_state *active;
};

struct vop {
	struct drm_crtc crtc;
	struct device *dev;
	struct drm_device *drm_dev;
	bool is_enabled;

	int connector_type;
	int connector_out_mode;

	/* mutex vsync_ work */
	struct mutex vsync_mutex;
	bool vsync_work_pending;
	struct completion dsp_hold_completion;

	const struct vop_data *data;

	uint32_t *regsbak;
	void __iomem *regs;

	/* physical map length of vop register */
	uint32_t len;

	/* one time only one process allowed to config the register */
	spinlock_t reg_lock;
	/* lock vop irq reg */
	spinlock_t irq_lock;

	unsigned int irq;

	/* vop AHP clk */
	struct clk *hclk;
	/* vop dclk */
	struct clk *dclk;
	/* vop share memory frequency */
	struct clk *aclk;

	/* vop dclk reset */
	struct reset_control *dclk_rst;

	int pipe;

	struct vop_win win[];
};

enum vop_data_format {
	VOP_FMT_ARGB8888 = 0,
	VOP_FMT_RGB888,
	VOP_FMT_RGB565,
	VOP_FMT_YUV420SP = 4,
	VOP_FMT_YUV422SP,
	VOP_FMT_YUV444SP,
};

struct vop_reg_data {
	uint32_t offset;
	uint32_t value;
};

struct vop_reg {
	uint32_t offset;
	uint32_t shift;
	uint32_t mask;
};

struct vop_ctrl {
	struct vop_reg standby;
	struct vop_reg data_blank;
	struct vop_reg gate_en;
	struct vop_reg mmu_en;
	struct vop_reg rgb_en;
	struct vop_reg edp_en;
	struct vop_reg hdmi_en;
	struct vop_reg mipi_en;
	struct vop_reg out_mode;
	struct vop_reg dither_down;
	struct vop_reg dither_up;
	struct vop_reg pin_pol;

	struct vop_reg htotal_pw;
	struct vop_reg hact_st_end;
	struct vop_reg vtotal_pw;
	struct vop_reg vact_st_end;
	struct vop_reg hpost_st_end;
	struct vop_reg vpost_st_end;
};

struct vop_win_phy {
	const uint32_t *data_formats;
	uint32_t nformats;

	struct vop_reg enable;
	struct vop_reg format;
	struct vop_reg act_info;
	struct vop_reg dsp_info;
	struct vop_reg dsp_st;
	struct vop_reg yrgb_mst;
	struct vop_reg uv_mst;
	struct vop_reg yrgb_vir;
	struct vop_reg uv_vir;

	struct vop_reg dst_alpha_ctl;
	struct vop_reg src_alpha_ctl;
};

struct vop_win_data {
	uint32_t base;
	const struct vop_win_phy *phy;
	enum drm_plane_type type;
};

struct vop_data {
	const struct vop_reg_data *init_table;
	unsigned int table_size;
	const struct vop_ctrl *ctrl;
	const struct vop_win_data *win;
	unsigned int win_size;
};

static const uint32_t formats_01[] = {
	DRM_FORMAT_XRGB8888,
	DRM_FORMAT_ARGB8888,
	DRM_FORMAT_RGB888,
	DRM_FORMAT_RGB565,
	DRM_FORMAT_NV12,
	DRM_FORMAT_NV16,
	DRM_FORMAT_NV24,
};

static const uint32_t formats_234[] = {
	DRM_FORMAT_XRGB8888,
	DRM_FORMAT_ARGB8888,
	DRM_FORMAT_RGB888,
	DRM_FORMAT_RGB565,
};

static const struct vop_win_phy win01_data = {
	.data_formats = formats_01,
	.nformats = ARRAY_SIZE(formats_01),
	.enable = VOP_REG(WIN0_CTRL0, 0x1, 0),
	.format = VOP_REG(WIN0_CTRL0, 0x7, 1),
	.act_info = VOP_REG(WIN0_ACT_INFO, 0x1fff1fff, 0),
	.dsp_info = VOP_REG(WIN0_DSP_INFO, 0x0fff0fff, 0),
	.dsp_st = VOP_REG(WIN0_DSP_ST, 0x1fff1fff, 0),
	.yrgb_mst = VOP_REG(WIN0_YRGB_MST, 0xffffffff, 0),
	.uv_mst = VOP_REG(WIN0_CBR_MST, 0xffffffff, 0),
	.yrgb_vir = VOP_REG(WIN0_VIR, 0x3fff, 0),
	.uv_vir = VOP_REG(WIN0_VIR, 0x3fff, 16),
	.src_alpha_ctl = VOP_REG(WIN0_SRC_ALPHA_CTRL, 0xff, 0),
	.dst_alpha_ctl = VOP_REG(WIN0_DST_ALPHA_CTRL, 0xff, 0),
};

static const struct vop_win_phy win23_data = {
	.data_formats = formats_234,
	.nformats = ARRAY_SIZE(formats_234),
	.enable = VOP_REG(WIN2_CTRL0, 0x1, 0),
	.format = VOP_REG(WIN2_CTRL0, 0x7, 1),
	.dsp_info = VOP_REG(WIN2_DSP_INFO0, 0x0fff0fff, 0),
	.dsp_st = VOP_REG(WIN2_DSP_ST0, 0x1fff1fff, 0),
	.yrgb_mst = VOP_REG(WIN2_MST0, 0xffffffff, 0),
	.yrgb_vir = VOP_REG(WIN2_VIR0_1, 0x1fff, 0),
	.src_alpha_ctl = VOP_REG(WIN2_SRC_ALPHA_CTRL, 0xff, 0),
	.dst_alpha_ctl = VOP_REG(WIN2_DST_ALPHA_CTRL, 0xff, 0),
};

static const struct vop_win_phy cursor_data = {
	.data_formats = formats_234,
	.nformats = ARRAY_SIZE(formats_234),
	.enable = VOP_REG(HWC_CTRL0, 0x1, 0),
	.format = VOP_REG(HWC_CTRL0, 0x7, 1),
	.dsp_st = VOP_REG(HWC_DSP_ST, 0x1fff1fff, 0),
	.yrgb_mst = VOP_REG(HWC_MST, 0xffffffff, 0),
};

static const struct vop_ctrl ctrl_data = {
	.standby = VOP_REG(SYS_CTRL, 0x1, 22),
	.gate_en = VOP_REG(SYS_CTRL, 0x1, 23),
	.mmu_en = VOP_REG(SYS_CTRL, 0x1, 20),
	.rgb_en = VOP_REG(SYS_CTRL, 0x1, 12),
	.hdmi_en = VOP_REG(SYS_CTRL, 0x1, 13),
	.edp_en = VOP_REG(SYS_CTRL, 0x1, 14),
	.mipi_en = VOP_REG(SYS_CTRL, 0x1, 15),
	.dither_down = VOP_REG(DSP_CTRL1, 0xf, 1),
	.dither_up = VOP_REG(DSP_CTRL1, 0x1, 6),
	.data_blank = VOP_REG(DSP_CTRL0, 0x1, 19),
	.out_mode = VOP_REG(DSP_CTRL0, 0xf, 0),
	.pin_pol = VOP_REG(DSP_CTRL0, 0xf, 4),
	.htotal_pw = VOP_REG(DSP_HTOTAL_HS_END, 0x1fff1fff, 0),
	.hact_st_end = VOP_REG(DSP_HACT_ST_END, 0x1fff1fff, 0),
	.vtotal_pw = VOP_REG(DSP_VTOTAL_VS_END, 0x1fff1fff, 0),
	.vact_st_end = VOP_REG(DSP_VACT_ST_END, 0x1fff1fff, 0),
	.hpost_st_end = VOP_REG(POST_DSP_HACT_INFO, 0x1fff1fff, 0),
	.vpost_st_end = VOP_REG(POST_DSP_VACT_INFO, 0x1fff1fff, 0),
};

static const struct vop_reg_data vop_init_reg_table[] = {
	{SYS_CTRL, 0x00c00000},
	{DSP_CTRL0, 0x00000000},
	{WIN0_CTRL0, 0x00000080},
	{WIN1_CTRL0, 0x00000080},
};

/*
 * Note: rk3288 has a dedicated 'cursor' window, however, that window requires
 * special support to get alpha blending working.  For now, just use overlay
 * window 1 for the drm cursor.
 */
static const struct vop_win_data rk3288_vop_win_data[] = {
	{ .base = 0x00, .phy = &win01_data, .type = DRM_PLANE_TYPE_PRIMARY },
	{ .base = 0x40, .phy = &win01_data, .type = DRM_PLANE_TYPE_CURSOR },
	{ .base = 0x00, .phy = &win23_data, .type = DRM_PLANE_TYPE_OVERLAY },
	{ .base = 0x50, .phy = &win23_data, .type = DRM_PLANE_TYPE_OVERLAY },
	{ .base = 0x00, .phy = &cursor_data, .type = DRM_PLANE_TYPE_OVERLAY },
};

static const struct vop_data rk3288_vop = {
	.init_table = vop_init_reg_table,
	.table_size = ARRAY_SIZE(vop_init_reg_table),
	.ctrl = &ctrl_data,
	.win = rk3288_vop_win_data,
	.win_size = ARRAY_SIZE(rk3288_vop_win_data),
};

static const struct of_device_id vop_driver_dt_match[] = {
	{ .compatible = "rockchip,rk3288-vop",
	  .data = &rk3288_vop },
	{},
};

static inline void vop_writel(struct vop *vop, uint32_t offset, uint32_t v)
{
	writel(v, vop->regs + offset);
	vop->regsbak[offset >> 2] = v;
}

static inline uint32_t vop_readl(struct vop *vop, uint32_t offset)
{
	return readl(vop->regs + offset);
}

static inline uint32_t vop_read_reg(struct vop *vop, uint32_t base,
				    const struct vop_reg *reg)
{
	return (vop_readl(vop, base + reg->offset) >> reg->shift) & reg->mask;
}

static inline void vop_cfg_done(struct vop *vop)
{
	writel(0x01, vop->regs + REG_CFG_DONE);
}

static inline void vop_mask_write(struct vop *vop, uint32_t offset,
				  uint32_t mask, uint32_t v)
{
	if (mask) {
		uint32_t cached_val = vop->regsbak[offset >> 2];

		cached_val = (cached_val & ~mask) | v;
		writel(cached_val, vop->regs + offset);
		vop->regsbak[offset >> 2] = cached_val;
	}
}

static inline void vop_mask_write_relaxed(struct vop *vop, uint32_t offset,
					  uint32_t mask, uint32_t v)
{
	if (mask) {
		uint32_t cached_val = vop->regsbak[offset >> 2];

		cached_val = (cached_val & ~mask) | v;
		writel_relaxed(cached_val, vop->regs + offset);
		vop->regsbak[offset >> 2] = cached_val;
	}
}

static enum vop_data_format vop_convert_format(uint32_t format)
{
	switch (format) {
	case DRM_FORMAT_XRGB8888:
	case DRM_FORMAT_ARGB8888:
		return VOP_FMT_ARGB8888;
	case DRM_FORMAT_RGB888:
		return VOP_FMT_RGB888;
	case DRM_FORMAT_RGB565:
		return VOP_FMT_RGB565;
	case DRM_FORMAT_NV12:
		return VOP_FMT_YUV420SP;
	case DRM_FORMAT_NV16:
		return VOP_FMT_YUV422SP;
	case DRM_FORMAT_NV24:
		return VOP_FMT_YUV444SP;
	default:
		DRM_ERROR("unsupport format[%08x]\n", format);
		return -EINVAL;
	}
}

static bool is_alpha_support(uint32_t format)
{
	switch (format) {
	case DRM_FORMAT_ARGB8888:
		return true;
	default:
		return false;
	}
}

static void vop_dsp_hold_valid_irq_enable(struct vop *vop)
{
	unsigned long flags;

	if (WARN_ON(!vop->is_enabled))
		return;

	spin_lock_irqsave(&vop->irq_lock, flags);

	vop_mask_write(vop, INTR_CTRL0, DSP_HOLD_VALID_INTR_MASK,
		       DSP_HOLD_VALID_INTR_EN(1));

	spin_unlock_irqrestore(&vop->irq_lock, flags);
}

static void vop_dsp_hold_valid_irq_disable(struct vop *vop)
{
	unsigned long flags;

	if (WARN_ON(!vop->is_enabled))
		return;

	spin_lock_irqsave(&vop->irq_lock, flags);

	vop_mask_write(vop, INTR_CTRL0, DSP_HOLD_VALID_INTR_MASK,
		       DSP_HOLD_VALID_INTR_EN(0));

	spin_unlock_irqrestore(&vop->irq_lock, flags);
}

static void vop_enable(struct drm_crtc *crtc)
{
	struct vop *vop = to_vop(crtc);
	int ret;

	if (vop->is_enabled)
		return;

<<<<<<< HEAD
=======
	ret = pm_runtime_get_sync(vop->dev);
	if (ret < 0) {
		dev_err(vop->dev, "failed to get pm runtime: %d\n", ret);
		return;
	}

>>>>>>> e17ee2d2
	ret = clk_enable(vop->hclk);
	if (ret < 0) {
		dev_err(vop->dev, "failed to enable hclk - %d\n", ret);
		return;
	}

	ret = clk_enable(vop->dclk);
	if (ret < 0) {
		dev_err(vop->dev, "failed to enable dclk - %d\n", ret);
		goto err_disable_hclk;
	}

	ret = clk_enable(vop->aclk);
	if (ret < 0) {
		dev_err(vop->dev, "failed to enable aclk - %d\n", ret);
		goto err_disable_dclk;
	}

	/*
	 * Slave iommu shares power, irq and clock with vop.  It was associated
	 * automatically with this master device via common driver code.
	 * Now that we have enabled the clock we attach it to the shared drm
	 * mapping.
	 */
	ret = rockchip_drm_dma_attach_device(vop->drm_dev, vop->dev);
	if (ret) {
		dev_err(vop->dev, "failed to attach dma mapping, %d\n", ret);
		goto err_disable_aclk;
	}

	/*
	 * At here, vop clock & iommu is enable, R/W vop regs would be safe.
	 */
	vop->is_enabled = true;

	spin_lock(&vop->reg_lock);

	VOP_CTRL_SET(vop, standby, 0);

	spin_unlock(&vop->reg_lock);

	enable_irq(vop->irq);

	drm_vblank_on(vop->drm_dev, vop->pipe);

	return;

err_disable_aclk:
	clk_disable(vop->aclk);
err_disable_dclk:
	clk_disable(vop->dclk);
err_disable_hclk:
	clk_disable(vop->hclk);
}

static void vop_disable(struct drm_crtc *crtc)
{
	struct vop *vop = to_vop(crtc);

	if (!vop->is_enabled)
		return;
<<<<<<< HEAD

	drm_vblank_off(crtc->dev, vop->pipe);
=======
>>>>>>> e17ee2d2

	drm_vblank_off(crtc->dev, vop->pipe);

	/*
	 * Vop standby will take effect at end of current frame,
	 * if dsp hold valid irq happen, it means standby complete.
	 *
	 * we must wait standby complete when we want to disable aclk,
	 * if not, memory bus maybe dead.
	 */
	reinit_completion(&vop->dsp_hold_completion);
	vop_dsp_hold_valid_irq_enable(vop);

	spin_lock(&vop->reg_lock);

	VOP_CTRL_SET(vop, standby, 1);

	spin_unlock(&vop->reg_lock);

<<<<<<< HEAD
	vop->is_enabled = false;
=======
	wait_for_completion(&vop->dsp_hold_completion);

	vop_dsp_hold_valid_irq_disable(vop);

	disable_irq(vop->irq);

	vop->is_enabled = false;

>>>>>>> e17ee2d2
	/*
	 * vop standby complete, so iommu detach is safe.
	 */
	rockchip_drm_dma_detach_device(vop->drm_dev, vop->dev);

	clk_disable(vop->dclk);
	clk_disable(vop->aclk);
	clk_disable(vop->hclk);
	pm_runtime_put(vop->dev);
}

/*
 * Caller must hold vsync_mutex.
 */
static struct drm_framebuffer *vop_win_last_pending_fb(struct vop_win *vop_win)
{
	struct vop_win_state *last;
	struct vop_win_state *active = vop_win->active;

	if (list_empty(&vop_win->pending))
		return active ? active->fb : NULL;

	last = list_last_entry(&vop_win->pending, struct vop_win_state, head);
	return last ? last->fb : NULL;
}

/*
 * Caller must hold vsync_mutex.
 */
static int vop_win_queue_fb(struct vop_win *vop_win,
			    struct drm_framebuffer *fb, dma_addr_t yrgb_mst,
			    struct drm_pending_vblank_event *event)
{
	struct vop_win_state *state;

	state = kzalloc(sizeof(*state), GFP_KERNEL);
	if (!state)
		return -ENOMEM;

	state->fb = fb;
	state->yrgb_mst = yrgb_mst;
	state->event = event;

	list_add_tail(&state->head, &vop_win->pending);

	return 0;
}

static int vop_update_plane_event(struct drm_plane *plane,
				  struct drm_crtc *crtc,
				  struct drm_framebuffer *fb, int crtc_x,
				  int crtc_y, unsigned int crtc_w,
				  unsigned int crtc_h, uint32_t src_x,
				  uint32_t src_y, uint32_t src_w,
				  uint32_t src_h,
				  struct drm_pending_vblank_event *event)
{
	struct vop_win *vop_win = to_vop_win(plane);
	const struct vop_win_data *win = vop_win->data;
	struct vop *vop = to_vop(crtc);
	struct drm_gem_object *obj;
	struct rockchip_gem_object *rk_obj;
	unsigned long offset;
	unsigned int actual_w;
	unsigned int actual_h;
	unsigned int dsp_stx;
	unsigned int dsp_sty;
	unsigned int y_vir_stride;
	dma_addr_t yrgb_mst;
	enum vop_data_format format;
	uint32_t val;
	bool is_alpha;
	bool visible;
	int ret;
	struct drm_rect dest = {
		.x1 = crtc_x,
		.y1 = crtc_y,
		.x2 = crtc_x + crtc_w,
		.y2 = crtc_y + crtc_h,
	};
	struct drm_rect src = {
		/* 16.16 fixed point */
		.x1 = src_x,
		.y1 = src_y,
		.x2 = src_x + src_w,
		.y2 = src_y + src_h,
	};
	const struct drm_rect clip = {
		.x2 = crtc->mode.hdisplay,
		.y2 = crtc->mode.vdisplay,
	};
	bool can_position = plane->type != DRM_PLANE_TYPE_PRIMARY;

	ret = drm_plane_helper_check_update(plane, crtc, fb,
					    &src, &dest, &clip,
					    DRM_PLANE_HELPER_NO_SCALING,
					    DRM_PLANE_HELPER_NO_SCALING,
					    can_position, false, &visible);
	if (ret)
		return ret;

	if (!visible)
		return 0;

	is_alpha = is_alpha_support(fb->pixel_format);
	format = vop_convert_format(fb->pixel_format);
	if (format < 0)
		return format;

	obj = rockchip_fb_get_gem_obj(fb, 0);
	if (!obj) {
		DRM_ERROR("fail to get rockchip gem object from framebuffer\n");
		return -EINVAL;
	}

	rk_obj = to_rockchip_obj(obj);

	actual_w = (src.x2 - src.x1) >> 16;
	actual_h = (src.y2 - src.y1) >> 16;
	crtc_x = max(0, crtc_x);
	crtc_y = max(0, crtc_y);

	dsp_stx = crtc_x + crtc->mode.htotal - crtc->mode.hsync_start;
	dsp_sty = crtc_y + crtc->mode.vtotal - crtc->mode.vsync_start;

	offset = (src.x1 >> 16) * (fb->bits_per_pixel >> 3);
	offset += (src.y1 >> 16) * fb->pitches[0];
	yrgb_mst = rk_obj->dma_addr + offset;

	y_vir_stride = fb->pitches[0] / (fb->bits_per_pixel >> 3);

	/*
	 * If this plane update changes the plane's framebuffer, (or more
	 * precisely, if this update has a different framebuffer than the last
	 * update), enqueue it so we can track when it completes.
	 *
	 * Only when we discover that this update has completed, can we
	 * unreference any previous framebuffers.
	 */
	mutex_lock(&vop->vsync_mutex);
	if (fb != vop_win_last_pending_fb(vop_win)) {
		ret = drm_vblank_get(plane->dev, vop->pipe);
		if (ret) {
			DRM_ERROR("failed to get vblank, %d\n", ret);
			mutex_unlock(&vop->vsync_mutex);
			return ret;
		}

		drm_framebuffer_reference(fb);

		ret = vop_win_queue_fb(vop_win, fb, yrgb_mst, event);
		if (ret) {
			drm_vblank_put(plane->dev, vop->pipe);
			mutex_unlock(&vop->vsync_mutex);
			return ret;
		}

		vop->vsync_work_pending = true;
	}
	mutex_unlock(&vop->vsync_mutex);

	spin_lock(&vop->reg_lock);

	VOP_WIN_SET(vop, win, format, format);
	VOP_WIN_SET(vop, win, yrgb_vir, y_vir_stride);
	VOP_WIN_SET(vop, win, yrgb_mst, yrgb_mst);
	val = (actual_h - 1) << 16;
	val |= (actual_w - 1) & 0xffff;
	VOP_WIN_SET(vop, win, act_info, val);
	VOP_WIN_SET(vop, win, dsp_info, val);
	val = (dsp_sty - 1) << 16;
	val |= (dsp_stx - 1) & 0xffff;
	VOP_WIN_SET(vop, win, dsp_st, val);

	if (is_alpha) {
		VOP_WIN_SET(vop, win, dst_alpha_ctl,
			    DST_FACTOR_M0(ALPHA_SRC_INVERSE));
		val = SRC_ALPHA_EN(1) | SRC_COLOR_M0(ALPHA_SRC_PRE_MUL) |
			SRC_ALPHA_M0(ALPHA_STRAIGHT) |
			SRC_BLEND_M0(ALPHA_PER_PIX) |
			SRC_ALPHA_CAL_M0(ALPHA_NO_SATURATION) |
			SRC_FACTOR_M0(ALPHA_ONE);
		VOP_WIN_SET(vop, win, src_alpha_ctl, val);
	} else {
		VOP_WIN_SET(vop, win, src_alpha_ctl, SRC_ALPHA_EN(0));
	}

	VOP_WIN_SET(vop, win, enable, 1);

	vop_cfg_done(vop);
	spin_unlock(&vop->reg_lock);

	return 0;
}

static int vop_update_plane(struct drm_plane *plane, struct drm_crtc *crtc,
			    struct drm_framebuffer *fb, int crtc_x, int crtc_y,
			    unsigned int crtc_w, unsigned int crtc_h,
			    uint32_t src_x, uint32_t src_y, uint32_t src_w,
			    uint32_t src_h)
{
	return vop_update_plane_event(plane, crtc, fb, crtc_x, crtc_y, crtc_w,
				      crtc_h, src_x, src_y, src_w, src_h,
				      NULL);
}

static int vop_update_primary_plane(struct drm_crtc *crtc,
				    struct drm_pending_vblank_event *event)
{
	unsigned int crtc_w, crtc_h;

	crtc_w = crtc->primary->fb->width - crtc->x;
	crtc_h = crtc->primary->fb->height - crtc->y;

	return vop_update_plane_event(crtc->primary, crtc, crtc->primary->fb,
				      0, 0, crtc_w, crtc_h, crtc->x << 16,
				      crtc->y << 16, crtc_w << 16,
				      crtc_h << 16, event);
}

static int vop_disable_plane(struct drm_plane *plane)
{
	struct vop_win *vop_win = to_vop_win(plane);
	const struct vop_win_data *win = vop_win->data;
	struct vop *vop;
	int ret;

	if (!plane->crtc)
		return 0;

	vop = to_vop(plane->crtc);

	ret = drm_vblank_get(plane->dev, vop->pipe);
	if (ret) {
		DRM_ERROR("failed to get vblank, %d\n", ret);
		return ret;
	}

	mutex_lock(&vop->vsync_mutex);

	ret = vop_win_queue_fb(vop_win, NULL, 0, NULL);
	if (ret) {
		drm_vblank_put(plane->dev, vop->pipe);
		mutex_unlock(&vop->vsync_mutex);
		return ret;
	}

	vop->vsync_work_pending = true;
	mutex_unlock(&vop->vsync_mutex);

	spin_lock(&vop->reg_lock);
	VOP_WIN_SET(vop, win, enable, 0);
	vop_cfg_done(vop);
	spin_unlock(&vop->reg_lock);

	return 0;
}

static void vop_plane_destroy(struct drm_plane *plane)
{
	vop_disable_plane(plane);
	drm_plane_cleanup(plane);
}

static const struct drm_plane_funcs vop_plane_funcs = {
	.update_plane = vop_update_plane,
	.disable_plane = vop_disable_plane,
	.destroy = vop_plane_destroy,
};

int rockchip_drm_crtc_mode_config(struct drm_crtc *crtc,
				  int connector_type,
				  int out_mode)
{
	struct vop *vop = to_vop(crtc);

	vop->connector_type = connector_type;
	vop->connector_out_mode = out_mode;

	return 0;
}
EXPORT_SYMBOL_GPL(rockchip_drm_crtc_mode_config);

static int vop_crtc_enable_vblank(struct drm_crtc *crtc)
{
	struct vop *vop = to_vop(crtc);
	unsigned long flags;

	if (!vop->is_enabled)
		return -EPERM;

	spin_lock_irqsave(&vop->irq_lock, flags);

	vop_mask_write(vop, INTR_CTRL0, FS_INTR_MASK, FS_INTR_EN(1));

	spin_unlock_irqrestore(&vop->irq_lock, flags);

	return 0;
}

static void vop_crtc_disable_vblank(struct drm_crtc *crtc)
{
	struct vop *vop = to_vop(crtc);
	unsigned long flags;

	if (!vop->is_enabled)
		return;

	spin_lock_irqsave(&vop->irq_lock, flags);
	vop_mask_write(vop, INTR_CTRL0, FS_INTR_MASK, FS_INTR_EN(0));
	spin_unlock_irqrestore(&vop->irq_lock, flags);
}

static const struct rockchip_crtc_funcs private_crtc_funcs = {
	.enable_vblank = vop_crtc_enable_vblank,
	.disable_vblank = vop_crtc_disable_vblank,
};

static void vop_crtc_dpms(struct drm_crtc *crtc, int mode)
{
	DRM_DEBUG_KMS("crtc[%d] mode[%d]\n", crtc->base.id, mode);

	switch (mode) {
	case DRM_MODE_DPMS_ON:
		vop_enable(crtc);
		break;
	case DRM_MODE_DPMS_STANDBY:
	case DRM_MODE_DPMS_SUSPEND:
	case DRM_MODE_DPMS_OFF:
		vop_disable(crtc);
		break;
	default:
		DRM_DEBUG_KMS("unspecified mode %d\n", mode);
		break;
	}
}

static void vop_crtc_prepare(struct drm_crtc *crtc)
{
	vop_crtc_dpms(crtc, DRM_MODE_DPMS_ON);
}

static bool vop_crtc_mode_fixup(struct drm_crtc *crtc,
				const struct drm_display_mode *mode,
				struct drm_display_mode *adjusted_mode)
{
	if (adjusted_mode->htotal == 0 || adjusted_mode->vtotal == 0)
		return false;

	return true;
}

static int vop_crtc_mode_set_base(struct drm_crtc *crtc, int x, int y,
				  struct drm_framebuffer *old_fb)
{
	int ret;

	crtc->x = x;
	crtc->y = y;

	ret = vop_update_primary_plane(crtc, NULL);
	if (ret < 0) {
		DRM_ERROR("fail to update plane\n");
		return ret;
	}

	return 0;
}

static int vop_crtc_mode_set(struct drm_crtc *crtc,
			     struct drm_display_mode *mode,
			     struct drm_display_mode *adjusted_mode,
			     int x, int y, struct drm_framebuffer *fb)
{
	struct vop *vop = to_vop(crtc);
	u16 hsync_len = adjusted_mode->hsync_end - adjusted_mode->hsync_start;
	u16 hdisplay = adjusted_mode->hdisplay;
	u16 htotal = adjusted_mode->htotal;
	u16 hact_st = adjusted_mode->htotal - adjusted_mode->hsync_start;
	u16 hact_end = hact_st + hdisplay;
	u16 vdisplay = adjusted_mode->vdisplay;
	u16 vtotal = adjusted_mode->vtotal;
	u16 vsync_len = adjusted_mode->vsync_end - adjusted_mode->vsync_start;
	u16 vact_st = adjusted_mode->vtotal - adjusted_mode->vsync_start;
	u16 vact_end = vact_st + vdisplay;
	int ret, ret_clk;
	uint32_t val;

	/*
	 * disable dclk to stop frame scan, so that we can safe config mode and
	 * enable iommu.
	 */
	clk_disable(vop->dclk);

	switch (vop->connector_type) {
	case DRM_MODE_CONNECTOR_LVDS:
		VOP_CTRL_SET(vop, rgb_en, 1);
		break;
	case DRM_MODE_CONNECTOR_eDP:
		VOP_CTRL_SET(vop, edp_en, 1);
		break;
	case DRM_MODE_CONNECTOR_HDMIA:
		VOP_CTRL_SET(vop, hdmi_en, 1);
		break;
	default:
		DRM_ERROR("unsupport connector_type[%d]\n",
			  vop->connector_type);
		ret = -EINVAL;
		goto out;
	};
	VOP_CTRL_SET(vop, out_mode, vop->connector_out_mode);

	val = 0x8;
	val |= (adjusted_mode->flags & DRM_MODE_FLAG_NHSYNC) ? 0 : 1;
	val |= (adjusted_mode->flags & DRM_MODE_FLAG_NVSYNC) ? 0 : (1 << 1);
	VOP_CTRL_SET(vop, pin_pol, val);

	VOP_CTRL_SET(vop, htotal_pw, (htotal << 16) | hsync_len);
	val = hact_st << 16;
	val |= hact_end;
	VOP_CTRL_SET(vop, hact_st_end, val);
	VOP_CTRL_SET(vop, hpost_st_end, val);

	VOP_CTRL_SET(vop, vtotal_pw, (vtotal << 16) | vsync_len);
	val = vact_st << 16;
	val |= vact_end;
	VOP_CTRL_SET(vop, vact_st_end, val);
	VOP_CTRL_SET(vop, vpost_st_end, val);

	ret = vop_crtc_mode_set_base(crtc, x, y, fb);
	if (ret)
		goto out;

	/*
	 * reset dclk, take all mode config affect, so the clk would run in
	 * correct frame.
	 */
	reset_control_assert(vop->dclk_rst);
	usleep_range(10, 20);
	reset_control_deassert(vop->dclk_rst);

	clk_set_rate(vop->dclk, adjusted_mode->clock * 1000);
out:
	ret_clk = clk_enable(vop->dclk);
	if (ret_clk < 0) {
		dev_err(vop->dev, "failed to enable dclk - %d\n", ret_clk);
		return ret_clk;
	}

	return ret;
}

static void vop_crtc_commit(struct drm_crtc *crtc)
{
}

static const struct drm_crtc_helper_funcs vop_crtc_helper_funcs = {
	.dpms = vop_crtc_dpms,
	.prepare = vop_crtc_prepare,
	.mode_fixup = vop_crtc_mode_fixup,
	.mode_set = vop_crtc_mode_set,
	.mode_set_base = vop_crtc_mode_set_base,
	.commit = vop_crtc_commit,
};

static int vop_crtc_page_flip(struct drm_crtc *crtc,
			      struct drm_framebuffer *fb,
			      struct drm_pending_vblank_event *event,
			      uint32_t page_flip_flags)
{
	struct vop *vop = to_vop(crtc);
	struct drm_framebuffer *old_fb = crtc->primary->fb;
	int ret;

	/* when the page flip is requested, crtc should be on */
	if (!vop->is_enabled) {
		DRM_DEBUG("page flip request rejected because crtc is off.\n");
		return 0;
	}

	crtc->primary->fb = fb;

	ret = vop_update_primary_plane(crtc, event);
	if (ret)
		crtc->primary->fb = old_fb;

	return ret;
}

static void vop_win_state_complete(struct vop_win *vop_win,
				   struct vop_win_state *state)
{
	struct vop *vop = vop_win->vop;
	struct drm_crtc *crtc = &vop->crtc;
	struct drm_device *drm = crtc->dev;
	unsigned long flags;

	if (state->event) {
		spin_lock_irqsave(&drm->event_lock, flags);
		drm_send_vblank_event(drm, -1, state->event);
		spin_unlock_irqrestore(&drm->event_lock, flags);
	}

	list_del(&state->head);
	drm_vblank_put(crtc->dev, vop->pipe);
}

static void vop_crtc_destroy(struct drm_crtc *crtc)
{
	drm_crtc_cleanup(crtc);
}

static const struct drm_crtc_funcs vop_crtc_funcs = {
	.set_config = drm_crtc_helper_set_config,
	.page_flip = vop_crtc_page_flip,
	.destroy = vop_crtc_destroy,
};

static bool vop_win_state_is_active(struct vop_win *vop_win,
				    struct vop_win_state *state)
{
	bool active = false;

	if (state->fb) {
		dma_addr_t yrgb_mst;

		/* check yrgb_mst to tell if pending_fb is now front */
		yrgb_mst = VOP_WIN_GET_YRGBADDR(vop_win->vop, vop_win->data);

		active = (yrgb_mst == state->yrgb_mst);
	} else {
		bool enabled;

		/* if enable bit is clear, plane is now disabled */
		enabled = VOP_WIN_GET(vop_win->vop, vop_win->data, enable);

		active = (enabled == 0);
	}

	return active;
}

static void vop_win_state_destroy(struct vop_win_state *state)
{
	struct drm_framebuffer *fb = state->fb;

	if (fb)
		drm_framebuffer_unreference(fb);

	kfree(state);
}

static void vop_win_update_state(struct vop_win *vop_win)
{
	struct vop_win_state *state, *n, *new_active = NULL;

	/* Check if any pending states are now active */
	list_for_each_entry(state, &vop_win->pending, head)
		if (vop_win_state_is_active(vop_win, state)) {
			new_active = state;
			break;
		}

	if (!new_active)
		return;

	/*
	 * Destroy any 'skipped' pending states - states that were queued
	 * before the newly active state.
	 */
	list_for_each_entry_safe(state, n, &vop_win->pending, head) {
		if (state == new_active)
			break;
		vop_win_state_complete(vop_win, state);
		vop_win_state_destroy(state);
	}

	vop_win_state_complete(vop_win, new_active);

	if (vop_win->active)
		vop_win_state_destroy(vop_win->active);
	vop_win->active = new_active;
}

static bool vop_win_has_pending_state(struct vop_win *vop_win)
{
	return !list_empty(&vop_win->pending);
}

static irqreturn_t vop_isr_thread(int irq, void *data)
{
	struct vop *vop = data;
	const struct vop_data *vop_data = vop->data;
	unsigned int i;

	mutex_lock(&vop->vsync_mutex);

	if (!vop->vsync_work_pending)
		goto done;

	vop->vsync_work_pending = false;

	for (i = 0; i < vop_data->win_size; i++) {
		struct vop_win *vop_win = &vop->win[i];

		vop_win_update_state(vop_win);
		if (vop_win_has_pending_state(vop_win))
			vop->vsync_work_pending = true;
	}

done:
	mutex_unlock(&vop->vsync_mutex);

	return IRQ_HANDLED;
}

static irqreturn_t vop_isr(int irq, void *data)
{
	struct vop *vop = data;
	uint32_t intr0_reg, active_irqs;
	unsigned long flags;
	int ret = IRQ_NONE;

	/*
	 * INTR_CTRL0 register has interrupt status, enable and clear bits, we
	 * must hold irq_lock to avoid a race with enable/disable_vblank().
	*/
	spin_lock_irqsave(&vop->irq_lock, flags);
	intr0_reg = vop_readl(vop, INTR_CTRL0);
	active_irqs = intr0_reg & INTR_MASK;
	/* Clear all active interrupt sources */
	if (active_irqs)
		vop_writel(vop, INTR_CTRL0,
			   intr0_reg | (active_irqs << INTR_CLR_SHIFT));
	spin_unlock_irqrestore(&vop->irq_lock, flags);

	/* This is expected for vop iommu irqs, since the irq is shared */
	if (!active_irqs)
		return IRQ_NONE;

	if (active_irqs & DSP_HOLD_VALID_INTR) {
		complete(&vop->dsp_hold_completion);
		active_irqs &= ~DSP_HOLD_VALID_INTR;
		ret = IRQ_HANDLED;
	}

	if (active_irqs & FS_INTR) {
		drm_handle_vblank(vop->drm_dev, vop->pipe);
		active_irqs &= ~FS_INTR;
		ret = (vop->vsync_work_pending) ? IRQ_WAKE_THREAD : IRQ_HANDLED;
	}

	/* Unhandled irqs are spurious. */
	if (active_irqs)
		DRM_ERROR("Unknown VOP IRQs: %#02x\n", active_irqs);

	return ret;
}

static int vop_create_crtc(struct vop *vop)
{
	const struct vop_data *vop_data = vop->data;
	struct device *dev = vop->dev;
	struct drm_device *drm_dev = vop->drm_dev;
	struct drm_plane *primary = NULL, *cursor = NULL, *plane;
	struct drm_crtc *crtc = &vop->crtc;
	struct device_node *port;
	int ret;
	int i;

	/*
	 * Create drm_plane for primary and cursor planes first, since we need
	 * to pass them to drm_crtc_init_with_planes, which sets the
	 * "possible_crtcs" to the newly initialized crtc.
	 */
	for (i = 0; i < vop_data->win_size; i++) {
		struct vop_win *vop_win = &vop->win[i];
		const struct vop_win_data *win_data = vop_win->data;

		if (win_data->type != DRM_PLANE_TYPE_PRIMARY &&
		    win_data->type != DRM_PLANE_TYPE_CURSOR)
			continue;

		ret = drm_universal_plane_init(vop->drm_dev, &vop_win->base,
					       0, &vop_plane_funcs,
					       win_data->phy->data_formats,
					       win_data->phy->nformats,
					       win_data->type);
		if (ret) {
			DRM_ERROR("failed to initialize plane\n");
			goto err_cleanup_planes;
		}

		plane = &vop_win->base;
		if (plane->type == DRM_PLANE_TYPE_PRIMARY)
			primary = plane;
		else if (plane->type == DRM_PLANE_TYPE_CURSOR)
			cursor = plane;
	}

	ret = drm_crtc_init_with_planes(drm_dev, crtc, primary, cursor,
					&vop_crtc_funcs);
	if (ret)
		return ret;

	drm_crtc_helper_add(crtc, &vop_crtc_helper_funcs);

	/*
	 * Create drm_planes for overlay windows with possible_crtcs restricted
	 * to the newly created crtc.
	 */
	for (i = 0; i < vop_data->win_size; i++) {
		struct vop_win *vop_win = &vop->win[i];
		const struct vop_win_data *win_data = vop_win->data;
		unsigned long possible_crtcs = 1 << drm_crtc_index(crtc);

		if (win_data->type != DRM_PLANE_TYPE_OVERLAY)
			continue;

		ret = drm_universal_plane_init(vop->drm_dev, &vop_win->base,
					       possible_crtcs,
					       &vop_plane_funcs,
					       win_data->phy->data_formats,
					       win_data->phy->nformats,
					       win_data->type);
		if (ret) {
			DRM_ERROR("failed to initialize overlay plane\n");
			goto err_cleanup_crtc;
		}
	}

	port = of_get_child_by_name(dev->of_node, "port");
	if (!port) {
		DRM_ERROR("no port node found in %s\n",
			  dev->of_node->full_name);
		goto err_cleanup_crtc;
	}

	init_completion(&vop->dsp_hold_completion);
	crtc->port = port;
	vop->pipe = drm_crtc_index(crtc);
	rockchip_register_crtc_funcs(drm_dev, &private_crtc_funcs, vop->pipe);

	return 0;

err_cleanup_crtc:
	drm_crtc_cleanup(crtc);
err_cleanup_planes:
	list_for_each_entry(plane, &drm_dev->mode_config.plane_list, head)
		drm_plane_cleanup(plane);
	return ret;
}

static void vop_destroy_crtc(struct vop *vop)
{
	struct drm_crtc *crtc = &vop->crtc;

	rockchip_unregister_crtc_funcs(vop->drm_dev, vop->pipe);
	of_node_put(crtc->port);
	drm_crtc_cleanup(crtc);
}

static int vop_initial(struct vop *vop)
{
	const struct vop_data *vop_data = vop->data;
	const struct vop_reg_data *init_table = vop_data->init_table;
	struct reset_control *ahb_rst;
	int i, ret;

	vop->hclk = devm_clk_get(vop->dev, "hclk_vop");
	if (IS_ERR(vop->hclk)) {
		dev_err(vop->dev, "failed to get hclk source\n");
		return PTR_ERR(vop->hclk);
	}
	vop->aclk = devm_clk_get(vop->dev, "aclk_vop");
	if (IS_ERR(vop->aclk)) {
		dev_err(vop->dev, "failed to get aclk source\n");
		return PTR_ERR(vop->aclk);
	}
	vop->dclk = devm_clk_get(vop->dev, "dclk_vop");
	if (IS_ERR(vop->dclk)) {
		dev_err(vop->dev, "failed to get dclk source\n");
		return PTR_ERR(vop->dclk);
	}

	ret = clk_prepare(vop->hclk);
	if (ret < 0) {
		dev_err(vop->dev, "failed to prepare hclk\n");
		return ret;
	}

	ret = clk_prepare(vop->dclk);
	if (ret < 0) {
		dev_err(vop->dev, "failed to prepare dclk\n");
		goto err_unprepare_hclk;
	}

	ret = clk_prepare(vop->aclk);
	if (ret < 0) {
		dev_err(vop->dev, "failed to prepare aclk\n");
		goto err_unprepare_dclk;
	}

	/*
	 * enable hclk, so that we can config vop register.
	 */
	ret = clk_enable(vop->hclk);
	if (ret < 0) {
		dev_err(vop->dev, "failed to prepare aclk\n");
		goto err_unprepare_aclk;
	}
	/*
	 * do hclk_reset, reset all vop registers.
	 */
	ahb_rst = devm_reset_control_get(vop->dev, "ahb");
	if (IS_ERR(ahb_rst)) {
		dev_err(vop->dev, "failed to get ahb reset\n");
		ret = PTR_ERR(ahb_rst);
		goto err_disable_hclk;
	}
	reset_control_assert(ahb_rst);
	usleep_range(10, 20);
	reset_control_deassert(ahb_rst);

	memcpy(vop->regsbak, vop->regs, vop->len);

	for (i = 0; i < vop_data->table_size; i++)
		vop_writel(vop, init_table[i].offset, init_table[i].value);

	for (i = 0; i < vop_data->win_size; i++) {
		const struct vop_win_data *win = &vop_data->win[i];

		VOP_WIN_SET(vop, win, enable, 0);
	}

	vop_cfg_done(vop);

	/*
	 * do dclk_reset, let all config take affect.
	 */
	vop->dclk_rst = devm_reset_control_get(vop->dev, "dclk");
	if (IS_ERR(vop->dclk_rst)) {
		dev_err(vop->dev, "failed to get dclk reset\n");
		ret = PTR_ERR(vop->dclk_rst);
		goto err_unprepare_aclk;
	}
	reset_control_assert(vop->dclk_rst);
	usleep_range(10, 20);
	reset_control_deassert(vop->dclk_rst);

	clk_disable(vop->hclk);

	vop->is_enabled = false;

	return 0;

err_disable_hclk:
	clk_disable(vop->hclk);
err_unprepare_aclk:
	clk_unprepare(vop->aclk);
err_unprepare_dclk:
	clk_unprepare(vop->dclk);
err_unprepare_hclk:
	clk_unprepare(vop->hclk);
	return ret;
}

/*
 * Initialize the vop->win array elements.
 */
static void vop_win_init(struct vop *vop)
{
	const struct vop_data *vop_data = vop->data;
	unsigned int i;

	for (i = 0; i < vop_data->win_size; i++) {
		struct vop_win *vop_win = &vop->win[i];
		const struct vop_win_data *win_data = &vop_data->win[i];

		vop_win->data = win_data;
		vop_win->vop = vop;
		INIT_LIST_HEAD(&vop_win->pending);
	}
}

static int vop_bind(struct device *dev, struct device *master, void *data)
{
	struct platform_device *pdev = to_platform_device(dev);
	const struct of_device_id *of_id;
	const struct vop_data *vop_data;
	struct drm_device *drm_dev = data;
	struct vop *vop;
	struct resource *res;
	size_t alloc_size;
	int ret;

	of_id = of_match_device(vop_driver_dt_match, dev);
	vop_data = of_id->data;
	if (!vop_data)
		return -ENODEV;

	/* Allocate vop struct and its vop_win array */
	alloc_size = sizeof(*vop) + sizeof(*vop->win) * vop_data->win_size;
	vop = devm_kzalloc(dev, alloc_size, GFP_KERNEL);
	if (!vop)
		return -ENOMEM;

	vop->dev = dev;
	vop->data = vop_data;
	vop->drm_dev = drm_dev;
	dev_set_drvdata(dev, vop);

	vop_win_init(vop);

	res = platform_get_resource(pdev, IORESOURCE_MEM, 0);
	vop->len = resource_size(res);
	vop->regs = devm_ioremap_resource(dev, res);
	if (IS_ERR(vop->regs))
		return PTR_ERR(vop->regs);

	vop->regsbak = devm_kzalloc(dev, vop->len, GFP_KERNEL);
	if (!vop->regsbak)
		return -ENOMEM;

	ret = vop_initial(vop);
	if (ret < 0) {
		dev_err(&pdev->dev, "cannot initial vop dev - err %d\n", ret);
		return ret;
	}

	vop->irq = platform_get_irq(pdev, 0);
	if (vop->irq < 0) {
		dev_err(dev, "cannot find irq for vop\n");
		return vop->irq;
	}

	spin_lock_init(&vop->reg_lock);
	spin_lock_init(&vop->irq_lock);

	mutex_init(&vop->vsync_mutex);

	ret = devm_request_threaded_irq(dev, vop->irq, vop_isr, vop_isr_thread,
					IRQF_SHARED, dev_name(dev), vop);
	if (ret)
		return ret;

	/* IRQ is initially disabled; it gets enabled in power_on */
	disable_irq(vop->irq);

	ret = vop_create_crtc(vop);
	if (ret)
		return ret;

	pm_runtime_enable(&pdev->dev);
	return 0;
}

static void vop_unbind(struct device *dev, struct device *master, void *data)
{
	struct vop *vop = dev_get_drvdata(dev);

	pm_runtime_disable(dev);
	vop_destroy_crtc(vop);
}

static const struct component_ops vop_component_ops = {
	.bind = vop_bind,
	.unbind = vop_unbind,
};

static int vop_probe(struct platform_device *pdev)
{
	struct device *dev = &pdev->dev;

	if (!dev->of_node) {
		dev_err(dev, "can't find vop devices\n");
		return -ENODEV;
	}

	return component_add(dev, &vop_component_ops);
}

static int vop_remove(struct platform_device *pdev)
{
	component_del(&pdev->dev, &vop_component_ops);

	return 0;
}

struct platform_driver vop_platform_driver = {
	.probe = vop_probe,
	.remove = vop_remove,
	.driver = {
		.name = "rockchip-vop",
		.owner = THIS_MODULE,
		.of_match_table = of_match_ptr(vop_driver_dt_match),
	},
};

module_platform_driver(vop_platform_driver);

MODULE_AUTHOR("Mark Yao <mark.yao@rock-chips.com>");
MODULE_DESCRIPTION("ROCKCHIP VOP Driver");
MODULE_LICENSE("GPL v2");<|MERGE_RESOLUTION|>--- conflicted
+++ resolved
@@ -421,15 +421,12 @@
 	if (vop->is_enabled)
 		return;
 
-<<<<<<< HEAD
-=======
 	ret = pm_runtime_get_sync(vop->dev);
 	if (ret < 0) {
 		dev_err(vop->dev, "failed to get pm runtime: %d\n", ret);
 		return;
 	}
 
->>>>>>> e17ee2d2
 	ret = clk_enable(vop->hclk);
 	if (ret < 0) {
 		dev_err(vop->dev, "failed to enable hclk - %d\n", ret);
@@ -491,11 +488,6 @@
 
 	if (!vop->is_enabled)
 		return;
-<<<<<<< HEAD
-
-	drm_vblank_off(crtc->dev, vop->pipe);
-=======
->>>>>>> e17ee2d2
 
 	drm_vblank_off(crtc->dev, vop->pipe);
 
@@ -515,18 +507,14 @@
 
 	spin_unlock(&vop->reg_lock);
 
-<<<<<<< HEAD
+	wait_for_completion(&vop->dsp_hold_completion);
+
+	vop_dsp_hold_valid_irq_disable(vop);
+
+	disable_irq(vop->irq);
+
 	vop->is_enabled = false;
-=======
-	wait_for_completion(&vop->dsp_hold_completion);
-
-	vop_dsp_hold_valid_irq_disable(vop);
-
-	disable_irq(vop->irq);
-
-	vop->is_enabled = false;
-
->>>>>>> e17ee2d2
+
 	/*
 	 * vop standby complete, so iommu detach is safe.
 	 */
