--- conflicted
+++ resolved
@@ -769,11 +769,7 @@
 		return true;
 
 	if (!rockchip_afbc(modifier)) {
-<<<<<<< HEAD
-		DRM_DEBUG_KMS("Unsupported format modifer 0x%llx\n", modifier);
-=======
 		DRM_DEBUG_KMS("Unsupported format modifier 0x%llx\n", modifier);
->>>>>>> e1ca5184
 
 		return false;
 	}
