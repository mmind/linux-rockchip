--- conflicted
+++ resolved
@@ -738,25 +738,7 @@
 
 static int vop_crtc_enable_vblank(struct drm_crtc *crtc)
 {
-<<<<<<< HEAD
-	struct drm_crtc *c, *crtc = NULL;
-	int i = 0;
-
-	list_for_each_entry(c, &drm->mode_config.crtc_list, head)
-		if (i++ == pipe) {
-			crtc = c;
-			break;
-		}
-
-	return crtc;
-}
-
-int rockchip_drm_crtc_enable_vblank(struct drm_device *dev, int pipe)
-{
-	struct vop_context *ctx = to_vop_ctx(rockchip_drm_find_crtc(dev, pipe));
-=======
 	struct vop *vop = to_vop(crtc);
->>>>>>> da3d788b
 	unsigned long flags;
 
 	if (vop->dpms != DRM_MODE_DPMS_ON)
