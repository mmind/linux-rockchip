/*
 * Copyright (C) Fuzhou Rockchip Electronics Co.Ltd
 * Author:Mark Yao <mark.yao@rock-chips.com>
 *
 * This software is licensed under the terms of the GNU General Public
 * License version 2, as published by the Free Software Foundation, and
 * may be copied, distributed, and modified under those terms.
 *
 * This program is distributed in the hope that it will be useful,
 * but WITHOUT ANY WARRANTY; without even the implied warranty of
 * MERCHANTABILITY or FITNESS FOR A PARTICULAR PURPOSE.  See the
 * GNU General Public License for more details.
 */

#include <drm/drm.h>
#include <drm/drmP.h>
#include <drm/drm_atomic.h>
#include <drm/drm_crtc.h>
#include <drm/drm_crtc_helper.h>
#include <drm/drm_plane_helper.h>

#include <linux/kernel.h>
#include <linux/module.h>
#include <linux/platform_device.h>
#include <linux/clk.h>
#include <linux/of.h>
#include <linux/of_device.h>
#include <linux/pm_runtime.h>
#include <linux/component.h>

#include <linux/reset.h>
#include <linux/delay.h>

#include "rockchip_drm_drv.h"
#include "rockchip_drm_gem.h"
#include "rockchip_drm_fb.h"
#include "rockchip_drm_vop.h"

#define __REG_SET_RELAXED(x, off, mask, shift, v) \
		vop_mask_write_relaxed(x, off, (mask) << shift, (v) << shift)
#define __REG_SET_NORMAL(x, off, mask, shift, v) \
		vop_mask_write(x, off, (mask) << shift, (v) << shift)

#define REG_SET(x, base, reg, v, mode) \
		__REG_SET_##mode(x, base + reg.offset, reg.mask, reg.shift, v)
#define REG_SET_MASK(x, base, reg, v, mode) \
		__REG_SET_##mode(x, base + reg.offset, reg.mask, reg.shift, v)

#define VOP_WIN_SET(x, win, name, v) \
		REG_SET(x, win->base, win->phy->name, v, RELAXED)
#define VOP_SCL_SET(x, win, name, v) \
		REG_SET(x, win->base, win->phy->scl->name, v, RELAXED)
#define VOP_SCL_SET_EXT(x, win, name, v) \
		REG_SET(x, win->base, win->phy->scl->ext->name, v, RELAXED)
#define VOP_CTRL_SET(x, name, v) \
		REG_SET(x, 0, (x)->data->ctrl->name, v, NORMAL)

#define VOP_INTR_GET(vop, name) \
		vop_read_reg(vop, 0, &vop->data->ctrl->name)

#define VOP_INTR_SET(vop, name, v) \
		REG_SET(vop, 0, vop->data->intr->name, v, NORMAL)
#define VOP_INTR_SET_TYPE(vop, name, type, v) \
	do { \
		int i, reg = 0; \
		for (i = 0; i < vop->data->intr->nintrs; i++) { \
			if (vop->data->intr->intrs[i] & type) \
				reg |= (v) << i; \
		} \
		VOP_INTR_SET(vop, name, reg); \
	} while (0)
#define VOP_INTR_GET_TYPE(vop, name, type) \
		vop_get_intr_type(vop, &vop->data->intr->name, type)

#define VOP_WIN_GET(x, win, name) \
		vop_read_reg(x, win->base, &win->phy->name)

#define VOP_WIN_GET_YRGBADDR(vop, win) \
		vop_readl(vop, win->base + win->phy->yrgb_mst.offset)

#define to_vop(x) container_of(x, struct vop, crtc)
#define to_vop_win(x) container_of(x, struct vop_win, base)
#define to_vop_plane_state(x) container_of(x, struct vop_plane_state, base)

struct vop_plane_state {
	struct drm_plane_state base;
	int format;
	struct drm_rect src;
	struct drm_rect dest;
	dma_addr_t yrgb_mst;
	bool enable;
};

struct vop_win {
	struct drm_plane base;
	const struct vop_win_data *data;
	struct vop *vop;

	struct vop_plane_state state;
};

struct vop {
	struct drm_crtc crtc;
	struct device *dev;
	struct drm_device *drm_dev;
	bool is_enabled;

	/* mutex vsync_ work */
	struct mutex vsync_mutex;
	bool vsync_work_pending;
	struct completion dsp_hold_completion;
	struct completion wait_update_complete;
	struct drm_pending_vblank_event *event;

	const struct vop_data *data;

	uint32_t *regsbak;
	void __iomem *regs;

	/* physical map length of vop register */
	uint32_t len;

	/* one time only one process allowed to config the register */
	spinlock_t reg_lock;
	/* lock vop irq reg */
	spinlock_t irq_lock;

	unsigned int irq;

	/* vop AHP clk */
	struct clk *hclk;
	/* vop dclk */
	struct clk *dclk;
	/* vop share memory frequency */
	struct clk *aclk;

	/* vop dclk reset */
	struct reset_control *dclk_rst;

	struct vop_win win[];
};

static inline void vop_writel(struct vop *vop, uint32_t offset, uint32_t v)
{
	writel(v, vop->regs + offset);
	vop->regsbak[offset >> 2] = v;
}

static inline uint32_t vop_readl(struct vop *vop, uint32_t offset)
{
	return readl(vop->regs + offset);
}

static inline uint32_t vop_read_reg(struct vop *vop, uint32_t base,
				    const struct vop_reg *reg)
{
	return (vop_readl(vop, base + reg->offset) >> reg->shift) & reg->mask;
}

static inline void vop_mask_write(struct vop *vop, uint32_t offset,
				  uint32_t mask, uint32_t v)
{
	if (mask) {
		uint32_t cached_val = vop->regsbak[offset >> 2];

		cached_val = (cached_val & ~mask) | v;
		writel(cached_val, vop->regs + offset);
		vop->regsbak[offset >> 2] = cached_val;
	}
}

static inline void vop_mask_write_relaxed(struct vop *vop, uint32_t offset,
					  uint32_t mask, uint32_t v)
{
	if (mask) {
		uint32_t cached_val = vop->regsbak[offset >> 2];

		cached_val = (cached_val & ~mask) | v;
		writel_relaxed(cached_val, vop->regs + offset);
		vop->regsbak[offset >> 2] = cached_val;
	}
}

static inline uint32_t vop_get_intr_type(struct vop *vop,
					 const struct vop_reg *reg, int type)
{
	uint32_t i, ret = 0;
	uint32_t regs = vop_read_reg(vop, 0, reg);

	for (i = 0; i < vop->data->intr->nintrs; i++) {
		if ((type & vop->data->intr->intrs[i]) && (regs & 1 << i))
			ret |= vop->data->intr->intrs[i];
	}

	return ret;
}

static inline void vop_cfg_done(struct vop *vop)
{
	VOP_CTRL_SET(vop, cfg_done, 1);
}

static bool has_rb_swapped(uint32_t format)
{
	switch (format) {
	case DRM_FORMAT_XBGR8888:
	case DRM_FORMAT_ABGR8888:
	case DRM_FORMAT_BGR888:
	case DRM_FORMAT_BGR565:
		return true;
	default:
		return false;
	}
}

static enum vop_data_format vop_convert_format(uint32_t format)
{
	switch (format) {
	case DRM_FORMAT_XRGB8888:
	case DRM_FORMAT_ARGB8888:
	case DRM_FORMAT_XBGR8888:
	case DRM_FORMAT_ABGR8888:
		return VOP_FMT_ARGB8888;
	case DRM_FORMAT_RGB888:
	case DRM_FORMAT_BGR888:
		return VOP_FMT_RGB888;
	case DRM_FORMAT_RGB565:
	case DRM_FORMAT_BGR565:
		return VOP_FMT_RGB565;
	case DRM_FORMAT_NV12:
		return VOP_FMT_YUV420SP;
	case DRM_FORMAT_NV16:
		return VOP_FMT_YUV422SP;
	case DRM_FORMAT_NV24:
		return VOP_FMT_YUV444SP;
	default:
		DRM_ERROR("unsupport format[%08x]\n", format);
		return -EINVAL;
	}
}

static bool is_yuv_support(uint32_t format)
{
	switch (format) {
	case DRM_FORMAT_NV12:
	case DRM_FORMAT_NV16:
	case DRM_FORMAT_NV24:
		return true;
	default:
		return false;
	}
}

static bool is_alpha_support(uint32_t format)
{
	switch (format) {
	case DRM_FORMAT_ARGB8888:
	case DRM_FORMAT_ABGR8888:
		return true;
	default:
		return false;
	}
}

static uint16_t scl_vop_cal_scale(enum scale_mode mode, uint32_t src,
				  uint32_t dst, bool is_horizontal,
				  int vsu_mode, int *vskiplines)
{
	uint16_t val = 1 << SCL_FT_DEFAULT_FIXPOINT_SHIFT;

	if (is_horizontal) {
		if (mode == SCALE_UP)
			val = GET_SCL_FT_BIC(src, dst);
		else if (mode == SCALE_DOWN)
			val = GET_SCL_FT_BILI_DN(src, dst);
	} else {
		if (mode == SCALE_UP) {
			if (vsu_mode == SCALE_UP_BIL)
				val = GET_SCL_FT_BILI_UP(src, dst);
			else
				val = GET_SCL_FT_BIC(src, dst);
		} else if (mode == SCALE_DOWN) {
			if (vskiplines) {
				*vskiplines = scl_get_vskiplines(src, dst);
				val = scl_get_bili_dn_vskip(src, dst,
							    *vskiplines);
			} else {
				val = GET_SCL_FT_BILI_DN(src, dst);
			}
		}
	}

	return val;
}

static void scl_vop_cal_scl_fac(struct vop *vop, const struct vop_win_data *win,
			     uint32_t src_w, uint32_t src_h, uint32_t dst_w,
			     uint32_t dst_h, uint32_t pixel_format)
{
	uint16_t yrgb_hor_scl_mode, yrgb_ver_scl_mode;
	uint16_t cbcr_hor_scl_mode = SCALE_NONE;
	uint16_t cbcr_ver_scl_mode = SCALE_NONE;
	int hsub = drm_format_horz_chroma_subsampling(pixel_format);
	int vsub = drm_format_vert_chroma_subsampling(pixel_format);
	bool is_yuv = is_yuv_support(pixel_format);
	uint16_t cbcr_src_w = src_w / hsub;
	uint16_t cbcr_src_h = src_h / vsub;
	uint16_t vsu_mode;
	uint16_t lb_mode;
	uint32_t val;
	int vskiplines;

	if (dst_w > 3840) {
		DRM_ERROR("Maximum destination width (3840) exceeded\n");
		return;
	}

	if (!win->phy->scl->ext) {
		VOP_SCL_SET(vop, win, scale_yrgb_x,
			    scl_cal_scale2(src_w, dst_w));
		VOP_SCL_SET(vop, win, scale_yrgb_y,
			    scl_cal_scale2(src_h, dst_h));
		if (is_yuv) {
			VOP_SCL_SET(vop, win, scale_cbcr_x,
				    scl_cal_scale2(src_w, dst_w));
			VOP_SCL_SET(vop, win, scale_cbcr_y,
				    scl_cal_scale2(src_h, dst_h));
		}
		return;
	}

	yrgb_hor_scl_mode = scl_get_scl_mode(src_w, dst_w);
	yrgb_ver_scl_mode = scl_get_scl_mode(src_h, dst_h);

	if (is_yuv) {
		cbcr_hor_scl_mode = scl_get_scl_mode(cbcr_src_w, dst_w);
		cbcr_ver_scl_mode = scl_get_scl_mode(cbcr_src_h, dst_h);
		if (cbcr_hor_scl_mode == SCALE_DOWN)
			lb_mode = scl_vop_cal_lb_mode(dst_w, true);
		else
			lb_mode = scl_vop_cal_lb_mode(cbcr_src_w, true);
	} else {
		if (yrgb_hor_scl_mode == SCALE_DOWN)
			lb_mode = scl_vop_cal_lb_mode(dst_w, false);
		else
			lb_mode = scl_vop_cal_lb_mode(src_w, false);
	}

	VOP_SCL_SET_EXT(vop, win, lb_mode, lb_mode);
	if (lb_mode == LB_RGB_3840X2) {
		if (yrgb_ver_scl_mode != SCALE_NONE) {
			DRM_ERROR("ERROR : not allow yrgb ver scale\n");
			return;
		}
		if (cbcr_ver_scl_mode != SCALE_NONE) {
			DRM_ERROR("ERROR : not allow cbcr ver scale\n");
			return;
		}
		vsu_mode = SCALE_UP_BIL;
	} else if (lb_mode == LB_RGB_2560X4) {
		vsu_mode = SCALE_UP_BIL;
	} else {
		vsu_mode = SCALE_UP_BIC;
	}

	val = scl_vop_cal_scale(yrgb_hor_scl_mode, src_w, dst_w,
				true, 0, NULL);
	VOP_SCL_SET(vop, win, scale_yrgb_x, val);
	val = scl_vop_cal_scale(yrgb_ver_scl_mode, src_h, dst_h,
				false, vsu_mode, &vskiplines);
	VOP_SCL_SET(vop, win, scale_yrgb_y, val);

	VOP_SCL_SET_EXT(vop, win, vsd_yrgb_gt4, vskiplines == 4);
	VOP_SCL_SET_EXT(vop, win, vsd_yrgb_gt2, vskiplines == 2);

	VOP_SCL_SET_EXT(vop, win, yrgb_hor_scl_mode, yrgb_hor_scl_mode);
	VOP_SCL_SET_EXT(vop, win, yrgb_ver_scl_mode, yrgb_ver_scl_mode);
	VOP_SCL_SET_EXT(vop, win, yrgb_hsd_mode, SCALE_DOWN_BIL);
	VOP_SCL_SET_EXT(vop, win, yrgb_vsd_mode, SCALE_DOWN_BIL);
	VOP_SCL_SET_EXT(vop, win, yrgb_vsu_mode, vsu_mode);
	if (is_yuv) {
		val = scl_vop_cal_scale(cbcr_hor_scl_mode, cbcr_src_w,
					dst_w, true, 0, NULL);
		VOP_SCL_SET(vop, win, scale_cbcr_x, val);
		val = scl_vop_cal_scale(cbcr_ver_scl_mode, cbcr_src_h,
					dst_h, false, vsu_mode, &vskiplines);
		VOP_SCL_SET(vop, win, scale_cbcr_y, val);

		VOP_SCL_SET_EXT(vop, win, vsd_cbcr_gt4, vskiplines == 4);
		VOP_SCL_SET_EXT(vop, win, vsd_cbcr_gt2, vskiplines == 2);
		VOP_SCL_SET_EXT(vop, win, cbcr_hor_scl_mode, cbcr_hor_scl_mode);
		VOP_SCL_SET_EXT(vop, win, cbcr_ver_scl_mode, cbcr_ver_scl_mode);
		VOP_SCL_SET_EXT(vop, win, cbcr_hsd_mode, SCALE_DOWN_BIL);
		VOP_SCL_SET_EXT(vop, win, cbcr_vsd_mode, SCALE_DOWN_BIL);
		VOP_SCL_SET_EXT(vop, win, cbcr_vsu_mode, vsu_mode);
	}
}

static void vop_dsp_hold_valid_irq_enable(struct vop *vop)
{
	unsigned long flags;

	if (WARN_ON(!vop->is_enabled))
		return;

	spin_lock_irqsave(&vop->irq_lock, flags);

	VOP_INTR_SET_TYPE(vop, enable, DSP_HOLD_VALID_INTR, 1);

	spin_unlock_irqrestore(&vop->irq_lock, flags);
}

static void vop_dsp_hold_valid_irq_disable(struct vop *vop)
{
	unsigned long flags;

	if (WARN_ON(!vop->is_enabled))
		return;

	spin_lock_irqsave(&vop->irq_lock, flags);

	VOP_INTR_SET_TYPE(vop, enable, DSP_HOLD_VALID_INTR, 0);

	spin_unlock_irqrestore(&vop->irq_lock, flags);
}

static void vop_enable(struct drm_crtc *crtc)
{
	struct vop *vop = to_vop(crtc);
	int ret;

	if (vop->is_enabled)
		return;

	ret = pm_runtime_get_sync(vop->dev);
	if (ret < 0) {
		dev_err(vop->dev, "failed to get pm runtime: %d\n", ret);
		return;
	}

	ret = clk_enable(vop->hclk);
	if (ret < 0) {
		dev_err(vop->dev, "failed to enable hclk - %d\n", ret);
		return;
	}

	ret = clk_enable(vop->dclk);
	if (ret < 0) {
		dev_err(vop->dev, "failed to enable dclk - %d\n", ret);
		goto err_disable_hclk;
	}

	ret = clk_enable(vop->aclk);
	if (ret < 0) {
		dev_err(vop->dev, "failed to enable aclk - %d\n", ret);
		goto err_disable_dclk;
	}

	/*
	 * Slave iommu shares power, irq and clock with vop.  It was associated
	 * automatically with this master device via common driver code.
	 * Now that we have enabled the clock we attach it to the shared drm
	 * mapping.
	 */
	ret = rockchip_drm_dma_attach_device(vop->drm_dev, vop->dev);
	if (ret) {
		dev_err(vop->dev, "failed to attach dma mapping, %d\n", ret);
		goto err_disable_aclk;
	}

	memcpy(vop->regs, vop->regsbak, vop->len);
	/*
	 * At here, vop clock & iommu is enable, R/W vop regs would be safe.
	 */
	vop->is_enabled = true;

	spin_lock(&vop->reg_lock);

	VOP_CTRL_SET(vop, standby, 0);

	spin_unlock(&vop->reg_lock);

	enable_irq(vop->irq);

	drm_crtc_vblank_on(crtc);

	return;

err_disable_aclk:
	clk_disable(vop->aclk);
err_disable_dclk:
	clk_disable(vop->dclk);
err_disable_hclk:
	clk_disable(vop->hclk);
}

static void vop_crtc_disable(struct drm_crtc *crtc)
{
	struct vop *vop = to_vop(crtc);

	if (!vop->is_enabled)
		return;

	drm_crtc_vblank_off(crtc);

	/*
	 * Vop standby will take effect at end of current frame,
	 * if dsp hold valid irq happen, it means standby complete.
	 *
	 * we must wait standby complete when we want to disable aclk,
	 * if not, memory bus maybe dead.
	 */
	reinit_completion(&vop->dsp_hold_completion);
	vop_dsp_hold_valid_irq_enable(vop);

	spin_lock(&vop->reg_lock);

	VOP_CTRL_SET(vop, standby, 1);

	spin_unlock(&vop->reg_lock);

	wait_for_completion(&vop->dsp_hold_completion);

	vop_dsp_hold_valid_irq_disable(vop);

	disable_irq(vop->irq);

	vop->is_enabled = false;

	/*
	 * vop standby complete, so iommu detach is safe.
	 */
	rockchip_drm_dma_detach_device(vop->drm_dev, vop->dev);

	clk_disable(vop->dclk);
	clk_disable(vop->aclk);
	clk_disable(vop->hclk);
	pm_runtime_put(vop->dev);
}

static void vop_plane_destroy(struct drm_plane *plane)
{
	drm_plane_cleanup(plane);
}

static int vop_plane_atomic_check(struct drm_plane *plane,
			   struct drm_plane_state *state)
{
	struct drm_crtc *crtc = state->crtc;
	struct drm_framebuffer *fb = state->fb;
	struct vop_win *vop_win = to_vop_win(plane);
	struct vop_plane_state *vop_plane_state = to_vop_plane_state(state);
	const struct vop_win_data *win = vop_win->data;
	bool visible;
	int ret;
	struct drm_rect *dest = &vop_plane_state->dest;
	struct drm_rect *src = &vop_plane_state->src;
	struct drm_rect clip;
	int min_scale = win->phy->scl ? FRAC_16_16(1, 8) :
					DRM_PLANE_HELPER_NO_SCALING;
	int max_scale = win->phy->scl ? FRAC_16_16(8, 1) :
					DRM_PLANE_HELPER_NO_SCALING;

	crtc = crtc ? crtc : plane->state->crtc;
	/*
	 * Both crtc or plane->state->crtc can be null.
	 */
	if (!crtc || !fb)
		goto out_disable;
	src->x1 = state->src_x;
	src->y1 = state->src_y;
	src->x2 = state->src_x + state->src_w;
	src->y2 = state->src_y + state->src_h;
	dest->x1 = state->crtc_x;
	dest->y1 = state->crtc_y;
	dest->x2 = state->crtc_x + state->crtc_w;
	dest->y2 = state->crtc_y + state->crtc_h;

	clip.x1 = 0;
	clip.y1 = 0;
	clip.x2 = crtc->mode.hdisplay;
	clip.y2 = crtc->mode.vdisplay;

	ret = drm_plane_helper_check_update(plane, crtc, state->fb,
					    src, dest, &clip,
					    min_scale,
					    max_scale,
					    true, true, &visible);
	if (ret)
		return ret;

	if (!visible)
		goto out_disable;

	vop_plane_state->format = vop_convert_format(fb->pixel_format);
	if (vop_plane_state->format < 0)
		return vop_plane_state->format;

	/*
	 * Src.x1 can be odd when do clip, but yuv plane start point
	 * need align with 2 pixel.
	 */
	if (is_yuv_support(fb->pixel_format) && ((src->x1 >> 16) % 2))
		return -EINVAL;

	vop_plane_state->enable = true;

	return 0;

out_disable:
	vop_plane_state->enable = false;
	return 0;
}

static void vop_plane_atomic_disable(struct drm_plane *plane,
				     struct drm_plane_state *old_state)
{
	struct vop_plane_state *vop_plane_state = to_vop_plane_state(old_state);
	struct vop_win *vop_win = to_vop_win(plane);
	const struct vop_win_data *win = vop_win->data;
	struct vop *vop = to_vop(old_state->crtc);

	if (!old_state->crtc)
		return;

	spin_lock(&vop->reg_lock);

	VOP_WIN_SET(vop, win, enable, 0);

	spin_unlock(&vop->reg_lock);

	vop_plane_state->enable = false;
}

static void vop_plane_atomic_update(struct drm_plane *plane,
		struct drm_plane_state *old_state)
{
	struct drm_plane_state *state = plane->state;
	struct drm_crtc *crtc = state->crtc;
	struct vop_win *vop_win = to_vop_win(plane);
	struct vop_plane_state *vop_plane_state = to_vop_plane_state(state);
	const struct vop_win_data *win = vop_win->data;
	struct vop *vop = to_vop(state->crtc);
	struct drm_framebuffer *fb = state->fb;
	unsigned int actual_w, actual_h;
	unsigned int dsp_stx, dsp_sty;
	uint32_t act_info, dsp_info, dsp_st;
	struct drm_rect *src = &vop_plane_state->src;
	struct drm_rect *dest = &vop_plane_state->dest;
	struct drm_gem_object *obj, *uv_obj;
	struct rockchip_gem_object *rk_obj, *rk_uv_obj;
	unsigned long offset;
	dma_addr_t dma_addr;
	uint32_t val;
	bool rb_swap;

	/*
	 * can't update plane when vop is disabled.
	 */
	if (!crtc)
		return;

	if (WARN_ON(!vop->is_enabled))
		return;

	if (!vop_plane_state->enable) {
		vop_plane_atomic_disable(plane, old_state);
		return;
	}

	obj = rockchip_fb_get_gem_obj(fb, 0);
	rk_obj = to_rockchip_obj(obj);

	actual_w = drm_rect_width(src) >> 16;
	actual_h = drm_rect_height(src) >> 16;
	act_info = (actual_h - 1) << 16 | ((actual_w - 1) & 0xffff);

	dsp_info = (drm_rect_height(dest) - 1) << 16;
	dsp_info |= (drm_rect_width(dest) - 1) & 0xffff;

	dsp_stx = dest->x1 + crtc->mode.htotal - crtc->mode.hsync_start;
	dsp_sty = dest->y1 + crtc->mode.vtotal - crtc->mode.vsync_start;
	dsp_st = dsp_sty << 16 | (dsp_stx & 0xffff);

	offset = (src->x1 >> 16) * drm_format_plane_cpp(fb->pixel_format, 0);
	offset += (src->y1 >> 16) * fb->pitches[0];
	vop_plane_state->yrgb_mst = rk_obj->dma_addr + offset + fb->offsets[0];

	spin_lock(&vop->reg_lock);

	VOP_WIN_SET(vop, win, format, vop_plane_state->format);
	VOP_WIN_SET(vop, win, yrgb_vir, fb->pitches[0] >> 2);
	VOP_WIN_SET(vop, win, yrgb_mst, vop_plane_state->yrgb_mst);
	if (is_yuv_support(fb->pixel_format)) {
		int hsub = drm_format_horz_chroma_subsampling(fb->pixel_format);
		int vsub = drm_format_vert_chroma_subsampling(fb->pixel_format);
		int bpp = drm_format_plane_cpp(fb->pixel_format, 1);

		uv_obj = rockchip_fb_get_gem_obj(fb, 1);
		rk_uv_obj = to_rockchip_obj(uv_obj);

		offset = (src->x1 >> 16) * bpp / hsub;
		offset += (src->y1 >> 16) * fb->pitches[1] / vsub;

		dma_addr = rk_uv_obj->dma_addr + offset + fb->offsets[1];
		VOP_WIN_SET(vop, win, uv_vir, fb->pitches[1] >> 2);
		VOP_WIN_SET(vop, win, uv_mst, dma_addr);
	}

	if (win->phy->scl)
		scl_vop_cal_scl_fac(vop, win, actual_w, actual_h,
				    drm_rect_width(dest), drm_rect_height(dest),
				    fb->pixel_format);

	VOP_WIN_SET(vop, win, act_info, act_info);
	VOP_WIN_SET(vop, win, dsp_info, dsp_info);
	VOP_WIN_SET(vop, win, dsp_st, dsp_st);

	rb_swap = has_rb_swapped(fb->pixel_format);
	VOP_WIN_SET(vop, win, rb_swap, rb_swap);

	if (is_alpha_support(fb->pixel_format)) {
		VOP_WIN_SET(vop, win, dst_alpha_ctl,
			    DST_FACTOR_M0(ALPHA_SRC_INVERSE));
		val = SRC_ALPHA_EN(1) | SRC_COLOR_M0(ALPHA_SRC_PRE_MUL) |
			SRC_ALPHA_M0(ALPHA_STRAIGHT) |
			SRC_BLEND_M0(ALPHA_PER_PIX) |
			SRC_ALPHA_CAL_M0(ALPHA_NO_SATURATION) |
			SRC_FACTOR_M0(ALPHA_ONE);
		VOP_WIN_SET(vop, win, src_alpha_ctl, val);
	} else {
		VOP_WIN_SET(vop, win, src_alpha_ctl, SRC_ALPHA_EN(0));
	}

	VOP_WIN_SET(vop, win, enable, 1);
	spin_unlock(&vop->reg_lock);
}

static const struct drm_plane_helper_funcs plane_helper_funcs = {
	.atomic_check = vop_plane_atomic_check,
	.atomic_update = vop_plane_atomic_update,
	.atomic_disable = vop_plane_atomic_disable,
};

void vop_atomic_plane_reset(struct drm_plane *plane)
{
	struct vop_plane_state *vop_plane_state =
					to_vop_plane_state(plane->state);

	if (plane->state && plane->state->fb)
		drm_framebuffer_unreference(plane->state->fb);

	kfree(vop_plane_state);
	vop_plane_state = kzalloc(sizeof(*vop_plane_state), GFP_KERNEL);
	if (!vop_plane_state)
		return;

	plane->state = &vop_plane_state->base;
	plane->state->plane = plane;
}

struct drm_plane_state *
vop_atomic_plane_duplicate_state(struct drm_plane *plane)
{
	struct vop_plane_state *old_vop_plane_state;
	struct vop_plane_state *vop_plane_state;

	if (WARN_ON(!plane->state))
		return NULL;

	old_vop_plane_state = to_vop_plane_state(plane->state);
	vop_plane_state = kmemdup(old_vop_plane_state,
				  sizeof(*vop_plane_state), GFP_KERNEL);
	if (!vop_plane_state)
		return NULL;

	__drm_atomic_helper_plane_duplicate_state(plane,
						  &vop_plane_state->base);

	return &vop_plane_state->base;
}

static void vop_atomic_plane_destroy_state(struct drm_plane *plane,
					   struct drm_plane_state *state)
{
	struct vop_plane_state *vop_state = to_vop_plane_state(state);

	__drm_atomic_helper_plane_destroy_state(plane, state);

	kfree(vop_state);
}

static const struct drm_plane_funcs vop_plane_funcs = {
	.update_plane	= drm_atomic_helper_update_plane,
	.disable_plane	= drm_atomic_helper_disable_plane,
	.destroy = vop_plane_destroy,
	.reset = vop_atomic_plane_reset,
	.atomic_duplicate_state = vop_atomic_plane_duplicate_state,
	.atomic_destroy_state = vop_atomic_plane_destroy_state,
};

int rockchip_drm_crtc_mode_config(struct drm_crtc *crtc,
				  int connector_type,
				  int out_mode)
{
	struct vop *vop = to_vop(crtc);

	if (WARN_ON(!vop->is_enabled))
		return -EINVAL;

	switch (connector_type) {
	case DRM_MODE_CONNECTOR_LVDS:
		VOP_CTRL_SET(vop, rgb_en, 1);
		break;
	case DRM_MODE_CONNECTOR_eDP:
		VOP_CTRL_SET(vop, edp_en, 1);
		break;
	case DRM_MODE_CONNECTOR_HDMIA:
		VOP_CTRL_SET(vop, hdmi_en, 1);
		break;
<<<<<<< HEAD
=======
	case DRM_MODE_CONNECTOR_DSI:
		VOP_CTRL_SET(vop, mipi_en, 1);
		break;
>>>>>>> 5807fcaa
	default:
		DRM_ERROR("unsupport connector_type[%d]\n", connector_type);
		return -EINVAL;
	};
	VOP_CTRL_SET(vop, out_mode, out_mode);

	return 0;
}
EXPORT_SYMBOL_GPL(rockchip_drm_crtc_mode_config);

static int vop_crtc_enable_vblank(struct drm_crtc *crtc)
{
	struct vop *vop = to_vop(crtc);
	unsigned long flags;

	if (WARN_ON(!vop->is_enabled))
		return -EPERM;

	spin_lock_irqsave(&vop->irq_lock, flags);

	VOP_INTR_SET_TYPE(vop, enable, FS_INTR, 1);

	spin_unlock_irqrestore(&vop->irq_lock, flags);

	return 0;
}

static void vop_crtc_disable_vblank(struct drm_crtc *crtc)
{
	struct vop *vop = to_vop(crtc);
	unsigned long flags;

	if (WARN_ON(!vop->is_enabled))
		return;

	spin_lock_irqsave(&vop->irq_lock, flags);

	VOP_INTR_SET_TYPE(vop, enable, FS_INTR, 0);

	spin_unlock_irqrestore(&vop->irq_lock, flags);
}

static void vop_crtc_wait_for_update(struct drm_crtc *crtc)
{
	struct vop *vop = to_vop(crtc);

	reinit_completion(&vop->wait_update_complete);
	WARN_ON(!wait_for_completion_timeout(&vop->wait_update_complete, 100));
}

static const struct rockchip_crtc_funcs private_crtc_funcs = {
	.enable_vblank = vop_crtc_enable_vblank,
	.disable_vblank = vop_crtc_disable_vblank,
	.wait_for_update = vop_crtc_wait_for_update,
};

static bool vop_crtc_mode_fixup(struct drm_crtc *crtc,
				const struct drm_display_mode *mode,
				struct drm_display_mode *adjusted_mode)
{
	struct vop *vop = to_vop(crtc);

	if (adjusted_mode->htotal == 0 || adjusted_mode->vtotal == 0)
		return false;

<<<<<<< HEAD
=======
	adjusted_mode->clock =
		clk_round_rate(vop->dclk, mode->clock * 1000) / 1000;

>>>>>>> 5807fcaa
	return true;
}

static void vop_crtc_enable(struct drm_crtc *crtc)
{
	struct vop *vop = to_vop(crtc);
	struct drm_display_mode *adjusted_mode = &crtc->state->adjusted_mode;
	u16 hsync_len = adjusted_mode->hsync_end - adjusted_mode->hsync_start;
	u16 hdisplay = adjusted_mode->hdisplay;
	u16 htotal = adjusted_mode->htotal;
	u16 hact_st = adjusted_mode->htotal - adjusted_mode->hsync_start;
	u16 hact_end = hact_st + hdisplay;
	u16 vdisplay = adjusted_mode->vdisplay;
	u16 vtotal = adjusted_mode->vtotal;
	u16 vsync_len = adjusted_mode->vsync_end - adjusted_mode->vsync_start;
	u16 vact_st = adjusted_mode->vtotal - adjusted_mode->vsync_start;
	u16 vact_end = vact_st + vdisplay;
	uint32_t val;

	vop_enable(crtc);
	/*
	 * If dclk rate is zero, mean that scanout is stop,
	 * we don't need wait any more.
	 */
	if (clk_get_rate(vop->dclk)) {
		/*
		 * Rk3288 vop timing register is immediately, when configure
		 * display timing on display time, may cause tearing.
		 *
		 * Vop standby will take effect at end of current frame,
		 * if dsp hold valid irq happen, it means standby complete.
		 *
		 * mode set:
		 *    standby and wait complete --> |----
		 *                                  | display time
		 *                                  |----
		 *                                  |---> dsp hold irq
		 *     configure display timing --> |
		 *         standby exit             |
		 *                                  | new frame start.
		 */

		reinit_completion(&vop->dsp_hold_completion);
		vop_dsp_hold_valid_irq_enable(vop);

		spin_lock(&vop->reg_lock);

		VOP_CTRL_SET(vop, standby, 1);

		spin_unlock(&vop->reg_lock);

		wait_for_completion(&vop->dsp_hold_completion);

		vop_dsp_hold_valid_irq_disable(vop);
	}

	val = 0x8;
	val |= (adjusted_mode->flags & DRM_MODE_FLAG_NHSYNC) ? 0 : 1;
	val |= (adjusted_mode->flags & DRM_MODE_FLAG_NVSYNC) ? 0 : (1 << 1);
	VOP_CTRL_SET(vop, pin_pol, val);

	VOP_CTRL_SET(vop, htotal_pw, (htotal << 16) | hsync_len);
	val = hact_st << 16;
	val |= hact_end;
	VOP_CTRL_SET(vop, hact_st_end, val);
	VOP_CTRL_SET(vop, hpost_st_end, val);

	VOP_CTRL_SET(vop, vtotal_pw, (vtotal << 16) | vsync_len);
	val = vact_st << 16;
	val |= vact_end;
	VOP_CTRL_SET(vop, vact_st_end, val);
	VOP_CTRL_SET(vop, vpost_st_end, val);

	clk_set_rate(vop->dclk, adjusted_mode->clock * 1000);

	VOP_CTRL_SET(vop, standby, 0);
}

static void vop_crtc_atomic_flush(struct drm_crtc *crtc,
				  struct drm_crtc_state *old_crtc_state)
{
	struct vop *vop = to_vop(crtc);

	if (WARN_ON(!vop->is_enabled))
		return;

	spin_lock(&vop->reg_lock);

	vop_cfg_done(vop);

	spin_unlock(&vop->reg_lock);
}

static void vop_crtc_atomic_begin(struct drm_crtc *crtc,
				  struct drm_crtc_state *old_crtc_state)
{
	struct vop *vop = to_vop(crtc);

	if (crtc->state->event) {
		WARN_ON(drm_crtc_vblank_get(crtc) != 0);

		vop->event = crtc->state->event;
		crtc->state->event = NULL;
	}
}

static const struct drm_crtc_helper_funcs vop_crtc_helper_funcs = {
	.enable = vop_crtc_enable,
	.disable = vop_crtc_disable,
	.mode_fixup = vop_crtc_mode_fixup,
	.atomic_flush = vop_crtc_atomic_flush,
	.atomic_begin = vop_crtc_atomic_begin,
};

static void vop_crtc_destroy(struct drm_crtc *crtc)
{
	drm_crtc_cleanup(crtc);
}

static const struct drm_crtc_funcs vop_crtc_funcs = {
	.set_config = drm_atomic_helper_set_config,
	.page_flip = drm_atomic_helper_page_flip,
	.destroy = vop_crtc_destroy,
	.reset = drm_atomic_helper_crtc_reset,
	.atomic_duplicate_state = drm_atomic_helper_crtc_duplicate_state,
	.atomic_destroy_state = drm_atomic_helper_crtc_destroy_state,
};

static bool vop_win_pending_is_complete(struct vop_win *vop_win)
{
	struct drm_plane *plane = &vop_win->base;
	struct vop_plane_state *state = to_vop_plane_state(plane->state);
	dma_addr_t yrgb_mst;
<<<<<<< HEAD

	if (!state->enable)
		return VOP_WIN_GET(vop_win->vop, vop_win->data, enable) == 0;

	yrgb_mst = VOP_WIN_GET_YRGBADDR(vop_win->vop, vop_win->data);

=======

	if (!state->enable)
		return VOP_WIN_GET(vop_win->vop, vop_win->data, enable) == 0;

	yrgb_mst = VOP_WIN_GET_YRGBADDR(vop_win->vop, vop_win->data);

>>>>>>> 5807fcaa
	return yrgb_mst == state->yrgb_mst;
}

static void vop_handle_vblank(struct vop *vop)
{
	struct drm_device *drm = vop->drm_dev;
	struct drm_crtc *crtc = &vop->crtc;
	unsigned long flags;
	int i;

	for (i = 0; i < vop->data->win_size; i++) {
		if (!vop_win_pending_is_complete(&vop->win[i]))
			return;
	}

	if (vop->event) {
		spin_lock_irqsave(&drm->event_lock, flags);

		drm_crtc_send_vblank_event(crtc, vop->event);
		drm_crtc_vblank_put(crtc);
		vop->event = NULL;

		spin_unlock_irqrestore(&drm->event_lock, flags);
	}
	if (!completion_done(&vop->wait_update_complete))
		complete(&vop->wait_update_complete);
}

static irqreturn_t vop_isr(int irq, void *data)
{
	struct vop *vop = data;
	struct drm_crtc *crtc = &vop->crtc;
	uint32_t active_irqs;
	unsigned long flags;
	int ret = IRQ_NONE;

	/*
	 * interrupt register has interrupt status, enable and clear bits, we
	 * must hold irq_lock to avoid a race with enable/disable_vblank().
	*/
	spin_lock_irqsave(&vop->irq_lock, flags);

	active_irqs = VOP_INTR_GET_TYPE(vop, status, INTR_MASK);
	/* Clear all active interrupt sources */
	if (active_irqs)
		VOP_INTR_SET_TYPE(vop, clear, active_irqs, 1);

	spin_unlock_irqrestore(&vop->irq_lock, flags);

	/* This is expected for vop iommu irqs, since the irq is shared */
	if (!active_irqs)
		return IRQ_NONE;

	if (active_irqs & DSP_HOLD_VALID_INTR) {
		complete(&vop->dsp_hold_completion);
		active_irqs &= ~DSP_HOLD_VALID_INTR;
		ret = IRQ_HANDLED;
	}

	if (active_irqs & FS_INTR) {
		drm_crtc_handle_vblank(crtc);
		vop_handle_vblank(vop);
		active_irqs &= ~FS_INTR;
		ret = IRQ_HANDLED;
	}

	/* Unhandled irqs are spurious. */
	if (active_irqs)
		DRM_ERROR("Unknown VOP IRQs: %#02x\n", active_irqs);

	return ret;
}

static int vop_create_crtc(struct vop *vop)
{
	const struct vop_data *vop_data = vop->data;
	struct device *dev = vop->dev;
	struct drm_device *drm_dev = vop->drm_dev;
	struct drm_plane *primary = NULL, *cursor = NULL, *plane;
	struct drm_crtc *crtc = &vop->crtc;
	struct device_node *port;
	int ret;
	int i;

	/*
	 * Create drm_plane for primary and cursor planes first, since we need
	 * to pass them to drm_crtc_init_with_planes, which sets the
	 * "possible_crtcs" to the newly initialized crtc.
	 */
	for (i = 0; i < vop_data->win_size; i++) {
		struct vop_win *vop_win = &vop->win[i];
		const struct vop_win_data *win_data = vop_win->data;

		if (win_data->type != DRM_PLANE_TYPE_PRIMARY &&
		    win_data->type != DRM_PLANE_TYPE_CURSOR)
			continue;

		ret = drm_universal_plane_init(vop->drm_dev, &vop_win->base,
					       0, &vop_plane_funcs,
					       win_data->phy->data_formats,
					       win_data->phy->nformats,
					       win_data->type, NULL);
		if (ret) {
			DRM_ERROR("failed to initialize plane\n");
			goto err_cleanup_planes;
		}

		plane = &vop_win->base;
		drm_plane_helper_add(plane, &plane_helper_funcs);
		if (plane->type == DRM_PLANE_TYPE_PRIMARY)
			primary = plane;
		else if (plane->type == DRM_PLANE_TYPE_CURSOR)
			cursor = plane;
	}

	ret = drm_crtc_init_with_planes(drm_dev, crtc, primary, cursor,
					&vop_crtc_funcs, NULL);
	if (ret)
		return ret;

	drm_crtc_helper_add(crtc, &vop_crtc_helper_funcs);

	/*
	 * Create drm_planes for overlay windows with possible_crtcs restricted
	 * to the newly created crtc.
	 */
	for (i = 0; i < vop_data->win_size; i++) {
		struct vop_win *vop_win = &vop->win[i];
		const struct vop_win_data *win_data = vop_win->data;
		unsigned long possible_crtcs = 1 << drm_crtc_index(crtc);

		if (win_data->type != DRM_PLANE_TYPE_OVERLAY)
			continue;

		ret = drm_universal_plane_init(vop->drm_dev, &vop_win->base,
					       possible_crtcs,
					       &vop_plane_funcs,
					       win_data->phy->data_formats,
					       win_data->phy->nformats,
					       win_data->type, NULL);
		if (ret) {
			DRM_ERROR("failed to initialize overlay plane\n");
			goto err_cleanup_crtc;
		}
		drm_plane_helper_add(&vop_win->base, &plane_helper_funcs);
	}

	port = of_get_child_by_name(dev->of_node, "port");
	if (!port) {
		DRM_ERROR("no port node found in %s\n",
			  dev->of_node->full_name);
		goto err_cleanup_crtc;
	}

	init_completion(&vop->dsp_hold_completion);
	init_completion(&vop->wait_update_complete);
	crtc->port = port;
	rockchip_register_crtc_funcs(crtc, &private_crtc_funcs);

	return 0;

err_cleanup_crtc:
	drm_crtc_cleanup(crtc);
err_cleanup_planes:
	list_for_each_entry(plane, &drm_dev->mode_config.plane_list, head)
		drm_plane_cleanup(plane);
	return ret;
}

static void vop_destroy_crtc(struct vop *vop)
{
	struct drm_crtc *crtc = &vop->crtc;

	rockchip_unregister_crtc_funcs(crtc);
	of_node_put(crtc->port);
	drm_crtc_cleanup(crtc);
}

static int vop_initial(struct vop *vop)
{
	const struct vop_data *vop_data = vop->data;
	const struct vop_reg_data *init_table = vop_data->init_table;
	struct reset_control *ahb_rst;
	int i, ret;

	vop->hclk = devm_clk_get(vop->dev, "hclk_vop");
	if (IS_ERR(vop->hclk)) {
		dev_err(vop->dev, "failed to get hclk source\n");
		return PTR_ERR(vop->hclk);
	}
	vop->aclk = devm_clk_get(vop->dev, "aclk_vop");
	if (IS_ERR(vop->aclk)) {
		dev_err(vop->dev, "failed to get aclk source\n");
		return PTR_ERR(vop->aclk);
	}
	vop->dclk = devm_clk_get(vop->dev, "dclk_vop");
	if (IS_ERR(vop->dclk)) {
		dev_err(vop->dev, "failed to get dclk source\n");
		return PTR_ERR(vop->dclk);
	}

	ret = clk_prepare(vop->dclk);
	if (ret < 0) {
		dev_err(vop->dev, "failed to prepare dclk\n");
		return ret;
	}

	/* Enable both the hclk and aclk to setup the vop */
	ret = clk_prepare_enable(vop->hclk);
	if (ret < 0) {
		dev_err(vop->dev, "failed to prepare/enable hclk\n");
		goto err_unprepare_dclk;
	}

	ret = clk_prepare_enable(vop->aclk);
	if (ret < 0) {
		dev_err(vop->dev, "failed to prepare/enable aclk\n");
		goto err_disable_hclk;
	}

	/*
	 * do hclk_reset, reset all vop registers.
	 */
	ahb_rst = devm_reset_control_get(vop->dev, "ahb");
	if (IS_ERR(ahb_rst)) {
		dev_err(vop->dev, "failed to get ahb reset\n");
		ret = PTR_ERR(ahb_rst);
		goto err_disable_aclk;
	}
	reset_control_assert(ahb_rst);
	usleep_range(10, 20);
	reset_control_deassert(ahb_rst);

	memcpy(vop->regsbak, vop->regs, vop->len);

	for (i = 0; i < vop_data->table_size; i++)
		vop_writel(vop, init_table[i].offset, init_table[i].value);

	for (i = 0; i < vop_data->win_size; i++) {
		const struct vop_win_data *win = &vop_data->win[i];

		VOP_WIN_SET(vop, win, enable, 0);
	}

	vop_cfg_done(vop);

	/*
	 * do dclk_reset, let all config take affect.
	 */
	vop->dclk_rst = devm_reset_control_get(vop->dev, "dclk");
	if (IS_ERR(vop->dclk_rst)) {
		dev_err(vop->dev, "failed to get dclk reset\n");
		ret = PTR_ERR(vop->dclk_rst);
		goto err_disable_aclk;
	}
	reset_control_assert(vop->dclk_rst);
	usleep_range(10, 20);
	reset_control_deassert(vop->dclk_rst);

	clk_disable(vop->hclk);
	clk_disable(vop->aclk);

	vop->is_enabled = false;

	return 0;

err_disable_aclk:
	clk_disable_unprepare(vop->aclk);
err_disable_hclk:
	clk_disable_unprepare(vop->hclk);
err_unprepare_dclk:
	clk_unprepare(vop->dclk);
	return ret;
}

/*
 * Initialize the vop->win array elements.
 */
static void vop_win_init(struct vop *vop)
{
	const struct vop_data *vop_data = vop->data;
	unsigned int i;

	for (i = 0; i < vop_data->win_size; i++) {
		struct vop_win *vop_win = &vop->win[i];
		const struct vop_win_data *win_data = &vop_data->win[i];

		vop_win->data = win_data;
		vop_win->vop = vop;
	}
}

static int vop_bind(struct device *dev, struct device *master, void *data)
{
	struct platform_device *pdev = to_platform_device(dev);
	const struct vop_data *vop_data;
	struct drm_device *drm_dev = data;
	struct vop *vop;
	struct resource *res;
	size_t alloc_size;
	int ret, irq;

	vop_data = of_device_get_match_data(dev);
	if (!vop_data)
		return -ENODEV;

	/* Allocate vop struct and its vop_win array */
	alloc_size = sizeof(*vop) + sizeof(*vop->win) * vop_data->win_size;
	vop = devm_kzalloc(dev, alloc_size, GFP_KERNEL);
	if (!vop)
		return -ENOMEM;

	vop->dev = dev;
	vop->data = vop_data;
	vop->drm_dev = drm_dev;
	dev_set_drvdata(dev, vop);

	vop_win_init(vop);

	res = platform_get_resource(pdev, IORESOURCE_MEM, 0);
	vop->len = resource_size(res);
	vop->regs = devm_ioremap_resource(dev, res);
	if (IS_ERR(vop->regs))
		return PTR_ERR(vop->regs);

	vop->regsbak = devm_kzalloc(dev, vop->len, GFP_KERNEL);
	if (!vop->regsbak)
		return -ENOMEM;

	ret = vop_initial(vop);
	if (ret < 0) {
		dev_err(&pdev->dev, "cannot initial vop dev - err %d\n", ret);
		return ret;
	}

	irq = platform_get_irq(pdev, 0);
	if (irq < 0) {
		dev_err(dev, "cannot find irq for vop\n");
		return irq;
	}
	vop->irq = (unsigned int)irq;

	spin_lock_init(&vop->reg_lock);
	spin_lock_init(&vop->irq_lock);

	mutex_init(&vop->vsync_mutex);

	ret = devm_request_irq(dev, vop->irq, vop_isr,
			       IRQF_SHARED, dev_name(dev), vop);
	if (ret)
		return ret;

	/* IRQ is initially disabled; it gets enabled in power_on */
	disable_irq(vop->irq);

	ret = vop_create_crtc(vop);
	if (ret)
		return ret;

	pm_runtime_enable(&pdev->dev);
	return 0;
}

static void vop_unbind(struct device *dev, struct device *master, void *data)
{
	struct vop *vop = dev_get_drvdata(dev);

	pm_runtime_disable(dev);
	vop_destroy_crtc(vop);
}

const struct component_ops vop_component_ops = {
	.bind = vop_bind,
	.unbind = vop_unbind,
};
EXPORT_SYMBOL_GPL(vop_component_ops);<|MERGE_RESOLUTION|>--- conflicted
+++ resolved
@@ -818,12 +818,9 @@
 	case DRM_MODE_CONNECTOR_HDMIA:
 		VOP_CTRL_SET(vop, hdmi_en, 1);
 		break;
-<<<<<<< HEAD
-=======
 	case DRM_MODE_CONNECTOR_DSI:
 		VOP_CTRL_SET(vop, mipi_en, 1);
 		break;
->>>>>>> 5807fcaa
 	default:
 		DRM_ERROR("unsupport connector_type[%d]\n", connector_type);
 		return -EINVAL;
@@ -889,12 +886,9 @@
 	if (adjusted_mode->htotal == 0 || adjusted_mode->vtotal == 0)
 		return false;
 
-<<<<<<< HEAD
-=======
 	adjusted_mode->clock =
 		clk_round_rate(vop->dclk, mode->clock * 1000) / 1000;
 
->>>>>>> 5807fcaa
 	return true;
 }
 
@@ -1028,21 +1022,12 @@
 	struct drm_plane *plane = &vop_win->base;
 	struct vop_plane_state *state = to_vop_plane_state(plane->state);
 	dma_addr_t yrgb_mst;
-<<<<<<< HEAD
 
 	if (!state->enable)
 		return VOP_WIN_GET(vop_win->vop, vop_win->data, enable) == 0;
 
 	yrgb_mst = VOP_WIN_GET_YRGBADDR(vop_win->vop, vop_win->data);
 
-=======
-
-	if (!state->enable)
-		return VOP_WIN_GET(vop_win->vop, vop_win->data, enable) == 0;
-
-	yrgb_mst = VOP_WIN_GET_YRGBADDR(vop_win->vop, vop_win->data);
-
->>>>>>> 5807fcaa
 	return yrgb_mst == state->yrgb_mst;
 }
 
