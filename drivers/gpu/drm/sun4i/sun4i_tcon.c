--- conflicted
+++ resolved
@@ -1205,10 +1205,7 @@
 };
 
 static const struct sun4i_tcon_quirks sun8i_a83t_lcd_quirks = {
-<<<<<<< HEAD
-=======
 	.supports_lvds		= true,
->>>>>>> 642e7fd2
 	.has_channel_0		= true,
 };
 
@@ -1218,8 +1215,6 @@
 
 static const struct sun4i_tcon_quirks sun8i_v3s_quirks = {
 	.has_channel_0		= true,
-<<<<<<< HEAD
-=======
 };
 
 static const struct sun4i_tcon_quirks sun9i_a80_tcon_lcd_quirks = {
@@ -1230,7 +1225,6 @@
 static const struct sun4i_tcon_quirks sun9i_a80_tcon_tv_quirks = {
 	.has_channel_1	= true,
 	.needs_edp_reset = true,
->>>>>>> 642e7fd2
 };
 
 /* sun4i_drv uses this list to check if a device node is a TCON */
