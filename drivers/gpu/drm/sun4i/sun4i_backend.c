/*
 * Copyright (C) 2015 Free Electrons
 * Copyright (C) 2015 NextThing Co
 *
 * Maxime Ripard <maxime.ripard@free-electrons.com>
 *
 * This program is free software; you can redistribute it and/or
 * modify it under the terms of the GNU General Public License as
 * published by the Free Software Foundation; either version 2 of
 * the License, or (at your option) any later version.
 */

#include <drm/drmP.h>
#include <drm/drm_atomic.h>
#include <drm/drm_atomic_helper.h>
#include <drm/drm_crtc.h>
#include <drm/drm_crtc_helper.h>
#include <drm/drm_fb_cma_helper.h>
#include <drm/drm_gem_cma_helper.h>
#include <drm/drm_plane_helper.h>

#include <linux/component.h>
#include <linux/list.h>
#include <linux/of_device.h>
#include <linux/of_graph.h>
#include <linux/reset.h>

#include "sun4i_backend.h"
#include "sun4i_drv.h"
#include "sun4i_frontend.h"
#include "sun4i_layer.h"
#include "sunxi_engine.h"

struct sun4i_backend_quirks {
	/* backend <-> TCON muxing selection done in backend */
	bool needs_output_muxing;
};

static const u32 sunxi_rgb2yuv_coef[12] = {
	0x00000107, 0x00000204, 0x00000064, 0x00000108,
	0x00003f69, 0x00003ed6, 0x000001c1, 0x00000808,
	0x000001c1, 0x00003e88, 0x00003fb8, 0x00000808
};

/*
 * These coefficients are taken from the A33 BSP from Allwinner.
 *
 * The formula is for each component, each coefficient being multiplied by
 * 1024 and each constant being multiplied by 16:
 * G = 1.164 * Y - 0.391 * U - 0.813 * V + 135
 * R = 1.164 * Y + 1.596 * V - 222
 * B = 1.164 * Y + 2.018 * U + 276
 *
 * This seems to be a conversion from Y[16:235] UV[16:240] to RGB[0:255],
 * following the BT601 spec.
 */
static const u32 sunxi_bt601_yuv2rgb_coef[12] = {
	0x000004a7, 0x00001e6f, 0x00001cbf, 0x00000877,
	0x000004a7, 0x00000000, 0x00000662, 0x00003211,
	0x000004a7, 0x00000812, 0x00000000, 0x00002eb1,
};

static inline bool sun4i_backend_format_is_planar_yuv(uint32_t format)
{
	switch (format) {
	case DRM_FORMAT_YUV411:
	case DRM_FORMAT_YUV422:
	case DRM_FORMAT_YUV444:
		return true;
	default:
		return false;
	}
}

static inline bool sun4i_backend_format_is_packed_yuv422(uint32_t format)
{
	switch (format) {
	case DRM_FORMAT_YUYV:
	case DRM_FORMAT_YVYU:
	case DRM_FORMAT_UYVY:
	case DRM_FORMAT_VYUY:
		return true;

	default:
		return false;
	}
}

static inline bool sun4i_backend_format_is_yuv(uint32_t format)
{
	return sun4i_backend_format_is_planar_yuv(format) ||
		sun4i_backend_format_is_packed_yuv422(format);
}

static void sun4i_backend_apply_color_correction(struct sunxi_engine *engine)
{
	int i;

	DRM_DEBUG_DRIVER("Applying RGB to YUV color correction\n");

	/* Set color correction */
	regmap_write(engine->regs, SUN4I_BACKEND_OCCTL_REG,
		     SUN4I_BACKEND_OCCTL_ENABLE);

	for (i = 0; i < 12; i++)
		regmap_write(engine->regs, SUN4I_BACKEND_OCRCOEF_REG(i),
			     sunxi_rgb2yuv_coef[i]);
}

static void sun4i_backend_disable_color_correction(struct sunxi_engine *engine)
{
	DRM_DEBUG_DRIVER("Disabling color correction\n");

	/* Disable color correction */
	regmap_update_bits(engine->regs, SUN4I_BACKEND_OCCTL_REG,
			   SUN4I_BACKEND_OCCTL_ENABLE, 0);
}

static void sun4i_backend_commit(struct sunxi_engine *engine)
{
	DRM_DEBUG_DRIVER("Committing changes\n");

	regmap_write(engine->regs, SUN4I_BACKEND_REGBUFFCTL_REG,
		     SUN4I_BACKEND_REGBUFFCTL_AUTOLOAD_DIS |
		     SUN4I_BACKEND_REGBUFFCTL_LOADCTL);
}

void sun4i_backend_layer_enable(struct sun4i_backend *backend,
				int layer, bool enable)
{
	u32 val;

	DRM_DEBUG_DRIVER("%sabling layer %d\n", enable ? "En" : "Dis",
			 layer);

	if (enable)
		val = SUN4I_BACKEND_MODCTL_LAY_EN(layer);
	else
		val = 0;

	regmap_update_bits(backend->engine.regs, SUN4I_BACKEND_MODCTL_REG,
			   SUN4I_BACKEND_MODCTL_LAY_EN(layer), val);
}

static int sun4i_backend_drm_format_to_layer(u32 format, u32 *mode)
{
	switch (format) {
	case DRM_FORMAT_ARGB8888:
		*mode = SUN4I_BACKEND_LAY_FBFMT_ARGB8888;
		break;

	case DRM_FORMAT_ARGB4444:
		*mode = SUN4I_BACKEND_LAY_FBFMT_ARGB4444;
		break;

	case DRM_FORMAT_ARGB1555:
		*mode = SUN4I_BACKEND_LAY_FBFMT_ARGB1555;
		break;

	case DRM_FORMAT_RGBA5551:
		*mode = SUN4I_BACKEND_LAY_FBFMT_RGBA5551;
		break;

	case DRM_FORMAT_RGBA4444:
		*mode = SUN4I_BACKEND_LAY_FBFMT_RGBA4444;
		break;

	case DRM_FORMAT_XRGB8888:
		*mode = SUN4I_BACKEND_LAY_FBFMT_XRGB8888;
		break;

	case DRM_FORMAT_RGB888:
		*mode = SUN4I_BACKEND_LAY_FBFMT_RGB888;
		break;

	case DRM_FORMAT_RGB565:
		*mode = SUN4I_BACKEND_LAY_FBFMT_RGB565;
		break;

	default:
		return -EINVAL;
	}

	return 0;
}

int sun4i_backend_update_layer_coord(struct sun4i_backend *backend,
				     int layer, struct drm_plane *plane)
{
	struct drm_plane_state *state = plane->state;

	DRM_DEBUG_DRIVER("Updating layer %d\n", layer);

	if (plane->type == DRM_PLANE_TYPE_PRIMARY) {
		DRM_DEBUG_DRIVER("Primary layer, updating global size W: %u H: %u\n",
				 state->crtc_w, state->crtc_h);
		regmap_write(backend->engine.regs, SUN4I_BACKEND_DISSIZE_REG,
			     SUN4I_BACKEND_DISSIZE(state->crtc_w,
						   state->crtc_h));
	}

	/* Set height and width */
	DRM_DEBUG_DRIVER("Layer size W: %u H: %u\n",
			 state->crtc_w, state->crtc_h);
	regmap_write(backend->engine.regs, SUN4I_BACKEND_LAYSIZE_REG(layer),
		     SUN4I_BACKEND_LAYSIZE(state->crtc_w,
					   state->crtc_h));

	/* Set base coordinates */
	DRM_DEBUG_DRIVER("Layer coordinates X: %d Y: %d\n",
			 state->crtc_x, state->crtc_y);
	regmap_write(backend->engine.regs, SUN4I_BACKEND_LAYCOOR_REG(layer),
		     SUN4I_BACKEND_LAYCOOR(state->crtc_x,
					   state->crtc_y));

	return 0;
}

static int sun4i_backend_update_yuv_format(struct sun4i_backend *backend,
					   int layer, struct drm_plane *plane)
{
	struct drm_plane_state *state = plane->state;
	struct drm_framebuffer *fb = state->fb;
	uint32_t format = fb->format->format;
	u32 val = SUN4I_BACKEND_IYUVCTL_EN;
	int i;

	for (i = 0; i < ARRAY_SIZE(sunxi_bt601_yuv2rgb_coef); i++)
		regmap_write(backend->engine.regs,
			     SUN4I_BACKEND_YGCOEF_REG(i),
			     sunxi_bt601_yuv2rgb_coef[i]);

	/*
	 * We should do that only for a single plane, but the
	 * framebuffer's atomic_check has our back on this.
	 */
	regmap_update_bits(backend->engine.regs, SUN4I_BACKEND_ATTCTL_REG0(layer),
			   SUN4I_BACKEND_ATTCTL_REG0_LAY_YUVEN,
			   SUN4I_BACKEND_ATTCTL_REG0_LAY_YUVEN);

	/* TODO: Add support for the multi-planar YUV formats */
	if (sun4i_backend_format_is_packed_yuv422(format))
		val |= SUN4I_BACKEND_IYUVCTL_FBFMT_PACKED_YUV422;
	else
		DRM_DEBUG_DRIVER("Unsupported YUV format (0x%x)\n", format);

	/*
	 * Allwinner seems to list the pixel sequence from right to left, while
	 * DRM lists it from left to right.
	 */
	switch (format) {
	case DRM_FORMAT_YUYV:
		val |= SUN4I_BACKEND_IYUVCTL_FBPS_VYUY;
		break;
	case DRM_FORMAT_YVYU:
		val |= SUN4I_BACKEND_IYUVCTL_FBPS_UYVY;
		break;
	case DRM_FORMAT_UYVY:
		val |= SUN4I_BACKEND_IYUVCTL_FBPS_YVYU;
		break;
	case DRM_FORMAT_VYUY:
		val |= SUN4I_BACKEND_IYUVCTL_FBPS_YUYV;
		break;
	default:
		DRM_DEBUG_DRIVER("Unsupported YUV pixel sequence (0x%x)\n",
				 format);
	}

	regmap_write(backend->engine.regs, SUN4I_BACKEND_IYUVCTL_REG, val);

	return 0;
}

int sun4i_backend_update_layer_formats(struct sun4i_backend *backend,
				       int layer, struct drm_plane *plane)
{
	struct drm_plane_state *state = plane->state;
	struct drm_framebuffer *fb = state->fb;
	bool interlaced = false;
	u32 val;
	int ret;

	/* Clear the YUV mode */
	regmap_update_bits(backend->engine.regs, SUN4I_BACKEND_ATTCTL_REG0(layer),
			   SUN4I_BACKEND_ATTCTL_REG0_LAY_YUVEN, 0);

	if (plane->state->crtc)
		interlaced = plane->state->crtc->state->adjusted_mode.flags
			& DRM_MODE_FLAG_INTERLACE;

	regmap_update_bits(backend->engine.regs, SUN4I_BACKEND_MODCTL_REG,
			   SUN4I_BACKEND_MODCTL_ITLMOD_EN,
			   interlaced ? SUN4I_BACKEND_MODCTL_ITLMOD_EN : 0);

	DRM_DEBUG_DRIVER("Switching display backend interlaced mode %s\n",
			 interlaced ? "on" : "off");

<<<<<<< HEAD
=======
	if (sun4i_backend_format_is_yuv(fb->format->format))
		return sun4i_backend_update_yuv_format(backend, layer, plane);

>>>>>>> 642e7fd2
	ret = sun4i_backend_drm_format_to_layer(fb->format->format, &val);
	if (ret) {
		DRM_DEBUG_DRIVER("Invalid format\n");
		return ret;
	}

	regmap_update_bits(backend->engine.regs,
			   SUN4I_BACKEND_ATTCTL_REG1(layer),
			   SUN4I_BACKEND_ATTCTL_REG1_LAY_FBFMT, val);

	return 0;
}

int sun4i_backend_update_layer_frontend(struct sun4i_backend *backend,
					int layer, uint32_t fmt)
{
	u32 val;
	int ret;

	ret = sun4i_backend_drm_format_to_layer(fmt, &val);
	if (ret) {
		DRM_DEBUG_DRIVER("Invalid format\n");
		return ret;
	}

	regmap_update_bits(backend->engine.regs,
			   SUN4I_BACKEND_ATTCTL_REG0(layer),
			   SUN4I_BACKEND_ATTCTL_REG0_LAY_VDOEN,
			   SUN4I_BACKEND_ATTCTL_REG0_LAY_VDOEN);

	regmap_update_bits(backend->engine.regs,
			   SUN4I_BACKEND_ATTCTL_REG1(layer),
			   SUN4I_BACKEND_ATTCTL_REG1_LAY_FBFMT, val);

	return 0;
}

<<<<<<< HEAD
=======
static int sun4i_backend_update_yuv_buffer(struct sun4i_backend *backend,
					   struct drm_framebuffer *fb,
					   dma_addr_t paddr)
{
	/* TODO: Add support for the multi-planar YUV formats */
	DRM_DEBUG_DRIVER("Setting packed YUV buffer address to %pad\n", &paddr);
	regmap_write(backend->engine.regs, SUN4I_BACKEND_IYUVADD_REG(0), paddr);

	DRM_DEBUG_DRIVER("Layer line width: %d bits\n", fb->pitches[0] * 8);
	regmap_write(backend->engine.regs, SUN4I_BACKEND_IYUVLINEWIDTH_REG(0),
		     fb->pitches[0] * 8);

	return 0;
}

>>>>>>> 642e7fd2
int sun4i_backend_update_layer_buffer(struct sun4i_backend *backend,
				      int layer, struct drm_plane *plane)
{
	struct drm_plane_state *state = plane->state;
	struct drm_framebuffer *fb = state->fb;
	u32 lo_paddr, hi_paddr;
	dma_addr_t paddr;

	/* Set the line width */
	DRM_DEBUG_DRIVER("Layer line width: %d bits\n", fb->pitches[0] * 8);
	regmap_write(backend->engine.regs,
		     SUN4I_BACKEND_LAYLINEWIDTH_REG(layer),
		     fb->pitches[0] * 8);

	/* Get the start of the displayed memory */
	paddr = drm_fb_cma_get_gem_addr(fb, state, 0);
	DRM_DEBUG_DRIVER("Setting buffer address to %pad\n", &paddr);

	/*
	 * backend DMA accesses DRAM directly, bypassing the system
	 * bus. As such, the address range is different and the buffer
	 * address needs to be corrected.
	 */
	paddr -= PHYS_OFFSET;

	if (sun4i_backend_format_is_yuv(fb->format->format))
		return sun4i_backend_update_yuv_buffer(backend, fb, paddr);

	/* Write the 32 lower bits of the address (in bits) */
	lo_paddr = paddr << 3;
	DRM_DEBUG_DRIVER("Setting address lower bits to 0x%x\n", lo_paddr);
	regmap_write(backend->engine.regs,
		     SUN4I_BACKEND_LAYFB_L32ADD_REG(layer),
		     lo_paddr);

	/* And the upper bits */
	hi_paddr = paddr >> 29;
	DRM_DEBUG_DRIVER("Setting address high bits to 0x%x\n", hi_paddr);
	regmap_update_bits(backend->engine.regs, SUN4I_BACKEND_LAYFB_H4ADD_REG,
			   SUN4I_BACKEND_LAYFB_H4ADD_MSK(layer),
			   SUN4I_BACKEND_LAYFB_H4ADD(layer, hi_paddr));

	return 0;
}

int sun4i_backend_update_layer_zpos(struct sun4i_backend *backend, int layer,
				    struct drm_plane *plane)
{
	struct drm_plane_state *state = plane->state;
	struct sun4i_layer_state *p_state = state_to_sun4i_layer_state(state);
	unsigned int priority = state->normalized_zpos;
	unsigned int pipe = p_state->pipe;

	DRM_DEBUG_DRIVER("Setting layer %d's priority to %d and pipe %d\n",
			 layer, priority, pipe);
	regmap_update_bits(backend->engine.regs, SUN4I_BACKEND_ATTCTL_REG0(layer),
			   SUN4I_BACKEND_ATTCTL_REG0_LAY_PIPESEL_MASK |
			   SUN4I_BACKEND_ATTCTL_REG0_LAY_PRISEL_MASK,
			   SUN4I_BACKEND_ATTCTL_REG0_LAY_PIPESEL(p_state->pipe) |
			   SUN4I_BACKEND_ATTCTL_REG0_LAY_PRISEL(priority));

	return 0;
}

static bool sun4i_backend_plane_uses_scaler(struct drm_plane_state *state)
{
	u16 src_h = state->src_h >> 16;
	u16 src_w = state->src_w >> 16;

	DRM_DEBUG_DRIVER("Input size %dx%d, output size %dx%d\n",
			 src_w, src_h, state->crtc_w, state->crtc_h);

	if ((state->crtc_h != src_h) || (state->crtc_w != src_w))
		return true;

	return false;
}

static bool sun4i_backend_plane_uses_frontend(struct drm_plane_state *state)
{
	struct sun4i_layer *layer = plane_to_sun4i_layer(state->plane);
	struct sun4i_backend *backend = layer->backend;

	if (IS_ERR(backend->frontend))
		return false;

	return sun4i_backend_plane_uses_scaler(state);
}

static void sun4i_backend_atomic_begin(struct sunxi_engine *engine,
				       struct drm_crtc_state *old_state)
{
	u32 val;

	WARN_ON(regmap_read_poll_timeout(engine->regs,
					 SUN4I_BACKEND_REGBUFFCTL_REG,
					 val, !(val & SUN4I_BACKEND_REGBUFFCTL_LOADCTL),
					 100, 50000));
}

static int sun4i_backend_atomic_check(struct sunxi_engine *engine,
				      struct drm_crtc_state *crtc_state)
{
	struct drm_plane_state *plane_states[SUN4I_BACKEND_NUM_LAYERS] = { 0 };
	struct drm_atomic_state *state = crtc_state->state;
	struct drm_device *drm = state->dev;
	struct drm_plane *plane;
	unsigned int num_planes = 0;
	unsigned int num_alpha_planes = 0;
	unsigned int num_frontend_planes = 0;
<<<<<<< HEAD
=======
	unsigned int num_yuv_planes = 0;
>>>>>>> 642e7fd2
	unsigned int current_pipe = 0;
	unsigned int i;

	DRM_DEBUG_DRIVER("Starting checking our planes\n");

	if (!crtc_state->planes_changed)
		return 0;

	drm_for_each_plane_mask(plane, drm, crtc_state->plane_mask) {
		struct drm_plane_state *plane_state =
			drm_atomic_get_plane_state(state, plane);
		struct sun4i_layer_state *layer_state =
			state_to_sun4i_layer_state(plane_state);
		struct drm_framebuffer *fb = plane_state->fb;
		struct drm_format_name_buf format_name;

		if (sun4i_backend_plane_uses_frontend(plane_state)) {
			DRM_DEBUG_DRIVER("Using the frontend for plane %d\n",
					 plane->index);

			layer_state->uses_frontend = true;
			num_frontend_planes++;
		} else {
			layer_state->uses_frontend = false;
		}

		DRM_DEBUG_DRIVER("Plane FB format is %s\n",
				 drm_get_format_name(fb->format->format,
						     &format_name));
		if (fb->format->has_alpha)
			num_alpha_planes++;

<<<<<<< HEAD
=======
		if (sun4i_backend_format_is_yuv(fb->format->format)) {
			DRM_DEBUG_DRIVER("Plane FB format is YUV\n");
			num_yuv_planes++;
		}

>>>>>>> 642e7fd2
		DRM_DEBUG_DRIVER("Plane zpos is %d\n",
				 plane_state->normalized_zpos);

		/* Sort our planes by Zpos */
		plane_states[plane_state->normalized_zpos] = plane_state;

		num_planes++;
	}

	/* All our planes were disabled, bail out */
	if (!num_planes)
		return 0;

	/*
	 * The hardware is a bit unusual here.
	 *
	 * Even though it supports 4 layers, it does the composition
	 * in two separate steps.
	 *
	 * The first one is assigning a layer to one of its two
	 * pipes. If more that 1 layer is assigned to the same pipe,
	 * and if pixels overlaps, the pipe will take the pixel from
	 * the layer with the highest priority.
	 *
	 * The second step is the actual alpha blending, that takes
	 * the two pipes as input, and uses the eventual alpha
	 * component to do the transparency between the two.
	 *
	 * This two steps scenario makes us unable to guarantee a
	 * robust alpha blending between the 4 layers in all
	 * situations, since this means that we need to have one layer
	 * with alpha at the lowest position of our two pipes.
	 *
	 * However, we cannot even do that, since the hardware has a
	 * bug where the lowest plane of the lowest pipe (pipe 0,
	 * priority 0), if it has any alpha, will discard the pixel
	 * entirely and just display the pixels in the background
	 * color (black by default).
	 *
	 * This means that we effectively have only three valid
	 * configurations with alpha, all of them with the alpha being
	 * on pipe1 with the lowest position, which can be 1, 2 or 3
	 * depending on the number of planes and their zpos.
	 */
	if (num_alpha_planes > SUN4I_BACKEND_NUM_ALPHA_LAYERS) {
		DRM_DEBUG_DRIVER("Too many planes with alpha, rejecting...\n");
		return -EINVAL;
	}

	/* We can't have an alpha plane at the lowest position */
	if (plane_states[0]->fb->format->has_alpha)
		return -EINVAL;

	for (i = 1; i < num_planes; i++) {
		struct drm_plane_state *p_state = plane_states[i];
		struct drm_framebuffer *fb = p_state->fb;
		struct sun4i_layer_state *s_state = state_to_sun4i_layer_state(p_state);

		/*
		 * The only alpha position is the lowest plane of the
		 * second pipe.
		 */
		if (fb->format->has_alpha)
			current_pipe++;

		s_state->pipe = current_pipe;
	}

<<<<<<< HEAD
=======
	/* We can only have a single YUV plane at a time */
	if (num_yuv_planes > SUN4I_BACKEND_NUM_YUV_PLANES) {
		DRM_DEBUG_DRIVER("Too many planes with YUV, rejecting...\n");
		return -EINVAL;
	}

>>>>>>> 642e7fd2
	if (num_frontend_planes > SUN4I_BACKEND_NUM_FRONTEND_LAYERS) {
		DRM_DEBUG_DRIVER("Too many planes going through the frontend, rejecting\n");
		return -EINVAL;
	}

<<<<<<< HEAD
	DRM_DEBUG_DRIVER("State valid with %u planes, %u alpha, %u video\n",
			 num_planes, num_alpha_planes, num_frontend_planes);
=======
	DRM_DEBUG_DRIVER("State valid with %u planes, %u alpha, %u video, %u YUV\n",
			 num_planes, num_alpha_planes, num_frontend_planes,
			 num_yuv_planes);
>>>>>>> 642e7fd2

	return 0;
}

static void sun4i_backend_vblank_quirk(struct sunxi_engine *engine)
{
	struct sun4i_backend *backend = engine_to_sun4i_backend(engine);
	struct sun4i_frontend *frontend = backend->frontend;

	if (!frontend)
		return;

	/*
	 * In a teardown scenario with the frontend involved, we have
	 * to keep the frontend enabled until the next vblank, and
	 * only then disable it.
	 *
	 * This is due to the fact that the backend will not take into
	 * account the new configuration (with the plane that used to
	 * be fed by the frontend now disabled) until we write to the
	 * commit bit and the hardware fetches the new configuration
	 * during the next vblank.
	 *
	 * So we keep the frontend around in order to prevent any
	 * visual artifacts.
	 */
	spin_lock(&backend->frontend_lock);
	if (backend->frontend_teardown) {
		sun4i_frontend_exit(frontend);
		backend->frontend_teardown = false;
	}
	spin_unlock(&backend->frontend_lock);
};

static int sun4i_backend_init_sat(struct device *dev) {
	struct sun4i_backend *backend = dev_get_drvdata(dev);
	int ret;

	backend->sat_reset = devm_reset_control_get(dev, "sat");
	if (IS_ERR(backend->sat_reset)) {
		dev_err(dev, "Couldn't get the SAT reset line\n");
		return PTR_ERR(backend->sat_reset);
	}

	ret = reset_control_deassert(backend->sat_reset);
	if (ret) {
		dev_err(dev, "Couldn't deassert the SAT reset line\n");
		return ret;
	}

	backend->sat_clk = devm_clk_get(dev, "sat");
	if (IS_ERR(backend->sat_clk)) {
		dev_err(dev, "Couldn't get our SAT clock\n");
		ret = PTR_ERR(backend->sat_clk);
		goto err_assert_reset;
	}

	ret = clk_prepare_enable(backend->sat_clk);
	if (ret) {
		dev_err(dev, "Couldn't enable the SAT clock\n");
		return ret;
	}

	return 0;

err_assert_reset:
	reset_control_assert(backend->sat_reset);
	return ret;
}

static int sun4i_backend_free_sat(struct device *dev) {
	struct sun4i_backend *backend = dev_get_drvdata(dev);

	clk_disable_unprepare(backend->sat_clk);
	reset_control_assert(backend->sat_reset);

	return 0;
}

/*
 * The display backend can take video output from the display frontend, or
 * the display enhancement unit on the A80, as input for one it its layers.
 * This relationship within the display pipeline is encoded in the device
 * tree with of_graph, and we use it here to figure out which backend, if
 * there are 2 or more, we are currently probing. The number would be in
 * the "reg" property of the upstream output port endpoint.
 */
static int sun4i_backend_of_get_id(struct device_node *node)
{
	struct device_node *port, *ep;
	int ret = -EINVAL;

	/* input is port 0 */
	port = of_graph_get_port_by_id(node, 0);
	if (!port)
		return -EINVAL;

	/* try finding an upstream endpoint */
	for_each_available_child_of_node(port, ep) {
		struct device_node *remote;
		u32 reg;

		remote = of_graph_get_remote_endpoint(ep);
		if (!remote)
			continue;

		ret = of_property_read_u32(remote, "reg", &reg);
		if (ret)
			continue;

		ret = reg;
	}

	of_node_put(port);

	return ret;
}

/* TODO: This needs to take multiple pipelines into account */
static struct sun4i_frontend *sun4i_backend_find_frontend(struct sun4i_drv *drv,
							  struct device_node *node)
{
	struct device_node *port, *ep, *remote;
	struct sun4i_frontend *frontend;

	port = of_graph_get_port_by_id(node, 0);
	if (!port)
		return ERR_PTR(-EINVAL);

	for_each_available_child_of_node(port, ep) {
		remote = of_graph_get_remote_port_parent(ep);
		if (!remote)
			continue;

		/* does this node match any registered engines? */
		list_for_each_entry(frontend, &drv->frontend_list, list) {
			if (remote == frontend->node) {
				of_node_put(remote);
				of_node_put(port);
				return frontend;
			}
		}
	}

	return ERR_PTR(-EINVAL);
}

static const struct sunxi_engine_ops sun4i_backend_engine_ops = {
	.atomic_begin			= sun4i_backend_atomic_begin,
	.atomic_check			= sun4i_backend_atomic_check,
	.commit				= sun4i_backend_commit,
	.layers_init			= sun4i_layers_init,
	.apply_color_correction		= sun4i_backend_apply_color_correction,
	.disable_color_correction	= sun4i_backend_disable_color_correction,
	.vblank_quirk			= sun4i_backend_vblank_quirk,
};

static struct regmap_config sun4i_backend_regmap_config = {
	.reg_bits	= 32,
	.val_bits	= 32,
	.reg_stride	= 4,
	.max_register	= 0x5800,
};

static int sun4i_backend_bind(struct device *dev, struct device *master,
			      void *data)
{
	struct platform_device *pdev = to_platform_device(dev);
	struct drm_device *drm = data;
	struct sun4i_drv *drv = drm->dev_private;
	struct sun4i_backend *backend;
	const struct sun4i_backend_quirks *quirks;
	struct resource *res;
	void __iomem *regs;
	int i, ret;

	backend = devm_kzalloc(dev, sizeof(*backend), GFP_KERNEL);
	if (!backend)
		return -ENOMEM;
	dev_set_drvdata(dev, backend);
	spin_lock_init(&backend->frontend_lock);

	backend->engine.node = dev->of_node;
	backend->engine.ops = &sun4i_backend_engine_ops;
	backend->engine.id = sun4i_backend_of_get_id(dev->of_node);
	if (backend->engine.id < 0)
		return backend->engine.id;

	backend->frontend = sun4i_backend_find_frontend(drv, dev->of_node);
	if (IS_ERR(backend->frontend))
		dev_warn(dev, "Couldn't find matching frontend, frontend features disabled\n");

	res = platform_get_resource(pdev, IORESOURCE_MEM, 0);
	regs = devm_ioremap_resource(dev, res);
	if (IS_ERR(regs))
		return PTR_ERR(regs);

	backend->reset = devm_reset_control_get(dev, NULL);
	if (IS_ERR(backend->reset)) {
		dev_err(dev, "Couldn't get our reset line\n");
		return PTR_ERR(backend->reset);
	}

	ret = reset_control_deassert(backend->reset);
	if (ret) {
		dev_err(dev, "Couldn't deassert our reset line\n");
		return ret;
	}

	backend->bus_clk = devm_clk_get(dev, "ahb");
	if (IS_ERR(backend->bus_clk)) {
		dev_err(dev, "Couldn't get the backend bus clock\n");
		ret = PTR_ERR(backend->bus_clk);
		goto err_assert_reset;
	}
	clk_prepare_enable(backend->bus_clk);

	backend->mod_clk = devm_clk_get(dev, "mod");
	if (IS_ERR(backend->mod_clk)) {
		dev_err(dev, "Couldn't get the backend module clock\n");
		ret = PTR_ERR(backend->mod_clk);
		goto err_disable_bus_clk;
	}
	clk_prepare_enable(backend->mod_clk);

	backend->ram_clk = devm_clk_get(dev, "ram");
	if (IS_ERR(backend->ram_clk)) {
		dev_err(dev, "Couldn't get the backend RAM clock\n");
		ret = PTR_ERR(backend->ram_clk);
		goto err_disable_mod_clk;
	}
	clk_prepare_enable(backend->ram_clk);

	if (of_device_is_compatible(dev->of_node,
				    "allwinner,sun8i-a33-display-backend")) {
		ret = sun4i_backend_init_sat(dev);
		if (ret) {
			dev_err(dev, "Couldn't init SAT resources\n");
			goto err_disable_ram_clk;
		}
	}

	backend->engine.regs = devm_regmap_init_mmio(dev, regs,
						     &sun4i_backend_regmap_config);
	if (IS_ERR(backend->engine.regs)) {
		dev_err(dev, "Couldn't create the backend regmap\n");
		return PTR_ERR(backend->engine.regs);
	}

	list_add_tail(&backend->engine.list, &drv->engine_list);

	/*
	 * Many of the backend's layer configuration registers have
	 * undefined default values. This poses a risk as we use
	 * regmap_update_bits in some places, and don't overwrite
	 * the whole register.
	 *
	 * Clear the registers here to have something predictable.
	 */
	for (i = 0x800; i < 0x1000; i += 4)
		regmap_write(backend->engine.regs, i, 0);

	/* Disable registers autoloading */
	regmap_write(backend->engine.regs, SUN4I_BACKEND_REGBUFFCTL_REG,
		     SUN4I_BACKEND_REGBUFFCTL_AUTOLOAD_DIS);

	/* Enable the backend */
	regmap_write(backend->engine.regs, SUN4I_BACKEND_MODCTL_REG,
		     SUN4I_BACKEND_MODCTL_DEBE_EN |
		     SUN4I_BACKEND_MODCTL_START_CTL);

	/* Set output selection if needed */
	quirks = of_device_get_match_data(dev);
	if (quirks->needs_output_muxing) {
		/*
		 * We assume there is no dynamic muxing of backends
		 * and TCONs, so we select the backend with same ID.
		 *
		 * While dynamic selection might be interesting, since
		 * the CRTC is tied to the TCON, while the layers are
		 * tied to the backends, this means, we will need to
		 * switch between groups of layers. There might not be
		 * a way to represent this constraint in DRM.
		 */
		regmap_update_bits(backend->engine.regs,
				   SUN4I_BACKEND_MODCTL_REG,
				   SUN4I_BACKEND_MODCTL_OUT_SEL,
				   (backend->engine.id
				    ? SUN4I_BACKEND_MODCTL_OUT_LCD1
				    : SUN4I_BACKEND_MODCTL_OUT_LCD0));
	}

	return 0;

err_disable_ram_clk:
	clk_disable_unprepare(backend->ram_clk);
err_disable_mod_clk:
	clk_disable_unprepare(backend->mod_clk);
err_disable_bus_clk:
	clk_disable_unprepare(backend->bus_clk);
err_assert_reset:
	reset_control_assert(backend->reset);
	return ret;
}

static void sun4i_backend_unbind(struct device *dev, struct device *master,
				 void *data)
{
	struct sun4i_backend *backend = dev_get_drvdata(dev);

	list_del(&backend->engine.list);

	if (of_device_is_compatible(dev->of_node,
				    "allwinner,sun8i-a33-display-backend"))
		sun4i_backend_free_sat(dev);

	clk_disable_unprepare(backend->ram_clk);
	clk_disable_unprepare(backend->mod_clk);
	clk_disable_unprepare(backend->bus_clk);
	reset_control_assert(backend->reset);
}

static const struct component_ops sun4i_backend_ops = {
	.bind	= sun4i_backend_bind,
	.unbind	= sun4i_backend_unbind,
};

static int sun4i_backend_probe(struct platform_device *pdev)
{
	return component_add(&pdev->dev, &sun4i_backend_ops);
}

static int sun4i_backend_remove(struct platform_device *pdev)
{
	component_del(&pdev->dev, &sun4i_backend_ops);

	return 0;
}

static const struct sun4i_backend_quirks sun4i_backend_quirks = {
	.needs_output_muxing = true,
};

static const struct sun4i_backend_quirks sun5i_backend_quirks = {
};

static const struct sun4i_backend_quirks sun6i_backend_quirks = {
};

static const struct sun4i_backend_quirks sun7i_backend_quirks = {
	.needs_output_muxing = true,
};

static const struct sun4i_backend_quirks sun8i_a33_backend_quirks = {
};

static const struct sun4i_backend_quirks sun9i_backend_quirks = {
};

static const struct of_device_id sun4i_backend_of_table[] = {
	{
		.compatible = "allwinner,sun4i-a10-display-backend",
		.data = &sun4i_backend_quirks,
	},
	{
		.compatible = "allwinner,sun5i-a13-display-backend",
		.data = &sun5i_backend_quirks,
	},
	{
		.compatible = "allwinner,sun6i-a31-display-backend",
		.data = &sun6i_backend_quirks,
	},
	{
		.compatible = "allwinner,sun7i-a20-display-backend",
		.data = &sun7i_backend_quirks,
	},
	{
		.compatible = "allwinner,sun8i-a33-display-backend",
		.data = &sun8i_a33_backend_quirks,
	},
	{
		.compatible = "allwinner,sun9i-a80-display-backend",
		.data = &sun9i_backend_quirks,
	},
	{ }
};
MODULE_DEVICE_TABLE(of, sun4i_backend_of_table);

static struct platform_driver sun4i_backend_platform_driver = {
	.probe		= sun4i_backend_probe,
	.remove		= sun4i_backend_remove,
	.driver		= {
		.name		= "sun4i-backend",
		.of_match_table	= sun4i_backend_of_table,
	},
};
module_platform_driver(sun4i_backend_platform_driver);

MODULE_AUTHOR("Maxime Ripard <maxime.ripard@free-electrons.com>");
MODULE_DESCRIPTION("Allwinner A10 Display Backend Driver");
MODULE_LICENSE("GPL");<|MERGE_RESOLUTION|>--- conflicted
+++ resolved
@@ -295,12 +295,9 @@
 	DRM_DEBUG_DRIVER("Switching display backend interlaced mode %s\n",
 			 interlaced ? "on" : "off");
 
-<<<<<<< HEAD
-=======
 	if (sun4i_backend_format_is_yuv(fb->format->format))
 		return sun4i_backend_update_yuv_format(backend, layer, plane);
 
->>>>>>> 642e7fd2
 	ret = sun4i_backend_drm_format_to_layer(fb->format->format, &val);
 	if (ret) {
 		DRM_DEBUG_DRIVER("Invalid format\n");
@@ -338,8 +335,6 @@
 	return 0;
 }
 
-<<<<<<< HEAD
-=======
 static int sun4i_backend_update_yuv_buffer(struct sun4i_backend *backend,
 					   struct drm_framebuffer *fb,
 					   dma_addr_t paddr)
@@ -355,7 +350,6 @@
 	return 0;
 }
 
->>>>>>> 642e7fd2
 int sun4i_backend_update_layer_buffer(struct sun4i_backend *backend,
 				      int layer, struct drm_plane *plane)
 {
@@ -466,10 +460,7 @@
 	unsigned int num_planes = 0;
 	unsigned int num_alpha_planes = 0;
 	unsigned int num_frontend_planes = 0;
-<<<<<<< HEAD
-=======
 	unsigned int num_yuv_planes = 0;
->>>>>>> 642e7fd2
 	unsigned int current_pipe = 0;
 	unsigned int i;
 
@@ -502,14 +493,11 @@
 		if (fb->format->has_alpha)
 			num_alpha_planes++;
 
-<<<<<<< HEAD
-=======
 		if (sun4i_backend_format_is_yuv(fb->format->format)) {
 			DRM_DEBUG_DRIVER("Plane FB format is YUV\n");
 			num_yuv_planes++;
 		}
 
->>>>>>> 642e7fd2
 		DRM_DEBUG_DRIVER("Plane zpos is %d\n",
 				 plane_state->normalized_zpos);
 
@@ -578,28 +566,20 @@
 		s_state->pipe = current_pipe;
 	}
 
-<<<<<<< HEAD
-=======
 	/* We can only have a single YUV plane at a time */
 	if (num_yuv_planes > SUN4I_BACKEND_NUM_YUV_PLANES) {
 		DRM_DEBUG_DRIVER("Too many planes with YUV, rejecting...\n");
 		return -EINVAL;
 	}
 
->>>>>>> 642e7fd2
 	if (num_frontend_planes > SUN4I_BACKEND_NUM_FRONTEND_LAYERS) {
 		DRM_DEBUG_DRIVER("Too many planes going through the frontend, rejecting\n");
 		return -EINVAL;
 	}
 
-<<<<<<< HEAD
-	DRM_DEBUG_DRIVER("State valid with %u planes, %u alpha, %u video\n",
-			 num_planes, num_alpha_planes, num_frontend_planes);
-=======
 	DRM_DEBUG_DRIVER("State valid with %u planes, %u alpha, %u video, %u YUV\n",
 			 num_planes, num_alpha_planes, num_frontend_planes,
 			 num_yuv_planes);
->>>>>>> 642e7fd2
 
 	return 0;
 }
