--- conflicted
+++ resolved
@@ -72,10 +72,7 @@
 #define SUN4I_BACKEND_ATTCTL_REG0_LAY_PIPESEL(x)		((x) << 15)
 #define SUN4I_BACKEND_ATTCTL_REG0_LAY_PRISEL_MASK	GENMASK(11, 10)
 #define SUN4I_BACKEND_ATTCTL_REG0_LAY_PRISEL(x)			((x) << 10)
-<<<<<<< HEAD
-=======
 #define SUN4I_BACKEND_ATTCTL_REG0_LAY_YUVEN		BIT(2)
->>>>>>> 642e7fd2
 #define SUN4I_BACKEND_ATTCTL_REG0_LAY_VDOEN		BIT(1)
 
 #define SUN4I_BACKEND_ATTCTL_REG1(l)		(0x8a0 + (0x4 * (l)))
@@ -169,10 +166,7 @@
 #define SUN4I_BACKEND_NUM_LAYERS		4
 #define SUN4I_BACKEND_NUM_ALPHA_LAYERS		1
 #define SUN4I_BACKEND_NUM_FRONTEND_LAYERS	1
-<<<<<<< HEAD
-=======
 #define SUN4I_BACKEND_NUM_YUV_PLANES		1
->>>>>>> 642e7fd2
 
 struct sun4i_backend {
 	struct sunxi_engine	engine;
