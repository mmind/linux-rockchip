--- conflicted
+++ resolved
@@ -746,11 +746,7 @@
 	case TTM_PL_VRAM:
 		/* "On-card" video ram */
 		man->func = &vmw_thp_func;
-<<<<<<< HEAD
-		man->flags = TTM_MEMTYPE_FLAG_FIXED | TTM_MEMTYPE_FLAG_MAPPABLE;
-=======
 		man->flags = TTM_MEMTYPE_FLAG_FIXED;
->>>>>>> 9123e3a7
 		man->available_caching = TTM_PL_FLAG_CACHED;
 		man->default_caching = TTM_PL_FLAG_CACHED;
 		break;
@@ -762,10 +758,6 @@
 		 *  slots as well as the bo size.
 		 */
 		man->func = &vmw_gmrid_manager_func;
-<<<<<<< HEAD
-		man->flags = TTM_MEMTYPE_FLAG_CMA | TTM_MEMTYPE_FLAG_MAPPABLE;
-=======
->>>>>>> 9123e3a7
 		man->available_caching = TTM_PL_FLAG_CACHED;
 		man->default_caching = TTM_PL_FLAG_CACHED;
 		break;
