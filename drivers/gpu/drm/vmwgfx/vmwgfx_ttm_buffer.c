// SPDX-License-Identifier: GPL-2.0 OR MIT
/**************************************************************************
 *
 * Copyright 2009-2015 VMware, Inc., Palo Alto, CA., USA
 *
 * Permission is hereby granted, free of charge, to any person obtaining a
 * copy of this software and associated documentation files (the
 * "Software"), to deal in the Software without restriction, including
 * without limitation the rights to use, copy, modify, merge, publish,
 * distribute, sub license, and/or sell copies of the Software, and to
 * permit persons to whom the Software is furnished to do so, subject to
 * the following conditions:
 *
 * The above copyright notice and this permission notice (including the
 * next paragraph) shall be included in all copies or substantial portions
 * of the Software.
 *
 * THE SOFTWARE IS PROVIDED "AS IS", WITHOUT WARRANTY OF ANY KIND, EXPRESS OR
 * IMPLIED, INCLUDING BUT NOT LIMITED TO THE WARRANTIES OF MERCHANTABILITY,
 * FITNESS FOR A PARTICULAR PURPOSE AND NON-INFRINGEMENT. IN NO EVENT SHALL
 * THE COPYRIGHT HOLDERS, AUTHORS AND/OR ITS SUPPLIERS BE LIABLE FOR ANY CLAIM,
 * DAMAGES OR OTHER LIABILITY, WHETHER IN AN ACTION OF CONTRACT, TORT OR
 * OTHERWISE, ARISING FROM, OUT OF OR IN CONNECTION WITH THE SOFTWARE OR THE
 * USE OR OTHER DEALINGS IN THE SOFTWARE.
 *
 **************************************************************************/

#include "vmwgfx_drv.h"
#include <drm/ttm/ttm_bo_driver.h>
#include <drm/ttm/ttm_placement.h>

static const struct ttm_place vram_placement_flags = {
	.fpfn = 0,
	.lpfn = 0,
	.mem_type = TTM_PL_VRAM,
	.flags = 0
};

static const struct ttm_place sys_placement_flags = {
	.fpfn = 0,
	.lpfn = 0,
	.mem_type = TTM_PL_SYSTEM,
	.flags = 0
};

static const struct ttm_place gmr_placement_flags = {
	.fpfn = 0,
	.lpfn = 0,
	.mem_type = VMW_PL_GMR,
	.flags = 0
};

static const struct ttm_place mob_placement_flags = {
	.fpfn = 0,
	.lpfn = 0,
	.mem_type = VMW_PL_MOB,
	.flags = 0
};

struct ttm_placement vmw_vram_placement = {
	.num_placement = 1,
	.placement = &vram_placement_flags,
	.num_busy_placement = 1,
	.busy_placement = &vram_placement_flags
};

static const struct ttm_place vram_gmr_placement_flags[] = {
	{
		.fpfn = 0,
		.lpfn = 0,
		.mem_type = TTM_PL_VRAM,
		.flags = 0
	}, {
		.fpfn = 0,
		.lpfn = 0,
		.mem_type = VMW_PL_GMR,
		.flags = 0
	}
};

static const struct ttm_place gmr_vram_placement_flags[] = {
	{
		.fpfn = 0,
		.lpfn = 0,
		.mem_type = VMW_PL_GMR,
		.flags = 0
	}, {
		.fpfn = 0,
		.lpfn = 0,
		.mem_type = TTM_PL_VRAM,
		.flags = 0
	}
};

struct ttm_placement vmw_vram_gmr_placement = {
	.num_placement = 2,
	.placement = vram_gmr_placement_flags,
	.num_busy_placement = 1,
	.busy_placement = &gmr_placement_flags
};

struct ttm_placement vmw_vram_sys_placement = {
	.num_placement = 1,
	.placement = &vram_placement_flags,
	.num_busy_placement = 1,
	.busy_placement = &sys_placement_flags
};

struct ttm_placement vmw_sys_placement = {
	.num_placement = 1,
	.placement = &sys_placement_flags,
	.num_busy_placement = 1,
	.busy_placement = &sys_placement_flags
};

static const struct ttm_place evictable_placement_flags[] = {
	{
		.fpfn = 0,
		.lpfn = 0,
		.mem_type = TTM_PL_SYSTEM,
		.flags = 0
	}, {
		.fpfn = 0,
		.lpfn = 0,
		.mem_type = TTM_PL_VRAM,
		.flags = 0
	}, {
		.fpfn = 0,
		.lpfn = 0,
		.mem_type = VMW_PL_GMR,
		.flags = 0
	}, {
		.fpfn = 0,
		.lpfn = 0,
		.mem_type = VMW_PL_MOB,
		.flags = 0
	}
};

static const struct ttm_place nonfixed_placement_flags[] = {
	{
		.fpfn = 0,
		.lpfn = 0,
		.mem_type = TTM_PL_SYSTEM,
		.flags = 0
	}, {
		.fpfn = 0,
		.lpfn = 0,
		.mem_type = VMW_PL_GMR,
		.flags = 0
	}, {
		.fpfn = 0,
		.lpfn = 0,
		.mem_type = VMW_PL_MOB,
		.flags = 0
	}
};

struct ttm_placement vmw_evictable_placement = {
	.num_placement = 4,
	.placement = evictable_placement_flags,
	.num_busy_placement = 1,
	.busy_placement = &sys_placement_flags
};

struct ttm_placement vmw_srf_placement = {
	.num_placement = 1,
	.num_busy_placement = 2,
	.placement = &gmr_placement_flags,
	.busy_placement = gmr_vram_placement_flags
};

struct ttm_placement vmw_mob_placement = {
	.num_placement = 1,
	.num_busy_placement = 1,
	.placement = &mob_placement_flags,
	.busy_placement = &mob_placement_flags
};

struct ttm_placement vmw_nonfixed_placement = {
	.num_placement = 3,
	.placement = nonfixed_placement_flags,
	.num_busy_placement = 1,
	.busy_placement = &sys_placement_flags
};

struct vmw_ttm_tt {
	struct ttm_tt dma_ttm;
	struct vmw_private *dev_priv;
	int gmr_id;
	struct vmw_mob *mob;
	int mem_type;
	struct sg_table sgt;
	struct vmw_sg_table vsgt;
	uint64_t sg_alloc_size;
	bool mapped;
	bool bound;
};

const size_t vmw_tt_size = sizeof(struct vmw_ttm_tt);

/**
 * Helper functions to advance a struct vmw_piter iterator.
 *
 * @viter: Pointer to the iterator.
 *
 * These functions return false if past the end of the list,
 * true otherwise. Functions are selected depending on the current
 * DMA mapping mode.
 */
static bool __vmw_piter_non_sg_next(struct vmw_piter *viter)
{
	return ++(viter->i) < viter->num_pages;
}

static bool __vmw_piter_sg_next(struct vmw_piter *viter)
{
	bool ret = __vmw_piter_non_sg_next(viter);

	return __sg_page_iter_dma_next(&viter->iter) && ret;
}


/**
 * Helper functions to return a pointer to the current page.
 *
 * @viter: Pointer to the iterator
 *
 * These functions return a pointer to the page currently
 * pointed to by @viter. Functions are selected depending on the
 * current mapping mode.
 */
static struct page *__vmw_piter_non_sg_page(struct vmw_piter *viter)
{
	return viter->pages[viter->i];
}

/**
 * Helper functions to return the DMA address of the current page.
 *
 * @viter: Pointer to the iterator
 *
 * These functions return the DMA address of the page currently
 * pointed to by @viter. Functions are selected depending on the
 * current mapping mode.
 */
static dma_addr_t __vmw_piter_phys_addr(struct vmw_piter *viter)
{
	return page_to_phys(viter->pages[viter->i]);
}

static dma_addr_t __vmw_piter_dma_addr(struct vmw_piter *viter)
{
	return viter->addrs[viter->i];
}

static dma_addr_t __vmw_piter_sg_addr(struct vmw_piter *viter)
{
	return sg_page_iter_dma_address(&viter->iter);
}


/**
 * vmw_piter_start - Initialize a struct vmw_piter.
 *
 * @viter: Pointer to the iterator to initialize
 * @vsgt: Pointer to a struct vmw_sg_table to initialize from
 * @p_offset: Pointer offset used to update current array position
 *
 * Note that we're following the convention of __sg_page_iter_start, so that
 * the iterator doesn't point to a valid page after initialization; it has
 * to be advanced one step first.
 */
void vmw_piter_start(struct vmw_piter *viter, const struct vmw_sg_table *vsgt,
		     unsigned long p_offset)
{
	viter->i = p_offset - 1;
	viter->num_pages = vsgt->num_pages;
	viter->page = &__vmw_piter_non_sg_page;
	viter->pages = vsgt->pages;
	switch (vsgt->mode) {
	case vmw_dma_phys:
		viter->next = &__vmw_piter_non_sg_next;
		viter->dma_address = &__vmw_piter_phys_addr;
		break;
	case vmw_dma_alloc_coherent:
		viter->next = &__vmw_piter_non_sg_next;
		viter->dma_address = &__vmw_piter_dma_addr;
		viter->addrs = vsgt->addrs;
		break;
	case vmw_dma_map_populate:
	case vmw_dma_map_bind:
		viter->next = &__vmw_piter_sg_next;
		viter->dma_address = &__vmw_piter_sg_addr;
		__sg_page_iter_start(&viter->iter.base, vsgt->sgt->sgl,
				     vsgt->sgt->orig_nents, p_offset);
		break;
	default:
		BUG();
	}
}

/**
 * vmw_ttm_unmap_from_dma - unmap  device addresses previsouly mapped for
 * TTM pages
 *
 * @vmw_tt: Pointer to a struct vmw_ttm_backend
 *
 * Used to free dma mappings previously mapped by vmw_ttm_map_for_dma.
 */
static void vmw_ttm_unmap_from_dma(struct vmw_ttm_tt *vmw_tt)
{
	struct device *dev = vmw_tt->dev_priv->drm.dev;

	dma_unmap_sgtable(dev, &vmw_tt->sgt, DMA_BIDIRECTIONAL, 0);
	vmw_tt->sgt.nents = vmw_tt->sgt.orig_nents;
}

/**
 * vmw_ttm_map_for_dma - map TTM pages to get device addresses
 *
 * @vmw_tt: Pointer to a struct vmw_ttm_backend
 *
 * This function is used to get device addresses from the kernel DMA layer.
 * However, it's violating the DMA API in that when this operation has been
 * performed, it's illegal for the CPU to write to the pages without first
 * unmapping the DMA mappings, or calling dma_sync_sg_for_cpu(). It is
 * therefore only legal to call this function if we know that the function
 * dma_sync_sg_for_cpu() is a NOP, and dma_sync_sg_for_device() is at most
 * a CPU write buffer flush.
 */
static int vmw_ttm_map_for_dma(struct vmw_ttm_tt *vmw_tt)
{
	struct device *dev = vmw_tt->dev_priv->drm.dev;

	return dma_map_sgtable(dev, &vmw_tt->sgt, DMA_BIDIRECTIONAL, 0);
}

/**
 * vmw_ttm_map_dma - Make sure TTM pages are visible to the device
 *
 * @vmw_tt: Pointer to a struct vmw_ttm_tt
 *
 * Select the correct function for and make sure the TTM pages are
 * visible to the device. Allocate storage for the device mappings.
 * If a mapping has already been performed, indicated by the storage
 * pointer being non NULL, the function returns success.
 */
static int vmw_ttm_map_dma(struct vmw_ttm_tt *vmw_tt)
{
	struct vmw_private *dev_priv = vmw_tt->dev_priv;
	struct ttm_mem_global *glob = vmw_mem_glob(dev_priv);
	struct vmw_sg_table *vsgt = &vmw_tt->vsgt;
	struct ttm_operation_ctx ctx = {
		.interruptible = true,
		.no_wait_gpu = false
	};
	struct vmw_piter iter;
	dma_addr_t old;
	int ret = 0;
	static size_t sgl_size;
	static size_t sgt_size;
	struct scatterlist *sg;

	if (vmw_tt->mapped)
		return 0;

	vsgt->mode = dev_priv->map_mode;
	vsgt->pages = vmw_tt->dma_ttm.pages;
	vsgt->num_pages = vmw_tt->dma_ttm.num_pages;
	vsgt->addrs = vmw_tt->dma_ttm.dma_address;
	vsgt->sgt = &vmw_tt->sgt;

	switch (dev_priv->map_mode) {
	case vmw_dma_map_bind:
	case vmw_dma_map_populate:
		if (unlikely(!sgl_size)) {
			sgl_size = ttm_round_pot(sizeof(struct scatterlist));
			sgt_size = ttm_round_pot(sizeof(struct sg_table));
		}
		vmw_tt->sg_alloc_size = sgt_size + sgl_size * vsgt->num_pages;
		ret = ttm_mem_global_alloc(glob, vmw_tt->sg_alloc_size, &ctx);
		if (unlikely(ret != 0))
			return ret;

		sg = __sg_alloc_table_from_pages(&vmw_tt->sgt, vsgt->pages,
				vsgt->num_pages, 0,
				(unsigned long) vsgt->num_pages << PAGE_SHIFT,
				dma_get_max_seg_size(dev_priv->drm.dev),
				NULL, 0, GFP_KERNEL);
		if (IS_ERR(sg)) {
			ret = PTR_ERR(sg);
			goto out_sg_alloc_fail;
		}

		if (vsgt->num_pages > vmw_tt->sgt.orig_nents) {
			uint64_t over_alloc =
				sgl_size * (vsgt->num_pages -
					    vmw_tt->sgt.orig_nents);

			ttm_mem_global_free(glob, over_alloc);
			vmw_tt->sg_alloc_size -= over_alloc;
		}

		ret = vmw_ttm_map_for_dma(vmw_tt);
		if (unlikely(ret != 0))
			goto out_map_fail;

		break;
	default:
		break;
	}

	old = ~((dma_addr_t) 0);
	vmw_tt->vsgt.num_regions = 0;
	for (vmw_piter_start(&iter, vsgt, 0); vmw_piter_next(&iter);) {
		dma_addr_t cur = vmw_piter_dma_addr(&iter);

		if (cur != old + PAGE_SIZE)
			vmw_tt->vsgt.num_regions++;
		old = cur;
	}

	vmw_tt->mapped = true;
	return 0;

out_map_fail:
	sg_free_table(vmw_tt->vsgt.sgt);
	vmw_tt->vsgt.sgt = NULL;
out_sg_alloc_fail:
	ttm_mem_global_free(glob, vmw_tt->sg_alloc_size);
	return ret;
}

/**
 * vmw_ttm_unmap_dma - Tear down any TTM page device mappings
 *
 * @vmw_tt: Pointer to a struct vmw_ttm_tt
 *
 * Tear down any previously set up device DMA mappings and free
 * any storage space allocated for them. If there are no mappings set up,
 * this function is a NOP.
 */
static void vmw_ttm_unmap_dma(struct vmw_ttm_tt *vmw_tt)
{
	struct vmw_private *dev_priv = vmw_tt->dev_priv;

	if (!vmw_tt->vsgt.sgt)
		return;

	switch (dev_priv->map_mode) {
	case vmw_dma_map_bind:
	case vmw_dma_map_populate:
		vmw_ttm_unmap_from_dma(vmw_tt);
		sg_free_table(vmw_tt->vsgt.sgt);
		vmw_tt->vsgt.sgt = NULL;
		ttm_mem_global_free(vmw_mem_glob(dev_priv),
				    vmw_tt->sg_alloc_size);
		break;
	default:
		break;
	}
	vmw_tt->mapped = false;
}

/**
 * vmw_bo_sg_table - Return a struct vmw_sg_table object for a
 * TTM buffer object
 *
 * @bo: Pointer to a struct ttm_buffer_object
 *
 * Returns a pointer to a struct vmw_sg_table object. The object should
 * not be freed after use.
 * Note that for the device addresses to be valid, the buffer object must
 * either be reserved or pinned.
 */
const struct vmw_sg_table *vmw_bo_sg_table(struct ttm_buffer_object *bo)
{
	struct vmw_ttm_tt *vmw_tt =
		container_of(bo->ttm, struct vmw_ttm_tt, dma_ttm);

	return &vmw_tt->vsgt;
}


static int vmw_ttm_bind(struct ttm_device *bdev,
			struct ttm_tt *ttm, struct ttm_resource *bo_mem)
{
	struct vmw_ttm_tt *vmw_be =
		container_of(ttm, struct vmw_ttm_tt, dma_ttm);
	int ret = 0;

	if (!bo_mem)
		return -EINVAL;

	if (vmw_be->bound)
		return 0;

	ret = vmw_ttm_map_dma(vmw_be);
	if (unlikely(ret != 0))
		return ret;

	vmw_be->gmr_id = bo_mem->start;
	vmw_be->mem_type = bo_mem->mem_type;

	switch (bo_mem->mem_type) {
	case VMW_PL_GMR:
		ret = vmw_gmr_bind(vmw_be->dev_priv, &vmw_be->vsgt,
				    ttm->num_pages, vmw_be->gmr_id);
		break;
	case VMW_PL_MOB:
		if (unlikely(vmw_be->mob == NULL)) {
			vmw_be->mob =
				vmw_mob_create(ttm->num_pages);
			if (unlikely(vmw_be->mob == NULL))
				return -ENOMEM;
		}

		ret = vmw_mob_bind(vmw_be->dev_priv, vmw_be->mob,
				    &vmw_be->vsgt, ttm->num_pages,
				    vmw_be->gmr_id);
		break;
	default:
		BUG();
	}
	vmw_be->bound = true;
	return ret;
}

static void vmw_ttm_unbind(struct ttm_device *bdev,
			   struct ttm_tt *ttm)
{
	struct vmw_ttm_tt *vmw_be =
		container_of(ttm, struct vmw_ttm_tt, dma_ttm);

	if (!vmw_be->bound)
		return;

	switch (vmw_be->mem_type) {
	case VMW_PL_GMR:
		vmw_gmr_unbind(vmw_be->dev_priv, vmw_be->gmr_id);
		break;
	case VMW_PL_MOB:
		vmw_mob_unbind(vmw_be->dev_priv, vmw_be->mob);
		break;
	default:
		BUG();
	}

	if (vmw_be->dev_priv->map_mode == vmw_dma_map_bind)
		vmw_ttm_unmap_dma(vmw_be);
	vmw_be->bound = false;
}


static void vmw_ttm_destroy(struct ttm_device *bdev, struct ttm_tt *ttm)
{
	struct vmw_ttm_tt *vmw_be =
		container_of(ttm, struct vmw_ttm_tt, dma_ttm);

	vmw_ttm_unbind(bdev, ttm);
	ttm_tt_destroy_common(bdev, ttm);
	vmw_ttm_unmap_dma(vmw_be);
	if (vmw_be->dev_priv->map_mode == vmw_dma_alloc_coherent)
		ttm_tt_fini(&vmw_be->dma_ttm);
	else
		ttm_tt_fini(ttm);

	if (vmw_be->mob)
		vmw_mob_destroy(vmw_be->mob);

	kfree(vmw_be);
}


static int vmw_ttm_populate(struct ttm_device *bdev,
			    struct ttm_tt *ttm, struct ttm_operation_ctx *ctx)
{
	unsigned int i;
	int ret;

	/* TODO: maybe completely drop this ? */
	if (ttm_tt_is_populated(ttm))
		return 0;

	ret = ttm_pool_alloc(&bdev->pool, ttm, ctx);
	if (ret)
		return ret;

	for (i = 0; i < ttm->num_pages; ++i) {
		ret = ttm_mem_global_alloc_page(&ttm_mem_glob, ttm->pages[i],
						PAGE_SIZE, ctx);
		if (ret)
			goto error;
	}
	return 0;

error:
	while (i--)
		ttm_mem_global_free_page(&ttm_mem_glob, ttm->pages[i],
					 PAGE_SIZE);
	ttm_pool_free(&bdev->pool, ttm);
	return ret;
}

static void vmw_ttm_unpopulate(struct ttm_device *bdev,
			       struct ttm_tt *ttm)
{
	struct vmw_ttm_tt *vmw_tt = container_of(ttm, struct vmw_ttm_tt,
						 dma_ttm);
	unsigned int i;

	if (vmw_tt->mob) {
		vmw_mob_destroy(vmw_tt->mob);
		vmw_tt->mob = NULL;
	}

	vmw_ttm_unmap_dma(vmw_tt);

	for (i = 0; i < ttm->num_pages; ++i)
		ttm_mem_global_free_page(&ttm_mem_glob, ttm->pages[i],
					 PAGE_SIZE);

	ttm_pool_free(&bdev->pool, ttm);
}

static struct ttm_tt *vmw_ttm_tt_create(struct ttm_buffer_object *bo,
					uint32_t page_flags)
{
	struct vmw_ttm_tt *vmw_be;
	int ret;

	vmw_be = kzalloc(sizeof(*vmw_be), GFP_KERNEL);
	if (!vmw_be)
		return NULL;

	vmw_be->dev_priv = container_of(bo->bdev, struct vmw_private, bdev);
	vmw_be->mob = NULL;

	if (vmw_be->dev_priv->map_mode == vmw_dma_alloc_coherent)
		ret = ttm_sg_tt_init(&vmw_be->dma_ttm, bo, page_flags,
				     ttm_cached);
	else
		ret = ttm_tt_init(&vmw_be->dma_ttm, bo, page_flags,
				  ttm_cached);
	if (unlikely(ret != 0))
		goto out_no_init;

	return &vmw_be->dma_ttm;
out_no_init:
	kfree(vmw_be);
	return NULL;
}

static void vmw_evict_flags(struct ttm_buffer_object *bo,
		     struct ttm_placement *placement)
{
	*placement = vmw_sys_placement;
}

static int vmw_verify_access(struct ttm_buffer_object *bo, struct file *filp)
{
	struct ttm_object_file *tfile =
		vmw_fpriv((struct drm_file *)filp->private_data)->tfile;

	return vmw_user_bo_verify_access(bo, tfile);
}

static int vmw_ttm_io_mem_reserve(struct ttm_device *bdev, struct ttm_resource *mem)
{
	struct vmw_private *dev_priv = container_of(bdev, struct vmw_private, bdev);

	switch (mem->mem_type) {
	case TTM_PL_SYSTEM:
	case VMW_PL_GMR:
	case VMW_PL_MOB:
		return 0;
	case TTM_PL_VRAM:
		mem->bus.offset = (mem->start << PAGE_SHIFT) +
			dev_priv->vram_start;
		mem->bus.is_iomem = true;
		mem->bus.caching = ttm_cached;
		break;
	default:
		return -EINVAL;
	}
	return 0;
}

/**
 * vmw_move_notify - TTM move_notify_callback
 *
 * @bo: The TTM buffer object about to move.
<<<<<<< HEAD
 * @evict: Unused
 * @mem: The struct ttm_resource indicating to what memory
=======
 * @old_mem: The old memory where we move from
 * @new_mem: The struct ttm_resource indicating to what memory
>>>>>>> 65ec0a7d
 *       region the move is taking place.
 *
 * Calls move_notify for all subsystems needing it.
 * (currently only resources).
 */
static void vmw_move_notify(struct ttm_buffer_object *bo,
			    struct ttm_resource *old_mem,
			    struct ttm_resource *new_mem)
{
	vmw_bo_move_notify(bo, new_mem);
	vmw_query_move_notify(bo, old_mem, new_mem);
}


/**
 * vmw_swap_notify - TTM move_notify_callback
 *
 * @bo: The TTM buffer object about to be swapped out.
 */
static void vmw_swap_notify(struct ttm_buffer_object *bo)
{
	vmw_bo_swap_notify(bo);
	(void) ttm_bo_wait(bo, false, false);
}

static int vmw_move(struct ttm_buffer_object *bo,
		    bool evict,
		    struct ttm_operation_ctx *ctx,
		    struct ttm_resource *new_mem,
		    struct ttm_place *hop)
{
	struct ttm_resource_manager *old_man = ttm_manager_type(bo->bdev, bo->mem.mem_type);
	struct ttm_resource_manager *new_man = ttm_manager_type(bo->bdev, new_mem->mem_type);
	int ret;

	if (new_man->use_tt && new_mem->mem_type != TTM_PL_SYSTEM) {
		ret = vmw_ttm_bind(bo->bdev, bo->ttm, new_mem);
		if (ret)
			return ret;
	}

	vmw_move_notify(bo, &bo->mem, new_mem);

	if (old_man->use_tt && new_man->use_tt) {
		if (bo->mem.mem_type == TTM_PL_SYSTEM) {
			ttm_bo_assign_mem(bo, new_mem);
			return 0;
		}
		ret = ttm_bo_wait_ctx(bo, ctx);
		if (ret)
			goto fail;

		vmw_ttm_unbind(bo->bdev, bo->ttm);
		ttm_resource_free(bo, &bo->mem);
		ttm_bo_assign_mem(bo, new_mem);
		return 0;
	} else {
		ret = ttm_bo_move_memcpy(bo, ctx, new_mem);
		if (ret)
			goto fail;
	}
	return 0;
fail:
	vmw_move_notify(bo, new_mem, &bo->mem);
	return ret;
}

<<<<<<< HEAD
static void
vmw_delete_mem_notify(struct ttm_buffer_object *bo)
{
	vmw_move_notify(bo, false, NULL);
}

=======
>>>>>>> 65ec0a7d
struct ttm_device_funcs vmw_bo_driver = {
	.ttm_tt_create = &vmw_ttm_tt_create,
	.ttm_tt_populate = &vmw_ttm_populate,
	.ttm_tt_unpopulate = &vmw_ttm_unpopulate,
	.ttm_tt_destroy = &vmw_ttm_destroy,
	.eviction_valuable = ttm_bo_eviction_valuable,
	.evict_flags = vmw_evict_flags,
	.move = vmw_move,
	.verify_access = vmw_verify_access,
	.swap_notify = vmw_swap_notify,
	.io_mem_reserve = &vmw_ttm_io_mem_reserve,
};

int vmw_bo_create_and_populate(struct vmw_private *dev_priv,
			       unsigned long bo_size,
			       struct ttm_buffer_object **bo_p)
{
	struct ttm_operation_ctx ctx = {
		.interruptible = false,
		.no_wait_gpu = false
	};
	struct ttm_buffer_object *bo;
	int ret;

	ret = vmw_bo_create_kernel(dev_priv, bo_size,
				   &vmw_sys_placement,
				   &bo);
	if (unlikely(ret != 0))
		return ret;

	ret = ttm_bo_reserve(bo, false, true, NULL);
	BUG_ON(ret != 0);
	ret = vmw_ttm_populate(bo->bdev, bo->ttm, &ctx);
	if (likely(ret == 0)) {
		struct vmw_ttm_tt *vmw_tt =
			container_of(bo->ttm, struct vmw_ttm_tt, dma_ttm);
		ret = vmw_ttm_map_dma(vmw_tt);
	}

	ttm_bo_unreserve(bo);

	if (likely(ret == 0))
		*bo_p = bo;
	return ret;
}<|MERGE_RESOLUTION|>--- conflicted
+++ resolved
@@ -691,13 +691,8 @@
  * vmw_move_notify - TTM move_notify_callback
  *
  * @bo: The TTM buffer object about to move.
-<<<<<<< HEAD
- * @evict: Unused
- * @mem: The struct ttm_resource indicating to what memory
-=======
  * @old_mem: The old memory where we move from
  * @new_mem: The struct ttm_resource indicating to what memory
->>>>>>> 65ec0a7d
  *       region the move is taking place.
  *
  * Calls move_notify for all subsystems needing it.
@@ -765,15 +760,6 @@
 	return ret;
 }
 
-<<<<<<< HEAD
-static void
-vmw_delete_mem_notify(struct ttm_buffer_object *bo)
-{
-	vmw_move_notify(bo, false, NULL);
-}
-
-=======
->>>>>>> 65ec0a7d
 struct ttm_device_funcs vmw_bo_driver = {
 	.ttm_tt_create = &vmw_ttm_tt_create,
 	.ttm_tt_populate = &vmw_ttm_populate,
