--- conflicted
+++ resolved
@@ -964,29 +964,8 @@
 	struct vmw_surface *surface = NULL;
 	struct vmw_dma_buffer *bo = NULL;
 	struct ttm_base_object *user_obj;
-<<<<<<< HEAD
-	struct drm_mode_fb_cmd mode_cmd;
-	const struct drm_format_info *info;
 	int ret;
 
-	info = drm_format_info(mode_cmd2->pixel_format);
-	if (!info || !info->depth) {
-		DRM_ERROR("Unsupported framebuffer format %s\n",
-			  drm_get_format_name(mode_cmd2->pixel_format));
-		return ERR_PTR(-EINVAL);
-	}
-
-	mode_cmd.width = mode_cmd2->width;
-	mode_cmd.height = mode_cmd2->height;
-	mode_cmd.pitch = mode_cmd2->pitches[0];
-	mode_cmd.handle = mode_cmd2->handles[0];
-	mode_cmd.depth = info->depth;
-	mode_cmd.bpp = info->cpp[0] * 8;
-
-=======
-	int ret;
-
->>>>>>> 59331c21
 	/**
 	 * This code should be conditioned on Screen Objects not being used.
 	 * If screen objects are used, we can allocate a GMR to hold the
