// SPDX-License-Identifier: GPL-2.0 OR MIT
/**************************************************************************
 *
 * Copyright 2009-2015 VMware, Inc., Palo Alto, CA., USA
 *
 * Permission is hereby granted, free of charge, to any person obtaining a
 * copy of this software and associated documentation files (the
 * "Software"), to deal in the Software without restriction, including
 * without limitation the rights to use, copy, modify, merge, publish,
 * distribute, sub license, and/or sell copies of the Software, and to
 * permit persons to whom the Software is furnished to do so, subject to
 * the following conditions:
 *
 * The above copyright notice and this permission notice (including the
 * next paragraph) shall be included in all copies or substantial portions
 * of the Software.
 *
 * THE SOFTWARE IS PROVIDED "AS IS", WITHOUT WARRANTY OF ANY KIND, EXPRESS OR
 * IMPLIED, INCLUDING BUT NOT LIMITED TO THE WARRANTIES OF MERCHANTABILITY,
 * FITNESS FOR A PARTICULAR PURPOSE AND NON-INFRINGEMENT. IN NO EVENT SHALL
 * THE COPYRIGHT HOLDERS, AUTHORS AND/OR ITS SUPPLIERS BE LIABLE FOR ANY CLAIM,
 * DAMAGES OR OTHER LIABILITY, WHETHER IN AN ACTION OF CONTRACT, TORT OR
 * OTHERWISE, ARISING FROM, OUT OF OR IN CONNECTION WITH THE SOFTWARE OR THE
 * USE OR OTHER DEALINGS IN THE SOFTWARE.
 *
 **************************************************************************/

#include "vmwgfx_kms.h"
#include <drm/drm_plane_helper.h>
#include <drm/drm_atomic.h>
#include <drm/drm_atomic_helper.h>
#include <drm/drm_rect.h>

/* Might need a hrtimer here? */
#define VMWGFX_PRESENT_RATE ((HZ / 60 > 0) ? HZ / 60 : 1)

void vmw_du_cleanup(struct vmw_display_unit *du)
{
	drm_plane_cleanup(&du->primary);
	drm_plane_cleanup(&du->cursor);

	drm_connector_unregister(&du->connector);
	drm_crtc_cleanup(&du->crtc);
	drm_encoder_cleanup(&du->encoder);
	drm_connector_cleanup(&du->connector);
}

/*
 * Display Unit Cursor functions
 */

static int vmw_cursor_update_image(struct vmw_private *dev_priv,
				   u32 *image, u32 width, u32 height,
				   u32 hotspotX, u32 hotspotY)
{
	struct {
		u32 cmd;
		SVGAFifoCmdDefineAlphaCursor cursor;
	} *cmd;
	u32 image_size = width * height * 4;
	u32 cmd_size = sizeof(*cmd) + image_size;

	if (!image)
		return -EINVAL;

	cmd = vmw_fifo_reserve(dev_priv, cmd_size);
	if (unlikely(cmd == NULL)) {
		DRM_ERROR("Fifo reserve failed.\n");
		return -ENOMEM;
	}

	memset(cmd, 0, sizeof(*cmd));

	memcpy(&cmd[1], image, image_size);

	cmd->cmd = SVGA_CMD_DEFINE_ALPHA_CURSOR;
	cmd->cursor.id = 0;
	cmd->cursor.width = width;
	cmd->cursor.height = height;
	cmd->cursor.hotspotX = hotspotX;
	cmd->cursor.hotspotY = hotspotY;

	vmw_fifo_commit_flush(dev_priv, cmd_size);

	return 0;
}

static int vmw_cursor_update_bo(struct vmw_private *dev_priv,
				struct vmw_buffer_object *bo,
				u32 width, u32 height,
				u32 hotspotX, u32 hotspotY)
{
	struct ttm_bo_kmap_obj map;
	unsigned long kmap_offset;
	unsigned long kmap_num;
	void *virtual;
	bool dummy;
	int ret;

	kmap_offset = 0;
	kmap_num = (width*height*4 + PAGE_SIZE - 1) >> PAGE_SHIFT;

	ret = ttm_bo_reserve(&bo->base, true, false, NULL);
	if (unlikely(ret != 0)) {
		DRM_ERROR("reserve failed\n");
		return -EINVAL;
	}

	ret = ttm_bo_kmap(&bo->base, kmap_offset, kmap_num, &map);
	if (unlikely(ret != 0))
		goto err_unreserve;

	virtual = ttm_kmap_obj_virtual(&map, &dummy);
	ret = vmw_cursor_update_image(dev_priv, virtual, width, height,
				      hotspotX, hotspotY);

	ttm_bo_kunmap(&map);
err_unreserve:
	ttm_bo_unreserve(&bo->base);

	return ret;
}


static void vmw_cursor_update_position(struct vmw_private *dev_priv,
				       bool show, int x, int y)
{
	u32 *fifo_mem = dev_priv->mmio_virt;
	uint32_t count;

	spin_lock(&dev_priv->cursor_lock);
	vmw_mmio_write(show ? 1 : 0, fifo_mem + SVGA_FIFO_CURSOR_ON);
	vmw_mmio_write(x, fifo_mem + SVGA_FIFO_CURSOR_X);
	vmw_mmio_write(y, fifo_mem + SVGA_FIFO_CURSOR_Y);
	count = vmw_mmio_read(fifo_mem + SVGA_FIFO_CURSOR_COUNT);
	vmw_mmio_write(++count, fifo_mem + SVGA_FIFO_CURSOR_COUNT);
	spin_unlock(&dev_priv->cursor_lock);
}


void vmw_kms_cursor_snoop(struct vmw_surface *srf,
			  struct ttm_object_file *tfile,
			  struct ttm_buffer_object *bo,
			  SVGA3dCmdHeader *header)
{
	struct ttm_bo_kmap_obj map;
	unsigned long kmap_offset;
	unsigned long kmap_num;
	SVGA3dCopyBox *box;
	unsigned box_count;
	void *virtual;
	bool dummy;
	struct vmw_dma_cmd {
		SVGA3dCmdHeader header;
		SVGA3dCmdSurfaceDMA dma;
	} *cmd;
	int i, ret;

	cmd = container_of(header, struct vmw_dma_cmd, header);

	/* No snooper installed */
	if (!srf->snooper.image)
		return;

	if (cmd->dma.host.face != 0 || cmd->dma.host.mipmap != 0) {
		DRM_ERROR("face and mipmap for cursors should never != 0\n");
		return;
	}

	if (cmd->header.size < 64) {
		DRM_ERROR("at least one full copy box must be given\n");
		return;
	}

	box = (SVGA3dCopyBox *)&cmd[1];
	box_count = (cmd->header.size - sizeof(SVGA3dCmdSurfaceDMA)) /
			sizeof(SVGA3dCopyBox);

	if (cmd->dma.guest.ptr.offset % PAGE_SIZE ||
	    box->x != 0    || box->y != 0    || box->z != 0    ||
	    box->srcx != 0 || box->srcy != 0 || box->srcz != 0 ||
	    box->d != 1    || box_count != 1) {
		/* TODO handle none page aligned offsets */
		/* TODO handle more dst & src != 0 */
		/* TODO handle more then one copy */
		DRM_ERROR("Cant snoop dma request for cursor!\n");
		DRM_ERROR("(%u, %u, %u) (%u, %u, %u) (%ux%ux%u) %u %u\n",
			  box->srcx, box->srcy, box->srcz,
			  box->x, box->y, box->z,
			  box->w, box->h, box->d, box_count,
			  cmd->dma.guest.ptr.offset);
		return;
	}

	kmap_offset = cmd->dma.guest.ptr.offset >> PAGE_SHIFT;
	kmap_num = (64*64*4) >> PAGE_SHIFT;

	ret = ttm_bo_reserve(bo, true, false, NULL);
	if (unlikely(ret != 0)) {
		DRM_ERROR("reserve failed\n");
		return;
	}

	ret = ttm_bo_kmap(bo, kmap_offset, kmap_num, &map);
	if (unlikely(ret != 0))
		goto err_unreserve;

	virtual = ttm_kmap_obj_virtual(&map, &dummy);

	if (box->w == 64 && cmd->dma.guest.pitch == 64*4) {
		memcpy(srf->snooper.image, virtual, 64*64*4);
	} else {
		/* Image is unsigned pointer. */
		for (i = 0; i < box->h; i++)
			memcpy(srf->snooper.image + i * 64,
			       virtual + i * cmd->dma.guest.pitch,
			       box->w * 4);
	}

	srf->snooper.age++;

	ttm_bo_kunmap(&map);
err_unreserve:
	ttm_bo_unreserve(bo);
}

/**
 * vmw_kms_legacy_hotspot_clear - Clear legacy hotspots
 *
 * @dev_priv: Pointer to the device private struct.
 *
 * Clears all legacy hotspots.
 */
void vmw_kms_legacy_hotspot_clear(struct vmw_private *dev_priv)
{
	struct drm_device *dev = dev_priv->dev;
	struct vmw_display_unit *du;
	struct drm_crtc *crtc;

	drm_modeset_lock_all(dev);
	drm_for_each_crtc(crtc, dev) {
		du = vmw_crtc_to_du(crtc);

		du->hotspot_x = 0;
		du->hotspot_y = 0;
	}
	drm_modeset_unlock_all(dev);
}

void vmw_kms_cursor_post_execbuf(struct vmw_private *dev_priv)
{
	struct drm_device *dev = dev_priv->dev;
	struct vmw_display_unit *du;
	struct drm_crtc *crtc;

	mutex_lock(&dev->mode_config.mutex);

	list_for_each_entry(crtc, &dev->mode_config.crtc_list, head) {
		du = vmw_crtc_to_du(crtc);
		if (!du->cursor_surface ||
		    du->cursor_age == du->cursor_surface->snooper.age)
			continue;

		du->cursor_age = du->cursor_surface->snooper.age;
		vmw_cursor_update_image(dev_priv,
					du->cursor_surface->snooper.image,
					64, 64,
					du->hotspot_x + du->core_hotspot_x,
					du->hotspot_y + du->core_hotspot_y);
	}

	mutex_unlock(&dev->mode_config.mutex);
}


void vmw_du_cursor_plane_destroy(struct drm_plane *plane)
{
	vmw_cursor_update_position(plane->dev->dev_private, false, 0, 0);

	drm_plane_cleanup(plane);
}


void vmw_du_primary_plane_destroy(struct drm_plane *plane)
{
	drm_plane_cleanup(plane);

	/* Planes are static in our case so we don't free it */
}


/**
 * vmw_du_vps_unpin_surf - unpins resource associated with a framebuffer surface
 *
 * @vps: plane state associated with the display surface
 * @unreference: true if we also want to unreference the display.
 */
void vmw_du_plane_unpin_surf(struct vmw_plane_state *vps,
			     bool unreference)
{
	if (vps->surf) {
		if (vps->pinned) {
			vmw_resource_unpin(&vps->surf->res);
			vps->pinned--;
		}

		if (unreference) {
			if (vps->pinned)
				DRM_ERROR("Surface still pinned\n");
			vmw_surface_unreference(&vps->surf);
		}
	}
}


/**
 * vmw_du_plane_cleanup_fb - Unpins the cursor
 *
 * @plane:  display plane
 * @old_state: Contains the FB to clean up
 *
 * Unpins the framebuffer surface
 *
 * Returns 0 on success
 */
void
vmw_du_plane_cleanup_fb(struct drm_plane *plane,
			struct drm_plane_state *old_state)
{
	struct vmw_plane_state *vps = vmw_plane_state_to_vps(old_state);

	vmw_du_plane_unpin_surf(vps, false);
}


/**
 * vmw_du_cursor_plane_prepare_fb - Readies the cursor by referencing it
 *
 * @plane:  display plane
 * @new_state: info on the new plane state, including the FB
 *
 * Returns 0 on success
 */
int
vmw_du_cursor_plane_prepare_fb(struct drm_plane *plane,
			       struct drm_plane_state *new_state)
{
	struct drm_framebuffer *fb = new_state->fb;
	struct vmw_plane_state *vps = vmw_plane_state_to_vps(new_state);


	if (vps->surf)
		vmw_surface_unreference(&vps->surf);

	if (vps->bo)
		vmw_bo_unreference(&vps->bo);

	if (fb) {
		if (vmw_framebuffer_to_vfb(fb)->bo) {
			vps->bo = vmw_framebuffer_to_vfbd(fb)->buffer;
			vmw_bo_reference(vps->bo);
		} else {
			vps->surf = vmw_framebuffer_to_vfbs(fb)->surface;
			vmw_surface_reference(vps->surf);
		}
	}

	return 0;
}


void
vmw_du_cursor_plane_atomic_update(struct drm_plane *plane,
				  struct drm_plane_state *old_state)
{
	struct drm_crtc *crtc = plane->state->crtc ?: old_state->crtc;
	struct vmw_private *dev_priv = vmw_priv(crtc->dev);
	struct vmw_display_unit *du = vmw_crtc_to_du(crtc);
	struct vmw_plane_state *vps = vmw_plane_state_to_vps(plane->state);
	s32 hotspot_x, hotspot_y;
	int ret = 0;


	hotspot_x = du->hotspot_x;
	hotspot_y = du->hotspot_y;

	if (plane->state->fb) {
		hotspot_x += plane->state->fb->hot_x;
		hotspot_y += plane->state->fb->hot_y;
	}

	du->cursor_surface = vps->surf;
	du->cursor_bo = vps->bo;

	if (vps->surf) {
		du->cursor_age = du->cursor_surface->snooper.age;

		ret = vmw_cursor_update_image(dev_priv,
					      vps->surf->snooper.image,
					      64, 64, hotspot_x,
					      hotspot_y);
	} else if (vps->bo) {
		ret = vmw_cursor_update_bo(dev_priv, vps->bo,
					   plane->state->crtc_w,
					   plane->state->crtc_h,
					   hotspot_x, hotspot_y);
	} else {
		vmw_cursor_update_position(dev_priv, false, 0, 0);
		return;
	}

	if (!ret) {
		du->cursor_x = plane->state->crtc_x + du->set_gui_x;
		du->cursor_y = plane->state->crtc_y + du->set_gui_y;

		vmw_cursor_update_position(dev_priv, true,
					   du->cursor_x + hotspot_x,
					   du->cursor_y + hotspot_y);

		du->core_hotspot_x = hotspot_x - du->hotspot_x;
		du->core_hotspot_y = hotspot_y - du->hotspot_y;
	} else {
		DRM_ERROR("Failed to update cursor image\n");
	}
}


/**
 * vmw_du_primary_plane_atomic_check - check if the new state is okay
 *
 * @plane: display plane
 * @state: info on the new plane state, including the FB
 *
 * Check if the new state is settable given the current state.  Other
 * than what the atomic helper checks, we care about crtc fitting
 * the FB and maintaining one active framebuffer.
 *
 * Returns 0 on success
 */
int vmw_du_primary_plane_atomic_check(struct drm_plane *plane,
				      struct drm_plane_state *state)
{
	struct drm_crtc_state *crtc_state = NULL;
	struct drm_framebuffer *new_fb = state->fb;
	int ret;

	if (state->crtc)
		crtc_state = drm_atomic_get_new_crtc_state(state->state, state->crtc);

	ret = drm_atomic_helper_check_plane_state(state, crtc_state,
						  DRM_PLANE_HELPER_NO_SCALING,
						  DRM_PLANE_HELPER_NO_SCALING,
						  false, true);

	if (!ret && new_fb) {
		struct drm_crtc *crtc = state->crtc;
		struct vmw_connector_state *vcs;
		struct vmw_display_unit *du = vmw_crtc_to_du(crtc);
		struct vmw_private *dev_priv = vmw_priv(crtc->dev);
		struct vmw_framebuffer *vfb = vmw_framebuffer_to_vfb(new_fb);

		vcs = vmw_connector_state_to_vcs(du->connector.state);

		/* Only one active implicit framebuffer at a time. */
		mutex_lock(&dev_priv->global_kms_state_mutex);
		if (vcs->is_implicit && dev_priv->implicit_fb &&
		    !(dev_priv->num_implicit == 1 && du->active_implicit)
		    && dev_priv->implicit_fb != vfb) {
			DRM_ERROR("Multiple implicit framebuffers "
				  "not supported.\n");
			ret = -EINVAL;
		}
		mutex_unlock(&dev_priv->global_kms_state_mutex);
	}


	return ret;
}


/**
 * vmw_du_cursor_plane_atomic_check - check if the new state is okay
 *
 * @plane: cursor plane
 * @state: info on the new plane state
 *
 * This is a chance to fail if the new cursor state does not fit
 * our requirements.
 *
 * Returns 0 on success
 */
int vmw_du_cursor_plane_atomic_check(struct drm_plane *plane,
				     struct drm_plane_state *new_state)
{
	int ret = 0;
	struct vmw_surface *surface = NULL;
	struct drm_framebuffer *fb = new_state->fb;

	struct drm_rect src = drm_plane_state_src(new_state);
	struct drm_rect dest = drm_plane_state_dest(new_state);

	/* Turning off */
	if (!fb)
		return ret;

	ret = drm_plane_helper_check_update(plane, new_state->crtc, fb,
					    &src, &dest,
					    DRM_MODE_ROTATE_0,
					    DRM_PLANE_HELPER_NO_SCALING,
					    DRM_PLANE_HELPER_NO_SCALING,
					    true, true, &new_state->visible);
	if (!ret)
		return ret;

	/* A lot of the code assumes this */
	if (new_state->crtc_w != 64 || new_state->crtc_h != 64) {
		DRM_ERROR("Invalid cursor dimensions (%d, %d)\n",
			  new_state->crtc_w, new_state->crtc_h);
		ret = -EINVAL;
	}

	if (!vmw_framebuffer_to_vfb(fb)->bo)
		surface = vmw_framebuffer_to_vfbs(fb)->surface;

	if (surface && !surface->snooper.image) {
		DRM_ERROR("surface not suitable for cursor\n");
		ret = -EINVAL;
	}

	return ret;
}


int vmw_du_crtc_atomic_check(struct drm_crtc *crtc,
			     struct drm_crtc_state *new_state)
{
	struct vmw_display_unit *du = vmw_crtc_to_du(new_state->crtc);
	int connector_mask = drm_connector_mask(&du->connector);
	bool has_primary = new_state->plane_mask &
			   drm_plane_mask(crtc->primary);

	/* We always want to have an active plane with an active CRTC */
	if (has_primary != new_state->enable)
		return -EINVAL;


	if (new_state->connector_mask != connector_mask &&
	    new_state->connector_mask != 0) {
		DRM_ERROR("Invalid connectors configuration\n");
		return -EINVAL;
	}

	/*
	 * Our virtual device does not have a dot clock, so use the logical
	 * clock value as the dot clock.
	 */
	if (new_state->mode.crtc_clock == 0)
		new_state->adjusted_mode.crtc_clock = new_state->mode.clock;

	return 0;
}


void vmw_du_crtc_atomic_begin(struct drm_crtc *crtc,
			      struct drm_crtc_state *old_crtc_state)
{
}


void vmw_du_crtc_atomic_flush(struct drm_crtc *crtc,
			      struct drm_crtc_state *old_crtc_state)
{
	struct drm_pending_vblank_event *event = crtc->state->event;

	if (event) {
		crtc->state->event = NULL;

		spin_lock_irq(&crtc->dev->event_lock);
		drm_crtc_send_vblank_event(crtc, event);
		spin_unlock_irq(&crtc->dev->event_lock);
	}
}


/**
 * vmw_du_crtc_duplicate_state - duplicate crtc state
 * @crtc: DRM crtc
 *
 * Allocates and returns a copy of the crtc state (both common and
 * vmw-specific) for the specified crtc.
 *
 * Returns: The newly allocated crtc state, or NULL on failure.
 */
struct drm_crtc_state *
vmw_du_crtc_duplicate_state(struct drm_crtc *crtc)
{
	struct drm_crtc_state *state;
	struct vmw_crtc_state *vcs;

	if (WARN_ON(!crtc->state))
		return NULL;

	vcs = kmemdup(crtc->state, sizeof(*vcs), GFP_KERNEL);

	if (!vcs)
		return NULL;

	state = &vcs->base;

	__drm_atomic_helper_crtc_duplicate_state(crtc, state);

	return state;
}


/**
 * vmw_du_crtc_reset - creates a blank vmw crtc state
 * @crtc: DRM crtc
 *
 * Resets the atomic state for @crtc by freeing the state pointer (which
 * might be NULL, e.g. at driver load time) and allocating a new empty state
 * object.
 */
void vmw_du_crtc_reset(struct drm_crtc *crtc)
{
	struct vmw_crtc_state *vcs;


	if (crtc->state) {
		__drm_atomic_helper_crtc_destroy_state(crtc->state);

		kfree(vmw_crtc_state_to_vcs(crtc->state));
	}

	vcs = kzalloc(sizeof(*vcs), GFP_KERNEL);

	if (!vcs) {
		DRM_ERROR("Cannot allocate vmw_crtc_state\n");
		return;
	}

	crtc->state = &vcs->base;
	crtc->state->crtc = crtc;
}


/**
 * vmw_du_crtc_destroy_state - destroy crtc state
 * @crtc: DRM crtc
 * @state: state object to destroy
 *
 * Destroys the crtc state (both common and vmw-specific) for the
 * specified plane.
 */
void
vmw_du_crtc_destroy_state(struct drm_crtc *crtc,
			  struct drm_crtc_state *state)
{
	drm_atomic_helper_crtc_destroy_state(crtc, state);
}


/**
 * vmw_du_plane_duplicate_state - duplicate plane state
 * @plane: drm plane
 *
 * Allocates and returns a copy of the plane state (both common and
 * vmw-specific) for the specified plane.
 *
 * Returns: The newly allocated plane state, or NULL on failure.
 */
struct drm_plane_state *
vmw_du_plane_duplicate_state(struct drm_plane *plane)
{
	struct drm_plane_state *state;
	struct vmw_plane_state *vps;

	vps = kmemdup(plane->state, sizeof(*vps), GFP_KERNEL);

	if (!vps)
		return NULL;

	vps->pinned = 0;
	vps->cpp = 0;

	/* Each ref counted resource needs to be acquired again */
	if (vps->surf)
		(void) vmw_surface_reference(vps->surf);

	if (vps->bo)
		(void) vmw_bo_reference(vps->bo);

	state = &vps->base;

	__drm_atomic_helper_plane_duplicate_state(plane, state);

	return state;
}


/**
 * vmw_du_plane_reset - creates a blank vmw plane state
 * @plane: drm plane
 *
 * Resets the atomic state for @plane by freeing the state pointer (which might
 * be NULL, e.g. at driver load time) and allocating a new empty state object.
 */
void vmw_du_plane_reset(struct drm_plane *plane)
{
	struct vmw_plane_state *vps;


	if (plane->state)
		vmw_du_plane_destroy_state(plane, plane->state);

	vps = kzalloc(sizeof(*vps), GFP_KERNEL);

	if (!vps) {
		DRM_ERROR("Cannot allocate vmw_plane_state\n");
		return;
	}

	__drm_atomic_helper_plane_reset(plane, &vps->base);
}


/**
 * vmw_du_plane_destroy_state - destroy plane state
 * @plane: DRM plane
 * @state: state object to destroy
 *
 * Destroys the plane state (both common and vmw-specific) for the
 * specified plane.
 */
void
vmw_du_plane_destroy_state(struct drm_plane *plane,
			   struct drm_plane_state *state)
{
	struct vmw_plane_state *vps = vmw_plane_state_to_vps(state);


	/* Should have been freed by cleanup_fb */
	if (vps->surf)
		vmw_surface_unreference(&vps->surf);

	if (vps->bo)
		vmw_bo_unreference(&vps->bo);

	drm_atomic_helper_plane_destroy_state(plane, state);
}


/**
 * vmw_du_connector_duplicate_state - duplicate connector state
 * @connector: DRM connector
 *
 * Allocates and returns a copy of the connector state (both common and
 * vmw-specific) for the specified connector.
 *
 * Returns: The newly allocated connector state, or NULL on failure.
 */
struct drm_connector_state *
vmw_du_connector_duplicate_state(struct drm_connector *connector)
{
	struct drm_connector_state *state;
	struct vmw_connector_state *vcs;

	if (WARN_ON(!connector->state))
		return NULL;

	vcs = kmemdup(connector->state, sizeof(*vcs), GFP_KERNEL);

	if (!vcs)
		return NULL;

	state = &vcs->base;

	__drm_atomic_helper_connector_duplicate_state(connector, state);

	return state;
}


/**
 * vmw_du_connector_reset - creates a blank vmw connector state
 * @connector: DRM connector
 *
 * Resets the atomic state for @connector by freeing the state pointer (which
 * might be NULL, e.g. at driver load time) and allocating a new empty state
 * object.
 */
void vmw_du_connector_reset(struct drm_connector *connector)
{
	struct vmw_connector_state *vcs;


	if (connector->state) {
		__drm_atomic_helper_connector_destroy_state(connector->state);

		kfree(vmw_connector_state_to_vcs(connector->state));
	}

	vcs = kzalloc(sizeof(*vcs), GFP_KERNEL);

	if (!vcs) {
		DRM_ERROR("Cannot allocate vmw_connector_state\n");
		return;
	}

	__drm_atomic_helper_connector_reset(connector, &vcs->base);
}


/**
 * vmw_du_connector_destroy_state - destroy connector state
 * @connector: DRM connector
 * @state: state object to destroy
 *
 * Destroys the connector state (both common and vmw-specific) for the
 * specified plane.
 */
void
vmw_du_connector_destroy_state(struct drm_connector *connector,
			  struct drm_connector_state *state)
{
	drm_atomic_helper_connector_destroy_state(connector, state);
}
/*
 * Generic framebuffer code
 */

/*
 * Surface framebuffer code
 */

static void vmw_framebuffer_surface_destroy(struct drm_framebuffer *framebuffer)
{
	struct vmw_framebuffer_surface *vfbs =
		vmw_framebuffer_to_vfbs(framebuffer);

	drm_framebuffer_cleanup(framebuffer);
	vmw_surface_unreference(&vfbs->surface);
	if (vfbs->base.user_obj)
		ttm_base_object_unref(&vfbs->base.user_obj);

	kfree(vfbs);
}

static int vmw_framebuffer_surface_dirty(struct drm_framebuffer *framebuffer,
				  struct drm_file *file_priv,
				  unsigned flags, unsigned color,
				  struct drm_clip_rect *clips,
				  unsigned num_clips)
{
	struct vmw_private *dev_priv = vmw_priv(framebuffer->dev);
	struct vmw_framebuffer_surface *vfbs =
		vmw_framebuffer_to_vfbs(framebuffer);
	struct drm_clip_rect norect;
	int ret, inc = 1;

	/* Legacy Display Unit does not support 3D */
	if (dev_priv->active_display_unit == vmw_du_legacy)
		return -EINVAL;

	drm_modeset_lock_all(dev_priv->dev);

	ret = ttm_read_lock(&dev_priv->reservation_sem, true);
	if (unlikely(ret != 0)) {
		drm_modeset_unlock_all(dev_priv->dev);
		return ret;
	}

	if (!num_clips) {
		num_clips = 1;
		clips = &norect;
		norect.x1 = norect.y1 = 0;
		norect.x2 = framebuffer->width;
		norect.y2 = framebuffer->height;
	} else if (flags & DRM_MODE_FB_DIRTY_ANNOTATE_COPY) {
		num_clips /= 2;
		inc = 2; /* skip source rects */
	}

	if (dev_priv->active_display_unit == vmw_du_screen_object)
		ret = vmw_kms_sou_do_surface_dirty(dev_priv, &vfbs->base,
						   clips, NULL, NULL, 0, 0,
						   num_clips, inc, NULL, NULL);
	else
		ret = vmw_kms_stdu_surface_dirty(dev_priv, &vfbs->base,
						 clips, NULL, NULL, 0, 0,
						 num_clips, inc, NULL, NULL);

	vmw_fifo_flush(dev_priv, false);
	ttm_read_unlock(&dev_priv->reservation_sem);

	drm_modeset_unlock_all(dev_priv->dev);

	return 0;
}

/**
 * vmw_kms_readback - Perform a readback from the screen system to
 * a buffer-object backed framebuffer.
 *
 * @dev_priv: Pointer to the device private structure.
 * @file_priv: Pointer to a struct drm_file identifying the caller.
 * Must be set to NULL if @user_fence_rep is NULL.
 * @vfb: Pointer to the buffer-object backed framebuffer.
 * @user_fence_rep: User-space provided structure for fence information.
 * Must be set to non-NULL if @file_priv is non-NULL.
 * @vclips: Array of clip rects.
 * @num_clips: Number of clip rects in @vclips.
 *
 * Returns 0 on success, negative error code on failure. -ERESTARTSYS if
 * interrupted.
 */
int vmw_kms_readback(struct vmw_private *dev_priv,
		     struct drm_file *file_priv,
		     struct vmw_framebuffer *vfb,
		     struct drm_vmw_fence_rep __user *user_fence_rep,
		     struct drm_vmw_rect *vclips,
		     uint32_t num_clips)
{
	switch (dev_priv->active_display_unit) {
	case vmw_du_screen_object:
		return vmw_kms_sou_readback(dev_priv, file_priv, vfb,
					    user_fence_rep, vclips, num_clips,
					    NULL);
	case vmw_du_screen_target:
		return vmw_kms_stdu_dma(dev_priv, file_priv, vfb,
					user_fence_rep, NULL, vclips, num_clips,
					1, false, true, NULL);
	default:
		WARN_ONCE(true,
			  "Readback called with invalid display system.\n");
}

	return -ENOSYS;
}


static const struct drm_framebuffer_funcs vmw_framebuffer_surface_funcs = {
	.destroy = vmw_framebuffer_surface_destroy,
	.dirty = vmw_framebuffer_surface_dirty,
};

static int vmw_kms_new_framebuffer_surface(struct vmw_private *dev_priv,
					   struct vmw_surface *surface,
					   struct vmw_framebuffer **out,
					   const struct drm_mode_fb_cmd2
					   *mode_cmd,
					   bool is_bo_proxy)

{
	struct drm_device *dev = dev_priv->dev;
	struct vmw_framebuffer_surface *vfbs;
	enum SVGA3dSurfaceFormat format;
	int ret;
	struct drm_format_name_buf format_name;

	/* 3D is only supported on HWv8 and newer hosts */
	if (dev_priv->active_display_unit == vmw_du_legacy)
		return -ENOSYS;

	/*
	 * Sanity checks.
	 */

	/* Surface must be marked as a scanout. */
	if (unlikely(!surface->scanout))
		return -EINVAL;

	if (unlikely(surface->mip_levels[0] != 1 ||
		     surface->num_sizes != 1 ||
		     surface->base_size.width < mode_cmd->width ||
		     surface->base_size.height < mode_cmd->height ||
		     surface->base_size.depth != 1)) {
		DRM_ERROR("Incompatible surface dimensions "
			  "for requested mode.\n");
		return -EINVAL;
	}

	switch (mode_cmd->pixel_format) {
	case DRM_FORMAT_ARGB8888:
		format = SVGA3D_A8R8G8B8;
		break;
	case DRM_FORMAT_XRGB8888:
		format = SVGA3D_X8R8G8B8;
		break;
	case DRM_FORMAT_RGB565:
		format = SVGA3D_R5G6B5;
		break;
	case DRM_FORMAT_XRGB1555:
		format = SVGA3D_A1R5G5B5;
		break;
	default:
		DRM_ERROR("Invalid pixel format: %s\n",
			  drm_get_format_name(mode_cmd->pixel_format, &format_name));
		return -EINVAL;
	}

	/*
	 * For DX, surface format validation is done when surface->scanout
	 * is set.
	 */
	if (!dev_priv->has_dx && format != surface->format) {
		DRM_ERROR("Invalid surface format for requested mode.\n");
		return -EINVAL;
	}

	vfbs = kzalloc(sizeof(*vfbs), GFP_KERNEL);
	if (!vfbs) {
		ret = -ENOMEM;
		goto out_err1;
	}

	drm_helper_mode_fill_fb_struct(dev, &vfbs->base.base, mode_cmd);
	vfbs->surface = vmw_surface_reference(surface);
	vfbs->base.user_handle = mode_cmd->handles[0];
	vfbs->is_bo_proxy = is_bo_proxy;

	*out = &vfbs->base;

	ret = drm_framebuffer_init(dev, &vfbs->base.base,
				   &vmw_framebuffer_surface_funcs);
	if (ret)
		goto out_err2;

	return 0;

out_err2:
	vmw_surface_unreference(&surface);
	kfree(vfbs);
out_err1:
	return ret;
}

/*
 * Buffer-object framebuffer code
 */

static void vmw_framebuffer_bo_destroy(struct drm_framebuffer *framebuffer)
{
	struct vmw_framebuffer_bo *vfbd =
		vmw_framebuffer_to_vfbd(framebuffer);

	drm_framebuffer_cleanup(framebuffer);
	vmw_bo_unreference(&vfbd->buffer);
	if (vfbd->base.user_obj)
		ttm_base_object_unref(&vfbd->base.user_obj);

	kfree(vfbd);
}

static int vmw_framebuffer_bo_dirty(struct drm_framebuffer *framebuffer,
				    struct drm_file *file_priv,
				    unsigned int flags, unsigned int color,
				    struct drm_clip_rect *clips,
				    unsigned int num_clips)
{
	struct vmw_private *dev_priv = vmw_priv(framebuffer->dev);
	struct vmw_framebuffer_bo *vfbd =
		vmw_framebuffer_to_vfbd(framebuffer);
	struct drm_clip_rect norect;
	int ret, increment = 1;

	drm_modeset_lock_all(dev_priv->dev);

	ret = ttm_read_lock(&dev_priv->reservation_sem, true);
	if (unlikely(ret != 0)) {
		drm_modeset_unlock_all(dev_priv->dev);
		return ret;
	}

	if (!num_clips) {
		num_clips = 1;
		clips = &norect;
		norect.x1 = norect.y1 = 0;
		norect.x2 = framebuffer->width;
		norect.y2 = framebuffer->height;
	} else if (flags & DRM_MODE_FB_DIRTY_ANNOTATE_COPY) {
		num_clips /= 2;
		increment = 2;
	}

	switch (dev_priv->active_display_unit) {
	case vmw_du_screen_target:
		ret = vmw_kms_stdu_dma(dev_priv, NULL, &vfbd->base, NULL,
				       clips, NULL, num_clips, increment,
				       true, true, NULL);
		break;
	case vmw_du_screen_object:
		ret = vmw_kms_sou_do_bo_dirty(dev_priv, &vfbd->base,
					      clips, NULL, num_clips,
					      increment, true, NULL, NULL);
		break;
	case vmw_du_legacy:
		ret = vmw_kms_ldu_do_bo_dirty(dev_priv, &vfbd->base, 0, 0,
					      clips, num_clips, increment);
		break;
	default:
		ret = -EINVAL;
		WARN_ONCE(true, "Dirty called with invalid display system.\n");
		break;
	}

	vmw_fifo_flush(dev_priv, false);
	ttm_read_unlock(&dev_priv->reservation_sem);

	drm_modeset_unlock_all(dev_priv->dev);

	return ret;
}

static const struct drm_framebuffer_funcs vmw_framebuffer_bo_funcs = {
	.destroy = vmw_framebuffer_bo_destroy,
	.dirty = vmw_framebuffer_bo_dirty,
};

/**
 * Pin the bofer in a location suitable for access by the
 * display system.
 */
static int vmw_framebuffer_pin(struct vmw_framebuffer *vfb)
{
	struct vmw_private *dev_priv = vmw_priv(vfb->base.dev);
	struct vmw_buffer_object *buf;
	struct ttm_placement *placement;
	int ret;

	buf = vfb->bo ?  vmw_framebuffer_to_vfbd(&vfb->base)->buffer :
		vmw_framebuffer_to_vfbs(&vfb->base)->surface->res.backup;

	if (!buf)
		return 0;

	switch (dev_priv->active_display_unit) {
	case vmw_du_legacy:
		vmw_overlay_pause_all(dev_priv);
		ret = vmw_bo_pin_in_start_of_vram(dev_priv, buf, false);
		vmw_overlay_resume_all(dev_priv);
		break;
	case vmw_du_screen_object:
	case vmw_du_screen_target:
		if (vfb->bo) {
			if (dev_priv->capabilities & SVGA_CAP_3D) {
				/*
				 * Use surface DMA to get content to
				 * sreen target surface.
				 */
				placement = &vmw_vram_gmr_placement;
			} else {
				/* Use CPU blit. */
				placement = &vmw_sys_placement;
			}
		} else {
			/* Use surface / image update */
			placement = &vmw_mob_placement;
		}

		return vmw_bo_pin_in_placement(dev_priv, buf, placement, false);
	default:
		return -EINVAL;
	}

	return ret;
}

static int vmw_framebuffer_unpin(struct vmw_framebuffer *vfb)
{
	struct vmw_private *dev_priv = vmw_priv(vfb->base.dev);
	struct vmw_buffer_object *buf;

	buf = vfb->bo ?  vmw_framebuffer_to_vfbd(&vfb->base)->buffer :
		vmw_framebuffer_to_vfbs(&vfb->base)->surface->res.backup;

	if (WARN_ON(!buf))
		return 0;

	return vmw_bo_unpin(dev_priv, buf, false);
}

/**
 * vmw_create_bo_proxy - create a proxy surface for the buffer object
 *
 * @dev: DRM device
 * @mode_cmd: parameters for the new surface
 * @bo_mob: MOB backing the buffer object
 * @srf_out: newly created surface
 *
 * When the content FB is a buffer object, we create a surface as a proxy to the
 * same buffer.  This way we can do a surface copy rather than a surface DMA.
 * This is a more efficient approach
 *
 * RETURNS:
 * 0 on success, error code otherwise
 */
static int vmw_create_bo_proxy(struct drm_device *dev,
			       const struct drm_mode_fb_cmd2 *mode_cmd,
			       struct vmw_buffer_object *bo_mob,
			       struct vmw_surface **srf_out)
{
	uint32_t format;
	struct drm_vmw_size content_base_size = {0};
	struct vmw_resource *res;
	unsigned int bytes_pp;
	struct drm_format_name_buf format_name;
	int ret;

	switch (mode_cmd->pixel_format) {
	case DRM_FORMAT_ARGB8888:
	case DRM_FORMAT_XRGB8888:
		format = SVGA3D_X8R8G8B8;
		bytes_pp = 4;
		break;

	case DRM_FORMAT_RGB565:
	case DRM_FORMAT_XRGB1555:
		format = SVGA3D_R5G6B5;
		bytes_pp = 2;
		break;

	case 8:
		format = SVGA3D_P8;
		bytes_pp = 1;
		break;

	default:
		DRM_ERROR("Invalid framebuffer format %s\n",
			  drm_get_format_name(mode_cmd->pixel_format, &format_name));
		return -EINVAL;
	}

	content_base_size.width  = mode_cmd->pitches[0] / bytes_pp;
	content_base_size.height = mode_cmd->height;
	content_base_size.depth  = 1;

	ret = vmw_surface_gb_priv_define(dev,
					 0, /* kernel visible only */
					 0, /* flags */
					 format,
					 true, /* can be a scanout buffer */
					 1, /* num of mip levels */
					 0,
					 0,
					 content_base_size,
					 SVGA3D_MS_PATTERN_NONE,
					 SVGA3D_MS_QUALITY_NONE,
					 srf_out);
	if (ret) {
		DRM_ERROR("Failed to allocate proxy content buffer\n");
		return ret;
	}

	res = &(*srf_out)->res;

	/* Reserve and switch the backing mob. */
	mutex_lock(&res->dev_priv->cmdbuf_mutex);
	(void) vmw_resource_reserve(res, false, true);
	vmw_bo_unreference(&res->backup);
	res->backup = vmw_bo_reference(bo_mob);
	res->backup_offset = 0;
	vmw_resource_unreserve(res, false, NULL, 0);
	mutex_unlock(&res->dev_priv->cmdbuf_mutex);

	return 0;
}



static int vmw_kms_new_framebuffer_bo(struct vmw_private *dev_priv,
				      struct vmw_buffer_object *bo,
				      struct vmw_framebuffer **out,
				      const struct drm_mode_fb_cmd2
				      *mode_cmd)

{
	struct drm_device *dev = dev_priv->dev;
	struct vmw_framebuffer_bo *vfbd;
	unsigned int requested_size;
	struct drm_format_name_buf format_name;
	int ret;

	requested_size = mode_cmd->height * mode_cmd->pitches[0];
	if (unlikely(requested_size > bo->base.num_pages * PAGE_SIZE)) {
		DRM_ERROR("Screen buffer object size is too small "
			  "for requested mode.\n");
		return -EINVAL;
	}

	/* Limited framebuffer color depth support for screen objects */
	if (dev_priv->active_display_unit == vmw_du_screen_object) {
		switch (mode_cmd->pixel_format) {
		case DRM_FORMAT_XRGB8888:
		case DRM_FORMAT_ARGB8888:
			break;
		case DRM_FORMAT_XRGB1555:
		case DRM_FORMAT_RGB565:
			break;
		default:
			DRM_ERROR("Invalid pixel format: %s\n",
				  drm_get_format_name(mode_cmd->pixel_format, &format_name));
			return -EINVAL;
		}
	}

	vfbd = kzalloc(sizeof(*vfbd), GFP_KERNEL);
	if (!vfbd) {
		ret = -ENOMEM;
		goto out_err1;
	}

	drm_helper_mode_fill_fb_struct(dev, &vfbd->base.base, mode_cmd);
	vfbd->base.bo = true;
	vfbd->buffer = vmw_bo_reference(bo);
	vfbd->base.user_handle = mode_cmd->handles[0];
	*out = &vfbd->base;

	ret = drm_framebuffer_init(dev, &vfbd->base.base,
				   &vmw_framebuffer_bo_funcs);
	if (ret)
		goto out_err2;

	return 0;

out_err2:
	vmw_bo_unreference(&bo);
	kfree(vfbd);
out_err1:
	return ret;
}


/**
 * vmw_kms_srf_ok - check if a surface can be created
 *
 * @width: requested width
 * @height: requested height
 *
 * Surfaces need to be less than texture size
 */
static bool
vmw_kms_srf_ok(struct vmw_private *dev_priv, uint32_t width, uint32_t height)
{
	if (width  > dev_priv->texture_max_width ||
	    height > dev_priv->texture_max_height)
		return false;

	return true;
}

/**
 * vmw_kms_new_framebuffer - Create a new framebuffer.
 *
 * @dev_priv: Pointer to device private struct.
 * @bo: Pointer to buffer object to wrap the kms framebuffer around.
 * Either @bo or @surface must be NULL.
 * @surface: Pointer to a surface to wrap the kms framebuffer around.
 * Either @bo or @surface must be NULL.
 * @only_2d: No presents will occur to this buffer object based framebuffer.
 * This helps the code to do some important optimizations.
 * @mode_cmd: Frame-buffer metadata.
 */
struct vmw_framebuffer *
vmw_kms_new_framebuffer(struct vmw_private *dev_priv,
			struct vmw_buffer_object *bo,
			struct vmw_surface *surface,
			bool only_2d,
			const struct drm_mode_fb_cmd2 *mode_cmd)
{
	struct vmw_framebuffer *vfb = NULL;
	bool is_bo_proxy = false;
	int ret;

	/*
	 * We cannot use the SurfaceDMA command in an non-accelerated VM,
	 * therefore, wrap the buffer object in a surface so we can use the
	 * SurfaceCopy command.
	 */
	if (vmw_kms_srf_ok(dev_priv, mode_cmd->width, mode_cmd->height)  &&
	    bo && only_2d &&
	    mode_cmd->width > 64 &&  /* Don't create a proxy for cursor */
	    dev_priv->active_display_unit == vmw_du_screen_target) {
		ret = vmw_create_bo_proxy(dev_priv->dev, mode_cmd,
					  bo, &surface);
		if (ret)
			return ERR_PTR(ret);

		is_bo_proxy = true;
	}

	/* Create the new framebuffer depending one what we have */
	if (surface) {
		ret = vmw_kms_new_framebuffer_surface(dev_priv, surface, &vfb,
						      mode_cmd,
						      is_bo_proxy);

		/*
		 * vmw_create_bo_proxy() adds a reference that is no longer
		 * needed
		 */
		if (is_bo_proxy)
			vmw_surface_unreference(&surface);
	} else if (bo) {
		ret = vmw_kms_new_framebuffer_bo(dev_priv, bo, &vfb,
						 mode_cmd);
	} else {
		BUG();
	}

	if (ret)
		return ERR_PTR(ret);

	vfb->pin = vmw_framebuffer_pin;
	vfb->unpin = vmw_framebuffer_unpin;

	return vfb;
}

/*
 * Generic Kernel modesetting functions
 */

static struct drm_framebuffer *vmw_kms_fb_create(struct drm_device *dev,
						 struct drm_file *file_priv,
						 const struct drm_mode_fb_cmd2 *mode_cmd)
{
	struct vmw_private *dev_priv = vmw_priv(dev);
	struct ttm_object_file *tfile = vmw_fpriv(file_priv)->tfile;
	struct vmw_framebuffer *vfb = NULL;
	struct vmw_surface *surface = NULL;
	struct vmw_buffer_object *bo = NULL;
	struct ttm_base_object *user_obj;
	int ret;

	/*
	 * Take a reference on the user object of the resource
	 * backing the kms fb. This ensures that user-space handle
	 * lookups on that resource will always work as long as
	 * it's registered with a kms framebuffer. This is important,
	 * since vmw_execbuf_process identifies resources in the
	 * command stream using user-space handles.
	 */

	user_obj = ttm_base_object_lookup(tfile, mode_cmd->handles[0]);
	if (unlikely(user_obj == NULL)) {
		DRM_ERROR("Could not locate requested kms frame buffer.\n");
		return ERR_PTR(-ENOENT);
	}

	/**
	 * End conditioned code.
	 */

	/* returns either a bo or surface */
	ret = vmw_user_lookup_handle(dev_priv, tfile,
				     mode_cmd->handles[0],
				     &surface, &bo);
	if (ret)
		goto err_out;


	if (!bo &&
	    !vmw_kms_srf_ok(dev_priv, mode_cmd->width, mode_cmd->height)) {
		DRM_ERROR("Surface size cannot exceed %dx%d",
			dev_priv->texture_max_width,
			dev_priv->texture_max_height);
		goto err_out;
	}


	vfb = vmw_kms_new_framebuffer(dev_priv, bo, surface,
				      !(dev_priv->capabilities & SVGA_CAP_3D),
				      mode_cmd);
	if (IS_ERR(vfb)) {
		ret = PTR_ERR(vfb);
		goto err_out;
 	}

err_out:
	/* vmw_user_lookup_handle takes one ref so does new_fb */
	if (bo)
		vmw_bo_unreference(&bo);
	if (surface)
		vmw_surface_unreference(&surface);

	if (ret) {
		DRM_ERROR("failed to create vmw_framebuffer: %i\n", ret);
		ttm_base_object_unref(&user_obj);
		return ERR_PTR(ret);
	} else
		vfb->user_obj = user_obj;

	return &vfb->base;
}

/**
 * vmw_kms_check_display_memory - Validates display memory required for a
 * topology
 * @dev: DRM device
 * @num_rects: number of drm_rect in rects
 * @rects: array of drm_rect representing the topology to validate indexed by
 * crtc index.
 *
 * Returns:
 * 0 on success otherwise negative error code
 */
static int vmw_kms_check_display_memory(struct drm_device *dev,
					uint32_t num_rects,
					struct drm_rect *rects)
{
	struct vmw_private *dev_priv = vmw_priv(dev);
	struct drm_mode_config *mode_config = &dev->mode_config;
	struct drm_rect bounding_box = {0};
	u64 total_pixels = 0, pixel_mem, bb_mem;
	int i;

	for (i = 0; i < num_rects; i++) {
		/*
		 * Currently this check is limiting the topology within max
		 * texture/screentarget size. This should change in future when
		 * user-space support multiple fb with topology.
		 */
		if (rects[i].x1 < 0 ||  rects[i].y1 < 0 ||
		    rects[i].x2 > mode_config->max_width ||
		    rects[i].y2 > mode_config->max_height) {
			DRM_ERROR("Invalid GUI layout.\n");
			return -EINVAL;
		}

		/* Bounding box upper left is at (0,0). */
		if (rects[i].x2 > bounding_box.x2)
			bounding_box.x2 = rects[i].x2;

		if (rects[i].y2 > bounding_box.y2)
			bounding_box.y2 = rects[i].y2;

		total_pixels += (u64) drm_rect_width(&rects[i]) *
			(u64) drm_rect_height(&rects[i]);
	}

	/* Virtual svga device primary limits are always in 32-bpp. */
	pixel_mem = total_pixels * 4;

	/*
	 * For HV10 and below prim_bb_mem is vram size. When
	 * SVGA_REG_MAX_PRIMARY_BOUNDING_BOX_MEM is not present vram size is
	 * limit on primary bounding box
	 */
	if (pixel_mem > dev_priv->prim_bb_mem) {
		DRM_ERROR("Combined output size too large.\n");
		return -EINVAL;
	}

	/* SVGA_CAP_NO_BB_RESTRICTION is available for STDU only. */
	if (dev_priv->active_display_unit != vmw_du_screen_target ||
	    !(dev_priv->capabilities & SVGA_CAP_NO_BB_RESTRICTION)) {
		bb_mem = (u64) bounding_box.x2 * bounding_box.y2 * 4;

		if (bb_mem > dev_priv->prim_bb_mem) {
			DRM_ERROR("Topology is beyond supported limits.\n");
			return -EINVAL;
		}
	}

	return 0;
}

/**
 * vmw_kms_check_topology - Validates topology in drm_atomic_state
 * @dev: DRM device
 * @state: the driver state object
 *
 * Returns:
 * 0 on success otherwise negative error code
 */
static int vmw_kms_check_topology(struct drm_device *dev,
				  struct drm_atomic_state *state)
{
	struct vmw_private *dev_priv = vmw_priv(dev);
	struct drm_crtc_state *old_crtc_state, *new_crtc_state;
	struct drm_rect *rects;
	struct drm_crtc *crtc;
	uint32_t i;
	int ret = 0;

	rects = kcalloc(dev->mode_config.num_crtc, sizeof(struct drm_rect),
			GFP_KERNEL);
	if (!rects)
		return -ENOMEM;

	mutex_lock(&dev_priv->requested_layout_mutex);

	drm_for_each_crtc(crtc, dev) {
		struct vmw_display_unit *du = vmw_crtc_to_du(crtc);
		struct drm_crtc_state *crtc_state = crtc->state;

		i = drm_crtc_index(crtc);

		if (crtc_state && crtc_state->enable) {
			rects[i].x1 = du->gui_x;
			rects[i].y1 = du->gui_y;
			rects[i].x2 = du->gui_x + crtc_state->mode.hdisplay;
			rects[i].y2 = du->gui_y + crtc_state->mode.vdisplay;
		}
	}

	/* Determine change to topology due to new atomic state */
	for_each_oldnew_crtc_in_state(state, crtc, old_crtc_state,
				      new_crtc_state, i) {
		struct vmw_display_unit *du = vmw_crtc_to_du(crtc);
		struct drm_connector *connector;
		struct drm_connector_state *conn_state;
		struct vmw_connector_state *vmw_conn_state;

		if (!new_crtc_state->enable && old_crtc_state->enable) {
			rects[i].x1 = 0;
			rects[i].y1 = 0;
			rects[i].x2 = 0;
			rects[i].y2 = 0;
			continue;
		}

		if (!du->pref_active) {
			ret = -EINVAL;
			goto clean;
		}

		/*
		 * For vmwgfx each crtc has only one connector attached and it
		 * is not changed so don't really need to check the
		 * crtc->connector_mask and iterate over it.
		 */
		connector = &du->connector;
		conn_state = drm_atomic_get_connector_state(state, connector);
		if (IS_ERR(conn_state)) {
			ret = PTR_ERR(conn_state);
			goto clean;
		}

		vmw_conn_state = vmw_connector_state_to_vcs(conn_state);
		vmw_conn_state->gui_x = du->gui_x;
		vmw_conn_state->gui_y = du->gui_y;

		rects[i].x1 = du->gui_x;
		rects[i].y1 = du->gui_y;
		rects[i].x2 = du->gui_x + new_crtc_state->mode.hdisplay;
		rects[i].y2 = du->gui_y + new_crtc_state->mode.vdisplay;
	}

	ret = vmw_kms_check_display_memory(dev, dev->mode_config.num_crtc,
					   rects);

clean:
	mutex_unlock(&dev_priv->requested_layout_mutex);
	kfree(rects);
	return ret;
}

/**
 * vmw_kms_atomic_check_modeset- validate state object for modeset changes
 *
 * @dev: DRM device
 * @state: the driver state object
 *
 * This is a simple wrapper around drm_atomic_helper_check_modeset() for
 * us to assign a value to mode->crtc_clock so that
 * drm_calc_timestamping_constants() won't throw an error message
 *
 * Returns:
 * Zero for success or -errno
 */
static int
vmw_kms_atomic_check_modeset(struct drm_device *dev,
			     struct drm_atomic_state *state)
{
	struct drm_crtc *crtc;
	struct drm_crtc_state *crtc_state;
	bool need_modeset = false;
	int i, ret;

<<<<<<< HEAD
		if (dev_priv->active_display_unit == vmw_du_screen_target) {
			struct drm_plane *plane = crtc->primary;
			struct drm_plane_state *plane_state;

			plane_state = drm_atomic_get_new_plane_state(state, plane);

			if (plane_state && plane_state->fb) {
				int cpp = plane_state->fb->format->cpp[0];
=======
	ret = drm_atomic_helper_check(dev, state);
	if (ret)
		return ret;
>>>>>>> f91e6544

	if (!state->allow_modeset)
		return ret;

	/*
	 * Legacy path do not set allow_modeset properly like
	 * @drm_atomic_helper_update_plane, This will result in unnecessary call
	 * to vmw_kms_check_topology. So extra set of check.
	 */
	for_each_new_crtc_in_state(state, crtc, crtc_state, i) {
		if (drm_atomic_crtc_needs_modeset(crtc_state))
			need_modeset = true;
	}

	if (need_modeset)
		return vmw_kms_check_topology(dev, state);

	return ret;
}

static const struct drm_mode_config_funcs vmw_kms_funcs = {
	.fb_create = vmw_kms_fb_create,
	.atomic_check = vmw_kms_atomic_check_modeset,
	.atomic_commit = drm_atomic_helper_commit,
};

static int vmw_kms_generic_present(struct vmw_private *dev_priv,
				   struct drm_file *file_priv,
				   struct vmw_framebuffer *vfb,
				   struct vmw_surface *surface,
				   uint32_t sid,
				   int32_t destX, int32_t destY,
				   struct drm_vmw_rect *clips,
				   uint32_t num_clips)
{
	return vmw_kms_sou_do_surface_dirty(dev_priv, vfb, NULL, clips,
					    &surface->res, destX, destY,
					    num_clips, 1, NULL, NULL);
}


int vmw_kms_present(struct vmw_private *dev_priv,
		    struct drm_file *file_priv,
		    struct vmw_framebuffer *vfb,
		    struct vmw_surface *surface,
		    uint32_t sid,
		    int32_t destX, int32_t destY,
		    struct drm_vmw_rect *clips,
		    uint32_t num_clips)
{
	int ret;

	switch (dev_priv->active_display_unit) {
	case vmw_du_screen_target:
		ret = vmw_kms_stdu_surface_dirty(dev_priv, vfb, NULL, clips,
						 &surface->res, destX, destY,
						 num_clips, 1, NULL, NULL);
		break;
	case vmw_du_screen_object:
		ret = vmw_kms_generic_present(dev_priv, file_priv, vfb, surface,
					      sid, destX, destY, clips,
					      num_clips);
		break;
	default:
		WARN_ONCE(true,
			  "Present called with invalid display system.\n");
		ret = -ENOSYS;
		break;
	}
	if (ret)
		return ret;

	vmw_fifo_flush(dev_priv, false);

	return 0;
}

static void
vmw_kms_create_hotplug_mode_update_property(struct vmw_private *dev_priv)
{
	if (dev_priv->hotplug_mode_update_property)
		return;

	dev_priv->hotplug_mode_update_property =
		drm_property_create_range(dev_priv->dev,
					  DRM_MODE_PROP_IMMUTABLE,
					  "hotplug_mode_update", 0, 1);

	if (!dev_priv->hotplug_mode_update_property)
		return;

}

int vmw_kms_init(struct vmw_private *dev_priv)
{
	struct drm_device *dev = dev_priv->dev;
	int ret;

	drm_mode_config_init(dev);
	dev->mode_config.funcs = &vmw_kms_funcs;
	dev->mode_config.min_width = 1;
	dev->mode_config.min_height = 1;
	dev->mode_config.max_width = dev_priv->texture_max_width;
	dev->mode_config.max_height = dev_priv->texture_max_height;

	drm_mode_create_suggested_offset_properties(dev);
	vmw_kms_create_hotplug_mode_update_property(dev_priv);

	ret = vmw_kms_stdu_init_display(dev_priv);
	if (ret) {
		ret = vmw_kms_sou_init_display(dev_priv);
		if (ret) /* Fallback */
			ret = vmw_kms_ldu_init_display(dev_priv);
	}

	return ret;
}

int vmw_kms_close(struct vmw_private *dev_priv)
{
	int ret = 0;

	/*
	 * Docs says we should take the lock before calling this function
	 * but since it destroys encoders and our destructor calls
	 * drm_encoder_cleanup which takes the lock we deadlock.
	 */
	drm_mode_config_cleanup(dev_priv->dev);
	if (dev_priv->active_display_unit == vmw_du_legacy)
		ret = vmw_kms_ldu_close_display(dev_priv);

	return ret;
}

int vmw_kms_cursor_bypass_ioctl(struct drm_device *dev, void *data,
				struct drm_file *file_priv)
{
	struct drm_vmw_cursor_bypass_arg *arg = data;
	struct vmw_display_unit *du;
	struct drm_crtc *crtc;
	int ret = 0;


	mutex_lock(&dev->mode_config.mutex);
	if (arg->flags & DRM_VMW_CURSOR_BYPASS_ALL) {

		list_for_each_entry(crtc, &dev->mode_config.crtc_list, head) {
			du = vmw_crtc_to_du(crtc);
			du->hotspot_x = arg->xhot;
			du->hotspot_y = arg->yhot;
		}

		mutex_unlock(&dev->mode_config.mutex);
		return 0;
	}

	crtc = drm_crtc_find(dev, file_priv, arg->crtc_id);
	if (!crtc) {
		ret = -ENOENT;
		goto out;
	}

	du = vmw_crtc_to_du(crtc);

	du->hotspot_x = arg->xhot;
	du->hotspot_y = arg->yhot;

out:
	mutex_unlock(&dev->mode_config.mutex);

	return ret;
}

int vmw_kms_write_svga(struct vmw_private *vmw_priv,
			unsigned width, unsigned height, unsigned pitch,
			unsigned bpp, unsigned depth)
{
	if (vmw_priv->capabilities & SVGA_CAP_PITCHLOCK)
		vmw_write(vmw_priv, SVGA_REG_PITCHLOCK, pitch);
	else if (vmw_fifo_have_pitchlock(vmw_priv))
		vmw_mmio_write(pitch, vmw_priv->mmio_virt +
			       SVGA_FIFO_PITCHLOCK);
	vmw_write(vmw_priv, SVGA_REG_WIDTH, width);
	vmw_write(vmw_priv, SVGA_REG_HEIGHT, height);
	vmw_write(vmw_priv, SVGA_REG_BITS_PER_PIXEL, bpp);

	if (vmw_read(vmw_priv, SVGA_REG_DEPTH) != depth) {
		DRM_ERROR("Invalid depth %u for %u bpp, host expects %u\n",
			  depth, bpp, vmw_read(vmw_priv, SVGA_REG_DEPTH));
		return -EINVAL;
	}

	return 0;
}

int vmw_kms_save_vga(struct vmw_private *vmw_priv)
{
	struct vmw_vga_topology_state *save;
	uint32_t i;

	vmw_priv->vga_width = vmw_read(vmw_priv, SVGA_REG_WIDTH);
	vmw_priv->vga_height = vmw_read(vmw_priv, SVGA_REG_HEIGHT);
	vmw_priv->vga_bpp = vmw_read(vmw_priv, SVGA_REG_BITS_PER_PIXEL);
	if (vmw_priv->capabilities & SVGA_CAP_PITCHLOCK)
		vmw_priv->vga_pitchlock =
		  vmw_read(vmw_priv, SVGA_REG_PITCHLOCK);
	else if (vmw_fifo_have_pitchlock(vmw_priv))
		vmw_priv->vga_pitchlock = vmw_mmio_read(vmw_priv->mmio_virt +
							SVGA_FIFO_PITCHLOCK);

	if (!(vmw_priv->capabilities & SVGA_CAP_DISPLAY_TOPOLOGY))
		return 0;

	vmw_priv->num_displays = vmw_read(vmw_priv,
					  SVGA_REG_NUM_GUEST_DISPLAYS);

	if (vmw_priv->num_displays == 0)
		vmw_priv->num_displays = 1;

	for (i = 0; i < vmw_priv->num_displays; ++i) {
		save = &vmw_priv->vga_save[i];
		vmw_write(vmw_priv, SVGA_REG_DISPLAY_ID, i);
		save->primary = vmw_read(vmw_priv, SVGA_REG_DISPLAY_IS_PRIMARY);
		save->pos_x = vmw_read(vmw_priv, SVGA_REG_DISPLAY_POSITION_X);
		save->pos_y = vmw_read(vmw_priv, SVGA_REG_DISPLAY_POSITION_Y);
		save->width = vmw_read(vmw_priv, SVGA_REG_DISPLAY_WIDTH);
		save->height = vmw_read(vmw_priv, SVGA_REG_DISPLAY_HEIGHT);
		vmw_write(vmw_priv, SVGA_REG_DISPLAY_ID, SVGA_ID_INVALID);
		if (i == 0 && vmw_priv->num_displays == 1 &&
		    save->width == 0 && save->height == 0) {

			/*
			 * It should be fairly safe to assume that these
			 * values are uninitialized.
			 */

			save->width = vmw_priv->vga_width - save->pos_x;
			save->height = vmw_priv->vga_height - save->pos_y;
		}
	}

	return 0;
}

int vmw_kms_restore_vga(struct vmw_private *vmw_priv)
{
	struct vmw_vga_topology_state *save;
	uint32_t i;

	vmw_write(vmw_priv, SVGA_REG_WIDTH, vmw_priv->vga_width);
	vmw_write(vmw_priv, SVGA_REG_HEIGHT, vmw_priv->vga_height);
	vmw_write(vmw_priv, SVGA_REG_BITS_PER_PIXEL, vmw_priv->vga_bpp);
	if (vmw_priv->capabilities & SVGA_CAP_PITCHLOCK)
		vmw_write(vmw_priv, SVGA_REG_PITCHLOCK,
			  vmw_priv->vga_pitchlock);
	else if (vmw_fifo_have_pitchlock(vmw_priv))
		vmw_mmio_write(vmw_priv->vga_pitchlock,
			       vmw_priv->mmio_virt + SVGA_FIFO_PITCHLOCK);

	if (!(vmw_priv->capabilities & SVGA_CAP_DISPLAY_TOPOLOGY))
		return 0;

	for (i = 0; i < vmw_priv->num_displays; ++i) {
		save = &vmw_priv->vga_save[i];
		vmw_write(vmw_priv, SVGA_REG_DISPLAY_ID, i);
		vmw_write(vmw_priv, SVGA_REG_DISPLAY_IS_PRIMARY, save->primary);
		vmw_write(vmw_priv, SVGA_REG_DISPLAY_POSITION_X, save->pos_x);
		vmw_write(vmw_priv, SVGA_REG_DISPLAY_POSITION_Y, save->pos_y);
		vmw_write(vmw_priv, SVGA_REG_DISPLAY_WIDTH, save->width);
		vmw_write(vmw_priv, SVGA_REG_DISPLAY_HEIGHT, save->height);
		vmw_write(vmw_priv, SVGA_REG_DISPLAY_ID, SVGA_ID_INVALID);
	}

	return 0;
}

bool vmw_kms_validate_mode_vram(struct vmw_private *dev_priv,
				uint32_t pitch,
				uint32_t height)
{
	return ((u64) pitch * (u64) height) < (u64)
		((dev_priv->active_display_unit == vmw_du_screen_target) ?
		 dev_priv->prim_bb_mem : dev_priv->vram_size);
}


/**
 * Function called by DRM code called with vbl_lock held.
 */
u32 vmw_get_vblank_counter(struct drm_device *dev, unsigned int pipe)
{
	return 0;
}

/**
 * Function called by DRM code called with vbl_lock held.
 */
int vmw_enable_vblank(struct drm_device *dev, unsigned int pipe)
{
	return -EINVAL;
}

/**
 * Function called by DRM code called with vbl_lock held.
 */
void vmw_disable_vblank(struct drm_device *dev, unsigned int pipe)
{
}

/**
 * vmw_du_update_layout - Update the display unit with topology from resolution
 * plugin and generate DRM uevent
 * @dev_priv: device private
 * @num_rects: number of drm_rect in rects
 * @rects: toplogy to update
 */
static int vmw_du_update_layout(struct vmw_private *dev_priv,
				unsigned int num_rects, struct drm_rect *rects)
{
	struct drm_device *dev = dev_priv->dev;
	struct vmw_display_unit *du;
	struct drm_connector *con;
	struct drm_connector_list_iter conn_iter;

	/*
	 * Currently only gui_x/y is protected with requested_layout_mutex.
	 */
	mutex_lock(&dev_priv->requested_layout_mutex);
	drm_connector_list_iter_begin(dev, &conn_iter);
	drm_for_each_connector_iter(con, &conn_iter) {
		du = vmw_connector_to_du(con);
		if (num_rects > du->unit) {
			du->pref_width = drm_rect_width(&rects[du->unit]);
			du->pref_height = drm_rect_height(&rects[du->unit]);
			du->pref_active = true;
			du->gui_x = rects[du->unit].x1;
			du->gui_y = rects[du->unit].y1;
		} else {
			du->pref_width = 800;
			du->pref_height = 600;
			du->pref_active = false;
			du->gui_x = 0;
			du->gui_y = 0;
		}
	}
	drm_connector_list_iter_end(&conn_iter);
	mutex_unlock(&dev_priv->requested_layout_mutex);

	mutex_lock(&dev->mode_config.mutex);
	list_for_each_entry(con, &dev->mode_config.connector_list, head) {
		du = vmw_connector_to_du(con);
		if (num_rects > du->unit) {
			drm_object_property_set_value
			  (&con->base, dev->mode_config.suggested_x_property,
			   du->gui_x);
			drm_object_property_set_value
			  (&con->base, dev->mode_config.suggested_y_property,
			   du->gui_y);
		} else {
			drm_object_property_set_value
			  (&con->base, dev->mode_config.suggested_x_property,
			   0);
			drm_object_property_set_value
			  (&con->base, dev->mode_config.suggested_y_property,
			   0);
		}
		con->status = vmw_du_connector_detect(con, true);
	}
	mutex_unlock(&dev->mode_config.mutex);

	drm_sysfs_hotplug_event(dev);

	return 0;
}

int vmw_du_crtc_gamma_set(struct drm_crtc *crtc,
			  u16 *r, u16 *g, u16 *b,
			  uint32_t size,
			  struct drm_modeset_acquire_ctx *ctx)
{
	struct vmw_private *dev_priv = vmw_priv(crtc->dev);
	int i;

	for (i = 0; i < size; i++) {
		DRM_DEBUG("%d r/g/b = 0x%04x / 0x%04x / 0x%04x\n", i,
			  r[i], g[i], b[i]);
		vmw_write(dev_priv, SVGA_PALETTE_BASE + i * 3 + 0, r[i] >> 8);
		vmw_write(dev_priv, SVGA_PALETTE_BASE + i * 3 + 1, g[i] >> 8);
		vmw_write(dev_priv, SVGA_PALETTE_BASE + i * 3 + 2, b[i] >> 8);
	}

	return 0;
}

int vmw_du_connector_dpms(struct drm_connector *connector, int mode)
{
	return 0;
}

enum drm_connector_status
vmw_du_connector_detect(struct drm_connector *connector, bool force)
{
	uint32_t num_displays;
	struct drm_device *dev = connector->dev;
	struct vmw_private *dev_priv = vmw_priv(dev);
	struct vmw_display_unit *du = vmw_connector_to_du(connector);

	num_displays = vmw_read(dev_priv, SVGA_REG_NUM_DISPLAYS);

	return ((vmw_connector_to_du(connector)->unit < num_displays &&
		 du->pref_active) ?
		connector_status_connected : connector_status_disconnected);
}

static struct drm_display_mode vmw_kms_connector_builtin[] = {
	/* 640x480@60Hz */
	{ DRM_MODE("640x480", DRM_MODE_TYPE_DRIVER, 25175, 640, 656,
		   752, 800, 0, 480, 489, 492, 525, 0,
		   DRM_MODE_FLAG_NHSYNC | DRM_MODE_FLAG_NVSYNC) },
	/* 800x600@60Hz */
	{ DRM_MODE("800x600", DRM_MODE_TYPE_DRIVER, 40000, 800, 840,
		   968, 1056, 0, 600, 601, 605, 628, 0,
		   DRM_MODE_FLAG_PHSYNC | DRM_MODE_FLAG_PVSYNC) },
	/* 1024x768@60Hz */
	{ DRM_MODE("1024x768", DRM_MODE_TYPE_DRIVER, 65000, 1024, 1048,
		   1184, 1344, 0, 768, 771, 777, 806, 0,
		   DRM_MODE_FLAG_NHSYNC | DRM_MODE_FLAG_NVSYNC) },
	/* 1152x864@75Hz */
	{ DRM_MODE("1152x864", DRM_MODE_TYPE_DRIVER, 108000, 1152, 1216,
		   1344, 1600, 0, 864, 865, 868, 900, 0,
		   DRM_MODE_FLAG_PHSYNC | DRM_MODE_FLAG_PVSYNC) },
	/* 1280x768@60Hz */
	{ DRM_MODE("1280x768", DRM_MODE_TYPE_DRIVER, 79500, 1280, 1344,
		   1472, 1664, 0, 768, 771, 778, 798, 0,
		   DRM_MODE_FLAG_NHSYNC | DRM_MODE_FLAG_PVSYNC) },
	/* 1280x800@60Hz */
	{ DRM_MODE("1280x800", DRM_MODE_TYPE_DRIVER, 83500, 1280, 1352,
		   1480, 1680, 0, 800, 803, 809, 831, 0,
		   DRM_MODE_FLAG_PHSYNC | DRM_MODE_FLAG_NVSYNC) },
	/* 1280x960@60Hz */
	{ DRM_MODE("1280x960", DRM_MODE_TYPE_DRIVER, 108000, 1280, 1376,
		   1488, 1800, 0, 960, 961, 964, 1000, 0,
		   DRM_MODE_FLAG_PHSYNC | DRM_MODE_FLAG_PVSYNC) },
	/* 1280x1024@60Hz */
	{ DRM_MODE("1280x1024", DRM_MODE_TYPE_DRIVER, 108000, 1280, 1328,
		   1440, 1688, 0, 1024, 1025, 1028, 1066, 0,
		   DRM_MODE_FLAG_PHSYNC | DRM_MODE_FLAG_PVSYNC) },
	/* 1360x768@60Hz */
	{ DRM_MODE("1360x768", DRM_MODE_TYPE_DRIVER, 85500, 1360, 1424,
		   1536, 1792, 0, 768, 771, 777, 795, 0,
		   DRM_MODE_FLAG_PHSYNC | DRM_MODE_FLAG_PVSYNC) },
	/* 1440x1050@60Hz */
	{ DRM_MODE("1400x1050", DRM_MODE_TYPE_DRIVER, 121750, 1400, 1488,
		   1632, 1864, 0, 1050, 1053, 1057, 1089, 0,
		   DRM_MODE_FLAG_NHSYNC | DRM_MODE_FLAG_PVSYNC) },
	/* 1440x900@60Hz */
	{ DRM_MODE("1440x900", DRM_MODE_TYPE_DRIVER, 106500, 1440, 1520,
		   1672, 1904, 0, 900, 903, 909, 934, 0,
		   DRM_MODE_FLAG_NHSYNC | DRM_MODE_FLAG_PVSYNC) },
	/* 1600x1200@60Hz */
	{ DRM_MODE("1600x1200", DRM_MODE_TYPE_DRIVER, 162000, 1600, 1664,
		   1856, 2160, 0, 1200, 1201, 1204, 1250, 0,
		   DRM_MODE_FLAG_PHSYNC | DRM_MODE_FLAG_PVSYNC) },
	/* 1680x1050@60Hz */
	{ DRM_MODE("1680x1050", DRM_MODE_TYPE_DRIVER, 146250, 1680, 1784,
		   1960, 2240, 0, 1050, 1053, 1059, 1089, 0,
		   DRM_MODE_FLAG_NHSYNC | DRM_MODE_FLAG_PVSYNC) },
	/* 1792x1344@60Hz */
	{ DRM_MODE("1792x1344", DRM_MODE_TYPE_DRIVER, 204750, 1792, 1920,
		   2120, 2448, 0, 1344, 1345, 1348, 1394, 0,
		   DRM_MODE_FLAG_NHSYNC | DRM_MODE_FLAG_PVSYNC) },
	/* 1853x1392@60Hz */
	{ DRM_MODE("1856x1392", DRM_MODE_TYPE_DRIVER, 218250, 1856, 1952,
		   2176, 2528, 0, 1392, 1393, 1396, 1439, 0,
		   DRM_MODE_FLAG_NHSYNC | DRM_MODE_FLAG_PVSYNC) },
	/* 1920x1200@60Hz */
	{ DRM_MODE("1920x1200", DRM_MODE_TYPE_DRIVER, 193250, 1920, 2056,
		   2256, 2592, 0, 1200, 1203, 1209, 1245, 0,
		   DRM_MODE_FLAG_NHSYNC | DRM_MODE_FLAG_PVSYNC) },
	/* 1920x1440@60Hz */
	{ DRM_MODE("1920x1440", DRM_MODE_TYPE_DRIVER, 234000, 1920, 2048,
		   2256, 2600, 0, 1440, 1441, 1444, 1500, 0,
		   DRM_MODE_FLAG_NHSYNC | DRM_MODE_FLAG_PVSYNC) },
	/* 2560x1600@60Hz */
	{ DRM_MODE("2560x1600", DRM_MODE_TYPE_DRIVER, 348500, 2560, 2752,
		   3032, 3504, 0, 1600, 1603, 1609, 1658, 0,
		   DRM_MODE_FLAG_NHSYNC | DRM_MODE_FLAG_PVSYNC) },
	/* Terminate */
	{ DRM_MODE("", 0, 0, 0, 0, 0, 0, 0, 0, 0, 0, 0, 0, 0) },
};

/**
 * vmw_guess_mode_timing - Provide fake timings for a
 * 60Hz vrefresh mode.
 *
 * @mode - Pointer to a struct drm_display_mode with hdisplay and vdisplay
 * members filled in.
 */
void vmw_guess_mode_timing(struct drm_display_mode *mode)
{
	mode->hsync_start = mode->hdisplay + 50;
	mode->hsync_end = mode->hsync_start + 50;
	mode->htotal = mode->hsync_end + 50;

	mode->vsync_start = mode->vdisplay + 50;
	mode->vsync_end = mode->vsync_start + 50;
	mode->vtotal = mode->vsync_end + 50;

	mode->clock = (u32)mode->htotal * (u32)mode->vtotal / 100 * 6;
	mode->vrefresh = drm_mode_vrefresh(mode);
}


int vmw_du_connector_fill_modes(struct drm_connector *connector,
				uint32_t max_width, uint32_t max_height)
{
	struct vmw_display_unit *du = vmw_connector_to_du(connector);
	struct drm_device *dev = connector->dev;
	struct vmw_private *dev_priv = vmw_priv(dev);
	struct drm_display_mode *mode = NULL;
	struct drm_display_mode *bmode;
	struct drm_display_mode prefmode = { DRM_MODE("preferred",
		DRM_MODE_TYPE_DRIVER | DRM_MODE_TYPE_PREFERRED,
		0, 0, 0, 0, 0, 0, 0, 0, 0, 0, 0,
		DRM_MODE_FLAG_NHSYNC | DRM_MODE_FLAG_PVSYNC)
	};
	int i;
	u32 assumed_bpp = 4;

	if (dev_priv->assume_16bpp)
		assumed_bpp = 2;

	if (dev_priv->active_display_unit == vmw_du_screen_target) {
		max_width  = min(max_width,  dev_priv->stdu_max_width);
		max_width  = min(max_width,  dev_priv->texture_max_width);

		max_height = min(max_height, dev_priv->stdu_max_height);
		max_height = min(max_height, dev_priv->texture_max_height);
	}

	/* Add preferred mode */
	mode = drm_mode_duplicate(dev, &prefmode);
	if (!mode)
		return 0;
	mode->hdisplay = du->pref_width;
	mode->vdisplay = du->pref_height;
	vmw_guess_mode_timing(mode);

	if (vmw_kms_validate_mode_vram(dev_priv,
					mode->hdisplay * assumed_bpp,
					mode->vdisplay)) {
		drm_mode_probed_add(connector, mode);
	} else {
		drm_mode_destroy(dev, mode);
		mode = NULL;
	}

	if (du->pref_mode) {
		list_del_init(&du->pref_mode->head);
		drm_mode_destroy(dev, du->pref_mode);
	}

	/* mode might be null here, this is intended */
	du->pref_mode = mode;

	for (i = 0; vmw_kms_connector_builtin[i].type != 0; i++) {
		bmode = &vmw_kms_connector_builtin[i];
		if (bmode->hdisplay > max_width ||
		    bmode->vdisplay > max_height)
			continue;

		if (!vmw_kms_validate_mode_vram(dev_priv,
						bmode->hdisplay * assumed_bpp,
						bmode->vdisplay))
			continue;

		mode = drm_mode_duplicate(dev, bmode);
		if (!mode)
			return 0;
		mode->vrefresh = drm_mode_vrefresh(mode);

		drm_mode_probed_add(connector, mode);
	}

	drm_connector_list_update(connector);
	/* Move the prefered mode first, help apps pick the right mode. */
	drm_mode_sort(&connector->modes);

	return 1;
}

int vmw_du_connector_set_property(struct drm_connector *connector,
				  struct drm_property *property,
				  uint64_t val)
{
	struct vmw_display_unit *du = vmw_connector_to_du(connector);
	struct vmw_private *dev_priv = vmw_priv(connector->dev);

	if (property == dev_priv->implicit_placement_property)
		du->is_implicit = val;

	return 0;
}



/**
 * vmw_du_connector_atomic_set_property - Atomic version of get property
 *
 * @crtc - crtc the property is associated with
 *
 * Returns:
 * Zero on success, negative errno on failure.
 */
int
vmw_du_connector_atomic_set_property(struct drm_connector *connector,
				     struct drm_connector_state *state,
				     struct drm_property *property,
				     uint64_t val)
{
	struct vmw_private *dev_priv = vmw_priv(connector->dev);
	struct vmw_connector_state *vcs = vmw_connector_state_to_vcs(state);
	struct vmw_display_unit *du = vmw_connector_to_du(connector);


	if (property == dev_priv->implicit_placement_property) {
		vcs->is_implicit = val;

		/*
		 * We should really be doing a drm_atomic_commit() to
		 * commit the new state, but since this doesn't cause
		 * an immedate state change, this is probably ok
		 */
		du->is_implicit = vcs->is_implicit;
	} else {
		return -EINVAL;
	}

	return 0;
}


/**
 * vmw_du_connector_atomic_get_property - Atomic version of get property
 *
 * @connector - connector the property is associated with
 *
 * Returns:
 * Zero on success, negative errno on failure.
 */
int
vmw_du_connector_atomic_get_property(struct drm_connector *connector,
				     const struct drm_connector_state *state,
				     struct drm_property *property,
				     uint64_t *val)
{
	struct vmw_private *dev_priv = vmw_priv(connector->dev);
	struct vmw_connector_state *vcs = vmw_connector_state_to_vcs(state);

	if (property == dev_priv->implicit_placement_property)
		*val = vcs->is_implicit;
	else {
		DRM_ERROR("Invalid Property %s\n", property->name);
		return -EINVAL;
	}

	return 0;
}

/**
 * vmw_kms_update_layout_ioctl - Handler for DRM_VMW_UPDATE_LAYOUT ioctl
 * @dev: drm device for the ioctl
 * @data: data pointer for the ioctl
 * @file_priv: drm file for the ioctl call
 *
 * Update preferred topology of display unit as per ioctl request. The topology
 * is expressed as array of drm_vmw_rect.
 * e.g.
 * [0 0 640 480] [640 0 800 600] [0 480 640 480]
 *
 * NOTE:
 * The x and y offset (upper left) in drm_vmw_rect cannot be less than 0. Beside
 * device limit on topology, x + w and y + h (lower right) cannot be greater
 * than INT_MAX. So topology beyond these limits will return with error.
 *
 * Returns:
 * Zero on success, negative errno on failure.
 */
int vmw_kms_update_layout_ioctl(struct drm_device *dev, void *data,
				struct drm_file *file_priv)
{
	struct vmw_private *dev_priv = vmw_priv(dev);
	struct drm_vmw_update_layout_arg *arg =
		(struct drm_vmw_update_layout_arg *)data;
	void __user *user_rects;
	struct drm_vmw_rect *rects;
	struct drm_rect *drm_rects;
	unsigned rects_size;
	int ret, i;

	if (!arg->num_outputs) {
		struct drm_rect def_rect = {0, 0, 800, 600};
		vmw_du_update_layout(dev_priv, 1, &def_rect);
		return 0;
	}

	rects_size = arg->num_outputs * sizeof(struct drm_vmw_rect);
	rects = kcalloc(arg->num_outputs, sizeof(struct drm_vmw_rect),
			GFP_KERNEL);
	if (unlikely(!rects))
		return -ENOMEM;

	user_rects = (void __user *)(unsigned long)arg->rects;
	ret = copy_from_user(rects, user_rects, rects_size);
	if (unlikely(ret != 0)) {
		DRM_ERROR("Failed to get rects.\n");
		ret = -EFAULT;
		goto out_free;
	}

	drm_rects = (struct drm_rect *)rects;

	for (i = 0; i < arg->num_outputs; i++) {
		struct drm_vmw_rect curr_rect;

		/* Verify user-space for overflow as kernel use drm_rect */
		if ((rects[i].x + rects[i].w > INT_MAX) ||
		    (rects[i].y + rects[i].h > INT_MAX)) {
			ret = -ERANGE;
			goto out_free;
		}

		curr_rect = rects[i];
		drm_rects[i].x1 = curr_rect.x;
		drm_rects[i].y1 = curr_rect.y;
		drm_rects[i].x2 = curr_rect.x + curr_rect.w;
		drm_rects[i].y2 = curr_rect.y + curr_rect.h;
	}

	ret = vmw_kms_check_display_memory(dev, arg->num_outputs, drm_rects);

	if (ret == 0)
		vmw_du_update_layout(dev_priv, arg->num_outputs, drm_rects);

out_free:
	kfree(rects);
	return ret;
}

/**
 * vmw_kms_helper_dirty - Helper to build commands and perform actions based
 * on a set of cliprects and a set of display units.
 *
 * @dev_priv: Pointer to a device private structure.
 * @framebuffer: Pointer to the framebuffer on which to perform the actions.
 * @clips: A set of struct drm_clip_rect. Either this os @vclips must be NULL.
 * Cliprects are given in framebuffer coordinates.
 * @vclips: A set of struct drm_vmw_rect cliprects. Either this or @clips must
 * be NULL. Cliprects are given in source coordinates.
 * @dest_x: X coordinate offset for the crtc / destination clip rects.
 * @dest_y: Y coordinate offset for the crtc / destination clip rects.
 * @num_clips: Number of cliprects in the @clips or @vclips array.
 * @increment: Integer with which to increment the clip counter when looping.
 * Used to skip a predetermined number of clip rects.
 * @dirty: Closure structure. See the description of struct vmw_kms_dirty.
 */
int vmw_kms_helper_dirty(struct vmw_private *dev_priv,
			 struct vmw_framebuffer *framebuffer,
			 const struct drm_clip_rect *clips,
			 const struct drm_vmw_rect *vclips,
			 s32 dest_x, s32 dest_y,
			 int num_clips,
			 int increment,
			 struct vmw_kms_dirty *dirty)
{
	struct vmw_display_unit *units[VMWGFX_NUM_DISPLAY_UNITS];
	struct drm_crtc *crtc;
	u32 num_units = 0;
	u32 i, k;

	dirty->dev_priv = dev_priv;

	/* If crtc is passed, no need to iterate over other display units */
	if (dirty->crtc) {
		units[num_units++] = vmw_crtc_to_du(dirty->crtc);
	} else {
		list_for_each_entry(crtc, &dev_priv->dev->mode_config.crtc_list,
				    head) {
			struct drm_plane *plane = crtc->primary;

			if (plane->state->fb == &framebuffer->base)
				units[num_units++] = vmw_crtc_to_du(crtc);
		}
	}

	for (k = 0; k < num_units; k++) {
		struct vmw_display_unit *unit = units[k];
		s32 crtc_x = unit->crtc.x;
		s32 crtc_y = unit->crtc.y;
		s32 crtc_width = unit->crtc.mode.hdisplay;
		s32 crtc_height = unit->crtc.mode.vdisplay;
		const struct drm_clip_rect *clips_ptr = clips;
		const struct drm_vmw_rect *vclips_ptr = vclips;

		dirty->unit = unit;
		if (dirty->fifo_reserve_size > 0) {
			dirty->cmd = vmw_fifo_reserve(dev_priv,
						      dirty->fifo_reserve_size);
			if (!dirty->cmd) {
				DRM_ERROR("Couldn't reserve fifo space "
					  "for dirty blits.\n");
				return -ENOMEM;
			}
			memset(dirty->cmd, 0, dirty->fifo_reserve_size);
		}
		dirty->num_hits = 0;
		for (i = 0; i < num_clips; i++, clips_ptr += increment,
		       vclips_ptr += increment) {
			s32 clip_left;
			s32 clip_top;

			/*
			 * Select clip array type. Note that integer type
			 * in @clips is unsigned short, whereas in @vclips
			 * it's 32-bit.
			 */
			if (clips) {
				dirty->fb_x = (s32) clips_ptr->x1;
				dirty->fb_y = (s32) clips_ptr->y1;
				dirty->unit_x2 = (s32) clips_ptr->x2 + dest_x -
					crtc_x;
				dirty->unit_y2 = (s32) clips_ptr->y2 + dest_y -
					crtc_y;
			} else {
				dirty->fb_x = vclips_ptr->x;
				dirty->fb_y = vclips_ptr->y;
				dirty->unit_x2 = dirty->fb_x + vclips_ptr->w +
					dest_x - crtc_x;
				dirty->unit_y2 = dirty->fb_y + vclips_ptr->h +
					dest_y - crtc_y;
			}

			dirty->unit_x1 = dirty->fb_x + dest_x - crtc_x;
			dirty->unit_y1 = dirty->fb_y + dest_y - crtc_y;

			/* Skip this clip if it's outside the crtc region */
			if (dirty->unit_x1 >= crtc_width ||
			    dirty->unit_y1 >= crtc_height ||
			    dirty->unit_x2 <= 0 || dirty->unit_y2 <= 0)
				continue;

			/* Clip right and bottom to crtc limits */
			dirty->unit_x2 = min_t(s32, dirty->unit_x2,
					       crtc_width);
			dirty->unit_y2 = min_t(s32, dirty->unit_y2,
					       crtc_height);

			/* Clip left and top to crtc limits */
			clip_left = min_t(s32, dirty->unit_x1, 0);
			clip_top = min_t(s32, dirty->unit_y1, 0);
			dirty->unit_x1 -= clip_left;
			dirty->unit_y1 -= clip_top;
			dirty->fb_x -= clip_left;
			dirty->fb_y -= clip_top;

			dirty->clip(dirty);
		}

		dirty->fifo_commit(dirty);
	}

	return 0;
}

/**
 * vmw_kms_helper_buffer_prepare - Reserve and validate a buffer object before
 * command submission.
 *
 * @dev_priv. Pointer to a device private structure.
 * @buf: The buffer object
 * @interruptible: Whether to perform waits as interruptible.
 * @validate_as_mob: Whether the buffer should be validated as a MOB. If false,
 * The buffer will be validated as a GMR. Already pinned buffers will not be
 * validated.
 *
 * Returns 0 on success, negative error code on failure, -ERESTARTSYS if
 * interrupted by a signal.
 */
int vmw_kms_helper_buffer_prepare(struct vmw_private *dev_priv,
				  struct vmw_buffer_object *buf,
				  bool interruptible,
				  bool validate_as_mob,
				  bool for_cpu_blit)
{
	struct ttm_operation_ctx ctx = {
		.interruptible = interruptible,
		.no_wait_gpu = false};
	struct ttm_buffer_object *bo = &buf->base;
	int ret;

	ttm_bo_reserve(bo, false, false, NULL);
	if (for_cpu_blit)
		ret = ttm_bo_validate(bo, &vmw_nonfixed_placement, &ctx);
	else
		ret = vmw_validate_single_buffer(dev_priv, bo, interruptible,
						 validate_as_mob);
	if (ret)
		ttm_bo_unreserve(bo);

	return ret;
}

/**
 * vmw_kms_helper_buffer_revert - Undo the actions of
 * vmw_kms_helper_buffer_prepare.
 *
 * @res: Pointer to the buffer object.
 *
 * Helper to be used if an error forces the caller to undo the actions of
 * vmw_kms_helper_buffer_prepare.
 */
void vmw_kms_helper_buffer_revert(struct vmw_buffer_object *buf)
{
	if (buf)
		ttm_bo_unreserve(&buf->base);
}

/**
 * vmw_kms_helper_buffer_finish - Unreserve and fence a buffer object after
 * kms command submission.
 *
 * @dev_priv: Pointer to a device private structure.
 * @file_priv: Pointer to a struct drm_file representing the caller's
 * connection. Must be set to NULL if @user_fence_rep is NULL, and conversely
 * if non-NULL, @user_fence_rep must be non-NULL.
 * @buf: The buffer object.
 * @out_fence:  Optional pointer to a fence pointer. If non-NULL, a
 * ref-counted fence pointer is returned here.
 * @user_fence_rep: Optional pointer to a user-space provided struct
 * drm_vmw_fence_rep. If provided, @file_priv must also be provided and the
 * function copies fence data to user-space in a fail-safe manner.
 */
void vmw_kms_helper_buffer_finish(struct vmw_private *dev_priv,
				  struct drm_file *file_priv,
				  struct vmw_buffer_object *buf,
				  struct vmw_fence_obj **out_fence,
				  struct drm_vmw_fence_rep __user *
				  user_fence_rep)
{
	struct vmw_fence_obj *fence;
	uint32_t handle;
	int ret;

	ret = vmw_execbuf_fence_commands(file_priv, dev_priv, &fence,
					 file_priv ? &handle : NULL);
	if (buf)
		vmw_bo_fence_single(&buf->base, fence);
	if (file_priv)
		vmw_execbuf_copy_fence_user(dev_priv, vmw_fpriv(file_priv),
					    ret, user_fence_rep, fence,
					    handle, -1, NULL);
	if (out_fence)
		*out_fence = fence;
	else
		vmw_fence_obj_unreference(&fence);

	vmw_kms_helper_buffer_revert(buf);
}


/**
 * vmw_kms_helper_resource_revert - Undo the actions of
 * vmw_kms_helper_resource_prepare.
 *
 * @res: Pointer to the resource. Typically a surface.
 *
 * Helper to be used if an error forces the caller to undo the actions of
 * vmw_kms_helper_resource_prepare.
 */
void vmw_kms_helper_resource_revert(struct vmw_validation_ctx *ctx)
{
	struct vmw_resource *res = ctx->res;

	vmw_kms_helper_buffer_revert(ctx->buf);
	vmw_bo_unreference(&ctx->buf);
	vmw_resource_unreserve(res, false, NULL, 0);
	mutex_unlock(&res->dev_priv->cmdbuf_mutex);
}

/**
 * vmw_kms_helper_resource_prepare - Reserve and validate a resource before
 * command submission.
 *
 * @res: Pointer to the resource. Typically a surface.
 * @interruptible: Whether to perform waits as interruptible.
 *
 * Reserves and validates also the backup buffer if a guest-backed resource.
 * Returns 0 on success, negative error code on failure. -ERESTARTSYS if
 * interrupted by a signal.
 */
int vmw_kms_helper_resource_prepare(struct vmw_resource *res,
				    bool interruptible,
				    struct vmw_validation_ctx *ctx)
{
	int ret = 0;

	ctx->buf = NULL;
	ctx->res = res;

	if (interruptible)
		ret = mutex_lock_interruptible(&res->dev_priv->cmdbuf_mutex);
	else
		mutex_lock(&res->dev_priv->cmdbuf_mutex);

	if (unlikely(ret != 0))
		return -ERESTARTSYS;

	ret = vmw_resource_reserve(res, interruptible, false);
	if (ret)
		goto out_unlock;

	if (res->backup) {
		ret = vmw_kms_helper_buffer_prepare(res->dev_priv, res->backup,
						    interruptible,
						    res->dev_priv->has_mob,
						    false);
		if (ret)
			goto out_unreserve;

		ctx->buf = vmw_bo_reference(res->backup);
	}
	ret = vmw_resource_validate(res);
	if (ret)
		goto out_revert;
	return 0;

out_revert:
	vmw_kms_helper_buffer_revert(ctx->buf);
out_unreserve:
	vmw_resource_unreserve(res, false, NULL, 0);
out_unlock:
	mutex_unlock(&res->dev_priv->cmdbuf_mutex);
	return ret;
}

/**
 * vmw_kms_helper_resource_finish - Unreserve and fence a resource after
 * kms command submission.
 *
 * @res: Pointer to the resource. Typically a surface.
 * @out_fence: Optional pointer to a fence pointer. If non-NULL, a
 * ref-counted fence pointer is returned here.
 */
void vmw_kms_helper_resource_finish(struct vmw_validation_ctx *ctx,
				    struct vmw_fence_obj **out_fence)
{
	struct vmw_resource *res = ctx->res;

	if (ctx->buf || out_fence)
		vmw_kms_helper_buffer_finish(res->dev_priv, NULL, ctx->buf,
					     out_fence, NULL);

	vmw_bo_unreference(&ctx->buf);
	vmw_resource_unreserve(res, false, NULL, 0);
	mutex_unlock(&res->dev_priv->cmdbuf_mutex);
}

/**
 * vmw_kms_update_proxy - Helper function to update a proxy surface from
 * its backing MOB.
 *
 * @res: Pointer to the surface resource
 * @clips: Clip rects in framebuffer (surface) space.
 * @num_clips: Number of clips in @clips.
 * @increment: Integer with which to increment the clip counter when looping.
 * Used to skip a predetermined number of clip rects.
 *
 * This function makes sure the proxy surface is updated from its backing MOB
 * using the region given by @clips. The surface resource @res and its backing
 * MOB needs to be reserved and validated on call.
 */
int vmw_kms_update_proxy(struct vmw_resource *res,
			 const struct drm_clip_rect *clips,
			 unsigned num_clips,
			 int increment)
{
	struct vmw_private *dev_priv = res->dev_priv;
	struct drm_vmw_size *size = &vmw_res_to_srf(res)->base_size;
	struct {
		SVGA3dCmdHeader header;
		SVGA3dCmdUpdateGBImage body;
	} *cmd;
	SVGA3dBox *box;
	size_t copy_size = 0;
	int i;

	if (!clips)
		return 0;

	cmd = vmw_fifo_reserve(dev_priv, sizeof(*cmd) * num_clips);
	if (!cmd) {
		DRM_ERROR("Couldn't reserve fifo space for proxy surface "
			  "update.\n");
		return -ENOMEM;
	}

	for (i = 0; i < num_clips; ++i, clips += increment, ++cmd) {
		box = &cmd->body.box;

		cmd->header.id = SVGA_3D_CMD_UPDATE_GB_IMAGE;
		cmd->header.size = sizeof(cmd->body);
		cmd->body.image.sid = res->id;
		cmd->body.image.face = 0;
		cmd->body.image.mipmap = 0;

		if (clips->x1 > size->width || clips->x2 > size->width ||
		    clips->y1 > size->height || clips->y2 > size->height) {
			DRM_ERROR("Invalid clips outsize of framebuffer.\n");
			return -EINVAL;
		}

		box->x = clips->x1;
		box->y = clips->y1;
		box->z = 0;
		box->w = clips->x2 - clips->x1;
		box->h = clips->y2 - clips->y1;
		box->d = 1;

		copy_size += sizeof(*cmd);
	}

	vmw_fifo_commit(dev_priv, copy_size);

	return 0;
}

int vmw_kms_fbdev_init_data(struct vmw_private *dev_priv,
			    unsigned unit,
			    u32 max_width,
			    u32 max_height,
			    struct drm_connector **p_con,
			    struct drm_crtc **p_crtc,
			    struct drm_display_mode **p_mode)
{
	struct drm_connector *con;
	struct vmw_display_unit *du;
	struct drm_display_mode *mode;
	int i = 0;
	int ret = 0;

	mutex_lock(&dev_priv->dev->mode_config.mutex);
	list_for_each_entry(con, &dev_priv->dev->mode_config.connector_list,
			    head) {
		if (i == unit)
			break;

		++i;
	}

	if (i != unit) {
		DRM_ERROR("Could not find initial display unit.\n");
		ret = -EINVAL;
		goto out_unlock;
	}

	if (list_empty(&con->modes))
		(void) vmw_du_connector_fill_modes(con, max_width, max_height);

	if (list_empty(&con->modes)) {
		DRM_ERROR("Could not find initial display mode.\n");
		ret = -EINVAL;
		goto out_unlock;
	}

	du = vmw_connector_to_du(con);
	*p_con = con;
	*p_crtc = &du->crtc;

	list_for_each_entry(mode, &con->modes, head) {
		if (mode->type & DRM_MODE_TYPE_PREFERRED)
			break;
	}

	if (mode->type & DRM_MODE_TYPE_PREFERRED)
		*p_mode = mode;
	else {
		WARN_ONCE(true, "Could not find initial preferred mode.\n");
		*p_mode = list_first_entry(&con->modes,
					   struct drm_display_mode,
					   head);
	}

 out_unlock:
	mutex_unlock(&dev_priv->dev->mode_config.mutex);

	return ret;
}

/**
 * vmw_kms_del_active - unregister a crtc binding to the implicit framebuffer
 *
 * @dev_priv: Pointer to a device private struct.
 * @du: The display unit of the crtc.
 */
void vmw_kms_del_active(struct vmw_private *dev_priv,
			struct vmw_display_unit *du)
{
	mutex_lock(&dev_priv->global_kms_state_mutex);
	if (du->active_implicit) {
		if (--(dev_priv->num_implicit) == 0)
			dev_priv->implicit_fb = NULL;
		du->active_implicit = false;
	}
	mutex_unlock(&dev_priv->global_kms_state_mutex);
}

/**
 * vmw_kms_add_active - register a crtc binding to an implicit framebuffer
 *
 * @vmw_priv: Pointer to a device private struct.
 * @du: The display unit of the crtc.
 * @vfb: The implicit framebuffer
 *
 * Registers a binding to an implicit framebuffer.
 */
void vmw_kms_add_active(struct vmw_private *dev_priv,
			struct vmw_display_unit *du,
			struct vmw_framebuffer *vfb)
{
	mutex_lock(&dev_priv->global_kms_state_mutex);
	WARN_ON_ONCE(!dev_priv->num_implicit && dev_priv->implicit_fb);

	if (!du->active_implicit && du->is_implicit) {
		dev_priv->implicit_fb = vfb;
		du->active_implicit = true;
		dev_priv->num_implicit++;
	}
	mutex_unlock(&dev_priv->global_kms_state_mutex);
}

/**
 * vmw_kms_screen_object_flippable - Check whether we can page-flip a crtc.
 *
 * @dev_priv: Pointer to device-private struct.
 * @crtc: The crtc we want to flip.
 *
 * Returns true or false depending whether it's OK to flip this crtc
 * based on the criterion that we must not have more than one implicit
 * frame-buffer at any one time.
 */
bool vmw_kms_crtc_flippable(struct vmw_private *dev_priv,
			    struct drm_crtc *crtc)
{
	struct vmw_display_unit *du = vmw_crtc_to_du(crtc);
	bool ret;

	mutex_lock(&dev_priv->global_kms_state_mutex);
	ret = !du->is_implicit || dev_priv->num_implicit == 1;
	mutex_unlock(&dev_priv->global_kms_state_mutex);

	return ret;
}

/**
 * vmw_kms_update_implicit_fb - Update the implicit fb.
 *
 * @dev_priv: Pointer to device-private struct.
 * @crtc: The crtc the new implicit frame-buffer is bound to.
 */
void vmw_kms_update_implicit_fb(struct vmw_private *dev_priv,
				struct drm_crtc *crtc)
{
	struct vmw_display_unit *du = vmw_crtc_to_du(crtc);
	struct drm_plane *plane = crtc->primary;
	struct vmw_framebuffer *vfb;

	mutex_lock(&dev_priv->global_kms_state_mutex);

	if (!du->is_implicit)
		goto out_unlock;

	vfb = vmw_framebuffer_to_vfb(plane->state->fb);
	WARN_ON_ONCE(dev_priv->num_implicit != 1 &&
		     dev_priv->implicit_fb != vfb);

	dev_priv->implicit_fb = vfb;
out_unlock:
	mutex_unlock(&dev_priv->global_kms_state_mutex);
}

/**
 * vmw_kms_create_implicit_placement_proparty - Set up the implicit placement
 * property.
 *
 * @dev_priv: Pointer to a device private struct.
 * @immutable: Whether the property is immutable.
 *
 * Sets up the implicit placement property unless it's already set up.
 */
void
vmw_kms_create_implicit_placement_property(struct vmw_private *dev_priv,
					   bool immutable)
{
	if (dev_priv->implicit_placement_property)
		return;

	dev_priv->implicit_placement_property =
		drm_property_create_range(dev_priv->dev,
					  immutable ?
					  DRM_MODE_PROP_IMMUTABLE : 0,
					  "implicit_placement", 0, 1);

}


/**
 * vmw_kms_set_config - Wrapper around drm_atomic_helper_set_config
 *
 * @set: The configuration to set.
 *
 * The vmwgfx Xorg driver doesn't assign the mode::type member, which
 * when drm_mode_set_crtcinfo is called as part of the configuration setting
 * causes it to return incorrect crtc dimensions causing severe problems in
 * the vmwgfx modesetting. So explicitly clear that member before calling
 * into drm_atomic_helper_set_config.
 */
int vmw_kms_set_config(struct drm_mode_set *set,
		       struct drm_modeset_acquire_ctx *ctx)
{
	if (set && set->mode)
		set->mode->type = 0;

	return drm_atomic_helper_set_config(set, ctx);
}


/**
 * vmw_kms_suspend - Save modesetting state and turn modesetting off.
 *
 * @dev: Pointer to the drm device
 * Return: 0 on success. Negative error code on failure.
 */
int vmw_kms_suspend(struct drm_device *dev)
{
	struct vmw_private *dev_priv = vmw_priv(dev);

	dev_priv->suspend_state = drm_atomic_helper_suspend(dev);
	if (IS_ERR(dev_priv->suspend_state)) {
		int ret = PTR_ERR(dev_priv->suspend_state);

		DRM_ERROR("Failed kms suspend: %d\n", ret);
		dev_priv->suspend_state = NULL;

		return ret;
	}

	return 0;
}


/**
 * vmw_kms_resume - Re-enable modesetting and restore state
 *
 * @dev: Pointer to the drm device
 * Return: 0 on success. Negative error code on failure.
 *
 * State is resumed from a previous vmw_kms_suspend(). It's illegal
 * to call this function without a previous vmw_kms_suspend().
 */
int vmw_kms_resume(struct drm_device *dev)
{
	struct vmw_private *dev_priv = vmw_priv(dev);
	int ret;

	if (WARN_ON(!dev_priv->suspend_state))
		return 0;

	ret = drm_atomic_helper_resume(dev, dev_priv->suspend_state);
	dev_priv->suspend_state = NULL;

	return ret;
}

/**
 * vmw_kms_lost_device - Notify kms that modesetting capabilities will be lost
 *
 * @dev: Pointer to the drm device
 */
void vmw_kms_lost_device(struct drm_device *dev)
{
	drm_atomic_helper_shutdown(dev);
}<|MERGE_RESOLUTION|>--- conflicted
+++ resolved
@@ -1679,20 +1679,9 @@
 	bool need_modeset = false;
 	int i, ret;
 
-<<<<<<< HEAD
-		if (dev_priv->active_display_unit == vmw_du_screen_target) {
-			struct drm_plane *plane = crtc->primary;
-			struct drm_plane_state *plane_state;
-
-			plane_state = drm_atomic_get_new_plane_state(state, plane);
-
-			if (plane_state && plane_state->fb) {
-				int cpp = plane_state->fb->format->cpp[0];
-=======
 	ret = drm_atomic_helper_check(dev, state);
 	if (ret)
 		return ret;
->>>>>>> f91e6544
 
 	if (!state->allow_modeset)
 		return ret;
