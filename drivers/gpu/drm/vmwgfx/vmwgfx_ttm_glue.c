// SPDX-License-Identifier: GPL-2.0 OR MIT
/**************************************************************************
 *
 * Copyright 2009-2011 VMware, Inc., Palo Alto, CA., USA
 *
 * Permission is hereby granted, free of charge, to any person obtaining a
 * copy of this software and associated documentation files (the
 * "Software"), to deal in the Software without restriction, including
 * without limitation the rights to use, copy, modify, merge, publish,
 * distribute, sub license, and/or sell copies of the Software, and to
 * permit persons to whom the Software is furnished to do so, subject to
 * the following conditions:
 *
 * The above copyright notice and this permission notice (including the
 * next paragraph) shall be included in all copies or substantial portions
 * of the Software.
 *
 * THE SOFTWARE IS PROVIDED "AS IS", WITHOUT WARRANTY OF ANY KIND, EXPRESS OR
 * IMPLIED, INCLUDING BUT NOT LIMITED TO THE WARRANTIES OF MERCHANTABILITY,
 * FITNESS FOR A PARTICULAR PURPOSE AND NON-INFRINGEMENT. IN NO EVENT SHALL
 * THE COPYRIGHT HOLDERS, AUTHORS AND/OR ITS SUPPLIERS BE LIABLE FOR ANY CLAIM,
 * DAMAGES OR OTHER LIABILITY, WHETHER IN AN ACTION OF CONTRACT, TORT OR
 * OTHERWISE, ARISING FROM, OUT OF OR IN CONNECTION WITH THE SOFTWARE OR THE
 * USE OR OTHER DEALINGS IN THE SOFTWARE.
 *
 **************************************************************************/

#include <drm/drmP.h>
#include "vmwgfx_drv.h"

int vmw_mmap(struct file *filp, struct vm_area_struct *vma)
{
	struct drm_file *file_priv;
	struct vmw_private *dev_priv;

	if (unlikely(vma->vm_pgoff < VMWGFX_FILE_PAGE_OFFSET)) {
		DRM_ERROR("Illegal attempt to mmap old fifo space.\n");
		return -EINVAL;
	}

	file_priv = filp->private_data;
	dev_priv = vmw_priv(file_priv->minor->dev);
	return ttm_bo_mmap(filp, vma, &dev_priv->bdev);
<<<<<<< HEAD
=======
}

static int vmw_ttm_mem_global_init(struct drm_global_reference *ref)
{
	DRM_INFO("global init.\n");
	return ttm_mem_global_init(ref->object);
}

static void vmw_ttm_mem_global_release(struct drm_global_reference *ref)
{
	ttm_mem_global_release(ref->object);
}

int vmw_ttm_global_init(struct vmw_private *dev_priv)
{
	struct drm_global_reference *global_ref;
	int ret;

	global_ref = &dev_priv->mem_global_ref;
	global_ref->global_type = DRM_GLOBAL_TTM_MEM;
	global_ref->size = sizeof(struct ttm_mem_global);
	global_ref->init = &vmw_ttm_mem_global_init;
	global_ref->release = &vmw_ttm_mem_global_release;

	ret = drm_global_item_ref(global_ref);
	if (unlikely(ret != 0)) {
		DRM_ERROR("Failed setting up TTM memory accounting.\n");
		return ret;
	}

	dev_priv->bo_global_ref.mem_glob =
		dev_priv->mem_global_ref.object;
	global_ref = &dev_priv->bo_global_ref.ref;
	global_ref->global_type = DRM_GLOBAL_TTM_BO;
	global_ref->size = sizeof(struct ttm_bo_global);
	global_ref->init = &ttm_bo_global_init;
	global_ref->release = &ttm_bo_global_release;
	ret = drm_global_item_ref(global_ref);

	if (unlikely(ret != 0)) {
		DRM_ERROR("Failed setting up TTM buffer objects.\n");
		goto out_no_bo;
	}

	return 0;
out_no_bo:
	drm_global_item_unref(&dev_priv->mem_global_ref);
	return ret;
}

void vmw_ttm_global_release(struct vmw_private *dev_priv)
{
	drm_global_item_unref(&dev_priv->bo_global_ref.ref);
	drm_global_item_unref(&dev_priv->mem_global_ref);
}

/* struct vmw_validation_mem callback */
static int vmw_vmt_reserve(struct vmw_validation_mem *m, size_t size)
{
	static struct ttm_operation_ctx ctx = {.interruptible = false,
					       .no_wait_gpu = false};
	struct vmw_private *dev_priv = container_of(m, struct vmw_private, vvm);

	return ttm_mem_global_alloc(vmw_mem_glob(dev_priv), size, &ctx);
}

/* struct vmw_validation_mem callback */
static void vmw_vmt_unreserve(struct vmw_validation_mem *m, size_t size)
{
	struct vmw_private *dev_priv = container_of(m, struct vmw_private, vvm);

	return ttm_mem_global_free(vmw_mem_glob(dev_priv), size);
}

/**
 * vmw_validation_mem_init_ttm - Interface the validation memory tracker
 * to ttm.
 * @dev_priv: Pointer to struct vmw_private. The reason we choose a vmw private
 * rather than a struct vmw_validation_mem is to make sure assumption in the
 * callbacks that struct vmw_private derives from struct vmw_validation_mem
 * holds true.
 * @gran: The recommended allocation granularity
 */
void vmw_validation_mem_init_ttm(struct vmw_private *dev_priv, size_t gran)
{
	struct vmw_validation_mem *vvm = &dev_priv->vvm;

	vvm->reserve_mem = vmw_vmt_reserve;
	vvm->unreserve_mem = vmw_vmt_unreserve;
	vvm->gran = gran;
>>>>>>> 7566ec39
}<|MERGE_RESOLUTION|>--- conflicted
+++ resolved
@@ -41,8 +41,6 @@
 	file_priv = filp->private_data;
 	dev_priv = vmw_priv(file_priv->minor->dev);
 	return ttm_bo_mmap(filp, vma, &dev_priv->bdev);
-<<<<<<< HEAD
-=======
 }
 
 static int vmw_ttm_mem_global_init(struct drm_global_reference *ref)
@@ -133,5 +131,4 @@
 	vvm->reserve_mem = vmw_vmt_reserve;
 	vvm->unreserve_mem = vmw_vmt_unreserve;
 	vvm->gran = gran;
->>>>>>> 7566ec39
 }