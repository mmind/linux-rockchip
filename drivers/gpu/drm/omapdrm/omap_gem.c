/*
 * drivers/gpu/drm/omapdrm/omap_gem.c
 *
 * Copyright (C) 2011 Texas Instruments
 * Author: Rob Clark <rob.clark@linaro.org>
 *
 * This program is free software; you can redistribute it and/or modify it
 * under the terms of the GNU General Public License version 2 as published by
 * the Free Software Foundation.
 *
 * This program is distributed in the hope that it will be useful, but WITHOUT
 * ANY WARRANTY; without even the implied warranty of MERCHANTABILITY or
 * FITNESS FOR A PARTICULAR PURPOSE.  See the GNU General Public License for
 * more details.
 *
 * You should have received a copy of the GNU General Public License along with
 * this program.  If not, see <http://www.gnu.org/licenses/>.
 */

#include <linux/shmem_fs.h>
#include <linux/spinlock.h>
#include <linux/pfn_t.h>

#include <drm/drm_vma_manager.h>

#include "omap_drv.h"
#include "omap_dmm_tiler.h"

/*
 * GEM buffer object implementation.
 */

/* note: we use upper 8 bits of flags for driver-internal flags: */
#define OMAP_BO_DMA		0x01000000	/* actually is physically contiguous */
#define OMAP_BO_EXT_SYNC	0x02000000	/* externally allocated sync object */
#define OMAP_BO_EXT_MEM		0x04000000	/* externally allocated memory */

struct omap_gem_object {
	struct drm_gem_object base;

	struct list_head mm_list;

	uint32_t flags;

	/** width/height for tiled formats (rounded up to slot boundaries) */
	uint16_t width, height;

	/** roll applied when mapping to DMM */
	uint32_t roll;

	/**
	 * If buffer is allocated physically contiguous, the OMAP_BO_DMA flag
	 * is set and the paddr is valid.  Also if the buffer is remapped in
	 * TILER and paddr_cnt > 0, then paddr is valid.  But if you are using
	 * the physical address and OMAP_BO_DMA is not set, then you should
	 * be going thru omap_gem_{get,put}_paddr() to ensure the mapping is
	 * not removed from under your feet.
	 *
	 * Note that OMAP_BO_SCANOUT is a hint from userspace that DMA capable
	 * buffer is requested, but doesn't mean that it is.  Use the
	 * OMAP_BO_DMA flag to determine if the buffer has a DMA capable
	 * physical address.
	 */
	dma_addr_t paddr;

	/**
	 * # of users of paddr
	 */
	uint32_t paddr_cnt;

	/**
	 * tiler block used when buffer is remapped in DMM/TILER.
	 */
	struct tiler_block *block;

	/**
	 * Array of backing pages, if allocated.  Note that pages are never
	 * allocated for buffers originally allocated from contiguous memory
	 */
	struct page **pages;

	/** addresses corresponding to pages in above array */
	dma_addr_t *addrs;

	/**
	 * Virtual address, if mapped.
	 */
	void *vaddr;

	/**
	 * sync-object allocated on demand (if needed)
	 *
	 * Per-buffer sync-object for tracking pending and completed hw/dma
	 * read and write operations.  The layout in memory is dictated by
	 * the SGX firmware, which uses this information to stall the command
	 * stream if a surface is not ready yet.
	 *
	 * Note that when buffer is used by SGX, the sync-object needs to be
	 * allocated from a special heap of sync-objects.  This way many sync
	 * objects can be packed in a page, and not waste GPU virtual address
	 * space.  Because of this we have to have a omap_gem_set_sync_object()
	 * API to allow replacement of the syncobj after it has (potentially)
	 * already been allocated.  A bit ugly but I haven't thought of a
	 * better alternative.
	 */
	struct {
		uint32_t write_pending;
		uint32_t write_complete;
		uint32_t read_pending;
		uint32_t read_complete;
	} *sync;
};

#define to_omap_bo(x) container_of(x, struct omap_gem_object, base)

/* To deal with userspace mmap'ings of 2d tiled buffers, which (a) are
 * not necessarily pinned in TILER all the time, and (b) when they are
 * they are not necessarily page aligned, we reserve one or more small
 * regions in each of the 2d containers to use as a user-GART where we
 * can create a second page-aligned mapping of parts of the buffer
 * being accessed from userspace.
 *
 * Note that we could optimize slightly when we know that multiple
 * tiler containers are backed by the same PAT.. but I'll leave that
 * for later..
 */
#define NUM_USERGART_ENTRIES 2
struct omap_drm_usergart_entry {
	struct tiler_block *block;	/* the reserved tiler block */
	dma_addr_t paddr;
	struct drm_gem_object *obj;	/* the current pinned obj */
	pgoff_t obj_pgoff;		/* page offset of obj currently
					   mapped in */
};

struct omap_drm_usergart {
	struct omap_drm_usergart_entry entry[NUM_USERGART_ENTRIES];
	int height;				/* height in rows */
	int height_shift;		/* ilog2(height in rows) */
	int slot_shift;			/* ilog2(width per slot) */
	int stride_pfn;			/* stride in pages */
	int last;				/* index of last used entry */
};

/* -----------------------------------------------------------------------------
 * Helpers
 */

/** get mmap offset */
static uint64_t mmap_offset(struct drm_gem_object *obj)
{
	struct drm_device *dev = obj->dev;
	int ret;
	size_t size;

	WARN_ON(!mutex_is_locked(&dev->struct_mutex));

	/* Make it mmapable */
	size = omap_gem_mmap_size(obj);
	ret = drm_gem_create_mmap_offset_size(obj, size);
	if (ret) {
		dev_err(dev->dev, "could not allocate mmap offset\n");
		return 0;
	}

	return drm_vma_node_offset_addr(&obj->vma_node);
}

/* GEM objects can either be allocated from contiguous memory (in which
 * case obj->filp==NULL), or w/ shmem backing (obj->filp!=NULL).  But non
 * contiguous buffers can be remapped in TILER/DMM if they need to be
 * contiguous... but we don't do this all the time to reduce pressure
 * on TILER/DMM space when we know at allocation time that the buffer
 * will need to be scanned out.
 */
static inline bool is_shmem(struct drm_gem_object *obj)
{
	return obj->filp != NULL;
}

/* -----------------------------------------------------------------------------
 * Eviction
 */

static void evict_entry(struct drm_gem_object *obj,
		enum tiler_fmt fmt, struct omap_drm_usergart_entry *entry)
{
	struct omap_gem_object *omap_obj = to_omap_bo(obj);
	struct omap_drm_private *priv = obj->dev->dev_private;
	int n = priv->usergart[fmt].height;
	size_t size = PAGE_SIZE * n;
	loff_t off = mmap_offset(obj) +
			(entry->obj_pgoff << PAGE_SHIFT);
	const int m = 1 + ((omap_obj->width << fmt) / PAGE_SIZE);

	if (m > 1) {
		int i;
		/* if stride > than PAGE_SIZE then sparse mapping: */
		for (i = n; i > 0; i--) {
			unmap_mapping_range(obj->dev->anon_inode->i_mapping,
					    off, PAGE_SIZE, 1);
			off += PAGE_SIZE * m;
		}
	} else {
		unmap_mapping_range(obj->dev->anon_inode->i_mapping,
				    off, size, 1);
	}

	entry->obj = NULL;
}

/* Evict a buffer from usergart, if it is mapped there */
static void evict(struct drm_gem_object *obj)
{
	struct omap_gem_object *omap_obj = to_omap_bo(obj);
	struct omap_drm_private *priv = obj->dev->dev_private;

	if (omap_obj->flags & OMAP_BO_TILED) {
		enum tiler_fmt fmt = gem2fmt(omap_obj->flags);
		int i;

		for (i = 0; i < NUM_USERGART_ENTRIES; i++) {
			struct omap_drm_usergart_entry *entry =
				&priv->usergart[fmt].entry[i];

			if (entry->obj == obj)
				evict_entry(obj, fmt, entry);
		}
	}
}

/* -----------------------------------------------------------------------------
 * Page Management
 */

/** ensure backing pages are allocated */
static int omap_gem_attach_pages(struct drm_gem_object *obj)
{
	struct drm_device *dev = obj->dev;
	struct omap_gem_object *omap_obj = to_omap_bo(obj);
	struct page **pages;
	int npages = obj->size >> PAGE_SHIFT;
	int i, ret;
	dma_addr_t *addrs;

	WARN_ON(omap_obj->pages);

	pages = drm_gem_get_pages(obj);
	if (IS_ERR(pages)) {
		dev_err(obj->dev->dev, "could not get pages: %ld\n", PTR_ERR(pages));
		return PTR_ERR(pages);
	}

	/* for non-cached buffers, ensure the new pages are clean because
	 * DSS, GPU, etc. are not cache coherent:
	 */
	if (omap_obj->flags & (OMAP_BO_WC|OMAP_BO_UNCACHED)) {
		addrs = kmalloc(npages * sizeof(*addrs), GFP_KERNEL);
		if (!addrs) {
			ret = -ENOMEM;
			goto free_pages;
		}

		for (i = 0; i < npages; i++) {
			addrs[i] = dma_map_page(dev->dev, pages[i],
					0, PAGE_SIZE, DMA_BIDIRECTIONAL);
		}
	} else {
		addrs = kzalloc(npages * sizeof(*addrs), GFP_KERNEL);
		if (!addrs) {
			ret = -ENOMEM;
			goto free_pages;
		}
	}

	omap_obj->addrs = addrs;
	omap_obj->pages = pages;

	return 0;

free_pages:
	drm_gem_put_pages(obj, pages, true, false);

	return ret;
}

/* acquire pages when needed (for example, for DMA where physically
 * contiguous buffer is not required
 */
static int get_pages(struct drm_gem_object *obj, struct page ***pages)
{
	struct omap_gem_object *omap_obj = to_omap_bo(obj);
	int ret = 0;

	if (is_shmem(obj) && !omap_obj->pages) {
		ret = omap_gem_attach_pages(obj);
		if (ret) {
			dev_err(obj->dev->dev, "could not attach pages\n");
			return ret;
		}
	}

	/* TODO: even phys-contig.. we should have a list of pages? */
	*pages = omap_obj->pages;

	return 0;
}

/** release backing pages */
static void omap_gem_detach_pages(struct drm_gem_object *obj)
{
	struct omap_gem_object *omap_obj = to_omap_bo(obj);

	/* for non-cached buffers, ensure the new pages are clean because
	 * DSS, GPU, etc. are not cache coherent:
	 */
	if (omap_obj->flags & (OMAP_BO_WC|OMAP_BO_UNCACHED)) {
		int i, npages = obj->size >> PAGE_SHIFT;
		for (i = 0; i < npages; i++) {
			dma_unmap_page(obj->dev->dev, omap_obj->addrs[i],
					PAGE_SIZE, DMA_BIDIRECTIONAL);
		}
	}

	kfree(omap_obj->addrs);
	omap_obj->addrs = NULL;

	drm_gem_put_pages(obj, omap_obj->pages, true, false);
	omap_obj->pages = NULL;
}

/* get buffer flags */
uint32_t omap_gem_flags(struct drm_gem_object *obj)
{
	return to_omap_bo(obj)->flags;
}

uint64_t omap_gem_mmap_offset(struct drm_gem_object *obj)
{
	uint64_t offset;
	mutex_lock(&obj->dev->struct_mutex);
	offset = mmap_offset(obj);
	mutex_unlock(&obj->dev->struct_mutex);
	return offset;
}

/** get mmap size */
size_t omap_gem_mmap_size(struct drm_gem_object *obj)
{
	struct omap_gem_object *omap_obj = to_omap_bo(obj);
	size_t size = obj->size;

	if (omap_obj->flags & OMAP_BO_TILED) {
		/* for tiled buffers, the virtual size has stride rounded up
		 * to 4kb.. (to hide the fact that row n+1 might start 16kb or
		 * 32kb later!).  But we don't back the entire buffer with
		 * pages, only the valid picture part.. so need to adjust for
		 * this in the size used to mmap and generate mmap offset
		 */
		size = tiler_vsize(gem2fmt(omap_obj->flags),
				omap_obj->width, omap_obj->height);
	}

	return size;
}

/* get tiled size, returns -EINVAL if not tiled buffer */
int omap_gem_tiled_size(struct drm_gem_object *obj, uint16_t *w, uint16_t *h)
{
	struct omap_gem_object *omap_obj = to_omap_bo(obj);
	if (omap_obj->flags & OMAP_BO_TILED) {
		*w = omap_obj->width;
		*h = omap_obj->height;
		return 0;
	}
	return -EINVAL;
}

/* -----------------------------------------------------------------------------
 * Fault Handling
 */

/* Normal handling for the case of faulting in non-tiled buffers */
static int fault_1d(struct drm_gem_object *obj,
		struct vm_area_struct *vma, struct vm_fault *vmf)
{
	struct omap_gem_object *omap_obj = to_omap_bo(obj);
	unsigned long pfn;
	pgoff_t pgoff;

	/* We don't use vmf->pgoff since that has the fake offset: */
	pgoff = ((unsigned long)vmf->virtual_address -
			vma->vm_start) >> PAGE_SHIFT;

	if (omap_obj->pages) {
		omap_gem_cpu_sync(obj, pgoff);
		pfn = page_to_pfn(omap_obj->pages[pgoff]);
	} else {
		BUG_ON(!(omap_obj->flags & OMAP_BO_DMA));
		pfn = (omap_obj->paddr >> PAGE_SHIFT) + pgoff;
	}

	VERB("Inserting %p pfn %lx, pa %lx", vmf->virtual_address,
			pfn, pfn << PAGE_SHIFT);

	return vm_insert_mixed(vma, (unsigned long)vmf->virtual_address,
			__pfn_to_pfn_t(pfn, PFN_DEV));
}

/* Special handling for the case of faulting in 2d tiled buffers */
static int fault_2d(struct drm_gem_object *obj,
		struct vm_area_struct *vma, struct vm_fault *vmf)
{
	struct omap_gem_object *omap_obj = to_omap_bo(obj);
	struct omap_drm_private *priv = obj->dev->dev_private;
	struct omap_drm_usergart_entry *entry;
	enum tiler_fmt fmt = gem2fmt(omap_obj->flags);
	struct page *pages[64];  /* XXX is this too much to have on stack? */
	unsigned long pfn;
	pgoff_t pgoff, base_pgoff;
	void __user *vaddr;
	int i, ret, slots;

	/*
	 * Note the height of the slot is also equal to the number of pages
	 * that need to be mapped in to fill 4kb wide CPU page.  If the slot
	 * height is 64, then 64 pages fill a 4kb wide by 64 row region.
	 */
	const int n = priv->usergart[fmt].height;
	const int n_shift = priv->usergart[fmt].height_shift;

	/*
	 * If buffer width in bytes > PAGE_SIZE then the virtual stride is
	 * rounded up to next multiple of PAGE_SIZE.. this need to be taken
	 * into account in some of the math, so figure out virtual stride
	 * in pages
	 */
	const int m = 1 + ((omap_obj->width << fmt) / PAGE_SIZE);

	/* We don't use vmf->pgoff since that has the fake offset: */
	pgoff = ((unsigned long)vmf->virtual_address -
			vma->vm_start) >> PAGE_SHIFT;

	/*
	 * Actual address we start mapping at is rounded down to previous slot
	 * boundary in the y direction:
	 */
	base_pgoff = round_down(pgoff, m << n_shift);

	/* figure out buffer width in slots */
	slots = omap_obj->width >> priv->usergart[fmt].slot_shift;

	vaddr = vmf->virtual_address - ((pgoff - base_pgoff) << PAGE_SHIFT);

	entry = &priv->usergart[fmt].entry[priv->usergart[fmt].last];

	/* evict previous buffer using this usergart entry, if any: */
	if (entry->obj)
		evict_entry(entry->obj, fmt, entry);

	entry->obj = obj;
	entry->obj_pgoff = base_pgoff;

	/* now convert base_pgoff to phys offset from virt offset: */
	base_pgoff = (base_pgoff >> n_shift) * slots;

	/* for wider-than 4k.. figure out which part of the slot-row we want: */
	if (m > 1) {
		int off = pgoff % m;
		entry->obj_pgoff += off;
		base_pgoff /= m;
		slots = min(slots - (off << n_shift), n);
		base_pgoff += off << n_shift;
		vaddr += off << PAGE_SHIFT;
	}

	/*
	 * Map in pages. Beyond the valid pixel part of the buffer, we set
	 * pages[i] to NULL to get a dummy page mapped in.. if someone
	 * reads/writes it they will get random/undefined content, but at
	 * least it won't be corrupting whatever other random page used to
	 * be mapped in, or other undefined behavior.
	 */
	memcpy(pages, &omap_obj->pages[base_pgoff],
			sizeof(struct page *) * slots);
	memset(pages + slots, 0,
			sizeof(struct page *) * (n - slots));

	ret = tiler_pin(entry->block, pages, ARRAY_SIZE(pages), 0, true);
	if (ret) {
		dev_err(obj->dev->dev, "failed to pin: %d\n", ret);
		return ret;
	}

	pfn = entry->paddr >> PAGE_SHIFT;

	VERB("Inserting %p pfn %lx, pa %lx", vmf->virtual_address,
			pfn, pfn << PAGE_SHIFT);

	for (i = n; i > 0; i--) {
<<<<<<< HEAD
		vm_insert_mixed(vma, (unsigned long)vaddr, pfn);
=======
		vm_insert_mixed(vma, (unsigned long)vaddr,
				__pfn_to_pfn_t(pfn, PFN_DEV));
>>>>>>> 5807fcaa
		pfn += priv->usergart[fmt].stride_pfn;
		vaddr += PAGE_SIZE * m;
	}

	/* simple round-robin: */
	priv->usergart[fmt].last = (priv->usergart[fmt].last + 1)
				 % NUM_USERGART_ENTRIES;

	return 0;
}

/**
 * omap_gem_fault		-	pagefault handler for GEM objects
 * @vma: the VMA of the GEM object
 * @vmf: fault detail
 *
 * Invoked when a fault occurs on an mmap of a GEM managed area. GEM
 * does most of the work for us including the actual map/unmap calls
 * but we need to do the actual page work.
 *
 * The VMA was set up by GEM. In doing so it also ensured that the
 * vma->vm_private_data points to the GEM object that is backing this
 * mapping.
 */
int omap_gem_fault(struct vm_area_struct *vma, struct vm_fault *vmf)
{
	struct drm_gem_object *obj = vma->vm_private_data;
	struct omap_gem_object *omap_obj = to_omap_bo(obj);
	struct drm_device *dev = obj->dev;
	struct page **pages;
	int ret;

	/* Make sure we don't parallel update on a fault, nor move or remove
	 * something from beneath our feet
	 */
	mutex_lock(&dev->struct_mutex);

	/* if a shmem backed object, make sure we have pages attached now */
	ret = get_pages(obj, &pages);
	if (ret)
		goto fail;

	/* where should we do corresponding put_pages().. we are mapping
	 * the original page, rather than thru a GART, so we can't rely
	 * on eviction to trigger this.  But munmap() or all mappings should
	 * probably trigger put_pages()?
	 */

	if (omap_obj->flags & OMAP_BO_TILED)
		ret = fault_2d(obj, vma, vmf);
	else
		ret = fault_1d(obj, vma, vmf);


fail:
	mutex_unlock(&dev->struct_mutex);
	switch (ret) {
	case 0:
	case -ERESTARTSYS:
	case -EINTR:
		return VM_FAULT_NOPAGE;
	case -ENOMEM:
		return VM_FAULT_OOM;
	default:
		return VM_FAULT_SIGBUS;
	}
}

/** We override mainly to fix up some of the vm mapping flags.. */
int omap_gem_mmap(struct file *filp, struct vm_area_struct *vma)
{
	int ret;

	ret = drm_gem_mmap(filp, vma);
	if (ret) {
		DBG("mmap failed: %d", ret);
		return ret;
	}

	return omap_gem_mmap_obj(vma->vm_private_data, vma);
}

int omap_gem_mmap_obj(struct drm_gem_object *obj,
		struct vm_area_struct *vma)
{
	struct omap_gem_object *omap_obj = to_omap_bo(obj);

	vma->vm_flags &= ~VM_PFNMAP;
	vma->vm_flags |= VM_MIXEDMAP;

	if (omap_obj->flags & OMAP_BO_WC) {
		vma->vm_page_prot = pgprot_writecombine(vm_get_page_prot(vma->vm_flags));
	} else if (omap_obj->flags & OMAP_BO_UNCACHED) {
		vma->vm_page_prot = pgprot_noncached(vm_get_page_prot(vma->vm_flags));
	} else {
		/*
		 * We do have some private objects, at least for scanout buffers
		 * on hardware without DMM/TILER.  But these are allocated write-
		 * combine
		 */
		if (WARN_ON(!obj->filp))
			return -EINVAL;

		/*
		 * Shunt off cached objs to shmem file so they have their own
		 * address_space (so unmap_mapping_range does what we want,
		 * in particular in the case of mmap'd dmabufs)
		 */
		fput(vma->vm_file);
		vma->vm_pgoff = 0;
		vma->vm_file  = get_file(obj->filp);

		vma->vm_page_prot = vm_get_page_prot(vma->vm_flags);
	}

	return 0;
}

/* -----------------------------------------------------------------------------
 * Dumb Buffers
 */

/**
 * omap_gem_dumb_create	-	create a dumb buffer
 * @drm_file: our client file
 * @dev: our device
 * @args: the requested arguments copied from userspace
 *
 * Allocate a buffer suitable for use for a frame buffer of the
 * form described by user space. Give userspace a handle by which
 * to reference it.
 */
int omap_gem_dumb_create(struct drm_file *file, struct drm_device *dev,
		struct drm_mode_create_dumb *args)
{
	union omap_gem_size gsize;

	args->pitch = align_pitch(0, args->width, args->bpp);
	args->size = PAGE_ALIGN(args->pitch * args->height);

	gsize = (union omap_gem_size){
		.bytes = args->size,
	};

	return omap_gem_new_handle(dev, file, gsize,
			OMAP_BO_SCANOUT | OMAP_BO_WC, &args->handle);
}

/**
 * omap_gem_dumb_map	-	buffer mapping for dumb interface
 * @file: our drm client file
 * @dev: drm device
 * @handle: GEM handle to the object (from dumb_create)
 *
 * Do the necessary setup to allow the mapping of the frame buffer
 * into user memory. We don't have to do much here at the moment.
 */
int omap_gem_dumb_map_offset(struct drm_file *file, struct drm_device *dev,
		uint32_t handle, uint64_t *offset)
{
	struct drm_gem_object *obj;
	int ret = 0;

	/* GEM does all our handle to object mapping */
	obj = drm_gem_object_lookup(dev, file, handle);
	if (obj == NULL) {
		ret = -ENOENT;
		goto fail;
	}

	*offset = omap_gem_mmap_offset(obj);

	drm_gem_object_unreference_unlocked(obj);

fail:
	return ret;
}

#ifdef CONFIG_DRM_FBDEV_EMULATION
/* Set scrolling position.  This allows us to implement fast scrolling
 * for console.
 *
 * Call only from non-atomic contexts.
 */
int omap_gem_roll(struct drm_gem_object *obj, uint32_t roll)
{
	struct omap_gem_object *omap_obj = to_omap_bo(obj);
	uint32_t npages = obj->size >> PAGE_SHIFT;
	int ret = 0;

	if (roll > npages) {
		dev_err(obj->dev->dev, "invalid roll: %d\n", roll);
		return -EINVAL;
	}

	omap_obj->roll = roll;

	mutex_lock(&obj->dev->struct_mutex);

	/* if we aren't mapped yet, we don't need to do anything */
	if (omap_obj->block) {
		struct page **pages;
		ret = get_pages(obj, &pages);
		if (ret)
			goto fail;
		ret = tiler_pin(omap_obj->block, pages, npages, roll, true);
		if (ret)
			dev_err(obj->dev->dev, "could not repin: %d\n", ret);
	}

fail:
	mutex_unlock(&obj->dev->struct_mutex);

	return ret;
}
#endif

/* -----------------------------------------------------------------------------
 * Memory Management & DMA Sync
 */

/**
 * shmem buffers that are mapped cached can simulate coherency via using
 * page faulting to keep track of dirty pages
 */
static inline bool is_cached_coherent(struct drm_gem_object *obj)
{
	struct omap_gem_object *omap_obj = to_omap_bo(obj);
	return is_shmem(obj) &&
		((omap_obj->flags & OMAP_BO_CACHE_MASK) == OMAP_BO_CACHED);
}

/* Sync the buffer for CPU access.. note pages should already be
 * attached, ie. omap_gem_get_pages()
 */
void omap_gem_cpu_sync(struct drm_gem_object *obj, int pgoff)
{
	struct drm_device *dev = obj->dev;
	struct omap_gem_object *omap_obj = to_omap_bo(obj);

	if (is_cached_coherent(obj) && omap_obj->addrs[pgoff]) {
		dma_unmap_page(dev->dev, omap_obj->addrs[pgoff],
				PAGE_SIZE, DMA_BIDIRECTIONAL);
		omap_obj->addrs[pgoff] = 0;
	}
}

/* sync the buffer for DMA access */
void omap_gem_dma_sync(struct drm_gem_object *obj,
		enum dma_data_direction dir)
{
	struct drm_device *dev = obj->dev;
	struct omap_gem_object *omap_obj = to_omap_bo(obj);

	if (is_cached_coherent(obj)) {
		int i, npages = obj->size >> PAGE_SHIFT;
		struct page **pages = omap_obj->pages;
		bool dirty = false;

		for (i = 0; i < npages; i++) {
			if (!omap_obj->addrs[i]) {
				omap_obj->addrs[i] = dma_map_page(dev->dev, pages[i], 0,
						PAGE_SIZE, DMA_BIDIRECTIONAL);
				dirty = true;
			}
		}

		if (dirty) {
			unmap_mapping_range(obj->filp->f_mapping, 0,
					omap_gem_mmap_size(obj), 1);
		}
	}
}

/* Get physical address for DMA.. if 'remap' is true, and the buffer is not
 * already contiguous, remap it to pin in physically contiguous memory.. (ie.
 * map in TILER)
 */
int omap_gem_get_paddr(struct drm_gem_object *obj,
		dma_addr_t *paddr, bool remap)
{
	struct omap_drm_private *priv = obj->dev->dev_private;
	struct omap_gem_object *omap_obj = to_omap_bo(obj);
	int ret = 0;

	mutex_lock(&obj->dev->struct_mutex);

	if (remap && is_shmem(obj) && priv->has_dmm) {
		if (omap_obj->paddr_cnt == 0) {
			struct page **pages;
			uint32_t npages = obj->size >> PAGE_SHIFT;
			enum tiler_fmt fmt = gem2fmt(omap_obj->flags);
			struct tiler_block *block;

			BUG_ON(omap_obj->block);

			ret = get_pages(obj, &pages);
			if (ret)
				goto fail;

			if (omap_obj->flags & OMAP_BO_TILED) {
				block = tiler_reserve_2d(fmt,
						omap_obj->width,
						omap_obj->height, 0);
			} else {
				block = tiler_reserve_1d(obj->size);
			}

			if (IS_ERR(block)) {
				ret = PTR_ERR(block);
				dev_err(obj->dev->dev,
					"could not remap: %d (%d)\n", ret, fmt);
				goto fail;
			}

			/* TODO: enable async refill.. */
			ret = tiler_pin(block, pages, npages,
					omap_obj->roll, true);
			if (ret) {
				tiler_release(block);
				dev_err(obj->dev->dev,
						"could not pin: %d\n", ret);
				goto fail;
			}

			omap_obj->paddr = tiler_ssptr(block);
			omap_obj->block = block;

			DBG("got paddr: %pad", &omap_obj->paddr);
		}

		omap_obj->paddr_cnt++;

		*paddr = omap_obj->paddr;
	} else if (omap_obj->flags & OMAP_BO_DMA) {
		*paddr = omap_obj->paddr;
	} else {
		ret = -EINVAL;
		goto fail;
	}

fail:
	mutex_unlock(&obj->dev->struct_mutex);

	return ret;
}

/* Release physical address, when DMA is no longer being performed.. this
 * could potentially unpin and unmap buffers from TILER
 */
void omap_gem_put_paddr(struct drm_gem_object *obj)
{
	struct omap_gem_object *omap_obj = to_omap_bo(obj);
	int ret;

	mutex_lock(&obj->dev->struct_mutex);
	if (omap_obj->paddr_cnt > 0) {
		omap_obj->paddr_cnt--;
		if (omap_obj->paddr_cnt == 0) {
			ret = tiler_unpin(omap_obj->block);
			if (ret) {
				dev_err(obj->dev->dev,
					"could not unpin pages: %d\n", ret);
			}
			ret = tiler_release(omap_obj->block);
			if (ret) {
				dev_err(obj->dev->dev,
					"could not release unmap: %d\n", ret);
			}
			omap_obj->paddr = 0;
			omap_obj->block = NULL;
		}
	}

	mutex_unlock(&obj->dev->struct_mutex);
}

/* Get rotated scanout address (only valid if already pinned), at the
 * specified orientation and x,y offset from top-left corner of buffer
 * (only valid for tiled 2d buffers)
 */
int omap_gem_rotated_paddr(struct drm_gem_object *obj, uint32_t orient,
		int x, int y, dma_addr_t *paddr)
{
	struct omap_gem_object *omap_obj = to_omap_bo(obj);
	int ret = -EINVAL;

	mutex_lock(&obj->dev->struct_mutex);
	if ((omap_obj->paddr_cnt > 0) && omap_obj->block &&
			(omap_obj->flags & OMAP_BO_TILED)) {
		*paddr = tiler_tsptr(omap_obj->block, orient, x, y);
		ret = 0;
	}
	mutex_unlock(&obj->dev->struct_mutex);
	return ret;
}

/* Get tiler stride for the buffer (only valid for 2d tiled buffers) */
int omap_gem_tiled_stride(struct drm_gem_object *obj, uint32_t orient)
{
	struct omap_gem_object *omap_obj = to_omap_bo(obj);
	int ret = -EINVAL;
	if (omap_obj->flags & OMAP_BO_TILED)
		ret = tiler_stride(gem2fmt(omap_obj->flags), orient);
	return ret;
}

/* if !remap, and we don't have pages backing, then fail, rather than
 * increasing the pin count (which we don't really do yet anyways,
 * because we don't support swapping pages back out).  And 'remap'
 * might not be quite the right name, but I wanted to keep it working
 * similarly to omap_gem_get_paddr().  Note though that mutex is not
 * aquired if !remap (because this can be called in atomic ctxt),
 * but probably omap_gem_get_paddr() should be changed to work in the
 * same way.  If !remap, a matching omap_gem_put_pages() call is not
 * required (and should not be made).
 */
int omap_gem_get_pages(struct drm_gem_object *obj, struct page ***pages,
		bool remap)
{
	int ret;
	if (!remap) {
		struct omap_gem_object *omap_obj = to_omap_bo(obj);
		if (!omap_obj->pages)
			return -ENOMEM;
		*pages = omap_obj->pages;
		return 0;
	}
	mutex_lock(&obj->dev->struct_mutex);
	ret = get_pages(obj, pages);
	mutex_unlock(&obj->dev->struct_mutex);
	return ret;
}

/* release pages when DMA no longer being performed */
int omap_gem_put_pages(struct drm_gem_object *obj)
{
	/* do something here if we dynamically attach/detach pages.. at
	 * least they would no longer need to be pinned if everyone has
	 * released the pages..
	 */
	return 0;
}

#ifdef CONFIG_DRM_FBDEV_EMULATION
/* Get kernel virtual address for CPU access.. this more or less only
 * exists for omap_fbdev.  This should be called with struct_mutex
 * held.
 */
void *omap_gem_vaddr(struct drm_gem_object *obj)
{
	struct omap_gem_object *omap_obj = to_omap_bo(obj);
	WARN_ON(!mutex_is_locked(&obj->dev->struct_mutex));
	if (!omap_obj->vaddr) {
		struct page **pages;
		int ret = get_pages(obj, &pages);
		if (ret)
			return ERR_PTR(ret);
		omap_obj->vaddr = vmap(pages, obj->size >> PAGE_SHIFT,
				VM_MAP, pgprot_writecombine(PAGE_KERNEL));
	}
	return omap_obj->vaddr;
}
#endif

/* -----------------------------------------------------------------------------
 * Power Management
 */

#ifdef CONFIG_PM
/* re-pin objects in DMM in resume path: */
int omap_gem_resume(struct device *dev)
{
	struct drm_device *drm_dev = dev_get_drvdata(dev);
	struct omap_drm_private *priv = drm_dev->dev_private;
	struct omap_gem_object *omap_obj;
	int ret = 0;

	list_for_each_entry(omap_obj, &priv->obj_list, mm_list) {
		if (omap_obj->block) {
			struct drm_gem_object *obj = &omap_obj->base;
			uint32_t npages = obj->size >> PAGE_SHIFT;
			WARN_ON(!omap_obj->pages);  /* this can't happen */
			ret = tiler_pin(omap_obj->block,
					omap_obj->pages, npages,
					omap_obj->roll, true);
			if (ret) {
				dev_err(dev, "could not repin: %d\n", ret);
				return ret;
			}
		}
	}

	return 0;
}
#endif

/* -----------------------------------------------------------------------------
 * DebugFS
 */

#ifdef CONFIG_DEBUG_FS
void omap_gem_describe(struct drm_gem_object *obj, struct seq_file *m)
{
	struct omap_gem_object *omap_obj = to_omap_bo(obj);
	uint64_t off;

	off = drm_vma_node_start(&obj->vma_node);

	seq_printf(m, "%08x: %2d (%2d) %08llx %pad (%2d) %p %4d",
			omap_obj->flags, obj->name, obj->refcount.refcount.counter,
			off, &omap_obj->paddr, omap_obj->paddr_cnt,
			omap_obj->vaddr, omap_obj->roll);

	if (omap_obj->flags & OMAP_BO_TILED) {
		seq_printf(m, " %dx%d", omap_obj->width, omap_obj->height);
		if (omap_obj->block) {
			struct tcm_area *area = &omap_obj->block->area;
			seq_printf(m, " (%dx%d, %dx%d)",
					area->p0.x, area->p0.y,
					area->p1.x, area->p1.y);
		}
	} else {
		seq_printf(m, " %d", obj->size);
	}

	seq_printf(m, "\n");
}

void omap_gem_describe_objects(struct list_head *list, struct seq_file *m)
{
	struct omap_gem_object *omap_obj;
	int count = 0;
	size_t size = 0;

	list_for_each_entry(omap_obj, list, mm_list) {
		struct drm_gem_object *obj = &omap_obj->base;
		seq_printf(m, "   ");
		omap_gem_describe(obj, m);
		count++;
		size += obj->size;
	}

	seq_printf(m, "Total %d objects, %zu bytes\n", count, size);
}
#endif

/* -----------------------------------------------------------------------------
 * Buffer Synchronization
 */

static DEFINE_SPINLOCK(sync_lock);

struct omap_gem_sync_waiter {
	struct list_head list;
	struct omap_gem_object *omap_obj;
	enum omap_gem_op op;
	uint32_t read_target, write_target;
	/* notify called w/ sync_lock held */
	void (*notify)(void *arg);
	void *arg;
};

/* list of omap_gem_sync_waiter.. the notify fxn gets called back when
 * the read and/or write target count is achieved which can call a user
 * callback (ex. to kick 3d and/or 2d), wakeup blocked task (prep for
 * cpu access), etc.
 */
static LIST_HEAD(waiters);

static inline bool is_waiting(struct omap_gem_sync_waiter *waiter)
{
	struct omap_gem_object *omap_obj = waiter->omap_obj;
	if ((waiter->op & OMAP_GEM_READ) &&
			(omap_obj->sync->write_complete < waiter->write_target))
		return true;
	if ((waiter->op & OMAP_GEM_WRITE) &&
			(omap_obj->sync->read_complete < waiter->read_target))
		return true;
	return false;
}

/* macro for sync debug.. */
#define SYNCDBG 0
#define SYNC(fmt, ...) do { if (SYNCDBG) \
		printk(KERN_ERR "%s:%d: "fmt"\n", \
				__func__, __LINE__, ##__VA_ARGS__); \
	} while (0)


static void sync_op_update(void)
{
	struct omap_gem_sync_waiter *waiter, *n;
	list_for_each_entry_safe(waiter, n, &waiters, list) {
		if (!is_waiting(waiter)) {
			list_del(&waiter->list);
			SYNC("notify: %p", waiter);
			waiter->notify(waiter->arg);
			kfree(waiter);
		}
	}
}

static inline int sync_op(struct drm_gem_object *obj,
		enum omap_gem_op op, bool start)
{
	struct omap_gem_object *omap_obj = to_omap_bo(obj);
	int ret = 0;

	spin_lock(&sync_lock);

	if (!omap_obj->sync) {
		omap_obj->sync = kzalloc(sizeof(*omap_obj->sync), GFP_ATOMIC);
		if (!omap_obj->sync) {
			ret = -ENOMEM;
			goto unlock;
		}
	}

	if (start) {
		if (op & OMAP_GEM_READ)
			omap_obj->sync->read_pending++;
		if (op & OMAP_GEM_WRITE)
			omap_obj->sync->write_pending++;
	} else {
		if (op & OMAP_GEM_READ)
			omap_obj->sync->read_complete++;
		if (op & OMAP_GEM_WRITE)
			omap_obj->sync->write_complete++;
		sync_op_update();
	}

unlock:
	spin_unlock(&sync_lock);

	return ret;
}

/* it is a bit lame to handle updates in this sort of polling way, but
 * in case of PVR, the GPU can directly update read/write complete
 * values, and not really tell us which ones it updated.. this also
 * means that sync_lock is not quite sufficient.  So we'll need to
 * do something a bit better when it comes time to add support for
 * separate 2d hw..
 */
void omap_gem_op_update(void)
{
	spin_lock(&sync_lock);
	sync_op_update();
	spin_unlock(&sync_lock);
}

/* mark the start of read and/or write operation */
int omap_gem_op_start(struct drm_gem_object *obj, enum omap_gem_op op)
{
	return sync_op(obj, op, true);
}

int omap_gem_op_finish(struct drm_gem_object *obj, enum omap_gem_op op)
{
	return sync_op(obj, op, false);
}

static DECLARE_WAIT_QUEUE_HEAD(sync_event);

static void sync_notify(void *arg)
{
	struct task_struct **waiter_task = arg;
	*waiter_task = NULL;
	wake_up_all(&sync_event);
}

int omap_gem_op_sync(struct drm_gem_object *obj, enum omap_gem_op op)
{
	struct omap_gem_object *omap_obj = to_omap_bo(obj);
	int ret = 0;
	if (omap_obj->sync) {
		struct task_struct *waiter_task = current;
		struct omap_gem_sync_waiter *waiter =
				kzalloc(sizeof(*waiter), GFP_KERNEL);

		if (!waiter)
			return -ENOMEM;

		waiter->omap_obj = omap_obj;
		waiter->op = op;
		waiter->read_target = omap_obj->sync->read_pending;
		waiter->write_target = omap_obj->sync->write_pending;
		waiter->notify = sync_notify;
		waiter->arg = &waiter_task;

		spin_lock(&sync_lock);
		if (is_waiting(waiter)) {
			SYNC("waited: %p", waiter);
			list_add_tail(&waiter->list, &waiters);
			spin_unlock(&sync_lock);
			ret = wait_event_interruptible(sync_event,
					(waiter_task == NULL));
			spin_lock(&sync_lock);
			if (waiter_task) {
				SYNC("interrupted: %p", waiter);
				/* we were interrupted */
				list_del(&waiter->list);
				waiter_task = NULL;
			} else {
				/* freed in sync_op_update() */
				waiter = NULL;
			}
		}
		spin_unlock(&sync_lock);
		kfree(waiter);
	}
	return ret;
}

/* call fxn(arg), either synchronously or asynchronously if the op
 * is currently blocked..  fxn() can be called from any context
 *
 * (TODO for now fxn is called back from whichever context calls
 * omap_gem_op_update().. but this could be better defined later
 * if needed)
 *
 * TODO more code in common w/ _sync()..
 */
int omap_gem_op_async(struct drm_gem_object *obj, enum omap_gem_op op,
		void (*fxn)(void *arg), void *arg)
{
	struct omap_gem_object *omap_obj = to_omap_bo(obj);
	if (omap_obj->sync) {
		struct omap_gem_sync_waiter *waiter =
				kzalloc(sizeof(*waiter), GFP_ATOMIC);

		if (!waiter)
			return -ENOMEM;

		waiter->omap_obj = omap_obj;
		waiter->op = op;
		waiter->read_target = omap_obj->sync->read_pending;
		waiter->write_target = omap_obj->sync->write_pending;
		waiter->notify = fxn;
		waiter->arg = arg;

		spin_lock(&sync_lock);
		if (is_waiting(waiter)) {
			SYNC("waited: %p", waiter);
			list_add_tail(&waiter->list, &waiters);
			spin_unlock(&sync_lock);
			return 0;
		}

		spin_unlock(&sync_lock);

		kfree(waiter);
	}

	/* no waiting.. */
	fxn(arg);

	return 0;
}

/* special API so PVR can update the buffer to use a sync-object allocated
 * from it's sync-obj heap.  Only used for a newly allocated (from PVR's
 * perspective) sync-object, so we overwrite the new syncobj w/ values
 * from the already allocated syncobj (if there is one)
 */
int omap_gem_set_sync_object(struct drm_gem_object *obj, void *syncobj)
{
	struct omap_gem_object *omap_obj = to_omap_bo(obj);
	int ret = 0;

	spin_lock(&sync_lock);

	if ((omap_obj->flags & OMAP_BO_EXT_SYNC) && !syncobj) {
		/* clearing a previously set syncobj */
		syncobj = kmemdup(omap_obj->sync, sizeof(*omap_obj->sync),
				  GFP_ATOMIC);
		if (!syncobj) {
			ret = -ENOMEM;
			goto unlock;
		}
		omap_obj->flags &= ~OMAP_BO_EXT_SYNC;
		omap_obj->sync = syncobj;
	} else if (syncobj && !(omap_obj->flags & OMAP_BO_EXT_SYNC)) {
		/* replacing an existing syncobj */
		if (omap_obj->sync) {
			memcpy(syncobj, omap_obj->sync, sizeof(*omap_obj->sync));
			kfree(omap_obj->sync);
		}
		omap_obj->flags |= OMAP_BO_EXT_SYNC;
		omap_obj->sync = syncobj;
	}

unlock:
	spin_unlock(&sync_lock);
	return ret;
}

/* -----------------------------------------------------------------------------
 * Constructor & Destructor
 */

/* don't call directly.. called from GEM core when it is time to actually
 * free the object..
 */
void omap_gem_free_object(struct drm_gem_object *obj)
{
	struct drm_device *dev = obj->dev;
	struct omap_drm_private *priv = dev->dev_private;
	struct omap_gem_object *omap_obj = to_omap_bo(obj);

	evict(obj);

	WARN_ON(!mutex_is_locked(&dev->struct_mutex));

	spin_lock(&priv->list_lock);
	list_del(&omap_obj->mm_list);
	spin_unlock(&priv->list_lock);

	/* this means the object is still pinned.. which really should
	 * not happen.  I think..
	 */
	WARN_ON(omap_obj->paddr_cnt > 0);

	/* don't free externally allocated backing memory */
	if (!(omap_obj->flags & OMAP_BO_EXT_MEM)) {
		if (omap_obj->pages)
			omap_gem_detach_pages(obj);

		if (!is_shmem(obj)) {
			dma_free_writecombine(dev->dev, obj->size,
					omap_obj->vaddr, omap_obj->paddr);
		} else if (omap_obj->vaddr) {
			vunmap(omap_obj->vaddr);
		}
	}

	/* don't free externally allocated syncobj */
	if (!(omap_obj->flags & OMAP_BO_EXT_SYNC))
		kfree(omap_obj->sync);

	drm_gem_object_release(obj);

	kfree(omap_obj);
}

/* GEM buffer object constructor */
struct drm_gem_object *omap_gem_new(struct drm_device *dev,
		union omap_gem_size gsize, uint32_t flags)
{
	struct omap_drm_private *priv = dev->dev_private;
	struct omap_gem_object *omap_obj;
	struct drm_gem_object *obj;
	struct address_space *mapping;
	size_t size;
	int ret;

	if (flags & OMAP_BO_TILED) {
		if (!priv->usergart) {
			dev_err(dev->dev, "Tiled buffers require DMM\n");
			return NULL;
		}

		/* tiled buffers are always shmem paged backed.. when they are
		 * scanned out, they are remapped into DMM/TILER
		 */
		flags &= ~OMAP_BO_SCANOUT;

		/* currently don't allow cached buffers.. there is some caching
		 * stuff that needs to be handled better
		 */
		flags &= ~(OMAP_BO_CACHED|OMAP_BO_WC|OMAP_BO_UNCACHED);
		flags |= tiler_get_cpu_cache_flags();

		/* align dimensions to slot boundaries... */
		tiler_align(gem2fmt(flags),
				&gsize.tiled.width, &gsize.tiled.height);

		/* ...and calculate size based on aligned dimensions */
		size = tiler_size(gem2fmt(flags),
				gsize.tiled.width, gsize.tiled.height);
	} else {
		size = PAGE_ALIGN(gsize.bytes);
	}

	omap_obj = kzalloc(sizeof(*omap_obj), GFP_KERNEL);
	if (!omap_obj)
		return NULL;

	obj = &omap_obj->base;

	if ((flags & OMAP_BO_SCANOUT) && !priv->has_dmm) {
		/* attempt to allocate contiguous memory if we don't
		 * have DMM for remappign discontiguous buffers
		 */
		omap_obj->vaddr =  dma_alloc_writecombine(dev->dev, size,
				&omap_obj->paddr, GFP_KERNEL);
		if (!omap_obj->vaddr) {
			kfree(omap_obj);

			return NULL;
		}

		flags |= OMAP_BO_DMA;
	}

	spin_lock(&priv->list_lock);
	list_add(&omap_obj->mm_list, &priv->obj_list);
	spin_unlock(&priv->list_lock);

	omap_obj->flags = flags;

	if (flags & OMAP_BO_TILED) {
		omap_obj->width = gsize.tiled.width;
		omap_obj->height = gsize.tiled.height;
	}

	if (flags & (OMAP_BO_DMA|OMAP_BO_EXT_MEM)) {
		drm_gem_private_object_init(dev, obj, size);
	} else {
		ret = drm_gem_object_init(dev, obj, size);
		if (ret)
			goto fail;

		mapping = file_inode(obj->filp)->i_mapping;
		mapping_set_gfp_mask(mapping, GFP_USER | __GFP_DMA32);
	}

	return obj;

fail:
	omap_gem_free_object(obj);
	return NULL;
}

/* convenience method to construct a GEM buffer object, and userspace handle */
int omap_gem_new_handle(struct drm_device *dev, struct drm_file *file,
		union omap_gem_size gsize, uint32_t flags, uint32_t *handle)
{
	struct drm_gem_object *obj;
	int ret;

	obj = omap_gem_new(dev, gsize, flags);
	if (!obj)
		return -ENOMEM;

	ret = drm_gem_handle_create(file, obj, handle);
	if (ret) {
		omap_gem_free_object(obj);
		return ret;
	}

	/* drop reference from allocate - handle holds it now */
	drm_gem_object_unreference_unlocked(obj);

	return 0;
}

/* -----------------------------------------------------------------------------
 * Init & Cleanup
 */

/* If DMM is used, we need to set some stuff up.. */
void omap_gem_init(struct drm_device *dev)
{
	struct omap_drm_private *priv = dev->dev_private;
	struct omap_drm_usergart *usergart;
	const enum tiler_fmt fmts[] = {
			TILFMT_8BIT, TILFMT_16BIT, TILFMT_32BIT
	};
	int i, j;

	if (!dmm_is_available()) {
		/* DMM only supported on OMAP4 and later, so this isn't fatal */
		dev_warn(dev->dev, "DMM not available, disable DMM support\n");
		return;
	}

	usergart = kcalloc(3, sizeof(*usergart), GFP_KERNEL);
	if (!usergart)
		return;

	/* reserve 4k aligned/wide regions for userspace mappings: */
	for (i = 0; i < ARRAY_SIZE(fmts); i++) {
		uint16_t h = 1, w = PAGE_SIZE >> i;
		tiler_align(fmts[i], &w, &h);
		/* note: since each region is 1 4kb page wide, and minimum
		 * number of rows, the height ends up being the same as the
		 * # of pages in the region
		 */
		usergart[i].height = h;
		usergart[i].height_shift = ilog2(h);
		usergart[i].stride_pfn = tiler_stride(fmts[i], 0) >> PAGE_SHIFT;
		usergart[i].slot_shift = ilog2((PAGE_SIZE / h) >> i);
		for (j = 0; j < NUM_USERGART_ENTRIES; j++) {
			struct omap_drm_usergart_entry *entry;
			struct tiler_block *block;

			entry = &usergart[i].entry[j];
			block = tiler_reserve_2d(fmts[i], w, h, PAGE_SIZE);
			if (IS_ERR(block)) {
				dev_err(dev->dev,
						"reserve failed: %d, %d, %ld\n",
						i, j, PTR_ERR(block));
				return;
			}
			entry->paddr = tiler_ssptr(block);
			entry->block = block;

			DBG("%d:%d: %dx%d: paddr=%pad stride=%d", i, j, w, h,
					&entry->paddr,
					usergart[i].stride_pfn << PAGE_SHIFT);
		}
	}

	priv->usergart = usergart;
	priv->has_dmm = true;
}

void omap_gem_deinit(struct drm_device *dev)
{
	struct omap_drm_private *priv = dev->dev_private;

	/* I believe we can rely on there being no more outstanding GEM
	 * objects which could depend on usergart/dmm at this point.
	 */
	kfree(priv->usergart);
}<|MERGE_RESOLUTION|>--- conflicted
+++ resolved
@@ -498,12 +498,8 @@
 			pfn, pfn << PAGE_SHIFT);
 
 	for (i = n; i > 0; i--) {
-<<<<<<< HEAD
-		vm_insert_mixed(vma, (unsigned long)vaddr, pfn);
-=======
 		vm_insert_mixed(vma, (unsigned long)vaddr,
 				__pfn_to_pfn_t(pfn, PFN_DEV));
->>>>>>> 5807fcaa
 		pfn += priv->usergart[fmt].stride_pfn;
 		vaddr += PAGE_SIZE * m;
 	}
