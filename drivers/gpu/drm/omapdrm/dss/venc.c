/*
 * linux/drivers/video/omap2/dss/venc.c
 *
 * Copyright (C) 2009 Nokia Corporation
 * Author: Tomi Valkeinen <tomi.valkeinen@nokia.com>
 *
 * VENC settings from TI's DSS driver
 *
 * This program is free software; you can redistribute it and/or modify it
 * under the terms of the GNU General Public License version 2 as published by
 * the Free Software Foundation.
 *
 * This program is distributed in the hope that it will be useful, but WITHOUT
 * ANY WARRANTY; without even the implied warranty of MERCHANTABILITY or
 * FITNESS FOR A PARTICULAR PURPOSE.  See the GNU General Public License for
 * more details.
 *
 * You should have received a copy of the GNU General Public License along with
 * this program.  If not, see <http://www.gnu.org/licenses/>.
 */

#define DSS_SUBSYS_NAME "VENC"

#include <linux/kernel.h>
#include <linux/module.h>
#include <linux/clk.h>
#include <linux/err.h>
#include <linux/io.h>
#include <linux/mutex.h>
#include <linux/completion.h>
#include <linux/delay.h>
#include <linux/string.h>
#include <linux/seq_file.h>
#include <linux/platform_device.h>
#include <linux/regulator/consumer.h>
#include <linux/pm_runtime.h>
#include <linux/of.h>
#include <linux/of_graph.h>
#include <linux/component.h>
#include <linux/sys_soc.h>

#include "omapdss.h"
#include "dss.h"

/* Venc registers */
#define VENC_REV_ID				0x00
#define VENC_STATUS				0x04
#define VENC_F_CONTROL				0x08
#define VENC_VIDOUT_CTRL			0x10
#define VENC_SYNC_CTRL				0x14
#define VENC_LLEN				0x1C
#define VENC_FLENS				0x20
#define VENC_HFLTR_CTRL				0x24
#define VENC_CC_CARR_WSS_CARR			0x28
#define VENC_C_PHASE				0x2C
#define VENC_GAIN_U				0x30
#define VENC_GAIN_V				0x34
#define VENC_GAIN_Y				0x38
#define VENC_BLACK_LEVEL			0x3C
#define VENC_BLANK_LEVEL			0x40
#define VENC_X_COLOR				0x44
#define VENC_M_CONTROL				0x48
#define VENC_BSTAMP_WSS_DATA			0x4C
#define VENC_S_CARR				0x50
#define VENC_LINE21				0x54
#define VENC_LN_SEL				0x58
#define VENC_L21__WC_CTL			0x5C
#define VENC_HTRIGGER_VTRIGGER			0x60
#define VENC_SAVID__EAVID			0x64
#define VENC_FLEN__FAL				0x68
#define VENC_LAL__PHASE_RESET			0x6C
#define VENC_HS_INT_START_STOP_X		0x70
#define VENC_HS_EXT_START_STOP_X		0x74
#define VENC_VS_INT_START_X			0x78
#define VENC_VS_INT_STOP_X__VS_INT_START_Y	0x7C
#define VENC_VS_INT_STOP_Y__VS_EXT_START_X	0x80
#define VENC_VS_EXT_STOP_X__VS_EXT_START_Y	0x84
#define VENC_VS_EXT_STOP_Y			0x88
#define VENC_AVID_START_STOP_X			0x90
#define VENC_AVID_START_STOP_Y			0x94
#define VENC_FID_INT_START_X__FID_INT_START_Y	0xA0
#define VENC_FID_INT_OFFSET_Y__FID_EXT_START_X	0xA4
#define VENC_FID_EXT_START_Y__FID_EXT_OFFSET_Y	0xA8
#define VENC_TVDETGP_INT_START_STOP_X		0xB0
#define VENC_TVDETGP_INT_START_STOP_Y		0xB4
#define VENC_GEN_CTRL				0xB8
#define VENC_OUTPUT_CONTROL			0xC4
#define VENC_OUTPUT_TEST			0xC8
#define VENC_DAC_B__DAC_C			0xC8

struct venc_config {
	u32 f_control;
	u32 vidout_ctrl;
	u32 sync_ctrl;
	u32 llen;
	u32 flens;
	u32 hfltr_ctrl;
	u32 cc_carr_wss_carr;
	u32 c_phase;
	u32 gain_u;
	u32 gain_v;
	u32 gain_y;
	u32 black_level;
	u32 blank_level;
	u32 x_color;
	u32 m_control;
	u32 bstamp_wss_data;
	u32 s_carr;
	u32 line21;
	u32 ln_sel;
	u32 l21__wc_ctl;
	u32 htrigger_vtrigger;
	u32 savid__eavid;
	u32 flen__fal;
	u32 lal__phase_reset;
	u32 hs_int_start_stop_x;
	u32 hs_ext_start_stop_x;
	u32 vs_int_start_x;
	u32 vs_int_stop_x__vs_int_start_y;
	u32 vs_int_stop_y__vs_ext_start_x;
	u32 vs_ext_stop_x__vs_ext_start_y;
	u32 vs_ext_stop_y;
	u32 avid_start_stop_x;
	u32 avid_start_stop_y;
	u32 fid_int_start_x__fid_int_start_y;
	u32 fid_int_offset_y__fid_ext_start_x;
	u32 fid_ext_start_y__fid_ext_offset_y;
	u32 tvdetgp_int_start_stop_x;
	u32 tvdetgp_int_start_stop_y;
	u32 gen_ctrl;
};

/* from TRM */
static const struct venc_config venc_config_pal_trm = {
	.f_control				= 0,
	.vidout_ctrl				= 1,
	.sync_ctrl				= 0x40,
	.llen					= 0x35F, /* 863 */
	.flens					= 0x270, /* 624 */
	.hfltr_ctrl				= 0,
	.cc_carr_wss_carr			= 0x2F7225ED,
	.c_phase				= 0,
	.gain_u					= 0x111,
	.gain_v					= 0x181,
	.gain_y					= 0x140,
	.black_level				= 0x3B,
	.blank_level				= 0x3B,
	.x_color				= 0x7,
	.m_control				= 0x2,
	.bstamp_wss_data			= 0x3F,
	.s_carr					= 0x2A098ACB,
	.line21					= 0,
	.ln_sel					= 0x01290015,
	.l21__wc_ctl				= 0x0000F603,
	.htrigger_vtrigger			= 0,

	.savid__eavid				= 0x06A70108,
	.flen__fal				= 0x00180270,
	.lal__phase_reset			= 0x00040135,
	.hs_int_start_stop_x			= 0x00880358,
	.hs_ext_start_stop_x			= 0x000F035F,
	.vs_int_start_x				= 0x01A70000,
	.vs_int_stop_x__vs_int_start_y		= 0x000001A7,
	.vs_int_stop_y__vs_ext_start_x		= 0x01AF0000,
	.vs_ext_stop_x__vs_ext_start_y		= 0x000101AF,
	.vs_ext_stop_y				= 0x00000025,
	.avid_start_stop_x			= 0x03530083,
	.avid_start_stop_y			= 0x026C002E,
	.fid_int_start_x__fid_int_start_y	= 0x0001008A,
	.fid_int_offset_y__fid_ext_start_x	= 0x002E0138,
	.fid_ext_start_y__fid_ext_offset_y	= 0x01380001,

	.tvdetgp_int_start_stop_x		= 0x00140001,
	.tvdetgp_int_start_stop_y		= 0x00010001,
	.gen_ctrl				= 0x00FF0000,
};

/* from TRM */
static const struct venc_config venc_config_ntsc_trm = {
	.f_control				= 0,
	.vidout_ctrl				= 1,
	.sync_ctrl				= 0x8040,
	.llen					= 0x359,
	.flens					= 0x20C,
	.hfltr_ctrl				= 0,
	.cc_carr_wss_carr			= 0x043F2631,
	.c_phase				= 0,
	.gain_u					= 0x102,
	.gain_v					= 0x16C,
	.gain_y					= 0x12F,
	.black_level				= 0x43,
	.blank_level				= 0x38,
	.x_color				= 0x7,
	.m_control				= 0x1,
	.bstamp_wss_data			= 0x38,
	.s_carr					= 0x21F07C1F,
	.line21					= 0,
	.ln_sel					= 0x01310011,
	.l21__wc_ctl				= 0x0000F003,
	.htrigger_vtrigger			= 0,

	.savid__eavid				= 0x069300F4,
	.flen__fal				= 0x0016020C,
	.lal__phase_reset			= 0x00060107,
	.hs_int_start_stop_x			= 0x008E0350,
	.hs_ext_start_stop_x			= 0x000F0359,
	.vs_int_start_x				= 0x01A00000,
	.vs_int_stop_x__vs_int_start_y		= 0x020701A0,
	.vs_int_stop_y__vs_ext_start_x		= 0x01AC0024,
	.vs_ext_stop_x__vs_ext_start_y		= 0x020D01AC,
	.vs_ext_stop_y				= 0x00000006,
	.avid_start_stop_x			= 0x03480078,
	.avid_start_stop_y			= 0x02060024,
	.fid_int_start_x__fid_int_start_y	= 0x0001008A,
	.fid_int_offset_y__fid_ext_start_x	= 0x01AC0106,
	.fid_ext_start_y__fid_ext_offset_y	= 0x01060006,

	.tvdetgp_int_start_stop_x		= 0x00140001,
	.tvdetgp_int_start_stop_y		= 0x00010001,
	.gen_ctrl				= 0x00F90000,
};

static const struct venc_config venc_config_pal_bdghi = {
	.f_control				= 0,
	.vidout_ctrl				= 0,
	.sync_ctrl				= 0,
	.hfltr_ctrl				= 0,
	.x_color				= 0,
	.line21					= 0,
	.ln_sel					= 21,
	.htrigger_vtrigger			= 0,
	.tvdetgp_int_start_stop_x		= 0x00140001,
	.tvdetgp_int_start_stop_y		= 0x00010001,
	.gen_ctrl				= 0x00FB0000,

	.llen					= 864-1,
	.flens					= 625-1,
	.cc_carr_wss_carr			= 0x2F7625ED,
	.c_phase				= 0xDF,
	.gain_u					= 0x111,
	.gain_v					= 0x181,
	.gain_y					= 0x140,
	.black_level				= 0x3e,
	.blank_level				= 0x3e,
	.m_control				= 0<<2 | 1<<1,
	.bstamp_wss_data			= 0x42,
	.s_carr					= 0x2a098acb,
	.l21__wc_ctl				= 0<<13 | 0x16<<8 | 0<<0,
	.savid__eavid				= 0x06A70108,
	.flen__fal				= 23<<16 | 624<<0,
	.lal__phase_reset			= 2<<17 | 310<<0,
	.hs_int_start_stop_x			= 0x00920358,
	.hs_ext_start_stop_x			= 0x000F035F,
	.vs_int_start_x				= 0x1a7<<16,
	.vs_int_stop_x__vs_int_start_y		= 0x000601A7,
	.vs_int_stop_y__vs_ext_start_x		= 0x01AF0036,
	.vs_ext_stop_x__vs_ext_start_y		= 0x27101af,
	.vs_ext_stop_y				= 0x05,
	.avid_start_stop_x			= 0x03530082,
	.avid_start_stop_y			= 0x0270002E,
	.fid_int_start_x__fid_int_start_y	= 0x0005008A,
	.fid_int_offset_y__fid_ext_start_x	= 0x002E0138,
	.fid_ext_start_y__fid_ext_offset_y	= 0x01380005,
};

<<<<<<< HEAD
=======
enum venc_videomode {
	VENC_MODE_UNKNOWN,
	VENC_MODE_PAL,
	VENC_MODE_NTSC,
};

>>>>>>> 81a84ad3
static const struct videomode omap_dss_pal_vm = {
	.hactive	= 720,
	.vactive	= 574,
	.pixelclock	= 13500000,
	.hsync_len	= 64,
	.hfront_porch	= 12,
	.hback_porch	= 68,
	.vsync_len	= 5,
	.vfront_porch	= 5,
	.vback_porch	= 41,

	.flags		= DISPLAY_FLAGS_INTERLACED | DISPLAY_FLAGS_HSYNC_LOW |
			  DISPLAY_FLAGS_VSYNC_LOW | DISPLAY_FLAGS_DE_HIGH |
			  DISPLAY_FLAGS_PIXDATA_POSEDGE |
			  DISPLAY_FLAGS_SYNC_NEGEDGE,
};

static const struct videomode omap_dss_ntsc_vm = {
	.hactive	= 720,
	.vactive	= 482,
	.pixelclock	= 13500000,
	.hsync_len	= 64,
	.hfront_porch	= 16,
	.hback_porch	= 58,
	.vsync_len	= 6,
	.vfront_porch	= 6,
	.vback_porch	= 31,

	.flags		= DISPLAY_FLAGS_INTERLACED | DISPLAY_FLAGS_HSYNC_LOW |
			  DISPLAY_FLAGS_VSYNC_LOW | DISPLAY_FLAGS_DE_HIGH |
			  DISPLAY_FLAGS_PIXDATA_POSEDGE |
			  DISPLAY_FLAGS_SYNC_NEGEDGE,
};
<<<<<<< HEAD
=======

static enum venc_videomode venc_get_videomode(const struct videomode *vm)
{
	if (!(vm->flags & DISPLAY_FLAGS_INTERLACED))
		return VENC_MODE_UNKNOWN;

	if (vm->pixelclock == omap_dss_pal_vm.pixelclock &&
	    vm->hactive == omap_dss_pal_vm.hactive &&
	    vm->vactive == omap_dss_pal_vm.vactive)
		return VENC_MODE_PAL;

	if (vm->pixelclock == omap_dss_ntsc_vm.pixelclock &&
	    vm->hactive == omap_dss_ntsc_vm.hactive &&
	    vm->vactive == omap_dss_ntsc_vm.vactive)
		return VENC_MODE_NTSC;

	return VENC_MODE_UNKNOWN;
}
>>>>>>> 81a84ad3

static struct {
	struct platform_device *pdev;
	void __iomem *base;
	struct mutex venc_lock;
	u32 wss_data;
	struct regulator *vdda_dac_reg;

	struct clk	*tv_dac_clk;

	struct videomode vm;
	enum omap_dss_venc_type type;
	bool invert_polarity;
	bool requires_tv_dac_clk;

	struct omap_dss_device output;
} venc;

static inline void venc_write_reg(int idx, u32 val)
{
	__raw_writel(val, venc.base + idx);
}

static inline u32 venc_read_reg(int idx)
{
	u32 l = __raw_readl(venc.base + idx);
	return l;
}

static void venc_write_config(const struct venc_config *config)
{
	DSSDBG("write venc conf\n");

	venc_write_reg(VENC_LLEN, config->llen);
	venc_write_reg(VENC_FLENS, config->flens);
	venc_write_reg(VENC_CC_CARR_WSS_CARR, config->cc_carr_wss_carr);
	venc_write_reg(VENC_C_PHASE, config->c_phase);
	venc_write_reg(VENC_GAIN_U, config->gain_u);
	venc_write_reg(VENC_GAIN_V, config->gain_v);
	venc_write_reg(VENC_GAIN_Y, config->gain_y);
	venc_write_reg(VENC_BLACK_LEVEL, config->black_level);
	venc_write_reg(VENC_BLANK_LEVEL, config->blank_level);
	venc_write_reg(VENC_M_CONTROL, config->m_control);
	venc_write_reg(VENC_BSTAMP_WSS_DATA, config->bstamp_wss_data |
			venc.wss_data);
	venc_write_reg(VENC_S_CARR, config->s_carr);
	venc_write_reg(VENC_L21__WC_CTL, config->l21__wc_ctl);
	venc_write_reg(VENC_SAVID__EAVID, config->savid__eavid);
	venc_write_reg(VENC_FLEN__FAL, config->flen__fal);
	venc_write_reg(VENC_LAL__PHASE_RESET, config->lal__phase_reset);
	venc_write_reg(VENC_HS_INT_START_STOP_X, config->hs_int_start_stop_x);
	venc_write_reg(VENC_HS_EXT_START_STOP_X, config->hs_ext_start_stop_x);
	venc_write_reg(VENC_VS_INT_START_X, config->vs_int_start_x);
	venc_write_reg(VENC_VS_INT_STOP_X__VS_INT_START_Y,
		       config->vs_int_stop_x__vs_int_start_y);
	venc_write_reg(VENC_VS_INT_STOP_Y__VS_EXT_START_X,
		       config->vs_int_stop_y__vs_ext_start_x);
	venc_write_reg(VENC_VS_EXT_STOP_X__VS_EXT_START_Y,
		       config->vs_ext_stop_x__vs_ext_start_y);
	venc_write_reg(VENC_VS_EXT_STOP_Y, config->vs_ext_stop_y);
	venc_write_reg(VENC_AVID_START_STOP_X, config->avid_start_stop_x);
	venc_write_reg(VENC_AVID_START_STOP_Y, config->avid_start_stop_y);
	venc_write_reg(VENC_FID_INT_START_X__FID_INT_START_Y,
		       config->fid_int_start_x__fid_int_start_y);
	venc_write_reg(VENC_FID_INT_OFFSET_Y__FID_EXT_START_X,
		       config->fid_int_offset_y__fid_ext_start_x);
	venc_write_reg(VENC_FID_EXT_START_Y__FID_EXT_OFFSET_Y,
		       config->fid_ext_start_y__fid_ext_offset_y);

	venc_write_reg(VENC_DAC_B__DAC_C,  venc_read_reg(VENC_DAC_B__DAC_C));
	venc_write_reg(VENC_VIDOUT_CTRL, config->vidout_ctrl);
	venc_write_reg(VENC_HFLTR_CTRL, config->hfltr_ctrl);
	venc_write_reg(VENC_X_COLOR, config->x_color);
	venc_write_reg(VENC_LINE21, config->line21);
	venc_write_reg(VENC_LN_SEL, config->ln_sel);
	venc_write_reg(VENC_HTRIGGER_VTRIGGER, config->htrigger_vtrigger);
	venc_write_reg(VENC_TVDETGP_INT_START_STOP_X,
		       config->tvdetgp_int_start_stop_x);
	venc_write_reg(VENC_TVDETGP_INT_START_STOP_Y,
		       config->tvdetgp_int_start_stop_y);
	venc_write_reg(VENC_GEN_CTRL, config->gen_ctrl);
	venc_write_reg(VENC_F_CONTROL, config->f_control);
	venc_write_reg(VENC_SYNC_CTRL, config->sync_ctrl);
}

static void venc_reset(void)
{
	int t = 1000;

	venc_write_reg(VENC_F_CONTROL, 1<<8);
	while (venc_read_reg(VENC_F_CONTROL) & (1<<8)) {
		if (--t == 0) {
			DSSERR("Failed to reset venc\n");
			return;
		}
	}

#ifdef CONFIG_OMAP2_DSS_SLEEP_AFTER_VENC_RESET
	/* the magical sleep that makes things work */
	/* XXX more info? What bug this circumvents? */
	msleep(20);
#endif
}

static int venc_runtime_get(void)
{
	int r;

	DSSDBG("venc_runtime_get\n");

	r = pm_runtime_get_sync(&venc.pdev->dev);
	WARN_ON(r < 0);
	return r < 0 ? r : 0;
}

static void venc_runtime_put(void)
{
	int r;

	DSSDBG("venc_runtime_put\n");

	r = pm_runtime_put_sync(&venc.pdev->dev);
	WARN_ON(r < 0 && r != -ENOSYS);
}

static const struct venc_config *venc_timings_to_config(struct videomode *vm)
{
	switch (venc_get_videomode(vm)) {
	default:
		WARN_ON_ONCE(1);
	case VENC_MODE_PAL:
		return &venc_config_pal_trm;
	case VENC_MODE_NTSC:
		return &venc_config_ntsc_trm;
	}
}

static int venc_power_on(struct omap_dss_device *dssdev)
{
	enum omap_channel channel = dssdev->dispc_channel;
	u32 l;
	int r;

	r = venc_runtime_get();
	if (r)
		goto err0;

	venc_reset();
	venc_write_config(venc_timings_to_config(&venc.vm));

	dss_set_venc_output(venc.type);
	dss_set_dac_pwrdn_bgz(1);

	l = 0;

	if (venc.type == OMAP_DSS_VENC_TYPE_COMPOSITE)
		l |= 1 << 1;
	else /* S-Video */
		l |= (1 << 0) | (1 << 2);

	if (venc.invert_polarity == false)
		l |= 1 << 3;

	venc_write_reg(VENC_OUTPUT_CONTROL, l);

	dss_mgr_set_timings(channel, &venc.vm);

	r = regulator_enable(venc.vdda_dac_reg);
	if (r)
		goto err1;

	r = dss_mgr_enable(channel);
	if (r)
		goto err2;

	return 0;

err2:
	regulator_disable(venc.vdda_dac_reg);
err1:
	venc_write_reg(VENC_OUTPUT_CONTROL, 0);
	dss_set_dac_pwrdn_bgz(0);

	venc_runtime_put();
err0:
	return r;
}

static void venc_power_off(struct omap_dss_device *dssdev)
{
	enum omap_channel channel = dssdev->dispc_channel;

	venc_write_reg(VENC_OUTPUT_CONTROL, 0);
	dss_set_dac_pwrdn_bgz(0);

	dss_mgr_disable(channel);

	regulator_disable(venc.vdda_dac_reg);

	venc_runtime_put();
}

static int venc_display_enable(struct omap_dss_device *dssdev)
{
	struct omap_dss_device *out = &venc.output;
	int r;

	DSSDBG("venc_display_enable\n");

	mutex_lock(&venc.venc_lock);

	if (!out->dispc_channel_connected) {
		DSSERR("Failed to enable display: no output/manager\n");
		r = -ENODEV;
		goto err0;
	}

	r = venc_power_on(dssdev);
	if (r)
		goto err0;

	venc.wss_data = 0;

	mutex_unlock(&venc.venc_lock);

	return 0;
err0:
	mutex_unlock(&venc.venc_lock);
	return r;
}

static void venc_display_disable(struct omap_dss_device *dssdev)
{
	DSSDBG("venc_display_disable\n");

	mutex_lock(&venc.venc_lock);

	venc_power_off(dssdev);

	mutex_unlock(&venc.venc_lock);
}

static void venc_set_timings(struct omap_dss_device *dssdev,
			     struct videomode *vm)
{
	struct videomode actual_vm;

	DSSDBG("venc_set_timings\n");

	mutex_lock(&venc.venc_lock);

	switch (venc_get_videomode(vm)) {
	default:
		WARN_ON_ONCE(1);
	case VENC_MODE_PAL:
		actual_vm = omap_dss_pal_vm;
		break;
	case VENC_MODE_NTSC:
		actual_vm = omap_dss_ntsc_vm;
		break;
	}

	/* Reset WSS data when the TV standard changes. */
	if (memcmp(&venc.vm, &actual_vm, sizeof(actual_vm)))
		venc.wss_data = 0;

	venc.vm = actual_vm;

	dispc_set_tv_pclk(13500000);

	mutex_unlock(&venc.venc_lock);
}

static int venc_check_timings(struct omap_dss_device *dssdev,
			      struct videomode *vm)
{
	DSSDBG("venc_check_timings\n");

	switch (venc_get_videomode(vm)) {
	case VENC_MODE_PAL:
	case VENC_MODE_NTSC:
		return 0;
	default:
		return -EINVAL;
	}
}

static void venc_get_timings(struct omap_dss_device *dssdev,
			     struct videomode *vm)
{
	mutex_lock(&venc.venc_lock);

	*vm = venc.vm;

	mutex_unlock(&venc.venc_lock);
}

static u32 venc_get_wss(struct omap_dss_device *dssdev)
{
	/* Invert due to VENC_L21_WC_CTL:INV=1 */
	return (venc.wss_data >> 8) ^ 0xfffff;
}

static int venc_set_wss(struct omap_dss_device *dssdev, u32 wss)
{
	const struct venc_config *config;
	int r;

	DSSDBG("venc_set_wss\n");

	mutex_lock(&venc.venc_lock);

	config = venc_timings_to_config(&venc.vm);

	/* Invert due to VENC_L21_WC_CTL:INV=1 */
	venc.wss_data = (wss ^ 0xfffff) << 8;

	r = venc_runtime_get();
	if (r)
		goto err;

	venc_write_reg(VENC_BSTAMP_WSS_DATA, config->bstamp_wss_data |
			venc.wss_data);

	venc_runtime_put();

err:
	mutex_unlock(&venc.venc_lock);

	return r;
}

static int venc_init_regulator(void)
{
	struct regulator *vdda_dac;

	if (venc.vdda_dac_reg != NULL)
		return 0;

	vdda_dac = devm_regulator_get(&venc.pdev->dev, "vdda");
	if (IS_ERR(vdda_dac)) {
		if (PTR_ERR(vdda_dac) != -EPROBE_DEFER)
			DSSERR("can't get VDDA_DAC regulator\n");
		return PTR_ERR(vdda_dac);
	}

	venc.vdda_dac_reg = vdda_dac;

	return 0;
}

static void venc_dump_regs(struct seq_file *s)
{
#define DUMPREG(r) seq_printf(s, "%-35s %08x\n", #r, venc_read_reg(r))

	if (venc_runtime_get())
		return;

	DUMPREG(VENC_F_CONTROL);
	DUMPREG(VENC_VIDOUT_CTRL);
	DUMPREG(VENC_SYNC_CTRL);
	DUMPREG(VENC_LLEN);
	DUMPREG(VENC_FLENS);
	DUMPREG(VENC_HFLTR_CTRL);
	DUMPREG(VENC_CC_CARR_WSS_CARR);
	DUMPREG(VENC_C_PHASE);
	DUMPREG(VENC_GAIN_U);
	DUMPREG(VENC_GAIN_V);
	DUMPREG(VENC_GAIN_Y);
	DUMPREG(VENC_BLACK_LEVEL);
	DUMPREG(VENC_BLANK_LEVEL);
	DUMPREG(VENC_X_COLOR);
	DUMPREG(VENC_M_CONTROL);
	DUMPREG(VENC_BSTAMP_WSS_DATA);
	DUMPREG(VENC_S_CARR);
	DUMPREG(VENC_LINE21);
	DUMPREG(VENC_LN_SEL);
	DUMPREG(VENC_L21__WC_CTL);
	DUMPREG(VENC_HTRIGGER_VTRIGGER);
	DUMPREG(VENC_SAVID__EAVID);
	DUMPREG(VENC_FLEN__FAL);
	DUMPREG(VENC_LAL__PHASE_RESET);
	DUMPREG(VENC_HS_INT_START_STOP_X);
	DUMPREG(VENC_HS_EXT_START_STOP_X);
	DUMPREG(VENC_VS_INT_START_X);
	DUMPREG(VENC_VS_INT_STOP_X__VS_INT_START_Y);
	DUMPREG(VENC_VS_INT_STOP_Y__VS_EXT_START_X);
	DUMPREG(VENC_VS_EXT_STOP_X__VS_EXT_START_Y);
	DUMPREG(VENC_VS_EXT_STOP_Y);
	DUMPREG(VENC_AVID_START_STOP_X);
	DUMPREG(VENC_AVID_START_STOP_Y);
	DUMPREG(VENC_FID_INT_START_X__FID_INT_START_Y);
	DUMPREG(VENC_FID_INT_OFFSET_Y__FID_EXT_START_X);
	DUMPREG(VENC_FID_EXT_START_Y__FID_EXT_OFFSET_Y);
	DUMPREG(VENC_TVDETGP_INT_START_STOP_X);
	DUMPREG(VENC_TVDETGP_INT_START_STOP_Y);
	DUMPREG(VENC_GEN_CTRL);
	DUMPREG(VENC_OUTPUT_CONTROL);
	DUMPREG(VENC_OUTPUT_TEST);

	venc_runtime_put();

#undef DUMPREG
}

static int venc_get_clocks(struct platform_device *pdev)
{
	struct clk *clk;

	if (venc.requires_tv_dac_clk) {
		clk = devm_clk_get(&pdev->dev, "tv_dac_clk");
		if (IS_ERR(clk)) {
			DSSERR("can't get tv_dac_clk\n");
			return PTR_ERR(clk);
		}
	} else {
		clk = NULL;
	}

	venc.tv_dac_clk = clk;

	return 0;
}

static int venc_connect(struct omap_dss_device *dssdev,
		struct omap_dss_device *dst)
{
	enum omap_channel channel = dssdev->dispc_channel;
	int r;

	r = venc_init_regulator();
	if (r)
		return r;

	r = dss_mgr_connect(channel, dssdev);
	if (r)
		return r;

	r = omapdss_output_set_device(dssdev, dst);
	if (r) {
		DSSERR("failed to connect output to new device: %s\n",
				dst->name);
		dss_mgr_disconnect(channel, dssdev);
		return r;
	}

	return 0;
}

static void venc_disconnect(struct omap_dss_device *dssdev,
		struct omap_dss_device *dst)
{
	enum omap_channel channel = dssdev->dispc_channel;

	WARN_ON(dst != dssdev->dst);

	if (dst != dssdev->dst)
		return;

	omapdss_output_unset_device(dssdev);

	dss_mgr_disconnect(channel, dssdev);
}

static const struct omapdss_atv_ops venc_ops = {
	.connect = venc_connect,
	.disconnect = venc_disconnect,

	.enable = venc_display_enable,
	.disable = venc_display_disable,

	.check_timings = venc_check_timings,
	.set_timings = venc_set_timings,
	.get_timings = venc_get_timings,

	.set_wss = venc_set_wss,
	.get_wss = venc_get_wss,
};

static void venc_init_output(struct platform_device *pdev)
{
	struct omap_dss_device *out = &venc.output;

	out->dev = &pdev->dev;
	out->id = OMAP_DSS_OUTPUT_VENC;
	out->output_type = OMAP_DISPLAY_TYPE_VENC;
	out->name = "venc.0";
	out->dispc_channel = OMAP_DSS_CHANNEL_DIGIT;
	out->ops.atv = &venc_ops;
	out->owner = THIS_MODULE;

	omapdss_register_output(out);
}

static void venc_uninit_output(struct platform_device *pdev)
{
	struct omap_dss_device *out = &venc.output;

	omapdss_unregister_output(out);
}

static int venc_probe_of(struct platform_device *pdev)
{
	struct device_node *node = pdev->dev.of_node;
	struct device_node *ep;
	u32 channels;
	int r;

	ep = of_graph_get_endpoint_by_regs(node, 0, 0);
	if (!ep)
		return 0;

	venc.invert_polarity = of_property_read_bool(ep, "ti,invert-polarity");

	r = of_property_read_u32(ep, "ti,channels", &channels);
	if (r) {
		dev_err(&pdev->dev,
			"failed to read property 'ti,channels': %d\n", r);
		goto err;
	}

	switch (channels) {
	case 1:
		venc.type = OMAP_DSS_VENC_TYPE_COMPOSITE;
		break;
	case 2:
		venc.type = OMAP_DSS_VENC_TYPE_SVIDEO;
		break;
	default:
		dev_err(&pdev->dev, "bad channel propert '%d'\n", channels);
		r = -EINVAL;
		goto err;
	}

	of_node_put(ep);

	return 0;
err:
	of_node_put(ep);

	return 0;
}

/* VENC HW IP initialisation */
static const struct soc_device_attribute venc_soc_devices[] = {
	{ .machine = "OMAP3[45]*" },
	{ .machine = "AM35*" },
	{ /* sentinel */ }
};

static int venc_bind(struct device *dev, struct device *master, void *data)
{
	struct platform_device *pdev = to_platform_device(dev);
	u8 rev_id;
	struct resource *venc_mem;
	int r;

	venc.pdev = pdev;

	/* The OMAP34xx, OMAP35xx and AM35xx VENC require the TV DAC clock. */
	if (soc_device_match(venc_soc_devices))
		venc.requires_tv_dac_clk = true;

	mutex_init(&venc.venc_lock);

	venc.wss_data = 0;

	venc_mem = platform_get_resource(venc.pdev, IORESOURCE_MEM, 0);
	venc.base = devm_ioremap_resource(&pdev->dev, venc_mem);
	if (IS_ERR(venc.base))
		return PTR_ERR(venc.base);

	r = venc_get_clocks(pdev);
	if (r)
		return r;

	pm_runtime_enable(&pdev->dev);

	r = venc_runtime_get();
	if (r)
		goto err_runtime_get;

	rev_id = (u8)(venc_read_reg(VENC_REV_ID) & 0xff);
	dev_dbg(&pdev->dev, "OMAP VENC rev %d\n", rev_id);

	venc_runtime_put();

	r = venc_probe_of(pdev);
	if (r) {
		DSSERR("Invalid DT data\n");
		goto err_probe_of;
	}

	dss_debugfs_create_file("venc", venc_dump_regs);

	venc_init_output(pdev);

	return 0;

err_probe_of:
err_runtime_get:
	pm_runtime_disable(&pdev->dev);
	return r;
}

static void venc_unbind(struct device *dev, struct device *master, void *data)
{
	struct platform_device *pdev = to_platform_device(dev);

	venc_uninit_output(pdev);

	pm_runtime_disable(&pdev->dev);
}

static const struct component_ops venc_component_ops = {
	.bind	= venc_bind,
	.unbind	= venc_unbind,
};

static int venc_probe(struct platform_device *pdev)
{
	return component_add(&pdev->dev, &venc_component_ops);
}

static int venc_remove(struct platform_device *pdev)
{
	component_del(&pdev->dev, &venc_component_ops);
	return 0;
}

static int venc_runtime_suspend(struct device *dev)
{
	if (venc.tv_dac_clk)
		clk_disable_unprepare(venc.tv_dac_clk);

	dispc_runtime_put();

	return 0;
}

static int venc_runtime_resume(struct device *dev)
{
	int r;

	r = dispc_runtime_get();
	if (r < 0)
		return r;

	if (venc.tv_dac_clk)
		clk_prepare_enable(venc.tv_dac_clk);

	return 0;
}

static const struct dev_pm_ops venc_pm_ops = {
	.runtime_suspend = venc_runtime_suspend,
	.runtime_resume = venc_runtime_resume,
};

static const struct of_device_id venc_of_match[] = {
	{ .compatible = "ti,omap2-venc", },
	{ .compatible = "ti,omap3-venc", },
	{ .compatible = "ti,omap4-venc", },
	{},
};

static struct platform_driver omap_venchw_driver = {
	.probe		= venc_probe,
	.remove		= venc_remove,
	.driver         = {
		.name   = "omapdss_venc",
		.pm	= &venc_pm_ops,
		.of_match_table = venc_of_match,
		.suppress_bind_attrs = true,
	},
};

int __init venc_init_platform_driver(void)
{
	return platform_driver_register(&omap_venchw_driver);
}

void venc_uninit_platform_driver(void)
{
	platform_driver_unregister(&omap_venchw_driver);
}<|MERGE_RESOLUTION|>--- conflicted
+++ resolved
@@ -263,15 +263,12 @@
 	.fid_ext_start_y__fid_ext_offset_y	= 0x01380005,
 };
 
-<<<<<<< HEAD
-=======
 enum venc_videomode {
 	VENC_MODE_UNKNOWN,
 	VENC_MODE_PAL,
 	VENC_MODE_NTSC,
 };
 
->>>>>>> 81a84ad3
 static const struct videomode omap_dss_pal_vm = {
 	.hactive	= 720,
 	.vactive	= 574,
@@ -305,8 +302,6 @@
 			  DISPLAY_FLAGS_PIXDATA_POSEDGE |
 			  DISPLAY_FLAGS_SYNC_NEGEDGE,
 };
-<<<<<<< HEAD
-=======
 
 static enum venc_videomode venc_get_videomode(const struct videomode *vm)
 {
@@ -325,7 +320,6 @@
 
 	return VENC_MODE_UNKNOWN;
 }
->>>>>>> 81a84ad3
 
 static struct {
 	struct platform_device *pdev;
