--- conflicted
+++ resolved
@@ -169,10 +169,6 @@
 {
 	struct panel_drv_data *ddata = platform_get_drvdata(pdev);
 	struct device_node *node = pdev->dev.of_node;
-<<<<<<< HEAD
-	struct omap_dss_device *in;
-=======
->>>>>>> 642e7fd2
 	int r;
 	struct display_timing timing;
 	struct gpio_desc *gpio;
@@ -210,17 +206,6 @@
 
 	videomode_from_timing(&timing, &ddata->vm);
 
-<<<<<<< HEAD
-	in = omapdss_of_find_source_for_first_ep(node);
-	if (IS_ERR(in)) {
-		dev_err(&pdev->dev, "failed to find video source\n");
-		return PTR_ERR(in);
-	}
-
-	ddata->in = in;
-
-=======
->>>>>>> 642e7fd2
 	return 0;
 }
 
@@ -266,11 +251,6 @@
 	panel_dpi_disable(dssdev);
 	panel_dpi_disconnect(dssdev);
 
-<<<<<<< HEAD
-	omap_dss_put_device(in);
-
-=======
->>>>>>> 642e7fd2
 	return 0;
 }
 
