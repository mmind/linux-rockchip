--- conflicted
+++ resolved
@@ -279,11 +279,7 @@
 
 	platform_set_drvdata(pdev, ddata);
 
-<<<<<<< HEAD
-	if (pdev->dev.of_node)
-=======
 	if (!pdev->dev.of_node)
->>>>>>> cf481068
 		return -ENODEV;
 
 	r = dvic_probe_of(pdev);
