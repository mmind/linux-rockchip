--- conflicted
+++ resolved
@@ -422,7 +422,6 @@
 		 * Delegate property set to the primary plane. Get the plane
 		 * state and set the property directly.
 		 */
-<<<<<<< HEAD
 
 		plane_state = drm_atomic_get_plane_state(state->state, plane);
 		if (IS_ERR(plane_state))
@@ -432,17 +431,6 @@
 				property, val);
 	}
 
-=======
-
-		plane_state = drm_atomic_get_plane_state(state->state, plane);
-		if (IS_ERR(plane_state))
-			return PTR_ERR(plane_state);
-
-		return drm_atomic_plane_set_property(plane, plane_state,
-				property, val);
-	}
-
->>>>>>> cf481068
 	return -EINVAL;
 }
 
