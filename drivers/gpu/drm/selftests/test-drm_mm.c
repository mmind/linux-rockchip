// SPDX-License-Identifier: GPL-2.0-only
/*
 * Test cases for the drm_mm range manager
 */

#define pr_fmt(fmt) "drm_mm: " fmt

#include <linux/module.h>
#include <linux/prime_numbers.h>
#include <linux/slab.h>
#include <linux/random.h>
#include <linux/vmalloc.h>
#include <linux/ktime.h>

#include <drm/drm_mm.h>

#include "../lib/drm_random.h"

#define TESTS "drm_mm_selftests.h"
#include "drm_selftest.h"

static unsigned int random_seed;
static unsigned int max_iterations = 8192;
static unsigned int max_prime = 128;

enum {
	BEST,
	BOTTOMUP,
	TOPDOWN,
	EVICT,
};

static const struct insert_mode {
	const char *name;
	enum drm_mm_insert_mode mode;
} insert_modes[] = {
	[BEST] = { "best", DRM_MM_INSERT_BEST },
	[BOTTOMUP] = { "bottom-up", DRM_MM_INSERT_LOW },
	[TOPDOWN] = { "top-down", DRM_MM_INSERT_HIGH },
	[EVICT] = { "evict", DRM_MM_INSERT_EVICT },
	{}
}, evict_modes[] = {
	{ "bottom-up", DRM_MM_INSERT_LOW },
	{ "top-down", DRM_MM_INSERT_HIGH },
	{}
};

static int igt_sanitycheck(void *ignored)
{
	pr_info("%s - ok!\n", __func__);
	return 0;
}

static bool assert_no_holes(const struct drm_mm *mm)
{
	struct drm_mm_node *hole;
	u64 hole_start, hole_end;
	unsigned long count;

	count = 0;
	drm_mm_for_each_hole(hole, mm, hole_start, hole_end)
		count++;
	if (count) {
		pr_err("Expected to find no holes (after reserve), found %lu instead\n", count);
		return false;
	}

	drm_mm_for_each_node(hole, mm) {
		if (drm_mm_hole_follows(hole)) {
			pr_err("Hole follows node, expected none!\n");
			return false;
		}
	}

	return true;
}

static bool assert_one_hole(const struct drm_mm *mm, u64 start, u64 end)
{
	struct drm_mm_node *hole;
	u64 hole_start, hole_end;
	unsigned long count;
	bool ok = true;

	if (end <= start)
		return true;

	count = 0;
	drm_mm_for_each_hole(hole, mm, hole_start, hole_end) {
		if (start != hole_start || end != hole_end) {
			if (ok)
				pr_err("empty mm has incorrect hole, found (%llx, %llx), expect (%llx, %llx)\n",
				       hole_start, hole_end,
				       start, end);
			ok = false;
		}
		count++;
	}
	if (count != 1) {
		pr_err("Expected to find one hole, found %lu instead\n", count);
		ok = false;
	}

	return ok;
}

static bool assert_continuous(const struct drm_mm *mm, u64 size)
{
	struct drm_mm_node *node, *check, *found;
	unsigned long n;
	u64 addr;

	if (!assert_no_holes(mm))
		return false;

	n = 0;
	addr = 0;
	drm_mm_for_each_node(node, mm) {
		if (node->start != addr) {
			pr_err("node[%ld] list out of order, expected %llx found %llx\n",
			       n, addr, node->start);
			return false;
		}

		if (node->size != size) {
			pr_err("node[%ld].size incorrect, expected %llx, found %llx\n",
			       n, size, node->size);
			return false;
		}

		if (drm_mm_hole_follows(node)) {
			pr_err("node[%ld] is followed by a hole!\n", n);
			return false;
		}

		found = NULL;
		drm_mm_for_each_node_in_range(check, mm, addr, addr + size) {
			if (node != check) {
				pr_err("lookup return wrong node, expected start %llx, found %llx\n",
				       node->start, check->start);
				return false;
			}
			found = check;
		}
		if (!found) {
			pr_err("lookup failed for node %llx + %llx\n",
			       addr, size);
			return false;
		}

		addr += size;
		n++;
	}

	return true;
}

static u64 misalignment(struct drm_mm_node *node, u64 alignment)
{
	u64 rem;

	if (!alignment)
		return 0;

	div64_u64_rem(node->start, alignment, &rem);
	return rem;
}

static bool assert_node(struct drm_mm_node *node, struct drm_mm *mm,
			u64 size, u64 alignment, unsigned long color)
{
	bool ok = true;

	if (!drm_mm_node_allocated(node) || node->mm != mm) {
		pr_err("node not allocated\n");
		ok = false;
	}

	if (node->size != size) {
		pr_err("node has wrong size, found %llu, expected %llu\n",
		       node->size, size);
		ok = false;
	}

	if (misalignment(node, alignment)) {
		pr_err("node is misaligned, start %llx rem %llu, expected alignment %llu\n",
		       node->start, misalignment(node, alignment), alignment);
		ok = false;
	}

	if (node->color != color) {
		pr_err("node has wrong color, found %lu, expected %lu\n",
		       node->color, color);
		ok = false;
	}

	return ok;
}

#define show_mm(mm) do { \
	struct drm_printer __p = drm_debug_printer(__func__); \
	drm_mm_print((mm), &__p); } while (0)

static int igt_init(void *ignored)
{
	const unsigned int size = 4096;
	struct drm_mm mm;
	struct drm_mm_node tmp;
	int ret = -EINVAL;

	/* Start with some simple checks on initialising the struct drm_mm */
	memset(&mm, 0, sizeof(mm));
	if (drm_mm_initialized(&mm)) {
		pr_err("zeroed mm claims to be initialized\n");
		return ret;
	}

	memset(&mm, 0xff, sizeof(mm));
	drm_mm_init(&mm, 0, size);
	if (!drm_mm_initialized(&mm)) {
		pr_err("mm claims not to be initialized\n");
		goto out;
	}

	if (!drm_mm_clean(&mm)) {
		pr_err("mm not empty on creation\n");
		goto out;
	}

	/* After creation, it should all be one massive hole */
	if (!assert_one_hole(&mm, 0, size)) {
		ret = -EINVAL;
		goto out;
	}

	memset(&tmp, 0, sizeof(tmp));
	tmp.start = 0;
	tmp.size = size;
	ret = drm_mm_reserve_node(&mm, &tmp);
	if (ret) {
		pr_err("failed to reserve whole drm_mm\n");
		goto out;
	}

	/* After filling the range entirely, there should be no holes */
	if (!assert_no_holes(&mm)) {
		ret = -EINVAL;
		goto out;
	}

	/* And then after emptying it again, the massive hole should be back */
	drm_mm_remove_node(&tmp);
	if (!assert_one_hole(&mm, 0, size)) {
		ret = -EINVAL;
		goto out;
	}

out:
	if (ret)
		show_mm(&mm);
	drm_mm_takedown(&mm);
	return ret;
}

static int igt_debug(void *ignored)
{
	struct drm_mm mm;
	struct drm_mm_node nodes[2];
	int ret;

	/* Create a small drm_mm with a couple of nodes and a few holes, and
	 * check that the debug iterator doesn't explode over a trivial drm_mm.
	 */

	drm_mm_init(&mm, 0, 4096);

	memset(nodes, 0, sizeof(nodes));
	nodes[0].start = 512;
	nodes[0].size = 1024;
	ret = drm_mm_reserve_node(&mm, &nodes[0]);
	if (ret) {
		pr_err("failed to reserve node[0] {start=%lld, size=%lld)\n",
		       nodes[0].start, nodes[0].size);
		return ret;
	}

	nodes[1].size = 1024;
	nodes[1].start = 4096 - 512 - nodes[1].size;
	ret = drm_mm_reserve_node(&mm, &nodes[1]);
	if (ret) {
		pr_err("failed to reserve node[1] {start=%lld, size=%lld)\n",
		       nodes[1].start, nodes[1].size);
		return ret;
	}

	show_mm(&mm);
	return 0;
}

static struct drm_mm_node *set_node(struct drm_mm_node *node,
				    u64 start, u64 size)
{
	node->start = start;
	node->size = size;
	return node;
}

static bool expect_reserve_fail(struct drm_mm *mm, struct drm_mm_node *node)
{
	int err;

	err = drm_mm_reserve_node(mm, node);
	if (likely(err == -ENOSPC))
		return true;

	if (!err) {
		pr_err("impossible reserve succeeded, node %llu + %llu\n",
		       node->start, node->size);
		drm_mm_remove_node(node);
	} else {
		pr_err("impossible reserve failed with wrong error %d [expected %d], node %llu + %llu\n",
		       err, -ENOSPC, node->start, node->size);
	}
	return false;
}

static bool check_reserve_boundaries(struct drm_mm *mm,
				     unsigned int count,
				     u64 size)
{
	const struct boundary {
		u64 start, size;
		const char *name;
	} boundaries[] = {
#define B(st, sz) { (st), (sz), "{ " #st ", " #sz "}" }
		B(0, 0),
		B(-size, 0),
		B(size, 0),
		B(size * count, 0),
		B(-size, size),
		B(-size, -size),
		B(-size, 2*size),
		B(0, -size),
		B(size, -size),
		B(count*size, size),
		B(count*size, -size),
		B(count*size, count*size),
		B(count*size, -count*size),
		B(count*size, -(count+1)*size),
		B((count+1)*size, size),
		B((count+1)*size, -size),
		B((count+1)*size, -2*size),
#undef B
	};
	struct drm_mm_node tmp = {};
	int n;

	for (n = 0; n < ARRAY_SIZE(boundaries); n++) {
		if (!expect_reserve_fail(mm,
					 set_node(&tmp,
						  boundaries[n].start,
						  boundaries[n].size))) {
			pr_err("boundary[%d:%s] failed, count=%u, size=%lld\n",
			       n, boundaries[n].name, count, size);
			return false;
		}
	}

	return true;
}

static int __igt_reserve(unsigned int count, u64 size)
{
	DRM_RND_STATE(prng, random_seed);
	struct drm_mm mm;
	struct drm_mm_node tmp, *nodes, *node, *next;
	unsigned int *order, n, m, o = 0;
	int ret, err;

	/* For exercising drm_mm_reserve_node(), we want to check that
	 * reservations outside of the drm_mm range are rejected, and to
	 * overlapping and otherwise already occupied ranges. Afterwards,
	 * the tree and nodes should be intact.
	 */

	DRM_MM_BUG_ON(!count);
	DRM_MM_BUG_ON(!size);

	ret = -ENOMEM;
	order = drm_random_order(count, &prng);
	if (!order)
		goto err;

	nodes = vzalloc(array_size(count, sizeof(*nodes)));
	if (!nodes)
		goto err_order;

	ret = -EINVAL;
	drm_mm_init(&mm, 0, count * size);

	if (!check_reserve_boundaries(&mm, count, size))
		goto out;

	for (n = 0; n < count; n++) {
		nodes[n].start = order[n] * size;
		nodes[n].size = size;

		err = drm_mm_reserve_node(&mm, &nodes[n]);
		if (err) {
			pr_err("reserve failed, step %d, start %llu\n",
			       n, nodes[n].start);
			ret = err;
			goto out;
		}

		if (!drm_mm_node_allocated(&nodes[n])) {
			pr_err("reserved node not allocated! step %d, start %llu\n",
			       n, nodes[n].start);
			goto out;
		}

		if (!expect_reserve_fail(&mm, &nodes[n]))
			goto out;
	}

	/* After random insertion the nodes should be in order */
	if (!assert_continuous(&mm, size))
		goto out;

	/* Repeated use should then fail */
	drm_random_reorder(order, count, &prng);
	for (n = 0; n < count; n++) {
		if (!expect_reserve_fail(&mm,
					 set_node(&tmp, order[n] * size, 1)))
			goto out;

		/* Remove and reinsert should work */
		drm_mm_remove_node(&nodes[order[n]]);
		err = drm_mm_reserve_node(&mm, &nodes[order[n]]);
		if (err) {
			pr_err("reserve failed, step %d, start %llu\n",
			       n, nodes[n].start);
			ret = err;
			goto out;
		}
	}

	if (!assert_continuous(&mm, size))
		goto out;

	/* Overlapping use should then fail */
	for (n = 0; n < count; n++) {
		if (!expect_reserve_fail(&mm, set_node(&tmp, 0, size*count)))
			goto out;
	}
	for (n = 0; n < count; n++) {
		if (!expect_reserve_fail(&mm,
					 set_node(&tmp,
						  size * n,
						  size * (count - n))))
			goto out;
	}

	/* Remove several, reinsert, check full */
	for_each_prime_number(n, min(max_prime, count)) {
		for (m = 0; m < n; m++) {
			node = &nodes[order[(o + m) % count]];
			drm_mm_remove_node(node);
		}

		for (m = 0; m < n; m++) {
			node = &nodes[order[(o + m) % count]];
			err = drm_mm_reserve_node(&mm, node);
			if (err) {
				pr_err("reserve failed, step %d/%d, start %llu\n",
				       m, n, node->start);
				ret = err;
				goto out;
			}
		}

		o += n;

		if (!assert_continuous(&mm, size))
			goto out;
	}

	ret = 0;
out:
	drm_mm_for_each_node_safe(node, next, &mm)
		drm_mm_remove_node(node);
	drm_mm_takedown(&mm);
	vfree(nodes);
err_order:
	kfree(order);
err:
	return ret;
}

static int igt_reserve(void *ignored)
{
	const unsigned int count = min_t(unsigned int, BIT(10), max_iterations);
	int n, ret;

	for_each_prime_number_from(n, 1, 54) {
		u64 size = BIT_ULL(n);

		ret = __igt_reserve(count, size - 1);
		if (ret)
			return ret;

		ret = __igt_reserve(count, size);
		if (ret)
			return ret;

		ret = __igt_reserve(count, size + 1);
		if (ret)
			return ret;

		cond_resched();
	}

	return 0;
}

static bool expect_insert(struct drm_mm *mm, struct drm_mm_node *node,
			  u64 size, u64 alignment, unsigned long color,
			  const struct insert_mode *mode)
{
	int err;

	err = drm_mm_insert_node_generic(mm, node,
					 size, alignment, color,
					 mode->mode);
	if (err) {
		pr_err("insert (size=%llu, alignment=%llu, color=%lu, mode=%s) failed with err=%d\n",
		       size, alignment, color, mode->name, err);
		return false;
	}

	if (!assert_node(node, mm, size, alignment, color)) {
		drm_mm_remove_node(node);
		return false;
	}

	return true;
}

static bool expect_insert_fail(struct drm_mm *mm, u64 size)
{
	struct drm_mm_node tmp = {};
	int err;

	err = drm_mm_insert_node(mm, &tmp, size);
	if (likely(err == -ENOSPC))
		return true;

	if (!err) {
		pr_err("impossible insert succeeded, node %llu + %llu\n",
		       tmp.start, tmp.size);
		drm_mm_remove_node(&tmp);
	} else {
		pr_err("impossible insert failed with wrong error %d [expected %d], size %llu\n",
		       err, -ENOSPC, size);
	}
	return false;
}

static int __igt_insert(unsigned int count, u64 size, bool replace)
{
	DRM_RND_STATE(prng, random_seed);
	const struct insert_mode *mode;
	struct drm_mm mm;
	struct drm_mm_node *nodes, *node, *next;
	unsigned int *order, n, m, o = 0;
	int ret;

	/* Fill a range with lots of nodes, check it doesn't fail too early */

	DRM_MM_BUG_ON(!count);
	DRM_MM_BUG_ON(!size);

	ret = -ENOMEM;
	nodes = vmalloc(array_size(count, sizeof(*nodes)));
	if (!nodes)
		goto err;

	order = drm_random_order(count, &prng);
	if (!order)
		goto err_nodes;

	ret = -EINVAL;
	drm_mm_init(&mm, 0, count * size);

	for (mode = insert_modes; mode->name; mode++) {
		for (n = 0; n < count; n++) {
			struct drm_mm_node tmp;

			node = replace ? &tmp : &nodes[n];
			memset(node, 0, sizeof(*node));
			if (!expect_insert(&mm, node, size, 0, n, mode)) {
				pr_err("%s insert failed, size %llu step %d\n",
				       mode->name, size, n);
				goto out;
			}

			if (replace) {
				drm_mm_replace_node(&tmp, &nodes[n]);
				if (drm_mm_node_allocated(&tmp)) {
					pr_err("replaced old-node still allocated! step %d\n",
					       n);
					goto out;
				}

				if (!assert_node(&nodes[n], &mm, size, 0, n)) {
					pr_err("replaced node did not inherit parameters, size %llu step %d\n",
					       size, n);
					goto out;
				}

				if (tmp.start != nodes[n].start) {
					pr_err("replaced node mismatch location expected [%llx + %llx], found [%llx + %llx]\n",
					       tmp.start, size,
					       nodes[n].start, nodes[n].size);
					goto out;
				}
			}
		}

		/* After random insertion the nodes should be in order */
		if (!assert_continuous(&mm, size))
			goto out;

		/* Repeated use should then fail */
		if (!expect_insert_fail(&mm, size))
			goto out;

		/* Remove one and reinsert, as the only hole it should refill itself */
		for (n = 0; n < count; n++) {
			u64 addr = nodes[n].start;

			drm_mm_remove_node(&nodes[n]);
			if (!expect_insert(&mm, &nodes[n], size, 0, n, mode)) {
				pr_err("%s reinsert failed, size %llu step %d\n",
				       mode->name, size, n);
				goto out;
			}

			if (nodes[n].start != addr) {
				pr_err("%s reinsert node moved, step %d, expected %llx, found %llx\n",
				       mode->name, n, addr, nodes[n].start);
				goto out;
			}

			if (!assert_continuous(&mm, size))
				goto out;
		}

		/* Remove several, reinsert, check full */
		for_each_prime_number(n, min(max_prime, count)) {
			for (m = 0; m < n; m++) {
				node = &nodes[order[(o + m) % count]];
				drm_mm_remove_node(node);
			}

			for (m = 0; m < n; m++) {
				node = &nodes[order[(o + m) % count]];
				if (!expect_insert(&mm, node, size, 0, n, mode)) {
					pr_err("%s multiple reinsert failed, size %llu step %d\n",
					       mode->name, size, n);
					goto out;
				}
			}

			o += n;

			if (!assert_continuous(&mm, size))
				goto out;

			if (!expect_insert_fail(&mm, size))
				goto out;
		}

		drm_mm_for_each_node_safe(node, next, &mm)
			drm_mm_remove_node(node);
		DRM_MM_BUG_ON(!drm_mm_clean(&mm));

		cond_resched();
	}

	ret = 0;
out:
	drm_mm_for_each_node_safe(node, next, &mm)
		drm_mm_remove_node(node);
	drm_mm_takedown(&mm);
	kfree(order);
err_nodes:
	vfree(nodes);
err:
	return ret;
}

static int igt_insert(void *ignored)
{
	const unsigned int count = min_t(unsigned int, BIT(10), max_iterations);
	unsigned int n;
	int ret;

	for_each_prime_number_from(n, 1, 54) {
		u64 size = BIT_ULL(n);

		ret = __igt_insert(count, size - 1, false);
		if (ret)
			return ret;

		ret = __igt_insert(count, size, false);
		if (ret)
			return ret;

		ret = __igt_insert(count, size + 1, false);
		if (ret)
			return ret;

		cond_resched();
	}

	return 0;
}

static int igt_replace(void *ignored)
{
	const unsigned int count = min_t(unsigned int, BIT(10), max_iterations);
	unsigned int n;
	int ret;

	/* Reuse igt_insert to exercise replacement by inserting a dummy node,
	 * then replacing it with the intended node. We want to check that
	 * the tree is intact and all the information we need is carried
	 * across to the target node.
	 */

	for_each_prime_number_from(n, 1, 54) {
		u64 size = BIT_ULL(n);

		ret = __igt_insert(count, size - 1, true);
		if (ret)
			return ret;

		ret = __igt_insert(count, size, true);
		if (ret)
			return ret;

		ret = __igt_insert(count, size + 1, true);
		if (ret)
			return ret;

		cond_resched();
	}

	return 0;
}

static bool expect_insert_in_range(struct drm_mm *mm, struct drm_mm_node *node,
				   u64 size, u64 alignment, unsigned long color,
				   u64 range_start, u64 range_end,
				   const struct insert_mode *mode)
{
	int err;

	err = drm_mm_insert_node_in_range(mm, node,
					  size, alignment, color,
					  range_start, range_end,
					  mode->mode);
	if (err) {
		pr_err("insert (size=%llu, alignment=%llu, color=%lu, mode=%s) nto range [%llx, %llx] failed with err=%d\n",
		       size, alignment, color, mode->name,
		       range_start, range_end, err);
		return false;
	}

	if (!assert_node(node, mm, size, alignment, color)) {
		drm_mm_remove_node(node);
		return false;
	}

	return true;
}

static bool expect_insert_in_range_fail(struct drm_mm *mm,
					u64 size,
					u64 range_start,
					u64 range_end)
{
	struct drm_mm_node tmp = {};
	int err;

	err = drm_mm_insert_node_in_range(mm, &tmp,
					  size, 0, 0,
					  range_start, range_end,
					  0);
	if (likely(err == -ENOSPC))
		return true;

	if (!err) {
		pr_err("impossible insert succeeded, node %llx + %llu, range [%llx, %llx]\n",
		       tmp.start, tmp.size, range_start, range_end);
		drm_mm_remove_node(&tmp);
	} else {
		pr_err("impossible insert failed with wrong error %d [expected %d], size %llu, range [%llx, %llx]\n",
		       err, -ENOSPC, size, range_start, range_end);
	}

	return false;
}

static bool assert_contiguous_in_range(struct drm_mm *mm,
				       u64 size,
				       u64 start,
				       u64 end)
{
	struct drm_mm_node *node;
	unsigned int n;

	if (!expect_insert_in_range_fail(mm, size, start, end))
		return false;

	n = div64_u64(start + size - 1, size);
	drm_mm_for_each_node(node, mm) {
		if (node->start < start || node->start + node->size > end) {
			pr_err("node %d out of range, address [%llx + %llu], range [%llx, %llx]\n",
			       n, node->start, node->start + node->size, start, end);
			return false;
		}

		if (node->start != n * size) {
			pr_err("node %d out of order, expected start %llx, found %llx\n",
			       n, n * size, node->start);
			return false;
		}

		if (node->size != size) {
			pr_err("node %d has wrong size, expected size %llx, found %llx\n",
			       n, size, node->size);
			return false;
		}

		if (drm_mm_hole_follows(node) &&
		    drm_mm_hole_node_end(node) < end) {
			pr_err("node %d is followed by a hole!\n", n);
			return false;
		}

		n++;
	}

	if (start > 0) {
		node = __drm_mm_interval_first(mm, 0, start - 1);
		if (drm_mm_node_allocated(node)) {
			pr_err("node before start: node=%llx+%llu, start=%llx\n",
			       node->start, node->size, start);
			return false;
		}
	}

	if (end < U64_MAX) {
		node = __drm_mm_interval_first(mm, end, U64_MAX);
		if (drm_mm_node_allocated(node)) {
			pr_err("node after end: node=%llx+%llu, end=%llx\n",
			       node->start, node->size, end);
			return false;
		}
	}

	return true;
}

static int __igt_insert_range(unsigned int count, u64 size, u64 start, u64 end)
{
	const struct insert_mode *mode;
	struct drm_mm mm;
	struct drm_mm_node *nodes, *node, *next;
	unsigned int n, start_n, end_n;
	int ret;

	DRM_MM_BUG_ON(!count);
	DRM_MM_BUG_ON(!size);
	DRM_MM_BUG_ON(end <= start);

	/* Very similar to __igt_insert(), but now instead of populating the
	 * full range of the drm_mm, we try to fill a small portion of it.
	 */

	ret = -ENOMEM;
	nodes = vzalloc(array_size(count, sizeof(*nodes)));
	if (!nodes)
		goto err;

	ret = -EINVAL;
	drm_mm_init(&mm, 0, count * size);

	start_n = div64_u64(start + size - 1, size);
	end_n = div64_u64(end - size, size);

	for (mode = insert_modes; mode->name; mode++) {
		for (n = start_n; n <= end_n; n++) {
			if (!expect_insert_in_range(&mm, &nodes[n],
						    size, size, n,
						    start, end, mode)) {
				pr_err("%s insert failed, size %llu, step %d [%d, %d], range [%llx, %llx]\n",
				       mode->name, size, n,
				       start_n, end_n,
				       start, end);
				goto out;
			}
		}

		if (!assert_contiguous_in_range(&mm, size, start, end)) {
			pr_err("%s: range [%llx, %llx] not full after initialisation, size=%llu\n",
			       mode->name, start, end, size);
			goto out;
		}

		/* Remove one and reinsert, it should refill itself */
		for (n = start_n; n <= end_n; n++) {
			u64 addr = nodes[n].start;

			drm_mm_remove_node(&nodes[n]);
			if (!expect_insert_in_range(&mm, &nodes[n],
						    size, size, n,
						    start, end, mode)) {
				pr_err("%s reinsert failed, step %d\n", mode->name, n);
				goto out;
			}

			if (nodes[n].start != addr) {
				pr_err("%s reinsert node moved, step %d, expected %llx, found %llx\n",
				       mode->name, n, addr, nodes[n].start);
				goto out;
			}
		}

		if (!assert_contiguous_in_range(&mm, size, start, end)) {
			pr_err("%s: range [%llx, %llx] not full after reinsertion, size=%llu\n",
			       mode->name, start, end, size);
			goto out;
		}

		drm_mm_for_each_node_safe(node, next, &mm)
			drm_mm_remove_node(node);
		DRM_MM_BUG_ON(!drm_mm_clean(&mm));

		cond_resched();
	}

	ret = 0;
out:
	drm_mm_for_each_node_safe(node, next, &mm)
		drm_mm_remove_node(node);
	drm_mm_takedown(&mm);
	vfree(nodes);
err:
	return ret;
}

static int insert_outside_range(void)
{
	struct drm_mm mm;
	const unsigned int start = 1024;
	const unsigned int end = 2048;
	const unsigned int size = end - start;

	drm_mm_init(&mm, start, size);

	if (!expect_insert_in_range_fail(&mm, 1, 0, start))
		return -EINVAL;

	if (!expect_insert_in_range_fail(&mm, size,
					 start - size/2, start + (size+1)/2))
		return -EINVAL;

	if (!expect_insert_in_range_fail(&mm, size,
					 end - (size+1)/2, end + size/2))
		return -EINVAL;

	if (!expect_insert_in_range_fail(&mm, 1, end, end + size))
		return -EINVAL;

	drm_mm_takedown(&mm);
	return 0;
}

static int igt_insert_range(void *ignored)
{
	const unsigned int count = min_t(unsigned int, BIT(13), max_iterations);
	unsigned int n;
	int ret;

	/* Check that requests outside the bounds of drm_mm are rejected. */
	ret = insert_outside_range();
	if (ret)
		return ret;

	for_each_prime_number_from(n, 1, 50) {
		const u64 size = BIT_ULL(n);
		const u64 max = count * size;

		ret = __igt_insert_range(count, size, 0, max);
		if (ret)
			return ret;

		ret = __igt_insert_range(count, size, 1, max);
		if (ret)
			return ret;

		ret = __igt_insert_range(count, size, 0, max - 1);
		if (ret)
			return ret;

		ret = __igt_insert_range(count, size, 0, max/2);
		if (ret)
			return ret;

		ret = __igt_insert_range(count, size, max/2, max);
		if (ret)
			return ret;

		ret = __igt_insert_range(count, size, max/4+1, 3*max/4-1);
		if (ret)
			return ret;

		cond_resched();
	}

	return 0;
}

static int prepare_igt_frag(struct drm_mm *mm,
			    struct drm_mm_node *nodes,
			    unsigned int num_insert,
			    const struct insert_mode *mode)
{
	unsigned int size = 4096;
	unsigned int i;
<<<<<<< HEAD
	u64 ret = -EINVAL;
=======
>>>>>>> 92703c71

	for (i = 0; i < num_insert; i++) {
		if (!expect_insert(mm, &nodes[i], size, 0, i,
				   mode) != 0) {
			pr_err("%s insert failed\n", mode->name);
<<<<<<< HEAD
			goto out;
=======
			return -EINVAL;
>>>>>>> 92703c71
		}
	}

	/* introduce fragmentation by freeing every other node */
	for (i = 0; i < num_insert; i++) {
		if (i % 2 == 0)
			drm_mm_remove_node(&nodes[i]);
	}

<<<<<<< HEAD
out:
	return ret;
=======
	return 0;
>>>>>>> 92703c71

}

static u64 get_insert_time(struct drm_mm *mm,
			   unsigned int num_insert,
			   struct drm_mm_node *nodes,
			   const struct insert_mode *mode)
{
	unsigned int size = 8192;
	ktime_t start;
	unsigned int i;
<<<<<<< HEAD
	u64 ret = -EINVAL;
=======
>>>>>>> 92703c71

	start = ktime_get();
	for (i = 0; i < num_insert; i++) {
		if (!expect_insert(mm, &nodes[i], size, 0, i, mode) != 0) {
			pr_err("%s insert failed\n", mode->name);
<<<<<<< HEAD
			goto out;
		}
	}

	ret = ktime_to_ns(ktime_sub(ktime_get(), start));

out:
	return ret;

=======
			return 0;
		}
	}

	return ktime_to_ns(ktime_sub(ktime_get(), start));
>>>>>>> 92703c71
}

static int igt_frag(void *ignored)
{
	struct drm_mm mm;
	const struct insert_mode *mode;
	struct drm_mm_node *nodes, *node, *next;
	unsigned int insert_size = 10000;
	unsigned int scale_factor = 4;
	int ret = -EINVAL;

	/* We need 4 * insert_size nodes to hold intermediate allocated
	 * drm_mm nodes.
	 * 1 times for prepare_igt_frag()
	 * 1 times for get_insert_time()
	 * 2 times for get_insert_time()
	 */
	nodes = vzalloc(array_size(insert_size * 4, sizeof(*nodes)));
	if (!nodes)
		return -ENOMEM;

	/* For BOTTOMUP and TOPDOWN, we first fragment the
	 * address space using prepare_igt_frag() and then try to verify
	 * that that insertions scale quadratically from 10k to 20k insertions
	 */
	drm_mm_init(&mm, 1, U64_MAX - 2);
	for (mode = insert_modes; mode->name; mode++) {
		u64 insert_time1, insert_time2;

		if (mode->mode != DRM_MM_INSERT_LOW &&
		    mode->mode != DRM_MM_INSERT_HIGH)
			continue;

		ret = prepare_igt_frag(&mm, nodes, insert_size, mode);
<<<<<<< HEAD
		if (!ret)
=======
		if (ret)
>>>>>>> 92703c71
			goto err;

		insert_time1 = get_insert_time(&mm, insert_size,
					       nodes + insert_size, mode);
<<<<<<< HEAD
		if (insert_time1 < 0)
=======
		if (insert_time1 == 0)
>>>>>>> 92703c71
			goto err;

		insert_time2 = get_insert_time(&mm, (insert_size * 2),
					       nodes + insert_size * 2, mode);
<<<<<<< HEAD
		if (insert_time2 < 0)
=======
		if (insert_time2 == 0)
>>>>>>> 92703c71
			goto err;

		pr_info("%s fragmented insert of %u and %u insertions took %llu and %llu nsecs\n",
			mode->name, insert_size, insert_size * 2,
			insert_time1, insert_time2);

		if (insert_time2 > (scale_factor * insert_time1)) {
			pr_err("%s fragmented insert took %llu nsecs more\n",
			       mode->name,
			       insert_time2 - (scale_factor * insert_time1));
			goto err;
		}

		drm_mm_for_each_node_safe(node, next, &mm)
			drm_mm_remove_node(node);
	}

	ret = 0;
err:
	drm_mm_for_each_node_safe(node, next, &mm)
		drm_mm_remove_node(node);
	drm_mm_takedown(&mm);
	vfree(nodes);

	return ret;
}

static int igt_align(void *ignored)
{
	const struct insert_mode *mode;
	const unsigned int max_count = min(8192u, max_prime);
	struct drm_mm mm;
	struct drm_mm_node *nodes, *node, *next;
	unsigned int prime;
	int ret = -EINVAL;

	/* For each of the possible insertion modes, we pick a few
	 * arbitrary alignments and check that the inserted node
	 * meets our requirements.
	 */

	nodes = vzalloc(array_size(max_count, sizeof(*nodes)));
	if (!nodes)
		goto err;

	drm_mm_init(&mm, 1, U64_MAX - 2);

	for (mode = insert_modes; mode->name; mode++) {
		unsigned int i = 0;

		for_each_prime_number_from(prime, 1, max_count) {
			u64 size = next_prime_number(prime);

			if (!expect_insert(&mm, &nodes[i],
					   size, prime, i,
					   mode)) {
				pr_err("%s insert failed with alignment=%d",
				       mode->name, prime);
				goto out;
			}

			i++;
		}

		drm_mm_for_each_node_safe(node, next, &mm)
			drm_mm_remove_node(node);
		DRM_MM_BUG_ON(!drm_mm_clean(&mm));

		cond_resched();
	}

	ret = 0;
out:
	drm_mm_for_each_node_safe(node, next, &mm)
		drm_mm_remove_node(node);
	drm_mm_takedown(&mm);
	vfree(nodes);
err:
	return ret;
}

static int igt_align_pot(int max)
{
	struct drm_mm mm;
	struct drm_mm_node *node, *next;
	int bit;
	int ret = -EINVAL;

	/* Check that we can align to the full u64 address space */

	drm_mm_init(&mm, 1, U64_MAX - 2);

	for (bit = max - 1; bit; bit--) {
		u64 align, size;

		node = kzalloc(sizeof(*node), GFP_KERNEL);
		if (!node) {
			ret = -ENOMEM;
			goto out;
		}

		align = BIT_ULL(bit);
		size = BIT_ULL(bit-1) + 1;
		if (!expect_insert(&mm, node,
				   size, align, bit,
				   &insert_modes[0])) {
			pr_err("insert failed with alignment=%llx [%d]",
			       align, bit);
			goto out;
		}

		cond_resched();
	}

	ret = 0;
out:
	drm_mm_for_each_node_safe(node, next, &mm) {
		drm_mm_remove_node(node);
		kfree(node);
	}
	drm_mm_takedown(&mm);
	return ret;
}

static int igt_align32(void *ignored)
{
	return igt_align_pot(32);
}

static int igt_align64(void *ignored)
{
	return igt_align_pot(64);
}

static void show_scan(const struct drm_mm_scan *scan)
{
	pr_info("scan: hit [%llx, %llx], size=%lld, align=%lld, color=%ld\n",
		scan->hit_start, scan->hit_end,
		scan->size, scan->alignment, scan->color);
}

static void show_holes(const struct drm_mm *mm, int count)
{
	u64 hole_start, hole_end;
	struct drm_mm_node *hole;

	drm_mm_for_each_hole(hole, mm, hole_start, hole_end) {
		struct drm_mm_node *next = list_next_entry(hole, node_list);
		const char *node1 = NULL, *node2 = NULL;

		if (drm_mm_node_allocated(hole))
			node1 = kasprintf(GFP_KERNEL,
					  "[%llx + %lld, color=%ld], ",
					  hole->start, hole->size, hole->color);

		if (drm_mm_node_allocated(next))
			node2 = kasprintf(GFP_KERNEL,
					  ", [%llx + %lld, color=%ld]",
					  next->start, next->size, next->color);

		pr_info("%sHole [%llx - %llx, size %lld]%s\n",
			node1,
			hole_start, hole_end, hole_end - hole_start,
			node2);

		kfree(node2);
		kfree(node1);

		if (!--count)
			break;
	}
}

struct evict_node {
	struct drm_mm_node node;
	struct list_head link;
};

static bool evict_nodes(struct drm_mm_scan *scan,
			struct evict_node *nodes,
			unsigned int *order,
			unsigned int count,
			bool use_color,
			struct list_head *evict_list)
{
	struct evict_node *e, *en;
	unsigned int i;

	for (i = 0; i < count; i++) {
		e = &nodes[order ? order[i] : i];
		list_add(&e->link, evict_list);
		if (drm_mm_scan_add_block(scan, &e->node))
			break;
	}
	list_for_each_entry_safe(e, en, evict_list, link) {
		if (!drm_mm_scan_remove_block(scan, &e->node))
			list_del(&e->link);
	}
	if (list_empty(evict_list)) {
		pr_err("Failed to find eviction: size=%lld [avail=%d], align=%lld (color=%lu)\n",
		       scan->size, count, scan->alignment, scan->color);
		return false;
	}

	list_for_each_entry(e, evict_list, link)
		drm_mm_remove_node(&e->node);

	if (use_color) {
		struct drm_mm_node *node;

		while ((node = drm_mm_scan_color_evict(scan))) {
			e = container_of(node, typeof(*e), node);
			drm_mm_remove_node(&e->node);
			list_add(&e->link, evict_list);
		}
	} else {
		if (drm_mm_scan_color_evict(scan)) {
			pr_err("drm_mm_scan_color_evict unexpectedly reported overlapping nodes!\n");
			return false;
		}
	}

	return true;
}

static bool evict_nothing(struct drm_mm *mm,
			  unsigned int total_size,
			  struct evict_node *nodes)
{
	struct drm_mm_scan scan;
	LIST_HEAD(evict_list);
	struct evict_node *e;
	struct drm_mm_node *node;
	unsigned int n;

	drm_mm_scan_init(&scan, mm, 1, 0, 0, 0);
	for (n = 0; n < total_size; n++) {
		e = &nodes[n];
		list_add(&e->link, &evict_list);
		drm_mm_scan_add_block(&scan, &e->node);
	}
	list_for_each_entry(e, &evict_list, link)
		drm_mm_scan_remove_block(&scan, &e->node);

	for (n = 0; n < total_size; n++) {
		e = &nodes[n];

		if (!drm_mm_node_allocated(&e->node)) {
			pr_err("node[%d] no longer allocated!\n", n);
			return false;
		}

		e->link.next = NULL;
	}

	drm_mm_for_each_node(node, mm) {
		e = container_of(node, typeof(*e), node);
		e->link.next = &e->link;
	}

	for (n = 0; n < total_size; n++) {
		e = &nodes[n];

		if (!e->link.next) {
			pr_err("node[%d] no longer connected!\n", n);
			return false;
		}
	}

	return assert_continuous(mm, nodes[0].node.size);
}

static bool evict_everything(struct drm_mm *mm,
			     unsigned int total_size,
			     struct evict_node *nodes)
{
	struct drm_mm_scan scan;
	LIST_HEAD(evict_list);
	struct evict_node *e;
	unsigned int n;
	int err;

	drm_mm_scan_init(&scan, mm, total_size, 0, 0, 0);
	for (n = 0; n < total_size; n++) {
		e = &nodes[n];
		list_add(&e->link, &evict_list);
		if (drm_mm_scan_add_block(&scan, &e->node))
			break;
	}

	err = 0;
	list_for_each_entry(e, &evict_list, link) {
		if (!drm_mm_scan_remove_block(&scan, &e->node)) {
			if (!err) {
				pr_err("Node %lld not marked for eviction!\n",
				       e->node.start);
				err = -EINVAL;
			}
		}
	}
	if (err)
		return false;

	list_for_each_entry(e, &evict_list, link)
		drm_mm_remove_node(&e->node);

	if (!assert_one_hole(mm, 0, total_size))
		return false;

	list_for_each_entry(e, &evict_list, link) {
		err = drm_mm_reserve_node(mm, &e->node);
		if (err) {
			pr_err("Failed to reinsert node after eviction: start=%llx\n",
			       e->node.start);
			return false;
		}
	}

	return assert_continuous(mm, nodes[0].node.size);
}

static int evict_something(struct drm_mm *mm,
			   u64 range_start, u64 range_end,
			   struct evict_node *nodes,
			   unsigned int *order,
			   unsigned int count,
			   unsigned int size,
			   unsigned int alignment,
			   const struct insert_mode *mode)
{
	struct drm_mm_scan scan;
	LIST_HEAD(evict_list);
	struct evict_node *e;
	struct drm_mm_node tmp;
	int err;

	drm_mm_scan_init_with_range(&scan, mm,
				    size, alignment, 0,
				    range_start, range_end,
				    mode->mode);
	if (!evict_nodes(&scan,
			 nodes, order, count, false,
			 &evict_list))
		return -EINVAL;

	memset(&tmp, 0, sizeof(tmp));
	err = drm_mm_insert_node_generic(mm, &tmp, size, alignment, 0,
					 DRM_MM_INSERT_EVICT);
	if (err) {
		pr_err("Failed to insert into eviction hole: size=%d, align=%d\n",
		       size, alignment);
		show_scan(&scan);
		show_holes(mm, 3);
		return err;
	}

	if (tmp.start < range_start || tmp.start + tmp.size > range_end) {
		pr_err("Inserted [address=%llu + %llu] did not fit into the request range [%llu, %llu]\n",
		       tmp.start, tmp.size, range_start, range_end);
		err = -EINVAL;
	}

	if (!assert_node(&tmp, mm, size, alignment, 0) ||
	    drm_mm_hole_follows(&tmp)) {
		pr_err("Inserted did not fill the eviction hole: size=%lld [%d], align=%d [rem=%lld], start=%llx, hole-follows?=%d\n",
		       tmp.size, size,
		       alignment, misalignment(&tmp, alignment),
		       tmp.start, drm_mm_hole_follows(&tmp));
		err = -EINVAL;
	}

	drm_mm_remove_node(&tmp);
	if (err)
		return err;

	list_for_each_entry(e, &evict_list, link) {
		err = drm_mm_reserve_node(mm, &e->node);
		if (err) {
			pr_err("Failed to reinsert node after eviction: start=%llx\n",
			       e->node.start);
			return err;
		}
	}

	if (!assert_continuous(mm, nodes[0].node.size)) {
		pr_err("range is no longer continuous\n");
		return -EINVAL;
	}

	return 0;
}

static int igt_evict(void *ignored)
{
	DRM_RND_STATE(prng, random_seed);
	const unsigned int size = 8192;
	const struct insert_mode *mode;
	struct drm_mm mm;
	struct evict_node *nodes;
	struct drm_mm_node *node, *next;
	unsigned int *order, n;
	int ret, err;

	/* Here we populate a full drm_mm and then try and insert a new node
	 * by evicting other nodes in a random order. The drm_mm_scan should
	 * pick the first matching hole it finds from the random list. We
	 * repeat that for different allocation strategies, alignments and
	 * sizes to try and stress the hole finder.
	 */

	ret = -ENOMEM;
	nodes = vzalloc(array_size(size, sizeof(*nodes)));
	if (!nodes)
		goto err;

	order = drm_random_order(size, &prng);
	if (!order)
		goto err_nodes;

	ret = -EINVAL;
	drm_mm_init(&mm, 0, size);
	for (n = 0; n < size; n++) {
		err = drm_mm_insert_node(&mm, &nodes[n].node, 1);
		if (err) {
			pr_err("insert failed, step %d\n", n);
			ret = err;
			goto out;
		}
	}

	/* First check that using the scanner doesn't break the mm */
	if (!evict_nothing(&mm, size, nodes)) {
		pr_err("evict_nothing() failed\n");
		goto out;
	}
	if (!evict_everything(&mm, size, nodes)) {
		pr_err("evict_everything() failed\n");
		goto out;
	}

	for (mode = evict_modes; mode->name; mode++) {
		for (n = 1; n <= size; n <<= 1) {
			drm_random_reorder(order, size, &prng);
			err = evict_something(&mm, 0, U64_MAX,
					      nodes, order, size,
					      n, 1,
					      mode);
			if (err) {
				pr_err("%s evict_something(size=%u) failed\n",
				       mode->name, n);
				ret = err;
				goto out;
			}
		}

		for (n = 1; n < size; n <<= 1) {
			drm_random_reorder(order, size, &prng);
			err = evict_something(&mm, 0, U64_MAX,
					      nodes, order, size,
					      size/2, n,
					      mode);
			if (err) {
				pr_err("%s evict_something(size=%u, alignment=%u) failed\n",
				       mode->name, size/2, n);
				ret = err;
				goto out;
			}
		}

		for_each_prime_number_from(n, 1, min(size, max_prime)) {
			unsigned int nsize = (size - n + 1) / 2;

			DRM_MM_BUG_ON(!nsize);

			drm_random_reorder(order, size, &prng);
			err = evict_something(&mm, 0, U64_MAX,
					      nodes, order, size,
					      nsize, n,
					      mode);
			if (err) {
				pr_err("%s evict_something(size=%u, alignment=%u) failed\n",
				       mode->name, nsize, n);
				ret = err;
				goto out;
			}
		}

		cond_resched();
	}

	ret = 0;
out:
	drm_mm_for_each_node_safe(node, next, &mm)
		drm_mm_remove_node(node);
	drm_mm_takedown(&mm);
	kfree(order);
err_nodes:
	vfree(nodes);
err:
	return ret;
}

static int igt_evict_range(void *ignored)
{
	DRM_RND_STATE(prng, random_seed);
	const unsigned int size = 8192;
	const unsigned int range_size = size / 2;
	const unsigned int range_start = size / 4;
	const unsigned int range_end = range_start + range_size;
	const struct insert_mode *mode;
	struct drm_mm mm;
	struct evict_node *nodes;
	struct drm_mm_node *node, *next;
	unsigned int *order, n;
	int ret, err;

	/* Like igt_evict() but now we are limiting the search to a
	 * small portion of the full drm_mm.
	 */

	ret = -ENOMEM;
	nodes = vzalloc(array_size(size, sizeof(*nodes)));
	if (!nodes)
		goto err;

	order = drm_random_order(size, &prng);
	if (!order)
		goto err_nodes;

	ret = -EINVAL;
	drm_mm_init(&mm, 0, size);
	for (n = 0; n < size; n++) {
		err = drm_mm_insert_node(&mm, &nodes[n].node, 1);
		if (err) {
			pr_err("insert failed, step %d\n", n);
			ret = err;
			goto out;
		}
	}

	for (mode = evict_modes; mode->name; mode++) {
		for (n = 1; n <= range_size; n <<= 1) {
			drm_random_reorder(order, size, &prng);
			err = evict_something(&mm, range_start, range_end,
					      nodes, order, size,
					      n, 1,
					      mode);
			if (err) {
				pr_err("%s evict_something(size=%u) failed with range [%u, %u]\n",
				       mode->name, n, range_start, range_end);
				goto out;
			}
		}

		for (n = 1; n <= range_size; n <<= 1) {
			drm_random_reorder(order, size, &prng);
			err = evict_something(&mm, range_start, range_end,
					      nodes, order, size,
					      range_size/2, n,
					      mode);
			if (err) {
				pr_err("%s evict_something(size=%u, alignment=%u) failed with range [%u, %u]\n",
				       mode->name, range_size/2, n, range_start, range_end);
				goto out;
			}
		}

		for_each_prime_number_from(n, 1, min(range_size, max_prime)) {
			unsigned int nsize = (range_size - n + 1) / 2;

			DRM_MM_BUG_ON(!nsize);

			drm_random_reorder(order, size, &prng);
			err = evict_something(&mm, range_start, range_end,
					      nodes, order, size,
					      nsize, n,
					      mode);
			if (err) {
				pr_err("%s evict_something(size=%u, alignment=%u) failed with range [%u, %u]\n",
				       mode->name, nsize, n, range_start, range_end);
				goto out;
			}
		}

		cond_resched();
	}

	ret = 0;
out:
	drm_mm_for_each_node_safe(node, next, &mm)
		drm_mm_remove_node(node);
	drm_mm_takedown(&mm);
	kfree(order);
err_nodes:
	vfree(nodes);
err:
	return ret;
}

static unsigned int node_index(const struct drm_mm_node *node)
{
	return div64_u64(node->start, node->size);
}

static int igt_topdown(void *ignored)
{
	const struct insert_mode *topdown = &insert_modes[TOPDOWN];
	DRM_RND_STATE(prng, random_seed);
	const unsigned int count = 8192;
	unsigned int size;
	unsigned long *bitmap;
	struct drm_mm mm;
	struct drm_mm_node *nodes, *node, *next;
	unsigned int *order, n, m, o = 0;
	int ret;

	/* When allocating top-down, we expect to be returned a node
	 * from a suitable hole at the top of the drm_mm. We check that
	 * the returned node does match the highest available slot.
	 */

	ret = -ENOMEM;
	nodes = vzalloc(array_size(count, sizeof(*nodes)));
	if (!nodes)
		goto err;

	bitmap = bitmap_zalloc(count, GFP_KERNEL);
	if (!bitmap)
		goto err_nodes;

	order = drm_random_order(count, &prng);
	if (!order)
		goto err_bitmap;

	ret = -EINVAL;
	for (size = 1; size <= 64; size <<= 1) {
		drm_mm_init(&mm, 0, size*count);
		for (n = 0; n < count; n++) {
			if (!expect_insert(&mm, &nodes[n],
					   size, 0, n,
					   topdown)) {
				pr_err("insert failed, size %u step %d\n", size, n);
				goto out;
			}

			if (drm_mm_hole_follows(&nodes[n])) {
				pr_err("hole after topdown insert %d, start=%llx\n, size=%u",
				       n, nodes[n].start, size);
				goto out;
			}

			if (!assert_one_hole(&mm, 0, size*(count - n - 1)))
				goto out;
		}

		if (!assert_continuous(&mm, size))
			goto out;

		drm_random_reorder(order, count, &prng);
		for_each_prime_number_from(n, 1, min(count, max_prime)) {
			for (m = 0; m < n; m++) {
				node = &nodes[order[(o + m) % count]];
				drm_mm_remove_node(node);
				__set_bit(node_index(node), bitmap);
			}

			for (m = 0; m < n; m++) {
				unsigned int last;

				node = &nodes[order[(o + m) % count]];
				if (!expect_insert(&mm, node,
						   size, 0, 0,
						   topdown)) {
					pr_err("insert failed, step %d/%d\n", m, n);
					goto out;
				}

				if (drm_mm_hole_follows(node)) {
					pr_err("hole after topdown insert %d/%d, start=%llx\n",
					       m, n, node->start);
					goto out;
				}

				last = find_last_bit(bitmap, count);
				if (node_index(node) != last) {
					pr_err("node %d/%d, size %d, not inserted into upmost hole, expected %d, found %d\n",
					       m, n, size, last, node_index(node));
					goto out;
				}

				__clear_bit(last, bitmap);
			}

			DRM_MM_BUG_ON(find_first_bit(bitmap, count) != count);

			o += n;
		}

		drm_mm_for_each_node_safe(node, next, &mm)
			drm_mm_remove_node(node);
		DRM_MM_BUG_ON(!drm_mm_clean(&mm));
		cond_resched();
	}

	ret = 0;
out:
	drm_mm_for_each_node_safe(node, next, &mm)
		drm_mm_remove_node(node);
	drm_mm_takedown(&mm);
	kfree(order);
err_bitmap:
	bitmap_free(bitmap);
err_nodes:
	vfree(nodes);
err:
	return ret;
}

static int igt_bottomup(void *ignored)
{
	const struct insert_mode *bottomup = &insert_modes[BOTTOMUP];
	DRM_RND_STATE(prng, random_seed);
	const unsigned int count = 8192;
	unsigned int size;
	unsigned long *bitmap;
	struct drm_mm mm;
	struct drm_mm_node *nodes, *node, *next;
	unsigned int *order, n, m, o = 0;
	int ret;

	/* Like igt_topdown, but instead of searching for the last hole,
	 * we search for the first.
	 */

	ret = -ENOMEM;
	nodes = vzalloc(array_size(count, sizeof(*nodes)));
	if (!nodes)
		goto err;

	bitmap = bitmap_zalloc(count, GFP_KERNEL);
	if (!bitmap)
		goto err_nodes;

	order = drm_random_order(count, &prng);
	if (!order)
		goto err_bitmap;

	ret = -EINVAL;
	for (size = 1; size <= 64; size <<= 1) {
		drm_mm_init(&mm, 0, size*count);
		for (n = 0; n < count; n++) {
			if (!expect_insert(&mm, &nodes[n],
					   size, 0, n,
					   bottomup)) {
				pr_err("bottomup insert failed, size %u step %d\n", size, n);
				goto out;
			}

			if (!assert_one_hole(&mm, size*(n + 1), size*count))
				goto out;
		}

		if (!assert_continuous(&mm, size))
			goto out;

		drm_random_reorder(order, count, &prng);
		for_each_prime_number_from(n, 1, min(count, max_prime)) {
			for (m = 0; m < n; m++) {
				node = &nodes[order[(o + m) % count]];
				drm_mm_remove_node(node);
				__set_bit(node_index(node), bitmap);
			}

			for (m = 0; m < n; m++) {
				unsigned int first;

				node = &nodes[order[(o + m) % count]];
				if (!expect_insert(&mm, node,
						   size, 0, 0,
						   bottomup)) {
					pr_err("insert failed, step %d/%d\n", m, n);
					goto out;
				}

				first = find_first_bit(bitmap, count);
				if (node_index(node) != first) {
					pr_err("node %d/%d not inserted into bottom hole, expected %d, found %d\n",
					       m, n, first, node_index(node));
					goto out;
				}
				__clear_bit(first, bitmap);
			}

			DRM_MM_BUG_ON(find_first_bit(bitmap, count) != count);

			o += n;
		}

		drm_mm_for_each_node_safe(node, next, &mm)
			drm_mm_remove_node(node);
		DRM_MM_BUG_ON(!drm_mm_clean(&mm));
		cond_resched();
	}

	ret = 0;
out:
	drm_mm_for_each_node_safe(node, next, &mm)
		drm_mm_remove_node(node);
	drm_mm_takedown(&mm);
	kfree(order);
err_bitmap:
	bitmap_free(bitmap);
err_nodes:
	vfree(nodes);
err:
	return ret;
}

static int __igt_once(unsigned int mode)
{
	struct drm_mm mm;
	struct drm_mm_node rsvd_lo, rsvd_hi, node;
	int err;

	drm_mm_init(&mm, 0, 7);

	memset(&rsvd_lo, 0, sizeof(rsvd_lo));
	rsvd_lo.start = 1;
	rsvd_lo.size = 1;
	err = drm_mm_reserve_node(&mm, &rsvd_lo);
	if (err) {
		pr_err("Could not reserve low node\n");
		goto err;
	}

	memset(&rsvd_hi, 0, sizeof(rsvd_hi));
	rsvd_hi.start = 5;
	rsvd_hi.size = 1;
	err = drm_mm_reserve_node(&mm, &rsvd_hi);
	if (err) {
		pr_err("Could not reserve low node\n");
		goto err_lo;
	}

	if (!drm_mm_hole_follows(&rsvd_lo) || !drm_mm_hole_follows(&rsvd_hi)) {
		pr_err("Expected a hole after lo and high nodes!\n");
		err = -EINVAL;
		goto err_hi;
	}

	memset(&node, 0, sizeof(node));
	err = drm_mm_insert_node_generic(&mm, &node, 2, 0, 0, mode);
	if (err) {
		pr_err("Could not insert the node into the available hole!\n");
		err = -EINVAL;
		goto err_hi;
	}

	drm_mm_remove_node(&node);
err_hi:
	drm_mm_remove_node(&rsvd_hi);
err_lo:
	drm_mm_remove_node(&rsvd_lo);
err:
	drm_mm_takedown(&mm);
	return err;
}

static int igt_lowest(void *ignored)
{
	return __igt_once(DRM_MM_INSERT_LOW);
}

static int igt_highest(void *ignored)
{
	return __igt_once(DRM_MM_INSERT_HIGH);
}

static void separate_adjacent_colors(const struct drm_mm_node *node,
				     unsigned long color,
				     u64 *start,
				     u64 *end)
{
	if (drm_mm_node_allocated(node) && node->color != color)
		++*start;

	node = list_next_entry(node, node_list);
	if (drm_mm_node_allocated(node) && node->color != color)
		--*end;
}

static bool colors_abutt(const struct drm_mm_node *node)
{
	if (!drm_mm_hole_follows(node) &&
	    drm_mm_node_allocated(list_next_entry(node, node_list))) {
		pr_err("colors abutt; %ld [%llx + %llx] is next to %ld [%llx + %llx]!\n",
		       node->color, node->start, node->size,
		       list_next_entry(node, node_list)->color,
		       list_next_entry(node, node_list)->start,
		       list_next_entry(node, node_list)->size);
		return true;
	}

	return false;
}

static int igt_color(void *ignored)
{
	const unsigned int count = min(4096u, max_iterations);
	const struct insert_mode *mode;
	struct drm_mm mm;
	struct drm_mm_node *node, *nn;
	unsigned int n;
	int ret = -EINVAL, err;

	/* Color adjustment complicates everything. First we just check
	 * that when we insert a node we apply any color_adjustment callback.
	 * The callback we use should ensure that there is a gap between
	 * any two nodes, and so after each insertion we check that those
	 * holes are inserted and that they are preserved.
	 */

	drm_mm_init(&mm, 0, U64_MAX);

	for (n = 1; n <= count; n++) {
		node = kzalloc(sizeof(*node), GFP_KERNEL);
		if (!node) {
			ret = -ENOMEM;
			goto out;
		}

		if (!expect_insert(&mm, node,
				   n, 0, n,
				   &insert_modes[0])) {
			pr_err("insert failed, step %d\n", n);
			kfree(node);
			goto out;
		}
	}

	drm_mm_for_each_node_safe(node, nn, &mm) {
		if (node->color != node->size) {
			pr_err("invalid color stored: expected %lld, found %ld\n",
			       node->size, node->color);

			goto out;
		}

		drm_mm_remove_node(node);
		kfree(node);
	}

	/* Now, let's start experimenting with applying a color callback */
	mm.color_adjust = separate_adjacent_colors;
	for (mode = insert_modes; mode->name; mode++) {
		u64 last;

		node = kzalloc(sizeof(*node), GFP_KERNEL);
		if (!node) {
			ret = -ENOMEM;
			goto out;
		}

		node->size = 1 + 2*count;
		node->color = node->size;

		err = drm_mm_reserve_node(&mm, node);
		if (err) {
			pr_err("initial reserve failed!\n");
			ret = err;
			goto out;
		}

		last = node->start + node->size;

		for (n = 1; n <= count; n++) {
			int rem;

			node = kzalloc(sizeof(*node), GFP_KERNEL);
			if (!node) {
				ret = -ENOMEM;
				goto out;
			}

			node->start = last;
			node->size = n + count;
			node->color = node->size;

			err = drm_mm_reserve_node(&mm, node);
			if (err != -ENOSPC) {
				pr_err("reserve %d did not report color overlap! err=%d\n",
				       n, err);
				goto out;
			}

			node->start += n + 1;
			rem = misalignment(node, n + count);
			node->start += n + count - rem;

			err = drm_mm_reserve_node(&mm, node);
			if (err) {
				pr_err("reserve %d failed, err=%d\n", n, err);
				ret = err;
				goto out;
			}

			last = node->start + node->size;
		}

		for (n = 1; n <= count; n++) {
			node = kzalloc(sizeof(*node), GFP_KERNEL);
			if (!node) {
				ret = -ENOMEM;
				goto out;
			}

			if (!expect_insert(&mm, node,
					   n, n, n,
					   mode)) {
				pr_err("%s insert failed, step %d\n",
				       mode->name, n);
				kfree(node);
				goto out;
			}
		}

		drm_mm_for_each_node_safe(node, nn, &mm) {
			u64 rem;

			if (node->color != node->size) {
				pr_err("%s invalid color stored: expected %lld, found %ld\n",
				       mode->name, node->size, node->color);

				goto out;
			}

			if (colors_abutt(node))
				goto out;

			div64_u64_rem(node->start, node->size, &rem);
			if (rem) {
				pr_err("%s colored node misaligned, start=%llx expected alignment=%lld [rem=%lld]\n",
				       mode->name, node->start, node->size, rem);
				goto out;
			}

			drm_mm_remove_node(node);
			kfree(node);
		}

		cond_resched();
	}

	ret = 0;
out:
	drm_mm_for_each_node_safe(node, nn, &mm) {
		drm_mm_remove_node(node);
		kfree(node);
	}
	drm_mm_takedown(&mm);
	return ret;
}

static int evict_color(struct drm_mm *mm,
		       u64 range_start, u64 range_end,
		       struct evict_node *nodes,
		       unsigned int *order,
		       unsigned int count,
		       unsigned int size,
		       unsigned int alignment,
		       unsigned long color,
		       const struct insert_mode *mode)
{
	struct drm_mm_scan scan;
	LIST_HEAD(evict_list);
	struct evict_node *e;
	struct drm_mm_node tmp;
	int err;

	drm_mm_scan_init_with_range(&scan, mm,
				    size, alignment, color,
				    range_start, range_end,
				    mode->mode);
	if (!evict_nodes(&scan,
			 nodes, order, count, true,
			 &evict_list))
		return -EINVAL;

	memset(&tmp, 0, sizeof(tmp));
	err = drm_mm_insert_node_generic(mm, &tmp, size, alignment, color,
					 DRM_MM_INSERT_EVICT);
	if (err) {
		pr_err("Failed to insert into eviction hole: size=%d, align=%d, color=%lu, err=%d\n",
		       size, alignment, color, err);
		show_scan(&scan);
		show_holes(mm, 3);
		return err;
	}

	if (tmp.start < range_start || tmp.start + tmp.size > range_end) {
		pr_err("Inserted [address=%llu + %llu] did not fit into the request range [%llu, %llu]\n",
		       tmp.start, tmp.size, range_start, range_end);
		err = -EINVAL;
	}

	if (colors_abutt(&tmp))
		err = -EINVAL;

	if (!assert_node(&tmp, mm, size, alignment, color)) {
		pr_err("Inserted did not fit the eviction hole: size=%lld [%d], align=%d [rem=%lld], start=%llx\n",
		       tmp.size, size,
		       alignment, misalignment(&tmp, alignment), tmp.start);
		err = -EINVAL;
	}

	drm_mm_remove_node(&tmp);
	if (err)
		return err;

	list_for_each_entry(e, &evict_list, link) {
		err = drm_mm_reserve_node(mm, &e->node);
		if (err) {
			pr_err("Failed to reinsert node after eviction: start=%llx\n",
			       e->node.start);
			return err;
		}
	}

	cond_resched();
	return 0;
}

static int igt_color_evict(void *ignored)
{
	DRM_RND_STATE(prng, random_seed);
	const unsigned int total_size = min(8192u, max_iterations);
	const struct insert_mode *mode;
	unsigned long color = 0;
	struct drm_mm mm;
	struct evict_node *nodes;
	struct drm_mm_node *node, *next;
	unsigned int *order, n;
	int ret, err;

	/* Check that the drm_mm_scan also honours color adjustment when
	 * choosing its victims to create a hole. Our color_adjust does not
	 * allow two nodes to be placed together without an intervening hole
	 * enlarging the set of victims that must be evicted.
	 */

	ret = -ENOMEM;
	nodes = vzalloc(array_size(total_size, sizeof(*nodes)));
	if (!nodes)
		goto err;

	order = drm_random_order(total_size, &prng);
	if (!order)
		goto err_nodes;

	ret = -EINVAL;
	drm_mm_init(&mm, 0, 2*total_size - 1);
	mm.color_adjust = separate_adjacent_colors;
	for (n = 0; n < total_size; n++) {
		if (!expect_insert(&mm, &nodes[n].node,
				   1, 0, color++,
				   &insert_modes[0])) {
			pr_err("insert failed, step %d\n", n);
			goto out;
		}
	}

	for (mode = evict_modes; mode->name; mode++) {
		for (n = 1; n <= total_size; n <<= 1) {
			drm_random_reorder(order, total_size, &prng);
			err = evict_color(&mm, 0, U64_MAX,
					  nodes, order, total_size,
					  n, 1, color++,
					  mode);
			if (err) {
				pr_err("%s evict_color(size=%u) failed\n",
				       mode->name, n);
				goto out;
			}
		}

		for (n = 1; n < total_size; n <<= 1) {
			drm_random_reorder(order, total_size, &prng);
			err = evict_color(&mm, 0, U64_MAX,
					  nodes, order, total_size,
					  total_size/2, n, color++,
					  mode);
			if (err) {
				pr_err("%s evict_color(size=%u, alignment=%u) failed\n",
				       mode->name, total_size/2, n);
				goto out;
			}
		}

		for_each_prime_number_from(n, 1, min(total_size, max_prime)) {
			unsigned int nsize = (total_size - n + 1) / 2;

			DRM_MM_BUG_ON(!nsize);

			drm_random_reorder(order, total_size, &prng);
			err = evict_color(&mm, 0, U64_MAX,
					  nodes, order, total_size,
					  nsize, n, color++,
					  mode);
			if (err) {
				pr_err("%s evict_color(size=%u, alignment=%u) failed\n",
				       mode->name, nsize, n);
				goto out;
			}
		}

		cond_resched();
	}

	ret = 0;
out:
	if (ret)
		show_mm(&mm);
	drm_mm_for_each_node_safe(node, next, &mm)
		drm_mm_remove_node(node);
	drm_mm_takedown(&mm);
	kfree(order);
err_nodes:
	vfree(nodes);
err:
	return ret;
}

static int igt_color_evict_range(void *ignored)
{
	DRM_RND_STATE(prng, random_seed);
	const unsigned int total_size = 8192;
	const unsigned int range_size = total_size / 2;
	const unsigned int range_start = total_size / 4;
	const unsigned int range_end = range_start + range_size;
	const struct insert_mode *mode;
	unsigned long color = 0;
	struct drm_mm mm;
	struct evict_node *nodes;
	struct drm_mm_node *node, *next;
	unsigned int *order, n;
	int ret, err;

	/* Like igt_color_evict(), but limited to small portion of the full
	 * drm_mm range.
	 */

	ret = -ENOMEM;
	nodes = vzalloc(array_size(total_size, sizeof(*nodes)));
	if (!nodes)
		goto err;

	order = drm_random_order(total_size, &prng);
	if (!order)
		goto err_nodes;

	ret = -EINVAL;
	drm_mm_init(&mm, 0, 2*total_size - 1);
	mm.color_adjust = separate_adjacent_colors;
	for (n = 0; n < total_size; n++) {
		if (!expect_insert(&mm, &nodes[n].node,
				   1, 0, color++,
				   &insert_modes[0])) {
			pr_err("insert failed, step %d\n", n);
			goto out;
		}
	}

	for (mode = evict_modes; mode->name; mode++) {
		for (n = 1; n <= range_size; n <<= 1) {
			drm_random_reorder(order, range_size, &prng);
			err = evict_color(&mm, range_start, range_end,
					  nodes, order, total_size,
					  n, 1, color++,
					  mode);
			if (err) {
				pr_err("%s evict_color(size=%u) failed for range [%x, %x]\n",
				       mode->name, n, range_start, range_end);
				goto out;
			}
		}

		for (n = 1; n < range_size; n <<= 1) {
			drm_random_reorder(order, total_size, &prng);
			err = evict_color(&mm, range_start, range_end,
					  nodes, order, total_size,
					  range_size/2, n, color++,
					  mode);
			if (err) {
				pr_err("%s evict_color(size=%u, alignment=%u) failed for range [%x, %x]\n",
				       mode->name, total_size/2, n, range_start, range_end);
				goto out;
			}
		}

		for_each_prime_number_from(n, 1, min(range_size, max_prime)) {
			unsigned int nsize = (range_size - n + 1) / 2;

			DRM_MM_BUG_ON(!nsize);

			drm_random_reorder(order, total_size, &prng);
			err = evict_color(&mm, range_start, range_end,
					  nodes, order, total_size,
					  nsize, n, color++,
					  mode);
			if (err) {
				pr_err("%s evict_color(size=%u, alignment=%u) failed for range [%x, %x]\n",
				       mode->name, nsize, n, range_start, range_end);
				goto out;
			}
		}

		cond_resched();
	}

	ret = 0;
out:
	if (ret)
		show_mm(&mm);
	drm_mm_for_each_node_safe(node, next, &mm)
		drm_mm_remove_node(node);
	drm_mm_takedown(&mm);
	kfree(order);
err_nodes:
	vfree(nodes);
err:
	return ret;
}

#include "drm_selftest.c"

static int __init test_drm_mm_init(void)
{
	int err;

	while (!random_seed)
		random_seed = get_random_int();

	pr_info("Testing DRM range manager (struct drm_mm), with random_seed=0x%x max_iterations=%u max_prime=%u\n",
		random_seed, max_iterations, max_prime);
	err = run_selftests(selftests, ARRAY_SIZE(selftests), NULL);

	return err > 0 ? 0 : err;
}

static void __exit test_drm_mm_exit(void)
{
}

module_init(test_drm_mm_init);
module_exit(test_drm_mm_exit);

module_param(random_seed, uint, 0400);
module_param(max_iterations, uint, 0400);
module_param(max_prime, uint, 0400);

MODULE_AUTHOR("Intel Corporation");
MODULE_LICENSE("GPL");<|MERGE_RESOLUTION|>--- conflicted
+++ resolved
@@ -1041,20 +1041,12 @@
 {
 	unsigned int size = 4096;
 	unsigned int i;
-<<<<<<< HEAD
-	u64 ret = -EINVAL;
-=======
->>>>>>> 92703c71
 
 	for (i = 0; i < num_insert; i++) {
 		if (!expect_insert(mm, &nodes[i], size, 0, i,
 				   mode) != 0) {
 			pr_err("%s insert failed\n", mode->name);
-<<<<<<< HEAD
-			goto out;
-=======
 			return -EINVAL;
->>>>>>> 92703c71
 		}
 	}
 
@@ -1064,12 +1056,7 @@
 			drm_mm_remove_node(&nodes[i]);
 	}
 
-<<<<<<< HEAD
-out:
-	return ret;
-=======
 	return 0;
->>>>>>> 92703c71
 
 }
 
@@ -1081,32 +1068,16 @@
 	unsigned int size = 8192;
 	ktime_t start;
 	unsigned int i;
-<<<<<<< HEAD
-	u64 ret = -EINVAL;
-=======
->>>>>>> 92703c71
 
 	start = ktime_get();
 	for (i = 0; i < num_insert; i++) {
 		if (!expect_insert(mm, &nodes[i], size, 0, i, mode) != 0) {
 			pr_err("%s insert failed\n", mode->name);
-<<<<<<< HEAD
-			goto out;
-		}
-	}
-
-	ret = ktime_to_ns(ktime_sub(ktime_get(), start));
-
-out:
-	return ret;
-
-=======
 			return 0;
 		}
 	}
 
 	return ktime_to_ns(ktime_sub(ktime_get(), start));
->>>>>>> 92703c71
 }
 
 static int igt_frag(void *ignored)
@@ -1141,29 +1112,17 @@
 			continue;
 
 		ret = prepare_igt_frag(&mm, nodes, insert_size, mode);
-<<<<<<< HEAD
-		if (!ret)
-=======
 		if (ret)
->>>>>>> 92703c71
 			goto err;
 
 		insert_time1 = get_insert_time(&mm, insert_size,
 					       nodes + insert_size, mode);
-<<<<<<< HEAD
-		if (insert_time1 < 0)
-=======
 		if (insert_time1 == 0)
->>>>>>> 92703c71
 			goto err;
 
 		insert_time2 = get_insert_time(&mm, (insert_size * 2),
 					       nodes + insert_size * 2, mode);
-<<<<<<< HEAD
-		if (insert_time2 < 0)
-=======
 		if (insert_time2 == 0)
->>>>>>> 92703c71
 			goto err;
 
 		pr_info("%s fragmented insert of %u and %u insertions took %llu and %llu nsecs\n",
