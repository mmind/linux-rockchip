// SPDX-License-Identifier: GPL-2.0
/*
 * rcar_lvds.c  --  R-Car LVDS Encoder
 *
 * Copyright (C) 2013-2018 Renesas Electronics Corporation
 *
 * Contact: Laurent Pinchart (laurent.pinchart@ideasonboard.com)
 */

#include <linux/clk.h>
#include <linux/delay.h>
#include <linux/io.h>
#include <linux/module.h>
#include <linux/of.h>
#include <linux/of_device.h>
#include <linux/of_graph.h>
#include <linux/platform_device.h>
#include <linux/slab.h>

#include <drm/drm_atomic.h>
#include <drm/drm_atomic_helper.h>
#include <drm/drm_bridge.h>
#include <drm/drm_panel.h>
#include <drm/drm_probe_helper.h>

#include "rcar_lvds.h"
#include "rcar_lvds_regs.h"

struct rcar_lvds;

/* Keep in sync with the LVDCR0.LVMD hardware register values. */
enum rcar_lvds_mode {
	RCAR_LVDS_MODE_JEIDA = 0,
	RCAR_LVDS_MODE_MIRROR = 1,
	RCAR_LVDS_MODE_VESA = 4,
};

#define RCAR_LVDS_QUIRK_LANES		BIT(0)	/* LVDS lanes 1 and 3 inverted */
#define RCAR_LVDS_QUIRK_GEN3_LVEN	BIT(1)	/* LVEN bit needs to be set on R8A77970/R8A7799x */
#define RCAR_LVDS_QUIRK_PWD		BIT(2)	/* PWD bit available (all of Gen3 but E3) */
#define RCAR_LVDS_QUIRK_EXT_PLL		BIT(3)	/* Has extended PLL */
#define RCAR_LVDS_QUIRK_DUAL_LINK	BIT(4)	/* Supports dual-link operation */

struct rcar_lvds_device_info {
	unsigned int gen;
	unsigned int quirks;
	void (*pll_setup)(struct rcar_lvds *lvds, unsigned int freq);
};

struct rcar_lvds {
	struct device *dev;
	const struct rcar_lvds_device_info *info;

	struct drm_bridge bridge;

	struct drm_bridge *next_bridge;
	struct drm_connector connector;
	struct drm_panel *panel;

	void __iomem *mmio;
	struct {
		struct clk *mod;		/* CPG module clock */
		struct clk *extal;		/* External clock */
		struct clk *dotclkin[2];	/* External DU clocks */
	} clocks;

	struct drm_display_mode display_mode;
	enum rcar_lvds_mode mode;

	struct drm_bridge *companion;
	bool dual_link;
};

#define bridge_to_rcar_lvds(bridge) \
	container_of(bridge, struct rcar_lvds, bridge)

#define connector_to_rcar_lvds(connector) \
	container_of(connector, struct rcar_lvds, connector)

static void rcar_lvds_write(struct rcar_lvds *lvds, u32 reg, u32 data)
{
	iowrite32(data, lvds->mmio + reg);
}

/* -----------------------------------------------------------------------------
 * Connector & Panel
 */

static int rcar_lvds_connector_get_modes(struct drm_connector *connector)
{
	struct rcar_lvds *lvds = connector_to_rcar_lvds(connector);

	return drm_panel_get_modes(lvds->panel);
}

static int rcar_lvds_connector_atomic_check(struct drm_connector *connector,
					    struct drm_atomic_state *state)
{
	struct rcar_lvds *lvds = connector_to_rcar_lvds(connector);
	const struct drm_display_mode *panel_mode;
	struct drm_connector_state *conn_state;
	struct drm_crtc_state *crtc_state;

	conn_state = drm_atomic_get_new_connector_state(state, connector);
	if (!conn_state->crtc)
		return 0;

	if (list_empty(&connector->modes)) {
		dev_dbg(lvds->dev, "connector: empty modes list\n");
		return -EINVAL;
	}

	panel_mode = list_first_entry(&connector->modes,
				      struct drm_display_mode, head);

	/* We're not allowed to modify the resolution. */
	crtc_state = drm_atomic_get_crtc_state(state, conn_state->crtc);
<<<<<<< HEAD
	if (!crtc_state)
		return -EINVAL;
=======
	if (IS_ERR(crtc_state))
		return PTR_ERR(crtc_state);
>>>>>>> fdb29b73

	if (crtc_state->mode.hdisplay != panel_mode->hdisplay ||
	    crtc_state->mode.vdisplay != panel_mode->vdisplay)
		return -EINVAL;

	/* The flat panel mode is fixed, just copy it to the adjusted mode. */
	drm_mode_copy(&crtc_state->adjusted_mode, panel_mode);

	return 0;
}

static const struct drm_connector_helper_funcs rcar_lvds_conn_helper_funcs = {
	.get_modes = rcar_lvds_connector_get_modes,
	.atomic_check = rcar_lvds_connector_atomic_check,
};

static const struct drm_connector_funcs rcar_lvds_conn_funcs = {
	.reset = drm_atomic_helper_connector_reset,
	.fill_modes = drm_helper_probe_single_connector_modes,
	.destroy = drm_connector_cleanup,
	.atomic_duplicate_state = drm_atomic_helper_connector_duplicate_state,
	.atomic_destroy_state = drm_atomic_helper_connector_destroy_state,
};

/* -----------------------------------------------------------------------------
 * PLL Setup
 */

static void rcar_lvds_pll_setup_gen2(struct rcar_lvds *lvds, unsigned int freq)
{
	u32 val;

	if (freq < 39000000)
		val = LVDPLLCR_CEEN | LVDPLLCR_COSEL | LVDPLLCR_PLLDLYCNT_38M;
	else if (freq < 61000000)
		val = LVDPLLCR_CEEN | LVDPLLCR_COSEL | LVDPLLCR_PLLDLYCNT_60M;
	else if (freq < 121000000)
		val = LVDPLLCR_CEEN | LVDPLLCR_COSEL | LVDPLLCR_PLLDLYCNT_121M;
	else
		val = LVDPLLCR_PLLDLYCNT_150M;

	rcar_lvds_write(lvds, LVDPLLCR, val);
}

static void rcar_lvds_pll_setup_gen3(struct rcar_lvds *lvds, unsigned int freq)
{
	u32 val;

	if (freq < 42000000)
		val = LVDPLLCR_PLLDIVCNT_42M;
	else if (freq < 85000000)
		val = LVDPLLCR_PLLDIVCNT_85M;
	else if (freq < 128000000)
		val = LVDPLLCR_PLLDIVCNT_128M;
	else
		val = LVDPLLCR_PLLDIVCNT_148M;

	rcar_lvds_write(lvds, LVDPLLCR, val);
}

struct pll_info {
	unsigned long diff;
	unsigned int pll_m;
	unsigned int pll_n;
	unsigned int pll_e;
	unsigned int div;
	u32 clksel;
};

static void rcar_lvds_d3_e3_pll_calc(struct rcar_lvds *lvds, struct clk *clk,
				     unsigned long target, struct pll_info *pll,
				     u32 clksel, bool dot_clock_only)
{
	unsigned int div7 = dot_clock_only ? 1 : 7;
	unsigned long output;
	unsigned long fin;
	unsigned int m_min;
	unsigned int m_max;
	unsigned int m;
	int error;

	if (!clk)
		return;

	/*
	 * The LVDS PLL is made of a pre-divider and a multiplier (strangely
	 * enough called M and N respectively), followed by a post-divider E.
	 *
	 *         ,-----.         ,-----.     ,-----.         ,-----.
	 * Fin --> | 1/M | -Fpdf-> | PFD | --> | VCO | -Fvco-> | 1/E | --> Fout
	 *         `-----'     ,-> |     |     `-----'   |     `-----'
	 *                     |   `-----'               |
	 *                     |         ,-----.         |
	 *                     `-------- | 1/N | <-------'
	 *                               `-----'
	 *
	 * The clock output by the PLL is then further divided by a programmable
	 * divider DIV to achieve the desired target frequency. Finally, an
	 * optional fixed /7 divider is used to convert the bit clock to a pixel
	 * clock (as LVDS transmits 7 bits per lane per clock sample).
	 *
	 *          ,-------.     ,-----.     |\
	 * Fout --> | 1/DIV | --> | 1/7 | --> | |
	 *          `-------'  |  `-----'     | | --> dot clock
	 *                     `------------> | |
	 *                                    |/
	 *
	 * The /7 divider is optional, it is enabled when the LVDS PLL is used
	 * to drive the LVDS encoder, and disabled when  used to generate a dot
	 * clock for the DU RGB output, without using the LVDS encoder.
	 *
	 * The PLL allowed input frequency range is 12 MHz to 192 MHz.
	 */

	fin = clk_get_rate(clk);
	if (fin < 12000000 || fin > 192000000)
		return;

	/*
	 * The comparison frequency range is 12 MHz to 24 MHz, which limits the
	 * allowed values for the pre-divider M (normal range 1-8).
	 *
	 * Fpfd = Fin / M
	 */
	m_min = max_t(unsigned int, 1, DIV_ROUND_UP(fin, 24000000));
	m_max = min_t(unsigned int, 8, fin / 12000000);

	for (m = m_min; m <= m_max; ++m) {
		unsigned long fpfd;
		unsigned int n_min;
		unsigned int n_max;
		unsigned int n;

		/*
		 * The VCO operating range is 900 Mhz to 1800 MHz, which limits
		 * the allowed values for the multiplier N (normal range
		 * 60-120).
		 *
		 * Fvco = Fin * N / M
		 */
		fpfd = fin / m;
		n_min = max_t(unsigned int, 60, DIV_ROUND_UP(900000000, fpfd));
		n_max = min_t(unsigned int, 120, 1800000000 / fpfd);

		for (n = n_min; n < n_max; ++n) {
			unsigned long fvco;
			unsigned int e_min;
			unsigned int e;

			/*
			 * The output frequency is limited to 1039.5 MHz,
			 * limiting again the allowed values for the
			 * post-divider E (normal value 1, 2 or 4).
			 *
			 * Fout = Fvco / E
			 */
			fvco = fpfd * n;
			e_min = fvco > 1039500000 ? 1 : 0;

			for (e = e_min; e < 3; ++e) {
				unsigned long fout;
				unsigned long diff;
				unsigned int div;

				/*
				 * Finally we have a programable divider after
				 * the PLL, followed by a an optional fixed /7
				 * divider.
				 */
				fout = fvco / (1 << e) / div7;
				div = max(1UL, DIV_ROUND_CLOSEST(fout, target));
				diff = abs(fout / div - target);

				if (diff < pll->diff) {
					pll->diff = diff;
					pll->pll_m = m;
					pll->pll_n = n;
					pll->pll_e = e;
					pll->div = div;
					pll->clksel = clksel;

					if (diff == 0)
						goto done;
				}
			}
		}
	}

done:
	output = fin * pll->pll_n / pll->pll_m / (1 << pll->pll_e)
	       / div7 / pll->div;
	error = (long)(output - target) * 10000 / (long)target;

	dev_dbg(lvds->dev,
		"%pC %lu Hz -> Fout %lu Hz (target %lu Hz, error %d.%02u%%), PLL M/N/E/DIV %u/%u/%u/%u\n",
		clk, fin, output, target, error / 100,
		error < 0 ? -error % 100 : error % 100,
		pll->pll_m, pll->pll_n, pll->pll_e, pll->div);
}

static void __rcar_lvds_pll_setup_d3_e3(struct rcar_lvds *lvds,
					unsigned int freq, bool dot_clock_only)
{
	struct pll_info pll = { .diff = (unsigned long)-1 };
	u32 lvdpllcr;

	rcar_lvds_d3_e3_pll_calc(lvds, lvds->clocks.dotclkin[0], freq, &pll,
				 LVDPLLCR_CKSEL_DU_DOTCLKIN(0), dot_clock_only);
	rcar_lvds_d3_e3_pll_calc(lvds, lvds->clocks.dotclkin[1], freq, &pll,
				 LVDPLLCR_CKSEL_DU_DOTCLKIN(1), dot_clock_only);
	rcar_lvds_d3_e3_pll_calc(lvds, lvds->clocks.extal, freq, &pll,
				 LVDPLLCR_CKSEL_EXTAL, dot_clock_only);

	lvdpllcr = LVDPLLCR_PLLON | pll.clksel | LVDPLLCR_CLKOUT
		 | LVDPLLCR_PLLN(pll.pll_n - 1) | LVDPLLCR_PLLM(pll.pll_m - 1);

	if (pll.pll_e > 0)
		lvdpllcr |= LVDPLLCR_STP_CLKOUTE | LVDPLLCR_OUTCLKSEL
			 |  LVDPLLCR_PLLE(pll.pll_e - 1);

	if (dot_clock_only)
		lvdpllcr |= LVDPLLCR_OCKSEL;

	rcar_lvds_write(lvds, LVDPLLCR, lvdpllcr);

	if (pll.div > 1)
		/*
		 * The DIVRESET bit is a misnomer, setting it to 1 deasserts the
		 * divisor reset.
		 */
		rcar_lvds_write(lvds, LVDDIV, LVDDIV_DIVSEL |
				LVDDIV_DIVRESET | LVDDIV_DIV(pll.div - 1));
	else
		rcar_lvds_write(lvds, LVDDIV, 0);
}

static void rcar_lvds_pll_setup_d3_e3(struct rcar_lvds *lvds, unsigned int freq)
{
	__rcar_lvds_pll_setup_d3_e3(lvds, freq, false);
}

/* -----------------------------------------------------------------------------
 * Clock - D3/E3 only
 */

int rcar_lvds_clk_enable(struct drm_bridge *bridge, unsigned long freq)
{
	struct rcar_lvds *lvds = bridge_to_rcar_lvds(bridge);
	int ret;

	if (WARN_ON(!(lvds->info->quirks & RCAR_LVDS_QUIRK_EXT_PLL)))
		return -ENODEV;

	dev_dbg(lvds->dev, "enabling LVDS PLL, freq=%luHz\n", freq);

	ret = clk_prepare_enable(lvds->clocks.mod);
	if (ret < 0)
		return ret;

	__rcar_lvds_pll_setup_d3_e3(lvds, freq, true);

	return 0;
}
EXPORT_SYMBOL_GPL(rcar_lvds_clk_enable);

void rcar_lvds_clk_disable(struct drm_bridge *bridge)
{
	struct rcar_lvds *lvds = bridge_to_rcar_lvds(bridge);

	if (WARN_ON(!(lvds->info->quirks & RCAR_LVDS_QUIRK_EXT_PLL)))
		return;

	dev_dbg(lvds->dev, "disabling LVDS PLL\n");

	rcar_lvds_write(lvds, LVDPLLCR, 0);

	clk_disable_unprepare(lvds->clocks.mod);
}
EXPORT_SYMBOL_GPL(rcar_lvds_clk_disable);

/* -----------------------------------------------------------------------------
 * Bridge
 */

static void rcar_lvds_enable(struct drm_bridge *bridge)
{
	struct rcar_lvds *lvds = bridge_to_rcar_lvds(bridge);
	const struct drm_display_mode *mode = &lvds->display_mode;
	u32 lvdhcr;
	u32 lvdcr0;
	int ret;

	ret = clk_prepare_enable(lvds->clocks.mod);
	if (ret < 0)
		return;

	/* Enable the companion LVDS encoder in dual-link mode. */
	if (lvds->dual_link && lvds->companion)
		lvds->companion->funcs->enable(lvds->companion);

	/*
	 * Hardcode the channels and control signals routing for now.
	 *
	 * HSYNC -> CTRL0
	 * VSYNC -> CTRL1
	 * DISP  -> CTRL2
	 * 0     -> CTRL3
	 */
	rcar_lvds_write(lvds, LVDCTRCR, LVDCTRCR_CTR3SEL_ZERO |
			LVDCTRCR_CTR2SEL_DISP | LVDCTRCR_CTR1SEL_VSYNC |
			LVDCTRCR_CTR0SEL_HSYNC);

	if (lvds->info->quirks & RCAR_LVDS_QUIRK_LANES)
		lvdhcr = LVDCHCR_CHSEL_CH(0, 0) | LVDCHCR_CHSEL_CH(1, 3)
		       | LVDCHCR_CHSEL_CH(2, 2) | LVDCHCR_CHSEL_CH(3, 1);
	else
		lvdhcr = LVDCHCR_CHSEL_CH(0, 0) | LVDCHCR_CHSEL_CH(1, 1)
		       | LVDCHCR_CHSEL_CH(2, 2) | LVDCHCR_CHSEL_CH(3, 3);

	rcar_lvds_write(lvds, LVDCHCR, lvdhcr);

	if (lvds->info->quirks & RCAR_LVDS_QUIRK_DUAL_LINK) {
		/*
		 * Configure vertical stripe based on the mode of operation of
		 * the connected device.
		 */
		rcar_lvds_write(lvds, LVDSTRIPE,
				lvds->dual_link ? LVDSTRIPE_ST_ON : 0);
	}

	/*
	 * PLL clock configuration on all instances but the companion in
	 * dual-link mode.
	 */
	if (!lvds->dual_link || lvds->companion)
		lvds->info->pll_setup(lvds, mode->clock * 1000);

	/* Set the LVDS mode and select the input. */
	lvdcr0 = lvds->mode << LVDCR0_LVMD_SHIFT;

	if (lvds->bridge.encoder) {
		/*
		 * FIXME: We should really retrieve the CRTC through the state,
		 * but how do we get a state pointer?
		 */
		if (drm_crtc_index(lvds->bridge.encoder->crtc) == 2)
			lvdcr0 |= LVDCR0_DUSEL;
	}

	rcar_lvds_write(lvds, LVDCR0, lvdcr0);

	/* Turn all the channels on. */
	rcar_lvds_write(lvds, LVDCR1,
			LVDCR1_CHSTBY(3) | LVDCR1_CHSTBY(2) |
			LVDCR1_CHSTBY(1) | LVDCR1_CHSTBY(0) | LVDCR1_CLKSTBY);

	if (lvds->info->gen < 3) {
		/* Enable LVDS operation and turn the bias circuitry on. */
		lvdcr0 |= LVDCR0_BEN | LVDCR0_LVEN;
		rcar_lvds_write(lvds, LVDCR0, lvdcr0);
	}

	if (!(lvds->info->quirks & RCAR_LVDS_QUIRK_EXT_PLL)) {
		/*
		 * Turn the PLL on (simple PLL only, extended PLL is fully
		 * controlled through LVDPLLCR).
		 */
		lvdcr0 |= LVDCR0_PLLON;
		rcar_lvds_write(lvds, LVDCR0, lvdcr0);
	}

	if (lvds->info->quirks & RCAR_LVDS_QUIRK_PWD) {
		/* Set LVDS normal mode. */
		lvdcr0 |= LVDCR0_PWD;
		rcar_lvds_write(lvds, LVDCR0, lvdcr0);
	}

	if (lvds->info->quirks & RCAR_LVDS_QUIRK_GEN3_LVEN) {
		/*
		 * Turn on the LVDS PHY. On D3, the LVEN and LVRES bit must be
		 * set at the same time, so don't write the register yet.
		 */
		lvdcr0 |= LVDCR0_LVEN;
		if (!(lvds->info->quirks & RCAR_LVDS_QUIRK_PWD))
			rcar_lvds_write(lvds, LVDCR0, lvdcr0);
	}

	if (!(lvds->info->quirks & RCAR_LVDS_QUIRK_EXT_PLL)) {
		/* Wait for the PLL startup delay (simple PLL only). */
		usleep_range(100, 150);
	}

	/* Turn the output on. */
	lvdcr0 |= LVDCR0_LVRES;
	rcar_lvds_write(lvds, LVDCR0, lvdcr0);

	if (lvds->panel) {
		drm_panel_prepare(lvds->panel);
		drm_panel_enable(lvds->panel);
	}
}

static void rcar_lvds_disable(struct drm_bridge *bridge)
{
	struct rcar_lvds *lvds = bridge_to_rcar_lvds(bridge);

	if (lvds->panel) {
		drm_panel_disable(lvds->panel);
		drm_panel_unprepare(lvds->panel);
	}

	rcar_lvds_write(lvds, LVDCR0, 0);
	rcar_lvds_write(lvds, LVDCR1, 0);
	rcar_lvds_write(lvds, LVDPLLCR, 0);

	/* Disable the companion LVDS encoder in dual-link mode. */
	if (lvds->dual_link && lvds->companion)
		lvds->companion->funcs->disable(lvds->companion);

	clk_disable_unprepare(lvds->clocks.mod);
}

static bool rcar_lvds_mode_fixup(struct drm_bridge *bridge,
				 const struct drm_display_mode *mode,
				 struct drm_display_mode *adjusted_mode)
{
	struct rcar_lvds *lvds = bridge_to_rcar_lvds(bridge);
	int min_freq;

	/*
	 * The internal LVDS encoder has a restricted clock frequency operating
	 * range, from 5MHz to 148.5MHz on D3 and E3, and from 31MHz to
	 * 148.5MHz on all other platforms. Clamp the clock accordingly.
	 */
	min_freq = lvds->info->quirks & RCAR_LVDS_QUIRK_EXT_PLL ? 5000 : 31000;
	adjusted_mode->clock = clamp(adjusted_mode->clock, min_freq, 148500);

	return true;
}

static void rcar_lvds_get_lvds_mode(struct rcar_lvds *lvds)
{
	struct drm_display_info *info = &lvds->connector.display_info;
	enum rcar_lvds_mode mode;

	/*
	 * There is no API yet to retrieve LVDS mode from a bridge, only panels
	 * are supported.
	 */
	if (!lvds->panel)
		return;

	if (!info->num_bus_formats || !info->bus_formats) {
		dev_err(lvds->dev, "no LVDS bus format reported\n");
		return;
	}

	switch (info->bus_formats[0]) {
	case MEDIA_BUS_FMT_RGB666_1X7X3_SPWG:
	case MEDIA_BUS_FMT_RGB888_1X7X4_JEIDA:
		mode = RCAR_LVDS_MODE_JEIDA;
		break;
	case MEDIA_BUS_FMT_RGB888_1X7X4_SPWG:
		mode = RCAR_LVDS_MODE_VESA;
		break;
	default:
		dev_err(lvds->dev, "unsupported LVDS bus format 0x%04x\n",
			info->bus_formats[0]);
		return;
	}

	if (info->bus_flags & DRM_BUS_FLAG_DATA_LSB_TO_MSB)
		mode |= RCAR_LVDS_MODE_MIRROR;

	lvds->mode = mode;
}

static void rcar_lvds_mode_set(struct drm_bridge *bridge,
			       const struct drm_display_mode *mode,
			       const struct drm_display_mode *adjusted_mode)
{
	struct rcar_lvds *lvds = bridge_to_rcar_lvds(bridge);

	lvds->display_mode = *adjusted_mode;

	rcar_lvds_get_lvds_mode(lvds);
}

static int rcar_lvds_attach(struct drm_bridge *bridge)
{
	struct rcar_lvds *lvds = bridge_to_rcar_lvds(bridge);
	struct drm_connector *connector = &lvds->connector;
	struct drm_encoder *encoder = bridge->encoder;
	int ret;

	/* If we have a next bridge just attach it. */
	if (lvds->next_bridge)
		return drm_bridge_attach(bridge->encoder, lvds->next_bridge,
					 bridge);

	/* Otherwise if we have a panel, create a connector. */
	if (!lvds->panel)
		return 0;

	ret = drm_connector_init(bridge->dev, connector, &rcar_lvds_conn_funcs,
				 DRM_MODE_CONNECTOR_LVDS);
	if (ret < 0)
		return ret;

	drm_connector_helper_add(connector, &rcar_lvds_conn_helper_funcs);

	ret = drm_connector_attach_encoder(connector, encoder);
	if (ret < 0)
		return ret;

	return drm_panel_attach(lvds->panel, connector);
}

static void rcar_lvds_detach(struct drm_bridge *bridge)
{
	struct rcar_lvds *lvds = bridge_to_rcar_lvds(bridge);

	if (lvds->panel)
		drm_panel_detach(lvds->panel);
}

static const struct drm_bridge_funcs rcar_lvds_bridge_ops = {
	.attach = rcar_lvds_attach,
	.detach = rcar_lvds_detach,
	.enable = rcar_lvds_enable,
	.disable = rcar_lvds_disable,
	.mode_fixup = rcar_lvds_mode_fixup,
	.mode_set = rcar_lvds_mode_set,
};

bool rcar_lvds_dual_link(struct drm_bridge *bridge)
{
	struct rcar_lvds *lvds = bridge_to_rcar_lvds(bridge);

	return lvds->dual_link;
}
EXPORT_SYMBOL_GPL(rcar_lvds_dual_link);

/* -----------------------------------------------------------------------------
 * Probe & Remove
 */

static int rcar_lvds_parse_dt_companion(struct rcar_lvds *lvds)
{
	const struct of_device_id *match;
	struct device_node *companion;
	struct device *dev = lvds->dev;
	int ret = 0;

	/* Locate the companion LVDS encoder for dual-link operation, if any. */
	companion = of_parse_phandle(dev->of_node, "renesas,companion", 0);
	if (!companion) {
		dev_err(dev, "Companion LVDS encoder not found\n");
		return -ENXIO;
	}

	/*
	 * Sanity check: the companion encoder must have the same compatible
	 * string.
	 */
	match = of_match_device(dev->driver->of_match_table, dev);
	if (!of_device_is_compatible(companion, match->compatible)) {
		dev_err(dev, "Companion LVDS encoder is invalid\n");
		ret = -ENXIO;
		goto done;
	}

	lvds->companion = of_drm_find_bridge(companion);
	if (!lvds->companion) {
		ret = -EPROBE_DEFER;
		goto done;
	}

	dev_dbg(dev, "Found companion encoder %pOF\n", companion);

done:
	of_node_put(companion);

	return ret;
}

static int rcar_lvds_parse_dt(struct rcar_lvds *lvds)
{
	struct device_node *local_output = NULL;
	struct device_node *remote_input = NULL;
	struct device_node *remote = NULL;
	struct device_node *node;
	bool is_bridge = false;
	int ret = 0;

	local_output = of_graph_get_endpoint_by_regs(lvds->dev->of_node, 1, 0);
	if (!local_output) {
		dev_dbg(lvds->dev, "unconnected port@1\n");
		ret = -ENODEV;
		goto done;
	}

	/*
	 * Locate the connected entity and infer its type from the number of
	 * endpoints.
	 */
	remote = of_graph_get_remote_port_parent(local_output);
	if (!remote) {
		dev_dbg(lvds->dev, "unconnected endpoint %pOF\n", local_output);
		ret = -ENODEV;
		goto done;
	}

	if (!of_device_is_available(remote)) {
		dev_dbg(lvds->dev, "connected entity %pOF is disabled\n",
			remote);
		ret = -ENODEV;
		goto done;
	}

	remote_input = of_graph_get_remote_endpoint(local_output);

	for_each_endpoint_of_node(remote, node) {
		if (node != remote_input) {
			/*
			 * We've found one endpoint other than the input, this
			 * must be a bridge.
			 */
			is_bridge = true;
			of_node_put(node);
			break;
		}
	}

	if (is_bridge) {
		lvds->next_bridge = of_drm_find_bridge(remote);
		if (!lvds->next_bridge) {
			ret = -EPROBE_DEFER;
			goto done;
		}

		if (lvds->info->quirks & RCAR_LVDS_QUIRK_DUAL_LINK)
			lvds->dual_link = lvds->next_bridge->timings
					? lvds->next_bridge->timings->dual_link
					: false;
	} else {
		lvds->panel = of_drm_find_panel(remote);
		if (IS_ERR(lvds->panel)) {
			ret = PTR_ERR(lvds->panel);
			goto done;
		}
	}

	if (lvds->dual_link)
		ret = rcar_lvds_parse_dt_companion(lvds);

done:
	of_node_put(local_output);
	of_node_put(remote_input);
	of_node_put(remote);

	/*
	 * On D3/E3 the LVDS encoder provides a clock to the DU, which can be
	 * used for the DPAD output even when the LVDS output is not connected.
	 * Don't fail probe in that case as the DU will need the bridge to
	 * control the clock.
	 */
	if (lvds->info->quirks & RCAR_LVDS_QUIRK_EXT_PLL)
		return ret == -ENODEV ? 0 : ret;

	return ret;
}

static struct clk *rcar_lvds_get_clock(struct rcar_lvds *lvds, const char *name,
				       bool optional)
{
	struct clk *clk;

	clk = devm_clk_get(lvds->dev, name);
	if (!IS_ERR(clk))
		return clk;

	if (PTR_ERR(clk) == -ENOENT && optional)
		return NULL;

	if (PTR_ERR(clk) != -EPROBE_DEFER)
		dev_err(lvds->dev, "failed to get %s clock\n",
			name ? name : "module");

	return clk;
}

static int rcar_lvds_get_clocks(struct rcar_lvds *lvds)
{
	lvds->clocks.mod = rcar_lvds_get_clock(lvds, NULL, false);
	if (IS_ERR(lvds->clocks.mod))
		return PTR_ERR(lvds->clocks.mod);

	/*
	 * LVDS encoders without an extended PLL have no external clock inputs.
	 */
	if (!(lvds->info->quirks & RCAR_LVDS_QUIRK_EXT_PLL))
		return 0;

	lvds->clocks.extal = rcar_lvds_get_clock(lvds, "extal", true);
	if (IS_ERR(lvds->clocks.extal))
		return PTR_ERR(lvds->clocks.extal);

	lvds->clocks.dotclkin[0] = rcar_lvds_get_clock(lvds, "dclkin.0", true);
	if (IS_ERR(lvds->clocks.dotclkin[0]))
		return PTR_ERR(lvds->clocks.dotclkin[0]);

	lvds->clocks.dotclkin[1] = rcar_lvds_get_clock(lvds, "dclkin.1", true);
	if (IS_ERR(lvds->clocks.dotclkin[1]))
		return PTR_ERR(lvds->clocks.dotclkin[1]);

	/* At least one input to the PLL must be available. */
	if (!lvds->clocks.extal && !lvds->clocks.dotclkin[0] &&
	    !lvds->clocks.dotclkin[1]) {
		dev_err(lvds->dev,
			"no input clock (extal, dclkin.0 or dclkin.1)\n");
		return -EINVAL;
	}

	return 0;
}

static int rcar_lvds_probe(struct platform_device *pdev)
{
	struct rcar_lvds *lvds;
	struct resource *mem;
	int ret;

	lvds = devm_kzalloc(&pdev->dev, sizeof(*lvds), GFP_KERNEL);
	if (lvds == NULL)
		return -ENOMEM;

	platform_set_drvdata(pdev, lvds);

	lvds->dev = &pdev->dev;
	lvds->info = of_device_get_match_data(&pdev->dev);

	ret = rcar_lvds_parse_dt(lvds);
	if (ret < 0)
		return ret;

	lvds->bridge.driver_private = lvds;
	lvds->bridge.funcs = &rcar_lvds_bridge_ops;
	lvds->bridge.of_node = pdev->dev.of_node;

	mem = platform_get_resource(pdev, IORESOURCE_MEM, 0);
	lvds->mmio = devm_ioremap_resource(&pdev->dev, mem);
	if (IS_ERR(lvds->mmio))
		return PTR_ERR(lvds->mmio);

	ret = rcar_lvds_get_clocks(lvds);
	if (ret < 0)
		return ret;

	drm_bridge_add(&lvds->bridge);

	return 0;
}

static int rcar_lvds_remove(struct platform_device *pdev)
{
	struct rcar_lvds *lvds = platform_get_drvdata(pdev);

	drm_bridge_remove(&lvds->bridge);

	return 0;
}

static const struct rcar_lvds_device_info rcar_lvds_gen2_info = {
	.gen = 2,
	.pll_setup = rcar_lvds_pll_setup_gen2,
};

static const struct rcar_lvds_device_info rcar_lvds_r8a7790_info = {
	.gen = 2,
	.quirks = RCAR_LVDS_QUIRK_LANES,
	.pll_setup = rcar_lvds_pll_setup_gen2,
};

static const struct rcar_lvds_device_info rcar_lvds_gen3_info = {
	.gen = 3,
	.quirks = RCAR_LVDS_QUIRK_PWD,
	.pll_setup = rcar_lvds_pll_setup_gen3,
};

static const struct rcar_lvds_device_info rcar_lvds_r8a77970_info = {
	.gen = 3,
	.quirks = RCAR_LVDS_QUIRK_PWD | RCAR_LVDS_QUIRK_GEN3_LVEN,
	.pll_setup = rcar_lvds_pll_setup_gen2,
};

static const struct rcar_lvds_device_info rcar_lvds_r8a77990_info = {
	.gen = 3,
	.quirks = RCAR_LVDS_QUIRK_GEN3_LVEN | RCAR_LVDS_QUIRK_EXT_PLL
		| RCAR_LVDS_QUIRK_DUAL_LINK,
	.pll_setup = rcar_lvds_pll_setup_d3_e3,
};

static const struct rcar_lvds_device_info rcar_lvds_r8a77995_info = {
	.gen = 3,
	.quirks = RCAR_LVDS_QUIRK_GEN3_LVEN | RCAR_LVDS_QUIRK_PWD
		| RCAR_LVDS_QUIRK_EXT_PLL | RCAR_LVDS_QUIRK_DUAL_LINK,
	.pll_setup = rcar_lvds_pll_setup_d3_e3,
};

static const struct of_device_id rcar_lvds_of_table[] = {
	{ .compatible = "renesas,r8a7743-lvds", .data = &rcar_lvds_gen2_info },
	{ .compatible = "renesas,r8a7744-lvds", .data = &rcar_lvds_gen2_info },
	{ .compatible = "renesas,r8a774a1-lvds", .data = &rcar_lvds_gen3_info },
	{ .compatible = "renesas,r8a774c0-lvds", .data = &rcar_lvds_r8a77990_info },
	{ .compatible = "renesas,r8a7790-lvds", .data = &rcar_lvds_r8a7790_info },
	{ .compatible = "renesas,r8a7791-lvds", .data = &rcar_lvds_gen2_info },
	{ .compatible = "renesas,r8a7793-lvds", .data = &rcar_lvds_gen2_info },
	{ .compatible = "renesas,r8a7795-lvds", .data = &rcar_lvds_gen3_info },
	{ .compatible = "renesas,r8a7796-lvds", .data = &rcar_lvds_gen3_info },
	{ .compatible = "renesas,r8a77965-lvds", .data = &rcar_lvds_gen3_info },
	{ .compatible = "renesas,r8a77970-lvds", .data = &rcar_lvds_r8a77970_info },
	{ .compatible = "renesas,r8a77980-lvds", .data = &rcar_lvds_gen3_info },
	{ .compatible = "renesas,r8a77990-lvds", .data = &rcar_lvds_r8a77990_info },
	{ .compatible = "renesas,r8a77995-lvds", .data = &rcar_lvds_r8a77995_info },
	{ }
};

MODULE_DEVICE_TABLE(of, rcar_lvds_of_table);

static struct platform_driver rcar_lvds_platform_driver = {
	.probe		= rcar_lvds_probe,
	.remove		= rcar_lvds_remove,
	.driver		= {
		.name	= "rcar-lvds",
		.of_match_table = rcar_lvds_of_table,
	},
};

module_platform_driver(rcar_lvds_platform_driver);

MODULE_AUTHOR("Laurent Pinchart <laurent.pinchart@ideasonboard.com>");
MODULE_DESCRIPTION("Renesas R-Car LVDS Encoder Driver");
MODULE_LICENSE("GPL");<|MERGE_RESOLUTION|>--- conflicted
+++ resolved
@@ -115,13 +115,8 @@
 
 	/* We're not allowed to modify the resolution. */
 	crtc_state = drm_atomic_get_crtc_state(state, conn_state->crtc);
-<<<<<<< HEAD
-	if (!crtc_state)
-		return -EINVAL;
-=======
 	if (IS_ERR(crtc_state))
 		return PTR_ERR(crtc_state);
->>>>>>> fdb29b73
 
 	if (crtc_state->mode.hdisplay != panel_mode->hdisplay ||
 	    crtc_state->mode.vdisplay != panel_mode->vdisplay)
