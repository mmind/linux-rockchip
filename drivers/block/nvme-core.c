/*
 * NVM Express device driver
 * Copyright (c) 2011-2014, Intel Corporation.
 *
 * This program is free software; you can redistribute it and/or modify it
 * under the terms and conditions of the GNU General Public License,
 * version 2, as published by the Free Software Foundation.
 *
 * This program is distributed in the hope it will be useful, but WITHOUT
 * ANY WARRANTY; without even the implied warranty of MERCHANTABILITY or
 * FITNESS FOR A PARTICULAR PURPOSE.  See the GNU General Public License for
 * more details.
 */

#include <linux/nvme.h>
#include <linux/bitops.h>
#include <linux/blkdev.h>
#include <linux/blk-mq.h>
#include <linux/cpu.h>
#include <linux/delay.h>
#include <linux/errno.h>
#include <linux/fs.h>
#include <linux/genhd.h>
#include <linux/hdreg.h>
#include <linux/idr.h>
#include <linux/init.h>
#include <linux/interrupt.h>
#include <linux/io.h>
#include <linux/kdev_t.h>
#include <linux/kthread.h>
#include <linux/kernel.h>
#include <linux/mm.h>
#include <linux/module.h>
#include <linux/moduleparam.h>
#include <linux/pci.h>
#include <linux/poison.h>
#include <linux/ptrace.h>
#include <linux/sched.h>
#include <linux/slab.h>
#include <linux/types.h>
#include <scsi/sg.h>
#include <asm-generic/io-64-nonatomic-lo-hi.h>

#define NVME_Q_DEPTH		1024
#define NVME_AQ_DEPTH		64
#define SQ_SIZE(depth)		(depth * sizeof(struct nvme_command))
#define CQ_SIZE(depth)		(depth * sizeof(struct nvme_completion))
#define ADMIN_TIMEOUT		(admin_timeout * HZ)
#define SHUTDOWN_TIMEOUT	(shutdown_timeout * HZ)
#define IOD_TIMEOUT		(retry_time * HZ)

static unsigned char admin_timeout = 60;
module_param(admin_timeout, byte, 0644);
MODULE_PARM_DESC(admin_timeout, "timeout in seconds for admin commands");

unsigned char nvme_io_timeout = 30;
module_param_named(io_timeout, nvme_io_timeout, byte, 0644);
MODULE_PARM_DESC(io_timeout, "timeout in seconds for I/O");

static unsigned char retry_time = 30;
module_param(retry_time, byte, 0644);
MODULE_PARM_DESC(retry_time, "time in seconds to retry failed I/O");

static unsigned char shutdown_timeout = 5;
module_param(shutdown_timeout, byte, 0644);
MODULE_PARM_DESC(shutdown_timeout, "timeout in seconds for controller shutdown");

static int nvme_major;
module_param(nvme_major, int, 0);

static int use_threaded_interrupts;
module_param(use_threaded_interrupts, int, 0);

static DEFINE_SPINLOCK(dev_list_lock);
static LIST_HEAD(dev_list);
static struct task_struct *nvme_thread;
static struct workqueue_struct *nvme_workq;
static wait_queue_head_t nvme_kthread_wait;
static struct notifier_block nvme_nb;

static void nvme_reset_failed_dev(struct work_struct *ws);
static int nvme_process_cq(struct nvme_queue *nvmeq);

struct async_cmd_info {
	struct kthread_work work;
	struct kthread_worker *worker;
	struct request *req;
	u32 result;
	int status;
	void *ctx;
};

/*
 * An NVM Express queue.  Each device has at least two (one for admin
 * commands and one for I/O commands).
 */
struct nvme_queue {
	struct llist_node node;
	struct device *q_dmadev;
	struct nvme_dev *dev;
	char irqname[24];	/* nvme4294967295-65535\0 */
	spinlock_t q_lock;
	struct nvme_command *sq_cmds;
	volatile struct nvme_completion *cqes;
	dma_addr_t sq_dma_addr;
	dma_addr_t cq_dma_addr;
	u32 __iomem *q_db;
	u16 q_depth;
	s16 cq_vector;
	u16 sq_head;
	u16 sq_tail;
	u16 cq_head;
	u16 qid;
	u8 cq_phase;
	u8 cqe_seen;
	struct async_cmd_info cmdinfo;
	struct blk_mq_hw_ctx *hctx;
};

/*
 * Check we didin't inadvertently grow the command struct
 */
static inline void _nvme_check_size(void)
{
	BUILD_BUG_ON(sizeof(struct nvme_rw_command) != 64);
	BUILD_BUG_ON(sizeof(struct nvme_create_cq) != 64);
	BUILD_BUG_ON(sizeof(struct nvme_create_sq) != 64);
	BUILD_BUG_ON(sizeof(struct nvme_delete_queue) != 64);
	BUILD_BUG_ON(sizeof(struct nvme_features) != 64);
	BUILD_BUG_ON(sizeof(struct nvme_format_cmd) != 64);
	BUILD_BUG_ON(sizeof(struct nvme_abort_cmd) != 64);
	BUILD_BUG_ON(sizeof(struct nvme_command) != 64);
	BUILD_BUG_ON(sizeof(struct nvme_id_ctrl) != 4096);
	BUILD_BUG_ON(sizeof(struct nvme_id_ns) != 4096);
	BUILD_BUG_ON(sizeof(struct nvme_lba_range_type) != 64);
	BUILD_BUG_ON(sizeof(struct nvme_smart_log) != 512);
}

typedef void (*nvme_completion_fn)(struct nvme_queue *, void *,
						struct nvme_completion *);

struct nvme_cmd_info {
	nvme_completion_fn fn;
	void *ctx;
	int aborted;
	struct nvme_queue *nvmeq;
	struct nvme_iod iod[0];
};

/*
 * Max size of iod being embedded in the request payload
 */
#define NVME_INT_PAGES		2
#define NVME_INT_BYTES(dev)	(NVME_INT_PAGES * (dev)->page_size)

/*
 * Will slightly overestimate the number of pages needed.  This is OK
 * as it only leads to a small amount of wasted memory for the lifetime of
 * the I/O.
 */
static int nvme_npages(unsigned size, struct nvme_dev *dev)
{
	unsigned nprps = DIV_ROUND_UP(size + dev->page_size, dev->page_size);
	return DIV_ROUND_UP(8 * nprps, PAGE_SIZE - 8);
}

static unsigned int nvme_cmd_size(struct nvme_dev *dev)
{
	unsigned int ret = sizeof(struct nvme_cmd_info);

	ret += sizeof(struct nvme_iod);
	ret += sizeof(__le64 *) * nvme_npages(NVME_INT_BYTES(dev), dev);
	ret += sizeof(struct scatterlist) * NVME_INT_PAGES;

	return ret;
}

static int nvme_admin_init_hctx(struct blk_mq_hw_ctx *hctx, void *data,
				unsigned int hctx_idx)
{
	struct nvme_dev *dev = data;
	struct nvme_queue *nvmeq = dev->queues[0];

	WARN_ON(nvmeq->hctx);
	nvmeq->hctx = hctx;
	hctx->driver_data = nvmeq;
	return 0;
}

static int nvme_admin_init_request(void *data, struct request *req,
				unsigned int hctx_idx, unsigned int rq_idx,
				unsigned int numa_node)
{
	struct nvme_dev *dev = data;
	struct nvme_cmd_info *cmd = blk_mq_rq_to_pdu(req);
	struct nvme_queue *nvmeq = dev->queues[0];

	BUG_ON(!nvmeq);
	cmd->nvmeq = nvmeq;
	return 0;
}

static void nvme_exit_hctx(struct blk_mq_hw_ctx *hctx, unsigned int hctx_idx)
{
	struct nvme_queue *nvmeq = hctx->driver_data;

	nvmeq->hctx = NULL;
}

static int nvme_init_hctx(struct blk_mq_hw_ctx *hctx, void *data,
			  unsigned int hctx_idx)
{
	struct nvme_dev *dev = data;
	struct nvme_queue *nvmeq = dev->queues[
					(hctx_idx % dev->queue_count) + 1];

	if (!nvmeq->hctx)
		nvmeq->hctx = hctx;

	/* nvmeq queues are shared between namespaces. We assume here that
	 * blk-mq map the tags so they match up with the nvme queue tags. */
	WARN_ON(nvmeq->hctx->tags != hctx->tags);

	hctx->driver_data = nvmeq;
	return 0;
}

static int nvme_init_request(void *data, struct request *req,
				unsigned int hctx_idx, unsigned int rq_idx,
				unsigned int numa_node)
{
	struct nvme_dev *dev = data;
	struct nvme_cmd_info *cmd = blk_mq_rq_to_pdu(req);
	struct nvme_queue *nvmeq = dev->queues[hctx_idx + 1];

	BUG_ON(!nvmeq);
	cmd->nvmeq = nvmeq;
	return 0;
}

static void nvme_set_info(struct nvme_cmd_info *cmd, void *ctx,
				nvme_completion_fn handler)
{
	cmd->fn = handler;
	cmd->ctx = ctx;
	cmd->aborted = 0;
	blk_mq_start_request(blk_mq_rq_from_pdu(cmd));
<<<<<<< HEAD
=======
}

static void *iod_get_private(struct nvme_iod *iod)
{
	return (void *) (iod->private & ~0x1UL);
}

/*
 * If bit 0 is set, the iod is embedded in the request payload.
 */
static bool iod_should_kfree(struct nvme_iod *iod)
{
	return (iod->private & 0x01) == 0;
>>>>>>> 4ee825d2
}

/* Special values must be less than 0x1000 */
#define CMD_CTX_BASE		((void *)POISON_POINTER_DELTA)
#define CMD_CTX_CANCELLED	(0x30C + CMD_CTX_BASE)
#define CMD_CTX_COMPLETED	(0x310 + CMD_CTX_BASE)
#define CMD_CTX_INVALID		(0x314 + CMD_CTX_BASE)

static void special_completion(struct nvme_queue *nvmeq, void *ctx,
						struct nvme_completion *cqe)
{
	if (ctx == CMD_CTX_CANCELLED)
		return;
	if (ctx == CMD_CTX_COMPLETED) {
		dev_warn(nvmeq->q_dmadev,
				"completed id %d twice on queue %d\n",
				cqe->command_id, le16_to_cpup(&cqe->sq_id));
		return;
	}
	if (ctx == CMD_CTX_INVALID) {
		dev_warn(nvmeq->q_dmadev,
				"invalid id %d completed on queue %d\n",
				cqe->command_id, le16_to_cpup(&cqe->sq_id));
		return;
	}
	dev_warn(nvmeq->q_dmadev, "Unknown special completion %p\n", ctx);
}

static void *cancel_cmd_info(struct nvme_cmd_info *cmd, nvme_completion_fn *fn)
{
	void *ctx;

	if (fn)
		*fn = cmd->fn;
	ctx = cmd->ctx;
	cmd->fn = special_completion;
	cmd->ctx = CMD_CTX_CANCELLED;
	return ctx;
}

static void async_req_completion(struct nvme_queue *nvmeq, void *ctx,
						struct nvme_completion *cqe)
{
	struct request *req = ctx;

	u32 result = le32_to_cpup(&cqe->result);
	u16 status = le16_to_cpup(&cqe->status) >> 1;

	if (status == NVME_SC_SUCCESS || status == NVME_SC_ABORT_REQ)
		++nvmeq->dev->event_limit;
	if (status == NVME_SC_SUCCESS)
		dev_warn(nvmeq->q_dmadev,
			"async event result %08x\n", result);

	blk_mq_free_hctx_request(nvmeq->hctx, req);
}

static void abort_completion(struct nvme_queue *nvmeq, void *ctx,
						struct nvme_completion *cqe)
{
	struct request *req = ctx;

	u16 status = le16_to_cpup(&cqe->status) >> 1;
	u32 result = le32_to_cpup(&cqe->result);

	blk_mq_free_hctx_request(nvmeq->hctx, req);

	dev_warn(nvmeq->q_dmadev, "Abort status:%x result:%x", status, result);
	++nvmeq->dev->abort_limit;
}

static void async_completion(struct nvme_queue *nvmeq, void *ctx,
						struct nvme_completion *cqe)
{
	struct async_cmd_info *cmdinfo = ctx;
	cmdinfo->result = le32_to_cpup(&cqe->result);
	cmdinfo->status = le16_to_cpup(&cqe->status) >> 1;
	queue_kthread_work(cmdinfo->worker, &cmdinfo->work);
	blk_mq_free_hctx_request(nvmeq->hctx, cmdinfo->req);
}

static inline struct nvme_cmd_info *get_cmd_from_tag(struct nvme_queue *nvmeq,
				  unsigned int tag)
{
	struct blk_mq_hw_ctx *hctx = nvmeq->hctx;
	struct request *req = blk_mq_tag_to_rq(hctx->tags, tag);

	return blk_mq_rq_to_pdu(req);
}

/*
 * Called with local interrupts disabled and the q_lock held.  May not sleep.
 */
static void *nvme_finish_cmd(struct nvme_queue *nvmeq, int tag,
						nvme_completion_fn *fn)
{
	struct nvme_cmd_info *cmd = get_cmd_from_tag(nvmeq, tag);
	void *ctx;
	if (tag >= nvmeq->q_depth) {
		*fn = special_completion;
		return CMD_CTX_INVALID;
	}
	if (fn)
		*fn = cmd->fn;
	ctx = cmd->ctx;
	cmd->fn = special_completion;
	cmd->ctx = CMD_CTX_COMPLETED;
	return ctx;
}

/**
 * nvme_submit_cmd() - Copy a command into a queue and ring the doorbell
 * @nvmeq: The queue to use
 * @cmd: The command to send
 *
 * Safe to use from interrupt context
 */
static int __nvme_submit_cmd(struct nvme_queue *nvmeq, struct nvme_command *cmd)
{
	u16 tail = nvmeq->sq_tail;

	memcpy(&nvmeq->sq_cmds[tail], cmd, sizeof(*cmd));
	if (++tail == nvmeq->q_depth)
		tail = 0;
	writel(tail, nvmeq->q_db);
	nvmeq->sq_tail = tail;

	return 0;
}

static int nvme_submit_cmd(struct nvme_queue *nvmeq, struct nvme_command *cmd)
{
	unsigned long flags;
	int ret;
	spin_lock_irqsave(&nvmeq->q_lock, flags);
	ret = __nvme_submit_cmd(nvmeq, cmd);
	spin_unlock_irqrestore(&nvmeq->q_lock, flags);
	return ret;
}

static __le64 **iod_list(struct nvme_iod *iod)
{
	return ((void *)iod) + iod->offset;
}

static inline void iod_init(struct nvme_iod *iod, unsigned nbytes,
			    unsigned nseg, unsigned long private)
{
	iod->private = private;
	iod->offset = offsetof(struct nvme_iod, sg[nseg]);
	iod->npages = -1;
	iod->length = nbytes;
	iod->nents = 0;
}

static struct nvme_iod *
__nvme_alloc_iod(unsigned nseg, unsigned bytes, struct nvme_dev *dev,
		 unsigned long priv, gfp_t gfp)
{
	struct nvme_iod *iod = kmalloc(sizeof(struct nvme_iod) +
				sizeof(__le64 *) * nvme_npages(bytes, dev) +
				sizeof(struct scatterlist) * nseg, gfp);

	if (iod)
		iod_init(iod, bytes, nseg, priv);

	return iod;
}

static struct nvme_iod *nvme_alloc_iod(struct request *rq, struct nvme_dev *dev,
			               gfp_t gfp)
{
	unsigned size = !(rq->cmd_flags & REQ_DISCARD) ? blk_rq_bytes(rq) :
                                                sizeof(struct nvme_dsm_range);
	unsigned long mask = 0;
	struct nvme_iod *iod;

	if (rq->nr_phys_segments <= NVME_INT_PAGES &&
	    size <= NVME_INT_BYTES(dev)) {
		struct nvme_cmd_info *cmd = blk_mq_rq_to_pdu(rq);

		iod = cmd->iod;
		mask = 0x01;
		iod_init(iod, size, rq->nr_phys_segments,
				(unsigned long) rq | 0x01);
		return iod;
	}

	return __nvme_alloc_iod(rq->nr_phys_segments, size, dev,
				(unsigned long) rq, gfp);
}

void nvme_free_iod(struct nvme_dev *dev, struct nvme_iod *iod)
{
	const int last_prp = dev->page_size / 8 - 1;
	int i;
	__le64 **list = iod_list(iod);
	dma_addr_t prp_dma = iod->first_dma;

	if (iod->npages == 0)
		dma_pool_free(dev->prp_small_pool, list[0], prp_dma);
	for (i = 0; i < iod->npages; i++) {
		__le64 *prp_list = list[i];
		dma_addr_t next_prp_dma = le64_to_cpu(prp_list[last_prp]);
		dma_pool_free(dev->prp_page_pool, prp_list, prp_dma);
		prp_dma = next_prp_dma;
	}

	if (iod_should_kfree(iod))
		kfree(iod);
}

static int nvme_error_status(u16 status)
{
	switch (status & 0x7ff) {
	case NVME_SC_SUCCESS:
		return 0;
	case NVME_SC_CAP_EXCEEDED:
		return -ENOSPC;
	default:
		return -EIO;
	}
}

static void req_completion(struct nvme_queue *nvmeq, void *ctx,
						struct nvme_completion *cqe)
{
	struct nvme_iod *iod = ctx;
	struct request *req = iod_get_private(iod);
	struct nvme_cmd_info *cmd_rq = blk_mq_rq_to_pdu(req);

	u16 status = le16_to_cpup(&cqe->status) >> 1;

	if (unlikely(status)) {
		if (!(status & NVME_SC_DNR || blk_noretry_request(req))
		    && (jiffies - req->start_time) < req->timeout) {
			unsigned long flags;

			blk_mq_requeue_request(req);
			spin_lock_irqsave(req->q->queue_lock, flags);
			if (!blk_queue_stopped(req->q))
				blk_mq_kick_requeue_list(req->q);
			spin_unlock_irqrestore(req->q->queue_lock, flags);
			return;
		}
		req->errors = nvme_error_status(status);
	} else
		req->errors = 0;

	if (cmd_rq->aborted)
		dev_warn(&nvmeq->dev->pci_dev->dev,
			"completing aborted command with status:%04x\n",
			status);

	if (iod->nents)
		dma_unmap_sg(&nvmeq->dev->pci_dev->dev, iod->sg, iod->nents,
			rq_data_dir(req) ? DMA_TO_DEVICE : DMA_FROM_DEVICE);
	nvme_free_iod(nvmeq->dev, iod);

	blk_mq_complete_request(req);
}

/* length is in bytes.  gfp flags indicates whether we may sleep. */
int nvme_setup_prps(struct nvme_dev *dev, struct nvme_iod *iod, int total_len,
								gfp_t gfp)
{
	struct dma_pool *pool;
	int length = total_len;
	struct scatterlist *sg = iod->sg;
	int dma_len = sg_dma_len(sg);
	u64 dma_addr = sg_dma_address(sg);
	int offset = offset_in_page(dma_addr);
	__le64 *prp_list;
	__le64 **list = iod_list(iod);
	dma_addr_t prp_dma;
	int nprps, i;
	u32 page_size = dev->page_size;

	length -= (page_size - offset);
	if (length <= 0)
		return total_len;

	dma_len -= (page_size - offset);
	if (dma_len) {
		dma_addr += (page_size - offset);
	} else {
		sg = sg_next(sg);
		dma_addr = sg_dma_address(sg);
		dma_len = sg_dma_len(sg);
	}

	if (length <= page_size) {
		iod->first_dma = dma_addr;
		return total_len;
	}

	nprps = DIV_ROUND_UP(length, page_size);
	if (nprps <= (256 / 8)) {
		pool = dev->prp_small_pool;
		iod->npages = 0;
	} else {
		pool = dev->prp_page_pool;
		iod->npages = 1;
	}

	prp_list = dma_pool_alloc(pool, gfp, &prp_dma);
	if (!prp_list) {
		iod->first_dma = dma_addr;
		iod->npages = -1;
		return (total_len - length) + page_size;
	}
	list[0] = prp_list;
	iod->first_dma = prp_dma;
	i = 0;
	for (;;) {
		if (i == page_size >> 3) {
			__le64 *old_prp_list = prp_list;
			prp_list = dma_pool_alloc(pool, gfp, &prp_dma);
			if (!prp_list)
				return total_len - length;
			list[iod->npages++] = prp_list;
			prp_list[0] = old_prp_list[i - 1];
			old_prp_list[i - 1] = cpu_to_le64(prp_dma);
			i = 1;
		}
		prp_list[i++] = cpu_to_le64(dma_addr);
		dma_len -= page_size;
		dma_addr += page_size;
		length -= page_size;
		if (length <= 0)
			break;
		if (dma_len > 0)
			continue;
		BUG_ON(dma_len < 0);
		sg = sg_next(sg);
		dma_addr = sg_dma_address(sg);
		dma_len = sg_dma_len(sg);
	}

	return total_len;
}

/*
 * We reuse the small pool to allocate the 16-byte range here as it is not
 * worth having a special pool for these or additional cases to handle freeing
 * the iod.
 */
static void nvme_submit_discard(struct nvme_queue *nvmeq, struct nvme_ns *ns,
		struct request *req, struct nvme_iod *iod)
{
	struct nvme_dsm_range *range =
				(struct nvme_dsm_range *)iod_list(iod)[0];
	struct nvme_command *cmnd = &nvmeq->sq_cmds[nvmeq->sq_tail];

	range->cattr = cpu_to_le32(0);
	range->nlb = cpu_to_le32(blk_rq_bytes(req) >> ns->lba_shift);
	range->slba = cpu_to_le64(nvme_block_nr(ns, blk_rq_pos(req)));

	memset(cmnd, 0, sizeof(*cmnd));
	cmnd->dsm.opcode = nvme_cmd_dsm;
	cmnd->dsm.command_id = req->tag;
	cmnd->dsm.nsid = cpu_to_le32(ns->ns_id);
	cmnd->dsm.prp1 = cpu_to_le64(iod->first_dma);
	cmnd->dsm.nr = 0;
	cmnd->dsm.attributes = cpu_to_le32(NVME_DSMGMT_AD);

	if (++nvmeq->sq_tail == nvmeq->q_depth)
		nvmeq->sq_tail = 0;
	writel(nvmeq->sq_tail, nvmeq->q_db);
}

static void nvme_submit_flush(struct nvme_queue *nvmeq, struct nvme_ns *ns,
								int cmdid)
{
	struct nvme_command *cmnd = &nvmeq->sq_cmds[nvmeq->sq_tail];

	memset(cmnd, 0, sizeof(*cmnd));
	cmnd->common.opcode = nvme_cmd_flush;
	cmnd->common.command_id = cmdid;
	cmnd->common.nsid = cpu_to_le32(ns->ns_id);

	if (++nvmeq->sq_tail == nvmeq->q_depth)
		nvmeq->sq_tail = 0;
	writel(nvmeq->sq_tail, nvmeq->q_db);
}

static int nvme_submit_iod(struct nvme_queue *nvmeq, struct nvme_iod *iod,
							struct nvme_ns *ns)
{
	struct request *req = iod_get_private(iod);
	struct nvme_command *cmnd;
	u16 control = 0;
	u32 dsmgmt = 0;

	if (req->cmd_flags & REQ_FUA)
		control |= NVME_RW_FUA;
	if (req->cmd_flags & (REQ_FAILFAST_DEV | REQ_RAHEAD))
		control |= NVME_RW_LR;

	if (req->cmd_flags & REQ_RAHEAD)
		dsmgmt |= NVME_RW_DSM_FREQ_PREFETCH;

	cmnd = &nvmeq->sq_cmds[nvmeq->sq_tail];
	memset(cmnd, 0, sizeof(*cmnd));

	cmnd->rw.opcode = (rq_data_dir(req) ? nvme_cmd_write : nvme_cmd_read);
	cmnd->rw.command_id = req->tag;
	cmnd->rw.nsid = cpu_to_le32(ns->ns_id);
	cmnd->rw.prp1 = cpu_to_le64(sg_dma_address(iod->sg));
	cmnd->rw.prp2 = cpu_to_le64(iod->first_dma);
	cmnd->rw.slba = cpu_to_le64(nvme_block_nr(ns, blk_rq_pos(req)));
	cmnd->rw.length = cpu_to_le16((blk_rq_bytes(req) >> ns->lba_shift) - 1);
	cmnd->rw.control = cpu_to_le16(control);
	cmnd->rw.dsmgmt = cpu_to_le32(dsmgmt);

	if (++nvmeq->sq_tail == nvmeq->q_depth)
		nvmeq->sq_tail = 0;
	writel(nvmeq->sq_tail, nvmeq->q_db);

	return 0;
}

static int nvme_queue_rq(struct blk_mq_hw_ctx *hctx,
			 const struct blk_mq_queue_data *bd)
{
	struct nvme_ns *ns = hctx->queue->queuedata;
	struct nvme_queue *nvmeq = hctx->driver_data;
	struct request *req = bd->rq;
	struct nvme_cmd_info *cmd = blk_mq_rq_to_pdu(req);
	struct nvme_iod *iod;
	enum dma_data_direction dma_dir;

	iod = nvme_alloc_iod(req, ns->dev, GFP_ATOMIC);
	if (!iod)
		return BLK_MQ_RQ_QUEUE_BUSY;

	if (req->cmd_flags & REQ_DISCARD) {
		void *range;
		/*
		 * We reuse the small pool to allocate the 16-byte range here
		 * as it is not worth having a special pool for these or
		 * additional cases to handle freeing the iod.
		 */
		range = dma_pool_alloc(nvmeq->dev->prp_small_pool,
						GFP_ATOMIC,
						&iod->first_dma);
		if (!range)
			goto retry_cmd;
		iod_list(iod)[0] = (__le64 *)range;
		iod->npages = 0;
	} else if (req->nr_phys_segments) {
		dma_dir = rq_data_dir(req) ? DMA_TO_DEVICE : DMA_FROM_DEVICE;

		sg_init_table(iod->sg, req->nr_phys_segments);
		iod->nents = blk_rq_map_sg(req->q, req, iod->sg);
		if (!iod->nents)
			goto error_cmd;

		if (!dma_map_sg(nvmeq->q_dmadev, iod->sg, iod->nents, dma_dir))
			goto retry_cmd;

		if (blk_rq_bytes(req) !=
                    nvme_setup_prps(nvmeq->dev, iod, blk_rq_bytes(req), GFP_ATOMIC)) {
			dma_unmap_sg(&nvmeq->dev->pci_dev->dev, iod->sg,
					iod->nents, dma_dir);
			goto retry_cmd;
		}
	}

	nvme_set_info(cmd, iod, req_completion);
	spin_lock_irq(&nvmeq->q_lock);
	if (req->cmd_flags & REQ_DISCARD)
		nvme_submit_discard(nvmeq, ns, req, iod);
	else if (req->cmd_flags & REQ_FLUSH)
		nvme_submit_flush(nvmeq, ns, req->tag);
	else
		nvme_submit_iod(nvmeq, iod, ns);

	nvme_process_cq(nvmeq);
	spin_unlock_irq(&nvmeq->q_lock);
	return BLK_MQ_RQ_QUEUE_OK;

 error_cmd:
	nvme_free_iod(nvmeq->dev, iod);
	return BLK_MQ_RQ_QUEUE_ERROR;
 retry_cmd:
	nvme_free_iod(nvmeq->dev, iod);
	return BLK_MQ_RQ_QUEUE_BUSY;
}

static int nvme_process_cq(struct nvme_queue *nvmeq)
{
	u16 head, phase;

	head = nvmeq->cq_head;
	phase = nvmeq->cq_phase;

	for (;;) {
		void *ctx;
		nvme_completion_fn fn;
		struct nvme_completion cqe = nvmeq->cqes[head];
		if ((le16_to_cpu(cqe.status) & 1) != phase)
			break;
		nvmeq->sq_head = le16_to_cpu(cqe.sq_head);
		if (++head == nvmeq->q_depth) {
			head = 0;
			phase = !phase;
		}
		ctx = nvme_finish_cmd(nvmeq, cqe.command_id, &fn);
		fn(nvmeq, ctx, &cqe);
	}

	/* If the controller ignores the cq head doorbell and continuously
	 * writes to the queue, it is theoretically possible to wrap around
	 * the queue twice and mistakenly return IRQ_NONE.  Linux only
	 * requires that 0.1% of your interrupts are handled, so this isn't
	 * a big problem.
	 */
	if (head == nvmeq->cq_head && phase == nvmeq->cq_phase)
		return 0;

	writel(head, nvmeq->q_db + nvmeq->dev->db_stride);
	nvmeq->cq_head = head;
	nvmeq->cq_phase = phase;

	nvmeq->cqe_seen = 1;
	return 1;
}

/* Admin queue isn't initialized as a request queue. If at some point this
 * happens anyway, make sure to notify the user */
static int nvme_admin_queue_rq(struct blk_mq_hw_ctx *hctx,
			       const struct blk_mq_queue_data *bd)
{
	WARN_ON_ONCE(1);
	return BLK_MQ_RQ_QUEUE_ERROR;
}

static irqreturn_t nvme_irq(int irq, void *data)
{
	irqreturn_t result;
	struct nvme_queue *nvmeq = data;
	spin_lock(&nvmeq->q_lock);
	nvme_process_cq(nvmeq);
	result = nvmeq->cqe_seen ? IRQ_HANDLED : IRQ_NONE;
	nvmeq->cqe_seen = 0;
	spin_unlock(&nvmeq->q_lock);
	return result;
}

static irqreturn_t nvme_irq_check(int irq, void *data)
{
	struct nvme_queue *nvmeq = data;
	struct nvme_completion cqe = nvmeq->cqes[nvmeq->cq_head];
	if ((le16_to_cpu(cqe.status) & 1) != nvmeq->cq_phase)
		return IRQ_NONE;
	return IRQ_WAKE_THREAD;
}

static void nvme_abort_cmd_info(struct nvme_queue *nvmeq, struct nvme_cmd_info *
								cmd_info)
{
	spin_lock_irq(&nvmeq->q_lock);
	cancel_cmd_info(cmd_info, NULL);
	spin_unlock_irq(&nvmeq->q_lock);
}

struct sync_cmd_info {
	struct task_struct *task;
	u32 result;
	int status;
};

static void sync_completion(struct nvme_queue *nvmeq, void *ctx,
						struct nvme_completion *cqe)
{
	struct sync_cmd_info *cmdinfo = ctx;
	cmdinfo->result = le32_to_cpup(&cqe->result);
	cmdinfo->status = le16_to_cpup(&cqe->status) >> 1;
	wake_up_process(cmdinfo->task);
}

/*
 * Returns 0 on success.  If the result is negative, it's a Linux error code;
 * if the result is positive, it's an NVM Express status code
 */
static int nvme_submit_sync_cmd(struct request *req, struct nvme_command *cmd,
						u32 *result, unsigned timeout)
{
	int ret;
	struct sync_cmd_info cmdinfo;
	struct nvme_cmd_info *cmd_rq = blk_mq_rq_to_pdu(req);
	struct nvme_queue *nvmeq = cmd_rq->nvmeq;

	cmdinfo.task = current;
	cmdinfo.status = -EINTR;

	cmd->common.command_id = req->tag;

	nvme_set_info(cmd_rq, &cmdinfo, sync_completion);

	set_current_state(TASK_KILLABLE);
	ret = nvme_submit_cmd(nvmeq, cmd);
	if (ret) {
		nvme_finish_cmd(nvmeq, req->tag, NULL);
		set_current_state(TASK_RUNNING);
	}
	ret = schedule_timeout(timeout);

	/*
	 * Ensure that sync_completion has either run, or that it will
	 * never run.
	 */
	nvme_abort_cmd_info(nvmeq, blk_mq_rq_to_pdu(req));

	/*
	 * We never got the completion
	 */
	if (cmdinfo.status == -EINTR)
		return -EINTR;

	if (result)
		*result = cmdinfo.result;

	return cmdinfo.status;
}

static int nvme_submit_async_admin_req(struct nvme_dev *dev)
{
	struct nvme_queue *nvmeq = dev->queues[0];
	struct nvme_command c;
	struct nvme_cmd_info *cmd_info;
	struct request *req;

	req = blk_mq_alloc_request(dev->admin_q, WRITE, GFP_ATOMIC, false);
	if (IS_ERR(req))
		return PTR_ERR(req);

	req->cmd_flags |= REQ_NO_TIMEOUT;
	cmd_info = blk_mq_rq_to_pdu(req);
	nvme_set_info(cmd_info, req, async_req_completion);

	memset(&c, 0, sizeof(c));
	c.common.opcode = nvme_admin_async_event;
	c.common.command_id = req->tag;

	return __nvme_submit_cmd(nvmeq, &c);
}

static int nvme_submit_admin_async_cmd(struct nvme_dev *dev,
			struct nvme_command *cmd,
			struct async_cmd_info *cmdinfo, unsigned timeout)
{
	struct nvme_queue *nvmeq = dev->queues[0];
	struct request *req;
	struct nvme_cmd_info *cmd_rq;

	req = blk_mq_alloc_request(dev->admin_q, WRITE, GFP_KERNEL, false);
	if (IS_ERR(req))
		return PTR_ERR(req);

	req->timeout = timeout;
	cmd_rq = blk_mq_rq_to_pdu(req);
	cmdinfo->req = req;
	nvme_set_info(cmd_rq, cmdinfo, async_completion);
	cmdinfo->status = -EINTR;

	cmd->common.command_id = req->tag;

	return nvme_submit_cmd(nvmeq, cmd);
}

static int __nvme_submit_admin_cmd(struct nvme_dev *dev, struct nvme_command *cmd,
						u32 *result, unsigned timeout)
{
	int res;
	struct request *req;

	req = blk_mq_alloc_request(dev->admin_q, WRITE, GFP_KERNEL, false);
	if (IS_ERR(req))
		return PTR_ERR(req);
	res = nvme_submit_sync_cmd(req, cmd, result, timeout);
	blk_mq_free_request(req);
	return res;
}

int nvme_submit_admin_cmd(struct nvme_dev *dev, struct nvme_command *cmd,
								u32 *result)
{
	return __nvme_submit_admin_cmd(dev, cmd, result, ADMIN_TIMEOUT);
}

int nvme_submit_io_cmd(struct nvme_dev *dev, struct nvme_ns *ns,
					struct nvme_command *cmd, u32 *result)
{
	int res;
	struct request *req;

	req = blk_mq_alloc_request(ns->queue, WRITE, (GFP_KERNEL|__GFP_WAIT),
									false);
	if (IS_ERR(req))
		return PTR_ERR(req);
	res = nvme_submit_sync_cmd(req, cmd, result, NVME_IO_TIMEOUT);
	blk_mq_free_request(req);
	return res;
}

static int adapter_delete_queue(struct nvme_dev *dev, u8 opcode, u16 id)
{
	struct nvme_command c;

	memset(&c, 0, sizeof(c));
	c.delete_queue.opcode = opcode;
	c.delete_queue.qid = cpu_to_le16(id);

	return nvme_submit_admin_cmd(dev, &c, NULL);
}

static int adapter_alloc_cq(struct nvme_dev *dev, u16 qid,
						struct nvme_queue *nvmeq)
{
	struct nvme_command c;
	int flags = NVME_QUEUE_PHYS_CONTIG | NVME_CQ_IRQ_ENABLED;

	memset(&c, 0, sizeof(c));
	c.create_cq.opcode = nvme_admin_create_cq;
	c.create_cq.prp1 = cpu_to_le64(nvmeq->cq_dma_addr);
	c.create_cq.cqid = cpu_to_le16(qid);
	c.create_cq.qsize = cpu_to_le16(nvmeq->q_depth - 1);
	c.create_cq.cq_flags = cpu_to_le16(flags);
	c.create_cq.irq_vector = cpu_to_le16(nvmeq->cq_vector);

	return nvme_submit_admin_cmd(dev, &c, NULL);
}

static int adapter_alloc_sq(struct nvme_dev *dev, u16 qid,
						struct nvme_queue *nvmeq)
{
	struct nvme_command c;
	int flags = NVME_QUEUE_PHYS_CONTIG | NVME_SQ_PRIO_MEDIUM;

	memset(&c, 0, sizeof(c));
	c.create_sq.opcode = nvme_admin_create_sq;
	c.create_sq.prp1 = cpu_to_le64(nvmeq->sq_dma_addr);
	c.create_sq.sqid = cpu_to_le16(qid);
	c.create_sq.qsize = cpu_to_le16(nvmeq->q_depth - 1);
	c.create_sq.sq_flags = cpu_to_le16(flags);
	c.create_sq.cqid = cpu_to_le16(qid);

	return nvme_submit_admin_cmd(dev, &c, NULL);
}

static int adapter_delete_cq(struct nvme_dev *dev, u16 cqid)
{
	return adapter_delete_queue(dev, nvme_admin_delete_cq, cqid);
}

static int adapter_delete_sq(struct nvme_dev *dev, u16 sqid)
{
	return adapter_delete_queue(dev, nvme_admin_delete_sq, sqid);
}

int nvme_identify(struct nvme_dev *dev, unsigned nsid, unsigned cns,
							dma_addr_t dma_addr)
{
	struct nvme_command c;

	memset(&c, 0, sizeof(c));
	c.identify.opcode = nvme_admin_identify;
	c.identify.nsid = cpu_to_le32(nsid);
	c.identify.prp1 = cpu_to_le64(dma_addr);
	c.identify.cns = cpu_to_le32(cns);

	return nvme_submit_admin_cmd(dev, &c, NULL);
}

int nvme_get_features(struct nvme_dev *dev, unsigned fid, unsigned nsid,
					dma_addr_t dma_addr, u32 *result)
{
	struct nvme_command c;

	memset(&c, 0, sizeof(c));
	c.features.opcode = nvme_admin_get_features;
	c.features.nsid = cpu_to_le32(nsid);
	c.features.prp1 = cpu_to_le64(dma_addr);
	c.features.fid = cpu_to_le32(fid);

	return nvme_submit_admin_cmd(dev, &c, result);
}

int nvme_set_features(struct nvme_dev *dev, unsigned fid, unsigned dword11,
					dma_addr_t dma_addr, u32 *result)
{
	struct nvme_command c;

	memset(&c, 0, sizeof(c));
	c.features.opcode = nvme_admin_set_features;
	c.features.prp1 = cpu_to_le64(dma_addr);
	c.features.fid = cpu_to_le32(fid);
	c.features.dword11 = cpu_to_le32(dword11);

	return nvme_submit_admin_cmd(dev, &c, result);
}

/**
 * nvme_abort_req - Attempt aborting a request
 *
 * Schedule controller reset if the command was already aborted once before and
 * still hasn't been returned to the driver, or if this is the admin queue.
 */
static void nvme_abort_req(struct request *req)
{
	struct nvme_cmd_info *cmd_rq = blk_mq_rq_to_pdu(req);
	struct nvme_queue *nvmeq = cmd_rq->nvmeq;
	struct nvme_dev *dev = nvmeq->dev;
	struct request *abort_req;
	struct nvme_cmd_info *abort_cmd;
	struct nvme_command cmd;

	if (!nvmeq->qid || cmd_rq->aborted) {
		unsigned long flags;

		spin_lock_irqsave(&dev_list_lock, flags);
		if (work_busy(&dev->reset_work))
			goto out;
		list_del_init(&dev->node);
		dev_warn(&dev->pci_dev->dev,
			"I/O %d QID %d timeout, reset controller\n",
							req->tag, nvmeq->qid);
		dev->reset_workfn = nvme_reset_failed_dev;
		queue_work(nvme_workq, &dev->reset_work);
 out:
		spin_unlock_irqrestore(&dev_list_lock, flags);
		return;
	}

	if (!dev->abort_limit)
		return;

	abort_req = blk_mq_alloc_request(dev->admin_q, WRITE, GFP_ATOMIC,
									false);
	if (IS_ERR(abort_req))
		return;

	abort_cmd = blk_mq_rq_to_pdu(abort_req);
	nvme_set_info(abort_cmd, abort_req, abort_completion);

	memset(&cmd, 0, sizeof(cmd));
	cmd.abort.opcode = nvme_admin_abort_cmd;
	cmd.abort.cid = req->tag;
	cmd.abort.sqid = cpu_to_le16(nvmeq->qid);
	cmd.abort.command_id = abort_req->tag;

	--dev->abort_limit;
	cmd_rq->aborted = 1;

	dev_warn(nvmeq->q_dmadev, "Aborting I/O %d QID %d\n", req->tag,
							nvmeq->qid);
	if (nvme_submit_cmd(dev->queues[0], &cmd) < 0) {
		dev_warn(nvmeq->q_dmadev,
				"Could not abort I/O %d QID %d",
				req->tag, nvmeq->qid);
		blk_mq_free_request(abort_req);
	}
}

static void nvme_cancel_queue_ios(struct blk_mq_hw_ctx *hctx,
				struct request *req, void *data, bool reserved)
{
	struct nvme_queue *nvmeq = data;
	void *ctx;
	nvme_completion_fn fn;
	struct nvme_cmd_info *cmd;
	struct nvme_completion cqe;

	if (!blk_mq_request_started(req))
		return;

	cmd = blk_mq_rq_to_pdu(req);

	if (cmd->ctx == CMD_CTX_CANCELLED)
		return;

	if (blk_queue_dying(req->q))
		cqe.status = cpu_to_le16((NVME_SC_ABORT_REQ | NVME_SC_DNR) << 1);
	else
		cqe.status = cpu_to_le16(NVME_SC_ABORT_REQ << 1);


	dev_warn(nvmeq->q_dmadev, "Cancelling I/O %d QID %d\n",
						req->tag, nvmeq->qid);
	ctx = cancel_cmd_info(cmd, &fn);
	fn(nvmeq, ctx, &cqe);
}

static enum blk_eh_timer_return nvme_timeout(struct request *req, bool reserved)
{
	struct nvme_cmd_info *cmd = blk_mq_rq_to_pdu(req);
	struct nvme_queue *nvmeq = cmd->nvmeq;

	/*
	 * The aborted req will be completed on receiving the abort req.
	 * We enable the timer again. If hit twice, it'll cause a device reset,
	 * as the device then is in a faulty state.
	 */
	int ret = BLK_EH_RESET_TIMER;

	dev_warn(nvmeq->q_dmadev, "Timeout I/O %d QID %d\n", req->tag,
							nvmeq->qid);

	spin_lock_irq(&nvmeq->q_lock);
	if (!nvmeq->dev->initialized) {
		/*
		 * Force cancelled command frees the request, which requires we
		 * return BLK_EH_NOT_HANDLED.
		 */
		nvme_cancel_queue_ios(nvmeq->hctx, req, nvmeq, reserved);
		ret = BLK_EH_NOT_HANDLED;
	} else
		nvme_abort_req(req);
	spin_unlock_irq(&nvmeq->q_lock);

	return ret;
}

static void nvme_free_queue(struct nvme_queue *nvmeq)
{
	dma_free_coherent(nvmeq->q_dmadev, CQ_SIZE(nvmeq->q_depth),
				(void *)nvmeq->cqes, nvmeq->cq_dma_addr);
	dma_free_coherent(nvmeq->q_dmadev, SQ_SIZE(nvmeq->q_depth),
					nvmeq->sq_cmds, nvmeq->sq_dma_addr);
	kfree(nvmeq);
}

static void nvme_free_queues(struct nvme_dev *dev, int lowest)
{
	int i;

	for (i = dev->queue_count - 1; i >= lowest; i--) {
		struct nvme_queue *nvmeq = dev->queues[i];
		dev->queue_count--;
		dev->queues[i] = NULL;
		nvme_free_queue(nvmeq);
	}
}

/**
 * nvme_suspend_queue - put queue into suspended state
 * @nvmeq - queue to suspend
 */
static int nvme_suspend_queue(struct nvme_queue *nvmeq)
{
	int vector;

	spin_lock_irq(&nvmeq->q_lock);
	if (nvmeq->cq_vector == -1) {
		spin_unlock_irq(&nvmeq->q_lock);
		return 1;
	}
	vector = nvmeq->dev->entry[nvmeq->cq_vector].vector;
	nvmeq->dev->online_queues--;
	nvmeq->cq_vector = -1;
	spin_unlock_irq(&nvmeq->q_lock);

	irq_set_affinity_hint(vector, NULL);
	free_irq(vector, nvmeq);

	return 0;
}

static void nvme_clear_queue(struct nvme_queue *nvmeq)
{
	struct blk_mq_hw_ctx *hctx = nvmeq->hctx;

	spin_lock_irq(&nvmeq->q_lock);
	nvme_process_cq(nvmeq);
	if (hctx && hctx->tags)
		blk_mq_tag_busy_iter(hctx, nvme_cancel_queue_ios, nvmeq);
	spin_unlock_irq(&nvmeq->q_lock);
}

static void nvme_disable_queue(struct nvme_dev *dev, int qid)
{
	struct nvme_queue *nvmeq = dev->queues[qid];

	if (!nvmeq)
		return;
	if (nvme_suspend_queue(nvmeq))
		return;

	/* Don't tell the adapter to delete the admin queue.
	 * Don't tell a removed adapter to delete IO queues. */
	if (qid && readl(&dev->bar->csts) != -1) {
		adapter_delete_sq(dev, qid);
		adapter_delete_cq(dev, qid);
	}
	if (!qid && dev->admin_q)
		blk_mq_freeze_queue_start(dev->admin_q);
	nvme_clear_queue(nvmeq);
}

static struct nvme_queue *nvme_alloc_queue(struct nvme_dev *dev, int qid,
							int depth)
{
	struct device *dmadev = &dev->pci_dev->dev;
	struct nvme_queue *nvmeq = kzalloc(sizeof(*nvmeq), GFP_KERNEL);
	if (!nvmeq)
		return NULL;

	nvmeq->cqes = dma_zalloc_coherent(dmadev, CQ_SIZE(depth),
					  &nvmeq->cq_dma_addr, GFP_KERNEL);
	if (!nvmeq->cqes)
		goto free_nvmeq;

	nvmeq->sq_cmds = dma_alloc_coherent(dmadev, SQ_SIZE(depth),
					&nvmeq->sq_dma_addr, GFP_KERNEL);
	if (!nvmeq->sq_cmds)
		goto free_cqdma;

	nvmeq->q_dmadev = dmadev;
	nvmeq->dev = dev;
	snprintf(nvmeq->irqname, sizeof(nvmeq->irqname), "nvme%dq%d",
			dev->instance, qid);
	spin_lock_init(&nvmeq->q_lock);
	nvmeq->cq_head = 0;
	nvmeq->cq_phase = 1;
	nvmeq->q_db = &dev->dbs[qid * 2 * dev->db_stride];
	nvmeq->q_depth = depth;
	nvmeq->qid = qid;
	dev->queue_count++;
	dev->queues[qid] = nvmeq;

	return nvmeq;

 free_cqdma:
	dma_free_coherent(dmadev, CQ_SIZE(depth), (void *)nvmeq->cqes,
							nvmeq->cq_dma_addr);
 free_nvmeq:
	kfree(nvmeq);
	return NULL;
}

static int queue_request_irq(struct nvme_dev *dev, struct nvme_queue *nvmeq,
							const char *name)
{
	if (use_threaded_interrupts)
		return request_threaded_irq(dev->entry[nvmeq->cq_vector].vector,
					nvme_irq_check, nvme_irq, IRQF_SHARED,
					name, nvmeq);
	return request_irq(dev->entry[nvmeq->cq_vector].vector, nvme_irq,
				IRQF_SHARED, name, nvmeq);
}

static void nvme_init_queue(struct nvme_queue *nvmeq, u16 qid)
{
	struct nvme_dev *dev = nvmeq->dev;

	spin_lock_irq(&nvmeq->q_lock);
	nvmeq->sq_tail = 0;
	nvmeq->cq_head = 0;
	nvmeq->cq_phase = 1;
	nvmeq->q_db = &dev->dbs[qid * 2 * dev->db_stride];
	memset((void *)nvmeq->cqes, 0, CQ_SIZE(nvmeq->q_depth));
	dev->online_queues++;
	spin_unlock_irq(&nvmeq->q_lock);
}

static int nvme_create_queue(struct nvme_queue *nvmeq, int qid)
{
	struct nvme_dev *dev = nvmeq->dev;
	int result;

	nvmeq->cq_vector = qid - 1;
	result = adapter_alloc_cq(dev, qid, nvmeq);
	if (result < 0)
		return result;

	result = adapter_alloc_sq(dev, qid, nvmeq);
	if (result < 0)
		goto release_cq;

	result = queue_request_irq(dev, nvmeq, nvmeq->irqname);
	if (result < 0)
		goto release_sq;

	nvme_init_queue(nvmeq, qid);
	return result;

 release_sq:
	adapter_delete_sq(dev, qid);
 release_cq:
	adapter_delete_cq(dev, qid);
	return result;
}

static int nvme_wait_ready(struct nvme_dev *dev, u64 cap, bool enabled)
{
	unsigned long timeout;
	u32 bit = enabled ? NVME_CSTS_RDY : 0;

	timeout = ((NVME_CAP_TIMEOUT(cap) + 1) * HZ / 2) + jiffies;

	while ((readl(&dev->bar->csts) & NVME_CSTS_RDY) != bit) {
		msleep(100);
		if (fatal_signal_pending(current))
			return -EINTR;
		if (time_after(jiffies, timeout)) {
			dev_err(&dev->pci_dev->dev,
				"Device not ready; aborting %s\n", enabled ?
						"initialisation" : "reset");
			return -ENODEV;
		}
	}

	return 0;
}

/*
 * If the device has been passed off to us in an enabled state, just clear
 * the enabled bit.  The spec says we should set the 'shutdown notification
 * bits', but doing so may cause the device to complete commands to the
 * admin queue ... and we don't know what memory that might be pointing at!
 */
static int nvme_disable_ctrl(struct nvme_dev *dev, u64 cap)
{
	dev->ctrl_config &= ~NVME_CC_SHN_MASK;
	dev->ctrl_config &= ~NVME_CC_ENABLE;
	writel(dev->ctrl_config, &dev->bar->cc);

	return nvme_wait_ready(dev, cap, false);
}

static int nvme_enable_ctrl(struct nvme_dev *dev, u64 cap)
{
	dev->ctrl_config &= ~NVME_CC_SHN_MASK;
	dev->ctrl_config |= NVME_CC_ENABLE;
	writel(dev->ctrl_config, &dev->bar->cc);

	return nvme_wait_ready(dev, cap, true);
}

static int nvme_shutdown_ctrl(struct nvme_dev *dev)
{
	unsigned long timeout;

	dev->ctrl_config &= ~NVME_CC_SHN_MASK;
	dev->ctrl_config |= NVME_CC_SHN_NORMAL;

	writel(dev->ctrl_config, &dev->bar->cc);

	timeout = SHUTDOWN_TIMEOUT + jiffies;
	while ((readl(&dev->bar->csts) & NVME_CSTS_SHST_MASK) !=
							NVME_CSTS_SHST_CMPLT) {
		msleep(100);
		if (fatal_signal_pending(current))
			return -EINTR;
		if (time_after(jiffies, timeout)) {
			dev_err(&dev->pci_dev->dev,
				"Device shutdown incomplete; abort shutdown\n");
			return -ENODEV;
		}
	}

	return 0;
}

static struct blk_mq_ops nvme_mq_admin_ops = {
	.queue_rq	= nvme_admin_queue_rq,
	.map_queue	= blk_mq_map_queue,
	.init_hctx	= nvme_admin_init_hctx,
	.exit_hctx	= nvme_exit_hctx,
	.init_request	= nvme_admin_init_request,
	.timeout	= nvme_timeout,
};

static struct blk_mq_ops nvme_mq_ops = {
	.queue_rq	= nvme_queue_rq,
	.map_queue	= blk_mq_map_queue,
	.init_hctx	= nvme_init_hctx,
	.exit_hctx	= nvme_exit_hctx,
	.init_request	= nvme_init_request,
	.timeout	= nvme_timeout,
};

static void nvme_dev_remove_admin(struct nvme_dev *dev)
{
	if (dev->admin_q && !blk_queue_dying(dev->admin_q)) {
		blk_cleanup_queue(dev->admin_q);
		blk_mq_free_tag_set(&dev->admin_tagset);
	}
}

static int nvme_alloc_admin_tags(struct nvme_dev *dev)
{
	if (!dev->admin_q) {
		dev->admin_tagset.ops = &nvme_mq_admin_ops;
		dev->admin_tagset.nr_hw_queues = 1;
		dev->admin_tagset.queue_depth = NVME_AQ_DEPTH - 1;
		dev->admin_tagset.timeout = ADMIN_TIMEOUT;
		dev->admin_tagset.numa_node = dev_to_node(&dev->pci_dev->dev);
		dev->admin_tagset.cmd_size = nvme_cmd_size(dev);
		dev->admin_tagset.driver_data = dev;

		if (blk_mq_alloc_tag_set(&dev->admin_tagset))
			return -ENOMEM;

		dev->admin_q = blk_mq_init_queue(&dev->admin_tagset);
		if (IS_ERR(dev->admin_q)) {
			blk_mq_free_tag_set(&dev->admin_tagset);
			return -ENOMEM;
		}
		if (!blk_get_queue(dev->admin_q)) {
			nvme_dev_remove_admin(dev);
			return -ENODEV;
		}
	} else
		blk_mq_unfreeze_queue(dev->admin_q);

	return 0;
}

static int nvme_configure_admin_queue(struct nvme_dev *dev)
{
	int result;
	u32 aqa;
	u64 cap = readq(&dev->bar->cap);
	struct nvme_queue *nvmeq;
	unsigned page_shift = PAGE_SHIFT;
	unsigned dev_page_min = NVME_CAP_MPSMIN(cap) + 12;
	unsigned dev_page_max = NVME_CAP_MPSMAX(cap) + 12;

	if (page_shift < dev_page_min) {
		dev_err(&dev->pci_dev->dev,
				"Minimum device page size (%u) too large for "
				"host (%u)\n", 1 << dev_page_min,
				1 << page_shift);
		return -ENODEV;
	}
	if (page_shift > dev_page_max) {
		dev_info(&dev->pci_dev->dev,
				"Device maximum page size (%u) smaller than "
				"host (%u); enabling work-around\n",
				1 << dev_page_max, 1 << page_shift);
		page_shift = dev_page_max;
	}

	result = nvme_disable_ctrl(dev, cap);
	if (result < 0)
		return result;

	nvmeq = dev->queues[0];
	if (!nvmeq) {
		nvmeq = nvme_alloc_queue(dev, 0, NVME_AQ_DEPTH);
		if (!nvmeq)
			return -ENOMEM;
	}

	aqa = nvmeq->q_depth - 1;
	aqa |= aqa << 16;

	dev->page_size = 1 << page_shift;

	dev->ctrl_config = NVME_CC_CSS_NVM;
	dev->ctrl_config |= (page_shift - 12) << NVME_CC_MPS_SHIFT;
	dev->ctrl_config |= NVME_CC_ARB_RR | NVME_CC_SHN_NONE;
	dev->ctrl_config |= NVME_CC_IOSQES | NVME_CC_IOCQES;

	writel(aqa, &dev->bar->aqa);
	writeq(nvmeq->sq_dma_addr, &dev->bar->asq);
	writeq(nvmeq->cq_dma_addr, &dev->bar->acq);

	result = nvme_enable_ctrl(dev, cap);
	if (result)
		goto free_nvmeq;

	nvmeq->cq_vector = 0;
	result = queue_request_irq(dev, nvmeq, nvmeq->irqname);
	if (result)
		goto free_nvmeq;

	return result;

 free_nvmeq:
	nvme_free_queues(dev, 0);
	return result;
}

struct nvme_iod *nvme_map_user_pages(struct nvme_dev *dev, int write,
				unsigned long addr, unsigned length)
{
	int i, err, count, nents, offset;
	struct scatterlist *sg;
	struct page **pages;
	struct nvme_iod *iod;

	if (addr & 3)
		return ERR_PTR(-EINVAL);
	if (!length || length > INT_MAX - PAGE_SIZE)
		return ERR_PTR(-EINVAL);

	offset = offset_in_page(addr);
	count = DIV_ROUND_UP(offset + length, PAGE_SIZE);
	pages = kcalloc(count, sizeof(*pages), GFP_KERNEL);
	if (!pages)
		return ERR_PTR(-ENOMEM);

	err = get_user_pages_fast(addr, count, 1, pages);
	if (err < count) {
		count = err;
		err = -EFAULT;
		goto put_pages;
	}

	err = -ENOMEM;
	iod = __nvme_alloc_iod(count, length, dev, 0, GFP_KERNEL);
	if (!iod)
		goto put_pages;

	sg = iod->sg;
	sg_init_table(sg, count);
	for (i = 0; i < count; i++) {
		sg_set_page(&sg[i], pages[i],
			    min_t(unsigned, length, PAGE_SIZE - offset),
			    offset);
		length -= (PAGE_SIZE - offset);
		offset = 0;
	}
	sg_mark_end(&sg[i - 1]);
	iod->nents = count;

	nents = dma_map_sg(&dev->pci_dev->dev, sg, count,
				write ? DMA_TO_DEVICE : DMA_FROM_DEVICE);
	if (!nents)
		goto free_iod;

	kfree(pages);
	return iod;

 free_iod:
	kfree(iod);
 put_pages:
	for (i = 0; i < count; i++)
		put_page(pages[i]);
	kfree(pages);
	return ERR_PTR(err);
}

void nvme_unmap_user_pages(struct nvme_dev *dev, int write,
			struct nvme_iod *iod)
{
	int i;

	dma_unmap_sg(&dev->pci_dev->dev, iod->sg, iod->nents,
				write ? DMA_TO_DEVICE : DMA_FROM_DEVICE);

	for (i = 0; i < iod->nents; i++)
		put_page(sg_page(&iod->sg[i]));
}

static int nvme_submit_io(struct nvme_ns *ns, struct nvme_user_io __user *uio)
{
	struct nvme_dev *dev = ns->dev;
	struct nvme_user_io io;
	struct nvme_command c;
	unsigned length, meta_len;
	int status, i;
	struct nvme_iod *iod, *meta_iod = NULL;
	dma_addr_t meta_dma_addr;
	void *meta, *uninitialized_var(meta_mem);

	if (copy_from_user(&io, uio, sizeof(io)))
		return -EFAULT;
	length = (io.nblocks + 1) << ns->lba_shift;
	meta_len = (io.nblocks + 1) * ns->ms;

	if (meta_len && ((io.metadata & 3) || !io.metadata))
		return -EINVAL;

	switch (io.opcode) {
	case nvme_cmd_write:
	case nvme_cmd_read:
	case nvme_cmd_compare:
		iod = nvme_map_user_pages(dev, io.opcode & 1, io.addr, length);
		break;
	default:
		return -EINVAL;
	}

	if (IS_ERR(iod))
		return PTR_ERR(iod);

	memset(&c, 0, sizeof(c));
	c.rw.opcode = io.opcode;
	c.rw.flags = io.flags;
	c.rw.nsid = cpu_to_le32(ns->ns_id);
	c.rw.slba = cpu_to_le64(io.slba);
	c.rw.length = cpu_to_le16(io.nblocks);
	c.rw.control = cpu_to_le16(io.control);
	c.rw.dsmgmt = cpu_to_le32(io.dsmgmt);
	c.rw.reftag = cpu_to_le32(io.reftag);
	c.rw.apptag = cpu_to_le16(io.apptag);
	c.rw.appmask = cpu_to_le16(io.appmask);

	if (meta_len) {
		meta_iod = nvme_map_user_pages(dev, io.opcode & 1, io.metadata,
								meta_len);
		if (IS_ERR(meta_iod)) {
			status = PTR_ERR(meta_iod);
			meta_iod = NULL;
			goto unmap;
		}

		meta_mem = dma_alloc_coherent(&dev->pci_dev->dev, meta_len,
						&meta_dma_addr, GFP_KERNEL);
		if (!meta_mem) {
			status = -ENOMEM;
			goto unmap;
		}

		if (io.opcode & 1) {
			int meta_offset = 0;

			for (i = 0; i < meta_iod->nents; i++) {
				meta = kmap_atomic(sg_page(&meta_iod->sg[i])) +
						meta_iod->sg[i].offset;
				memcpy(meta_mem + meta_offset, meta,
						meta_iod->sg[i].length);
				kunmap_atomic(meta);
				meta_offset += meta_iod->sg[i].length;
			}
		}

		c.rw.metadata = cpu_to_le64(meta_dma_addr);
	}

	length = nvme_setup_prps(dev, iod, length, GFP_KERNEL);
	c.rw.prp1 = cpu_to_le64(sg_dma_address(iod->sg));
	c.rw.prp2 = cpu_to_le64(iod->first_dma);

	if (length != (io.nblocks + 1) << ns->lba_shift)
		status = -ENOMEM;
	else
		status = nvme_submit_io_cmd(dev, ns, &c, NULL);

	if (meta_len) {
		if (status == NVME_SC_SUCCESS && !(io.opcode & 1)) {
			int meta_offset = 0;

			for (i = 0; i < meta_iod->nents; i++) {
				meta = kmap_atomic(sg_page(&meta_iod->sg[i])) +
						meta_iod->sg[i].offset;
				memcpy(meta, meta_mem + meta_offset,
						meta_iod->sg[i].length);
				kunmap_atomic(meta);
				meta_offset += meta_iod->sg[i].length;
			}
		}

		dma_free_coherent(&dev->pci_dev->dev, meta_len, meta_mem,
								meta_dma_addr);
	}

 unmap:
	nvme_unmap_user_pages(dev, io.opcode & 1, iod);
	nvme_free_iod(dev, iod);

	if (meta_iod) {
		nvme_unmap_user_pages(dev, io.opcode & 1, meta_iod);
		nvme_free_iod(dev, meta_iod);
	}

	return status;
}

static int nvme_user_cmd(struct nvme_dev *dev, struct nvme_ns *ns,
			struct nvme_passthru_cmd __user *ucmd)
{
	struct nvme_passthru_cmd cmd;
	struct nvme_command c;
	int status, length;
	struct nvme_iod *uninitialized_var(iod);
	unsigned timeout;

	if (!capable(CAP_SYS_ADMIN))
		return -EACCES;
	if (copy_from_user(&cmd, ucmd, sizeof(cmd)))
		return -EFAULT;

	memset(&c, 0, sizeof(c));
	c.common.opcode = cmd.opcode;
	c.common.flags = cmd.flags;
	c.common.nsid = cpu_to_le32(cmd.nsid);
	c.common.cdw2[0] = cpu_to_le32(cmd.cdw2);
	c.common.cdw2[1] = cpu_to_le32(cmd.cdw3);
	c.common.cdw10[0] = cpu_to_le32(cmd.cdw10);
	c.common.cdw10[1] = cpu_to_le32(cmd.cdw11);
	c.common.cdw10[2] = cpu_to_le32(cmd.cdw12);
	c.common.cdw10[3] = cpu_to_le32(cmd.cdw13);
	c.common.cdw10[4] = cpu_to_le32(cmd.cdw14);
	c.common.cdw10[5] = cpu_to_le32(cmd.cdw15);

	length = cmd.data_len;
	if (cmd.data_len) {
		iod = nvme_map_user_pages(dev, cmd.opcode & 1, cmd.addr,
								length);
		if (IS_ERR(iod))
			return PTR_ERR(iod);
		length = nvme_setup_prps(dev, iod, length, GFP_KERNEL);
		c.common.prp1 = cpu_to_le64(sg_dma_address(iod->sg));
		c.common.prp2 = cpu_to_le64(iod->first_dma);
	}

	timeout = cmd.timeout_ms ? msecs_to_jiffies(cmd.timeout_ms) :
								ADMIN_TIMEOUT;

	if (length != cmd.data_len)
		status = -ENOMEM;
	else if (ns) {
		struct request *req;

		req = blk_mq_alloc_request(ns->queue, WRITE,
						(GFP_KERNEL|__GFP_WAIT), false);
		if (IS_ERR(req))
			status = PTR_ERR(req);
		else {
			status = nvme_submit_sync_cmd(req, &c, &cmd.result,
								timeout);
			blk_mq_free_request(req);
		}
	} else
		status = __nvme_submit_admin_cmd(dev, &c, &cmd.result, timeout);

	if (cmd.data_len) {
		nvme_unmap_user_pages(dev, cmd.opcode & 1, iod);
		nvme_free_iod(dev, iod);
	}

	if ((status >= 0) && copy_to_user(&ucmd->result, &cmd.result,
							sizeof(cmd.result)))
		status = -EFAULT;

	return status;
}

static int nvme_ioctl(struct block_device *bdev, fmode_t mode, unsigned int cmd,
							unsigned long arg)
{
	struct nvme_ns *ns = bdev->bd_disk->private_data;

	switch (cmd) {
	case NVME_IOCTL_ID:
		force_successful_syscall_return();
		return ns->ns_id;
	case NVME_IOCTL_ADMIN_CMD:
		return nvme_user_cmd(ns->dev, NULL, (void __user *)arg);
	case NVME_IOCTL_IO_CMD:
		return nvme_user_cmd(ns->dev, ns, (void __user *)arg);
	case NVME_IOCTL_SUBMIT_IO:
		return nvme_submit_io(ns, (void __user *)arg);
	case SG_GET_VERSION_NUM:
		return nvme_sg_get_version_num((void __user *)arg);
	case SG_IO:
		return nvme_sg_io(ns, (void __user *)arg);
	default:
		return -ENOTTY;
	}
}

#ifdef CONFIG_COMPAT
static int nvme_compat_ioctl(struct block_device *bdev, fmode_t mode,
					unsigned int cmd, unsigned long arg)
{
	switch (cmd) {
	case SG_IO:
		return -ENOIOCTLCMD;
	}
	return nvme_ioctl(bdev, mode, cmd, arg);
}
#else
#define nvme_compat_ioctl	NULL
#endif

static int nvme_open(struct block_device *bdev, fmode_t mode)
{
	int ret = 0;
	struct nvme_ns *ns;

	spin_lock(&dev_list_lock);
	ns = bdev->bd_disk->private_data;
	if (!ns)
		ret = -ENXIO;
	else if (!kref_get_unless_zero(&ns->dev->kref))
		ret = -ENXIO;
	spin_unlock(&dev_list_lock);

	return ret;
}

static void nvme_free_dev(struct kref *kref);

static void nvme_release(struct gendisk *disk, fmode_t mode)
{
	struct nvme_ns *ns = disk->private_data;
	struct nvme_dev *dev = ns->dev;

	kref_put(&dev->kref, nvme_free_dev);
}

static int nvme_getgeo(struct block_device *bd, struct hd_geometry *geo)
{
	/* some standard values */
	geo->heads = 1 << 6;
	geo->sectors = 1 << 5;
	geo->cylinders = get_capacity(bd->bd_disk) >> 11;
	return 0;
}

static int nvme_revalidate_disk(struct gendisk *disk)
{
	struct nvme_ns *ns = disk->private_data;
	struct nvme_dev *dev = ns->dev;
	struct nvme_id_ns *id;
	dma_addr_t dma_addr;
	int lbaf;

	id = dma_alloc_coherent(&dev->pci_dev->dev, 4096, &dma_addr,
								GFP_KERNEL);
	if (!id) {
		dev_warn(&dev->pci_dev->dev, "%s: Memory alocation failure\n",
								__func__);
		return 0;
	}

	if (nvme_identify(dev, ns->ns_id, 0, dma_addr))
		goto free;

	lbaf = id->flbas & 0xf;
	ns->lba_shift = id->lbaf[lbaf].ds;

	blk_queue_logical_block_size(ns->queue, 1 << ns->lba_shift);
	set_capacity(disk, le64_to_cpup(&id->nsze) << (ns->lba_shift - 9));
 free:
	dma_free_coherent(&dev->pci_dev->dev, 4096, id, dma_addr);
	return 0;
}

static const struct block_device_operations nvme_fops = {
	.owner		= THIS_MODULE,
	.ioctl		= nvme_ioctl,
	.compat_ioctl	= nvme_compat_ioctl,
	.open		= nvme_open,
	.release	= nvme_release,
	.getgeo		= nvme_getgeo,
	.revalidate_disk= nvme_revalidate_disk,
};

static int nvme_kthread(void *data)
{
	struct nvme_dev *dev, *next;

	while (!kthread_should_stop()) {
		set_current_state(TASK_INTERRUPTIBLE);
		spin_lock(&dev_list_lock);
		list_for_each_entry_safe(dev, next, &dev_list, node) {
			int i;
			if (readl(&dev->bar->csts) & NVME_CSTS_CFS &&
							dev->initialized) {
				if (work_busy(&dev->reset_work))
					continue;
				list_del_init(&dev->node);
				dev_warn(&dev->pci_dev->dev,
					"Failed status: %x, reset controller\n",
					readl(&dev->bar->csts));
				dev->reset_workfn = nvme_reset_failed_dev;
				queue_work(nvme_workq, &dev->reset_work);
				continue;
			}
			for (i = 0; i < dev->queue_count; i++) {
				struct nvme_queue *nvmeq = dev->queues[i];
				if (!nvmeq)
					continue;
				spin_lock_irq(&nvmeq->q_lock);
				nvme_process_cq(nvmeq);

				while ((i == 0) && (dev->event_limit > 0)) {
					if (nvme_submit_async_admin_req(dev))
						break;
					dev->event_limit--;
				}
				spin_unlock_irq(&nvmeq->q_lock);
			}
		}
		spin_unlock(&dev_list_lock);
		schedule_timeout(round_jiffies_relative(HZ));
	}
	return 0;
}

static void nvme_config_discard(struct nvme_ns *ns)
{
	u32 logical_block_size = queue_logical_block_size(ns->queue);
	ns->queue->limits.discard_zeroes_data = 0;
	ns->queue->limits.discard_alignment = logical_block_size;
	ns->queue->limits.discard_granularity = logical_block_size;
	ns->queue->limits.max_discard_sectors = 0xffffffff;
	queue_flag_set_unlocked(QUEUE_FLAG_DISCARD, ns->queue);
}

static struct nvme_ns *nvme_alloc_ns(struct nvme_dev *dev, unsigned nsid,
			struct nvme_id_ns *id, struct nvme_lba_range_type *rt)
{
	struct nvme_ns *ns;
	struct gendisk *disk;
	int node = dev_to_node(&dev->pci_dev->dev);
	int lbaf;

	if (rt->attributes & NVME_LBART_ATTRIB_HIDE)
		return NULL;

	ns = kzalloc_node(sizeof(*ns), GFP_KERNEL, node);
	if (!ns)
		return NULL;
	ns->queue = blk_mq_init_queue(&dev->tagset);
	if (IS_ERR(ns->queue))
		goto out_free_ns;
	queue_flag_set_unlocked(QUEUE_FLAG_NOMERGES, ns->queue);
	queue_flag_set_unlocked(QUEUE_FLAG_NONROT, ns->queue);
	queue_flag_set_unlocked(QUEUE_FLAG_SG_GAPS, ns->queue);
	ns->dev = dev;
	ns->queue->queuedata = ns;

	disk = alloc_disk_node(0, node);
	if (!disk)
		goto out_free_queue;

	ns->ns_id = nsid;
	ns->disk = disk;
	lbaf = id->flbas & 0xf;
	ns->lba_shift = id->lbaf[lbaf].ds;
	ns->ms = le16_to_cpu(id->lbaf[lbaf].ms);
	blk_queue_logical_block_size(ns->queue, 1 << ns->lba_shift);
	if (dev->max_hw_sectors)
		blk_queue_max_hw_sectors(ns->queue, dev->max_hw_sectors);
	if (dev->stripe_size)
		blk_queue_chunk_sectors(ns->queue, dev->stripe_size >> 9);
	if (dev->vwc & NVME_CTRL_VWC_PRESENT)
		blk_queue_flush(ns->queue, REQ_FLUSH | REQ_FUA);

	disk->major = nvme_major;
	disk->first_minor = 0;
	disk->fops = &nvme_fops;
	disk->private_data = ns;
	disk->queue = ns->queue;
	disk->driverfs_dev = &dev->pci_dev->dev;
	disk->flags = GENHD_FL_EXT_DEVT;
	sprintf(disk->disk_name, "nvme%dn%d", dev->instance, nsid);
	set_capacity(disk, le64_to_cpup(&id->nsze) << (ns->lba_shift - 9));

	if (dev->oncs & NVME_CTRL_ONCS_DSM)
		nvme_config_discard(ns);

	return ns;

 out_free_queue:
	blk_cleanup_queue(ns->queue);
 out_free_ns:
	kfree(ns);
	return NULL;
}

static void nvme_create_io_queues(struct nvme_dev *dev)
{
	unsigned i;

	for (i = dev->queue_count; i <= dev->max_qid; i++)
		if (!nvme_alloc_queue(dev, i, dev->q_depth))
			break;

	for (i = dev->online_queues; i <= dev->queue_count - 1; i++)
		if (nvme_create_queue(dev->queues[i], i))
			break;
}

static int set_queue_count(struct nvme_dev *dev, int count)
{
	int status;
	u32 result;
	u32 q_count = (count - 1) | ((count - 1) << 16);

	status = nvme_set_features(dev, NVME_FEAT_NUM_QUEUES, q_count, 0,
								&result);
	if (status < 0)
		return status;
	if (status > 0) {
		dev_err(&dev->pci_dev->dev, "Could not set queue count (%d)\n",
									status);
		return 0;
	}
	return min(result & 0xffff, result >> 16) + 1;
}

static size_t db_bar_size(struct nvme_dev *dev, unsigned nr_io_queues)
{
	return 4096 + ((nr_io_queues + 1) * 8 * dev->db_stride);
}

static int nvme_setup_io_queues(struct nvme_dev *dev)
{
	struct nvme_queue *adminq = dev->queues[0];
	struct pci_dev *pdev = dev->pci_dev;
	int result, i, vecs, nr_io_queues, size;

	nr_io_queues = num_possible_cpus();
	result = set_queue_count(dev, nr_io_queues);
	if (result <= 0)
		return result;
	if (result < nr_io_queues)
		nr_io_queues = result;

	size = db_bar_size(dev, nr_io_queues);
	if (size > 8192) {
		iounmap(dev->bar);
		do {
			dev->bar = ioremap(pci_resource_start(pdev, 0), size);
			if (dev->bar)
				break;
			if (!--nr_io_queues)
				return -ENOMEM;
			size = db_bar_size(dev, nr_io_queues);
		} while (1);
		dev->dbs = ((void __iomem *)dev->bar) + 4096;
		adminq->q_db = dev->dbs;
	}

	/* Deregister the admin queue's interrupt */
	free_irq(dev->entry[0].vector, adminq);

	/*
	 * If we enable msix early due to not intx, disable it again before
	 * setting up the full range we need.
	 */
	if (!pdev->irq)
		pci_disable_msix(pdev);

	for (i = 0; i < nr_io_queues; i++)
		dev->entry[i].entry = i;
	vecs = pci_enable_msix_range(pdev, dev->entry, 1, nr_io_queues);
	if (vecs < 0) {
		vecs = pci_enable_msi_range(pdev, 1, min(nr_io_queues, 32));
		if (vecs < 0) {
			vecs = 1;
		} else {
			for (i = 0; i < vecs; i++)
				dev->entry[i].vector = i + pdev->irq;
		}
	}

	/*
	 * Should investigate if there's a performance win from allocating
	 * more queues than interrupt vectors; it might allow the submission
	 * path to scale better, even if the receive path is limited by the
	 * number of interrupts.
	 */
	nr_io_queues = vecs;
	dev->max_qid = nr_io_queues;

	result = queue_request_irq(dev, adminq, adminq->irqname);
	if (result)
		goto free_queues;

	/* Free previously allocated queues that are no longer usable */
	nvme_free_queues(dev, nr_io_queues + 1);
	nvme_create_io_queues(dev);

	return 0;

 free_queues:
	nvme_free_queues(dev, 1);
	return result;
}

/*
 * Return: error value if an error occurred setting up the queues or calling
 * Identify Device.  0 if these succeeded, even if adding some of the
 * namespaces failed.  At the moment, these failures are silent.  TBD which
 * failures should be reported.
 */
static int nvme_dev_add(struct nvme_dev *dev)
{
	struct pci_dev *pdev = dev->pci_dev;
	int res;
	unsigned nn, i;
	struct nvme_ns *ns;
	struct nvme_id_ctrl *ctrl;
	struct nvme_id_ns *id_ns;
	void *mem;
	dma_addr_t dma_addr;
	int shift = NVME_CAP_MPSMIN(readq(&dev->bar->cap)) + 12;

	mem = dma_alloc_coherent(&pdev->dev, 8192, &dma_addr, GFP_KERNEL);
	if (!mem)
		return -ENOMEM;

	res = nvme_identify(dev, 0, 1, dma_addr);
	if (res) {
		dev_err(&pdev->dev, "Identify Controller failed (%d)\n", res);
		res = -EIO;
		goto out;
	}

	ctrl = mem;
	nn = le32_to_cpup(&ctrl->nn);
	dev->oncs = le16_to_cpup(&ctrl->oncs);
	dev->abort_limit = ctrl->acl + 1;
	dev->vwc = ctrl->vwc;
	dev->event_limit = min(ctrl->aerl + 1, 8);
	memcpy(dev->serial, ctrl->sn, sizeof(ctrl->sn));
	memcpy(dev->model, ctrl->mn, sizeof(ctrl->mn));
	memcpy(dev->firmware_rev, ctrl->fr, sizeof(ctrl->fr));
	if (ctrl->mdts)
		dev->max_hw_sectors = 1 << (ctrl->mdts + shift - 9);
	if ((pdev->vendor == PCI_VENDOR_ID_INTEL) &&
			(pdev->device == 0x0953) && ctrl->vs[3]) {
		unsigned int max_hw_sectors;

		dev->stripe_size = 1 << (ctrl->vs[3] + shift);
		max_hw_sectors = dev->stripe_size >> (shift - 9);
		if (dev->max_hw_sectors) {
			dev->max_hw_sectors = min(max_hw_sectors,
							dev->max_hw_sectors);
		} else
			dev->max_hw_sectors = max_hw_sectors;
	}

	dev->tagset.ops = &nvme_mq_ops;
	dev->tagset.nr_hw_queues = dev->online_queues - 1;
	dev->tagset.timeout = NVME_IO_TIMEOUT;
	dev->tagset.numa_node = dev_to_node(&dev->pci_dev->dev);
	dev->tagset.queue_depth =
				min_t(int, dev->q_depth, BLK_MQ_MAX_DEPTH) - 1;
	dev->tagset.cmd_size = nvme_cmd_size(dev);
	dev->tagset.flags = BLK_MQ_F_SHOULD_MERGE;
	dev->tagset.driver_data = dev;

	if (blk_mq_alloc_tag_set(&dev->tagset))
		goto out;

	id_ns = mem;
	for (i = 1; i <= nn; i++) {
		res = nvme_identify(dev, i, 0, dma_addr);
		if (res)
			continue;

		if (id_ns->ncap == 0)
			continue;

		res = nvme_get_features(dev, NVME_FEAT_LBA_RANGE, i,
							dma_addr + 4096, NULL);
		if (res)
			memset(mem + 4096, 0, 4096);

		ns = nvme_alloc_ns(dev, i, mem, mem + 4096);
		if (ns)
			list_add_tail(&ns->list, &dev->namespaces);
	}
	list_for_each_entry(ns, &dev->namespaces, list)
		add_disk(ns->disk);
	res = 0;

 out:
	dma_free_coherent(&dev->pci_dev->dev, 8192, mem, dma_addr);
	return res;
}

static int nvme_dev_map(struct nvme_dev *dev)
{
	u64 cap;
	int bars, result = -ENOMEM;
	struct pci_dev *pdev = dev->pci_dev;

	if (pci_enable_device_mem(pdev))
		return result;

	dev->entry[0].vector = pdev->irq;
	pci_set_master(pdev);
	bars = pci_select_bars(pdev, IORESOURCE_MEM);
	if (!bars)
		goto disable_pci;

	if (pci_request_selected_regions(pdev, bars, "nvme"))
		goto disable_pci;

	if (dma_set_mask_and_coherent(&pdev->dev, DMA_BIT_MASK(64)) &&
	    dma_set_mask_and_coherent(&pdev->dev, DMA_BIT_MASK(32)))
		goto disable;

	dev->bar = ioremap(pci_resource_start(pdev, 0), 8192);
	if (!dev->bar)
		goto disable;

	if (readl(&dev->bar->csts) == -1) {
		result = -ENODEV;
		goto unmap;
	}

	/*
	 * Some devices don't advertse INTx interrupts, pre-enable a single
	 * MSIX vec for setup. We'll adjust this later.
	 */
	if (!pdev->irq) {
		result = pci_enable_msix(pdev, dev->entry, 1);
		if (result < 0)
			goto unmap;
	}

	cap = readq(&dev->bar->cap);
	dev->q_depth = min_t(int, NVME_CAP_MQES(cap) + 1, NVME_Q_DEPTH);
	dev->db_stride = 1 << NVME_CAP_STRIDE(cap);
	dev->dbs = ((void __iomem *)dev->bar) + 4096;

	return 0;

 unmap:
	iounmap(dev->bar);
	dev->bar = NULL;
 disable:
	pci_release_regions(pdev);
 disable_pci:
	pci_disable_device(pdev);
	return result;
}

static void nvme_dev_unmap(struct nvme_dev *dev)
{
	if (dev->pci_dev->msi_enabled)
		pci_disable_msi(dev->pci_dev);
	else if (dev->pci_dev->msix_enabled)
		pci_disable_msix(dev->pci_dev);

	if (dev->bar) {
		iounmap(dev->bar);
		dev->bar = NULL;
		pci_release_regions(dev->pci_dev);
	}

	if (pci_is_enabled(dev->pci_dev))
		pci_disable_device(dev->pci_dev);
}

struct nvme_delq_ctx {
	struct task_struct *waiter;
	struct kthread_worker *worker;
	atomic_t refcount;
};

static void nvme_wait_dq(struct nvme_delq_ctx *dq, struct nvme_dev *dev)
{
	dq->waiter = current;
	mb();

	for (;;) {
		set_current_state(TASK_KILLABLE);
		if (!atomic_read(&dq->refcount))
			break;
		if (!schedule_timeout(ADMIN_TIMEOUT) ||
					fatal_signal_pending(current)) {
			/*
			 * Disable the controller first since we can't trust it
			 * at this point, but leave the admin queue enabled
			 * until all queue deletion requests are flushed.
			 * FIXME: This may take a while if there are more h/w
			 * queues than admin tags.
			 */
			set_current_state(TASK_RUNNING);
			nvme_disable_ctrl(dev, readq(&dev->bar->cap));
			nvme_clear_queue(dev->queues[0]);
			flush_kthread_worker(dq->worker);
			nvme_disable_queue(dev, 0);
			return;
		}
	}
	set_current_state(TASK_RUNNING);
}

static void nvme_put_dq(struct nvme_delq_ctx *dq)
{
	atomic_dec(&dq->refcount);
	if (dq->waiter)
		wake_up_process(dq->waiter);
}

static struct nvme_delq_ctx *nvme_get_dq(struct nvme_delq_ctx *dq)
{
	atomic_inc(&dq->refcount);
	return dq;
}

static void nvme_del_queue_end(struct nvme_queue *nvmeq)
{
	struct nvme_delq_ctx *dq = nvmeq->cmdinfo.ctx;

	nvme_clear_queue(nvmeq);
	nvme_put_dq(dq);
}

static int adapter_async_del_queue(struct nvme_queue *nvmeq, u8 opcode,
						kthread_work_func_t fn)
{
	struct nvme_command c;

	memset(&c, 0, sizeof(c));
	c.delete_queue.opcode = opcode;
	c.delete_queue.qid = cpu_to_le16(nvmeq->qid);

	init_kthread_work(&nvmeq->cmdinfo.work, fn);
	return nvme_submit_admin_async_cmd(nvmeq->dev, &c, &nvmeq->cmdinfo,
								ADMIN_TIMEOUT);
}

static void nvme_del_cq_work_handler(struct kthread_work *work)
{
	struct nvme_queue *nvmeq = container_of(work, struct nvme_queue,
							cmdinfo.work);
	nvme_del_queue_end(nvmeq);
}

static int nvme_delete_cq(struct nvme_queue *nvmeq)
{
	return adapter_async_del_queue(nvmeq, nvme_admin_delete_cq,
						nvme_del_cq_work_handler);
}

static void nvme_del_sq_work_handler(struct kthread_work *work)
{
	struct nvme_queue *nvmeq = container_of(work, struct nvme_queue,
							cmdinfo.work);
	int status = nvmeq->cmdinfo.status;

	if (!status)
		status = nvme_delete_cq(nvmeq);
	if (status)
		nvme_del_queue_end(nvmeq);
}

static int nvme_delete_sq(struct nvme_queue *nvmeq)
{
	return adapter_async_del_queue(nvmeq, nvme_admin_delete_sq,
						nvme_del_sq_work_handler);
}

static void nvme_del_queue_start(struct kthread_work *work)
{
	struct nvme_queue *nvmeq = container_of(work, struct nvme_queue,
							cmdinfo.work);
	if (nvme_delete_sq(nvmeq))
		nvme_del_queue_end(nvmeq);
}

static void nvme_disable_io_queues(struct nvme_dev *dev)
{
	int i;
	DEFINE_KTHREAD_WORKER_ONSTACK(worker);
	struct nvme_delq_ctx dq;
	struct task_struct *kworker_task = kthread_run(kthread_worker_fn,
					&worker, "nvme%d", dev->instance);

	if (IS_ERR(kworker_task)) {
		dev_err(&dev->pci_dev->dev,
			"Failed to create queue del task\n");
		for (i = dev->queue_count - 1; i > 0; i--)
			nvme_disable_queue(dev, i);
		return;
	}

	dq.waiter = NULL;
	atomic_set(&dq.refcount, 0);
	dq.worker = &worker;
	for (i = dev->queue_count - 1; i > 0; i--) {
		struct nvme_queue *nvmeq = dev->queues[i];

		if (nvme_suspend_queue(nvmeq))
			continue;
		nvmeq->cmdinfo.ctx = nvme_get_dq(&dq);
		nvmeq->cmdinfo.worker = dq.worker;
		init_kthread_work(&nvmeq->cmdinfo.work, nvme_del_queue_start);
		queue_kthread_work(dq.worker, &nvmeq->cmdinfo.work);
	}
	nvme_wait_dq(&dq, dev);
	kthread_stop(kworker_task);
}

/*
* Remove the node from the device list and check
* for whether or not we need to stop the nvme_thread.
*/
static void nvme_dev_list_remove(struct nvme_dev *dev)
{
	struct task_struct *tmp = NULL;

	spin_lock(&dev_list_lock);
	list_del_init(&dev->node);
	if (list_empty(&dev_list) && !IS_ERR_OR_NULL(nvme_thread)) {
		tmp = nvme_thread;
		nvme_thread = NULL;
	}
	spin_unlock(&dev_list_lock);

	if (tmp)
		kthread_stop(tmp);
}

static void nvme_freeze_queues(struct nvme_dev *dev)
{
	struct nvme_ns *ns;

	list_for_each_entry(ns, &dev->namespaces, list) {
		blk_mq_freeze_queue_start(ns->queue);

		spin_lock(ns->queue->queue_lock);
		queue_flag_set(QUEUE_FLAG_STOPPED, ns->queue);
		spin_unlock(ns->queue->queue_lock);

		blk_mq_cancel_requeue_work(ns->queue);
		blk_mq_stop_hw_queues(ns->queue);
	}
}

static void nvme_unfreeze_queues(struct nvme_dev *dev)
{
	struct nvme_ns *ns;

	list_for_each_entry(ns, &dev->namespaces, list) {
		queue_flag_clear_unlocked(QUEUE_FLAG_STOPPED, ns->queue);
		blk_mq_unfreeze_queue(ns->queue);
		blk_mq_start_stopped_hw_queues(ns->queue, true);
		blk_mq_kick_requeue_list(ns->queue);
	}
}

static void nvme_dev_shutdown(struct nvme_dev *dev)
{
	int i;
	u32 csts = -1;

	dev->initialized = 0;
	nvme_dev_list_remove(dev);

	if (dev->bar) {
		nvme_freeze_queues(dev);
		csts = readl(&dev->bar->csts);
	}
	if (csts & NVME_CSTS_CFS || !(csts & NVME_CSTS_RDY)) {
		for (i = dev->queue_count - 1; i >= 0; i--) {
			struct nvme_queue *nvmeq = dev->queues[i];
			nvme_suspend_queue(nvmeq);
			nvme_clear_queue(nvmeq);
		}
	} else {
		nvme_disable_io_queues(dev);
		nvme_shutdown_ctrl(dev);
		nvme_disable_queue(dev, 0);
	}
	nvme_dev_unmap(dev);
}

static void nvme_dev_remove(struct nvme_dev *dev)
{
	struct nvme_ns *ns;

	list_for_each_entry(ns, &dev->namespaces, list) {
		if (ns->disk->flags & GENHD_FL_UP)
			del_gendisk(ns->disk);
		if (!blk_queue_dying(ns->queue)) {
			blk_mq_abort_requeue_list(ns->queue);
			blk_cleanup_queue(ns->queue);
		}
	}
}

static int nvme_setup_prp_pools(struct nvme_dev *dev)
{
	struct device *dmadev = &dev->pci_dev->dev;
	dev->prp_page_pool = dma_pool_create("prp list page", dmadev,
						PAGE_SIZE, PAGE_SIZE, 0);
	if (!dev->prp_page_pool)
		return -ENOMEM;

	/* Optimisation for I/Os between 4k and 128k */
	dev->prp_small_pool = dma_pool_create("prp list 256", dmadev,
						256, 256, 0);
	if (!dev->prp_small_pool) {
		dma_pool_destroy(dev->prp_page_pool);
		return -ENOMEM;
	}
	return 0;
}

static void nvme_release_prp_pools(struct nvme_dev *dev)
{
	dma_pool_destroy(dev->prp_page_pool);
	dma_pool_destroy(dev->prp_small_pool);
}

static DEFINE_IDA(nvme_instance_ida);

static int nvme_set_instance(struct nvme_dev *dev)
{
	int instance, error;

	do {
		if (!ida_pre_get(&nvme_instance_ida, GFP_KERNEL))
			return -ENODEV;

		spin_lock(&dev_list_lock);
		error = ida_get_new(&nvme_instance_ida, &instance);
		spin_unlock(&dev_list_lock);
	} while (error == -EAGAIN);

	if (error)
		return -ENODEV;

	dev->instance = instance;
	return 0;
}

static void nvme_release_instance(struct nvme_dev *dev)
{
	spin_lock(&dev_list_lock);
	ida_remove(&nvme_instance_ida, dev->instance);
	spin_unlock(&dev_list_lock);
}

static void nvme_free_namespaces(struct nvme_dev *dev)
{
	struct nvme_ns *ns, *next;

	list_for_each_entry_safe(ns, next, &dev->namespaces, list) {
		list_del(&ns->list);

		spin_lock(&dev_list_lock);
		ns->disk->private_data = NULL;
		spin_unlock(&dev_list_lock);

		put_disk(ns->disk);
		kfree(ns);
	}
}

static void nvme_free_dev(struct kref *kref)
{
	struct nvme_dev *dev = container_of(kref, struct nvme_dev, kref);

	pci_dev_put(dev->pci_dev);
	nvme_free_namespaces(dev);
	nvme_release_instance(dev);
	blk_mq_free_tag_set(&dev->tagset);
	blk_put_queue(dev->admin_q);
	kfree(dev->queues);
	kfree(dev->entry);
	kfree(dev);
}

static int nvme_dev_open(struct inode *inode, struct file *f)
{
	struct nvme_dev *dev = container_of(f->private_data, struct nvme_dev,
								miscdev);
	kref_get(&dev->kref);
	f->private_data = dev;
	return 0;
}

static int nvme_dev_release(struct inode *inode, struct file *f)
{
	struct nvme_dev *dev = f->private_data;
	kref_put(&dev->kref, nvme_free_dev);
	return 0;
}

static long nvme_dev_ioctl(struct file *f, unsigned int cmd, unsigned long arg)
{
	struct nvme_dev *dev = f->private_data;
	struct nvme_ns *ns;

	switch (cmd) {
	case NVME_IOCTL_ADMIN_CMD:
		return nvme_user_cmd(dev, NULL, (void __user *)arg);
	case NVME_IOCTL_IO_CMD:
		if (list_empty(&dev->namespaces))
			return -ENOTTY;
		ns = list_first_entry(&dev->namespaces, struct nvme_ns, list);
		return nvme_user_cmd(dev, ns, (void __user *)arg);
	default:
		return -ENOTTY;
	}
}

static const struct file_operations nvme_dev_fops = {
	.owner		= THIS_MODULE,
	.open		= nvme_dev_open,
	.release	= nvme_dev_release,
	.unlocked_ioctl	= nvme_dev_ioctl,
	.compat_ioctl	= nvme_dev_ioctl,
};

static void nvme_set_irq_hints(struct nvme_dev *dev)
{
	struct nvme_queue *nvmeq;
	int i;

	for (i = 0; i < dev->online_queues; i++) {
		nvmeq = dev->queues[i];

		if (!nvmeq->hctx)
			continue;

		irq_set_affinity_hint(dev->entry[nvmeq->cq_vector].vector,
							nvmeq->hctx->cpumask);
	}
}

static int nvme_dev_start(struct nvme_dev *dev)
{
	int result;
	bool start_thread = false;

	result = nvme_dev_map(dev);
	if (result)
		return result;

	result = nvme_configure_admin_queue(dev);
	if (result)
		goto unmap;

	spin_lock(&dev_list_lock);
	if (list_empty(&dev_list) && IS_ERR_OR_NULL(nvme_thread)) {
		start_thread = true;
		nvme_thread = NULL;
	}
	list_add(&dev->node, &dev_list);
	spin_unlock(&dev_list_lock);

	if (start_thread) {
		nvme_thread = kthread_run(nvme_kthread, NULL, "nvme");
		wake_up_all(&nvme_kthread_wait);
	} else
		wait_event_killable(nvme_kthread_wait, nvme_thread);

	if (IS_ERR_OR_NULL(nvme_thread)) {
		result = nvme_thread ? PTR_ERR(nvme_thread) : -EINTR;
		goto disable;
	}

	nvme_init_queue(dev->queues[0], 0);
	result = nvme_alloc_admin_tags(dev);
	if (result)
		goto disable;

	result = nvme_setup_io_queues(dev);
	if (result)
		goto free_tags;

	nvme_set_irq_hints(dev);

	return result;

 free_tags:
	nvme_dev_remove_admin(dev);
 disable:
	nvme_disable_queue(dev, 0);
	nvme_dev_list_remove(dev);
 unmap:
	nvme_dev_unmap(dev);
	return result;
}

static int nvme_remove_dead_ctrl(void *arg)
{
	struct nvme_dev *dev = (struct nvme_dev *)arg;
	struct pci_dev *pdev = dev->pci_dev;

	if (pci_get_drvdata(pdev))
		pci_stop_and_remove_bus_device_locked(pdev);
	kref_put(&dev->kref, nvme_free_dev);
	return 0;
}

static void nvme_remove_disks(struct work_struct *ws)
{
	struct nvme_dev *dev = container_of(ws, struct nvme_dev, reset_work);

	nvme_free_queues(dev, 1);
	nvme_dev_remove(dev);
}

static int nvme_dev_resume(struct nvme_dev *dev)
{
	int ret;

	ret = nvme_dev_start(dev);
	if (ret)
		return ret;
	if (dev->online_queues < 2) {
		spin_lock(&dev_list_lock);
		dev->reset_workfn = nvme_remove_disks;
		queue_work(nvme_workq, &dev->reset_work);
		spin_unlock(&dev_list_lock);
	} else {
		nvme_unfreeze_queues(dev);
		nvme_set_irq_hints(dev);
	}
	dev->initialized = 1;
	return 0;
}

static void nvme_dev_reset(struct nvme_dev *dev)
{
	nvme_dev_shutdown(dev);
	if (nvme_dev_resume(dev)) {
		dev_warn(&dev->pci_dev->dev, "Device failed to resume\n");
		kref_get(&dev->kref);
		if (IS_ERR(kthread_run(nvme_remove_dead_ctrl, dev, "nvme%d",
							dev->instance))) {
			dev_err(&dev->pci_dev->dev,
				"Failed to start controller remove task\n");
			kref_put(&dev->kref, nvme_free_dev);
		}
	}
}

static void nvme_reset_failed_dev(struct work_struct *ws)
{
	struct nvme_dev *dev = container_of(ws, struct nvme_dev, reset_work);
	nvme_dev_reset(dev);
}

static void nvme_reset_workfn(struct work_struct *work)
{
	struct nvme_dev *dev = container_of(work, struct nvme_dev, reset_work);
	dev->reset_workfn(work);
}

static int nvme_probe(struct pci_dev *pdev, const struct pci_device_id *id)
{
	int node, result = -ENOMEM;
	struct nvme_dev *dev;

	node = dev_to_node(&pdev->dev);
	if (node == NUMA_NO_NODE)
		set_dev_node(&pdev->dev, 0);

	dev = kzalloc_node(sizeof(*dev), GFP_KERNEL, node);
	if (!dev)
		return -ENOMEM;
	dev->entry = kzalloc_node(num_possible_cpus() * sizeof(*dev->entry),
							GFP_KERNEL, node);
	if (!dev->entry)
		goto free;
	dev->queues = kzalloc_node((num_possible_cpus() + 1) * sizeof(void *),
							GFP_KERNEL, node);
	if (!dev->queues)
		goto free;

	INIT_LIST_HEAD(&dev->namespaces);
	dev->reset_workfn = nvme_reset_failed_dev;
	INIT_WORK(&dev->reset_work, nvme_reset_workfn);
	dev->pci_dev = pci_dev_get(pdev);
	pci_set_drvdata(pdev, dev);
	result = nvme_set_instance(dev);
	if (result)
		goto put_pci;

	result = nvme_setup_prp_pools(dev);
	if (result)
		goto release;

	kref_init(&dev->kref);
	result = nvme_dev_start(dev);
	if (result)
		goto release_pools;

	if (dev->online_queues > 1)
		result = nvme_dev_add(dev);
	if (result)
		goto shutdown;

	scnprintf(dev->name, sizeof(dev->name), "nvme%d", dev->instance);
	dev->miscdev.minor = MISC_DYNAMIC_MINOR;
	dev->miscdev.parent = &pdev->dev;
	dev->miscdev.name = dev->name;
	dev->miscdev.fops = &nvme_dev_fops;
	result = misc_register(&dev->miscdev);
	if (result)
		goto remove;

	nvme_set_irq_hints(dev);

	dev->initialized = 1;
	return 0;

 remove:
	nvme_dev_remove(dev);
	nvme_dev_remove_admin(dev);
	nvme_free_namespaces(dev);
 shutdown:
	nvme_dev_shutdown(dev);
 release_pools:
	nvme_free_queues(dev, 0);
	nvme_release_prp_pools(dev);
 release:
	nvme_release_instance(dev);
 put_pci:
	pci_dev_put(dev->pci_dev);
 free:
	kfree(dev->queues);
	kfree(dev->entry);
	kfree(dev);
	return result;
}

static void nvme_reset_notify(struct pci_dev *pdev, bool prepare)
{
	struct nvme_dev *dev = pci_get_drvdata(pdev);

	if (prepare)
		nvme_dev_shutdown(dev);
	else
		nvme_dev_resume(dev);
}

static void nvme_shutdown(struct pci_dev *pdev)
{
	struct nvme_dev *dev = pci_get_drvdata(pdev);
	nvme_dev_shutdown(dev);
}

static void nvme_remove(struct pci_dev *pdev)
{
	struct nvme_dev *dev = pci_get_drvdata(pdev);

	spin_lock(&dev_list_lock);
	list_del_init(&dev->node);
	spin_unlock(&dev_list_lock);

	pci_set_drvdata(pdev, NULL);
	flush_work(&dev->reset_work);
	misc_deregister(&dev->miscdev);
	nvme_dev_shutdown(dev);
	nvme_dev_remove(dev);
	nvme_dev_remove_admin(dev);
	nvme_free_queues(dev, 0);
	nvme_release_prp_pools(dev);
	kref_put(&dev->kref, nvme_free_dev);
}

/* These functions are yet to be implemented */
#define nvme_error_detected NULL
#define nvme_dump_registers NULL
#define nvme_link_reset NULL
#define nvme_slot_reset NULL
#define nvme_error_resume NULL

#ifdef CONFIG_PM_SLEEP
static int nvme_suspend(struct device *dev)
{
	struct pci_dev *pdev = to_pci_dev(dev);
	struct nvme_dev *ndev = pci_get_drvdata(pdev);

	nvme_dev_shutdown(ndev);
	return 0;
}

static int nvme_resume(struct device *dev)
{
	struct pci_dev *pdev = to_pci_dev(dev);
	struct nvme_dev *ndev = pci_get_drvdata(pdev);

	if (nvme_dev_resume(ndev) && !work_busy(&ndev->reset_work)) {
		ndev->reset_workfn = nvme_reset_failed_dev;
		queue_work(nvme_workq, &ndev->reset_work);
	}
	return 0;
}
#endif

static SIMPLE_DEV_PM_OPS(nvme_dev_pm_ops, nvme_suspend, nvme_resume);

static const struct pci_error_handlers nvme_err_handler = {
	.error_detected	= nvme_error_detected,
	.mmio_enabled	= nvme_dump_registers,
	.link_reset	= nvme_link_reset,
	.slot_reset	= nvme_slot_reset,
	.resume		= nvme_error_resume,
	.reset_notify	= nvme_reset_notify,
};

/* Move to pci_ids.h later */
#define PCI_CLASS_STORAGE_EXPRESS	0x010802

static const struct pci_device_id nvme_id_table[] = {
	{ PCI_DEVICE_CLASS(PCI_CLASS_STORAGE_EXPRESS, 0xffffff) },
	{ 0, }
};
MODULE_DEVICE_TABLE(pci, nvme_id_table);

static struct pci_driver nvme_driver = {
	.name		= "nvme",
	.id_table	= nvme_id_table,
	.probe		= nvme_probe,
	.remove		= nvme_remove,
	.shutdown	= nvme_shutdown,
	.driver		= {
		.pm	= &nvme_dev_pm_ops,
	},
	.err_handler	= &nvme_err_handler,
};

static int __init nvme_init(void)
{
	int result;

	init_waitqueue_head(&nvme_kthread_wait);

	nvme_workq = create_singlethread_workqueue("nvme");
	if (!nvme_workq)
		return -ENOMEM;

	result = register_blkdev(nvme_major, "nvme");
	if (result < 0)
		goto kill_workq;
	else if (result > 0)
		nvme_major = result;

	result = pci_register_driver(&nvme_driver);
	if (result)
		goto unregister_blkdev;
	return 0;

 unregister_blkdev:
	unregister_blkdev(nvme_major, "nvme");
 kill_workq:
	destroy_workqueue(nvme_workq);
	return result;
}

static void __exit nvme_exit(void)
{
	pci_unregister_driver(&nvme_driver);
	unregister_hotcpu_notifier(&nvme_nb);
	unregister_blkdev(nvme_major, "nvme");
	destroy_workqueue(nvme_workq);
	BUG_ON(nvme_thread && !IS_ERR(nvme_thread));
	_nvme_check_size();
}

MODULE_AUTHOR("Matthew Wilcox <willy@linux.intel.com>");
MODULE_LICENSE("GPL");
MODULE_VERSION("1.0");
module_init(nvme_init);
module_exit(nvme_exit);<|MERGE_RESOLUTION|>--- conflicted
+++ resolved
@@ -245,8 +245,6 @@
 	cmd->ctx = ctx;
 	cmd->aborted = 0;
 	blk_mq_start_request(blk_mq_rq_from_pdu(cmd));
-<<<<<<< HEAD
-=======
 }
 
 static void *iod_get_private(struct nvme_iod *iod)
@@ -260,7 +258,6 @@
 static bool iod_should_kfree(struct nvme_iod *iod)
 {
 	return (iod->private & 0x01) == 0;
->>>>>>> 4ee825d2
 }
 
 /* Special values must be less than 0x1000 */
