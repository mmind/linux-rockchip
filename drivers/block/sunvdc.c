/* sunvdc.c: Sun LDOM Virtual Disk Client.
 *
 * Copyright (C) 2007, 2008 David S. Miller <davem@davemloft.net>
 */

#include <linux/module.h>
#include <linux/kernel.h>
#include <linux/types.h>
#include <linux/blkdev.h>
#include <linux/hdreg.h>
#include <linux/genhd.h>
#include <linux/cdrom.h>
#include <linux/slab.h>
#include <linux/spinlock.h>
#include <linux/completion.h>
#include <linux/delay.h>
#include <linux/init.h>
#include <linux/list.h>
#include <linux/scatterlist.h>

#include <asm/vio.h>
#include <asm/ldc.h>

#define DRV_MODULE_NAME		"sunvdc"
#define PFX DRV_MODULE_NAME	": "
#define DRV_MODULE_VERSION	"1.2"
#define DRV_MODULE_RELDATE	"November 24, 2014"

static char version[] =
	DRV_MODULE_NAME ".c:v" DRV_MODULE_VERSION " (" DRV_MODULE_RELDATE ")\n";
MODULE_AUTHOR("David S. Miller (davem@davemloft.net)");
MODULE_DESCRIPTION("Sun LDOM virtual disk client driver");
MODULE_LICENSE("GPL");
MODULE_VERSION(DRV_MODULE_VERSION);

#define VDC_TX_RING_SIZE	512

#define WAITING_FOR_LINK_UP	0x01
#define WAITING_FOR_TX_SPACE	0x02
#define WAITING_FOR_GEN_CMD	0x04
#define WAITING_FOR_ANY		-1

static struct workqueue_struct *sunvdc_wq;

struct vdc_req_entry {
	struct request		*req;
};

struct vdc_port {
	struct vio_driver_state	vio;

	struct gendisk		*disk;

	struct vdc_completion	*cmp;

	u64			req_id;
	u64			seq;
	struct vdc_req_entry	rq_arr[VDC_TX_RING_SIZE];

	unsigned long		ring_cookies;

	u64			max_xfer_size;
	u32			vdisk_block_size;

	u64			ldc_timeout;
	struct timer_list	ldc_reset_timer;
	struct work_struct	ldc_reset_work;

	/* The server fills these in for us in the disk attribute
	 * ACK packet.
	 */
	u64			operations;
	u32			vdisk_size;
	u8			vdisk_type;
	u8			vdisk_mtype;

	char			disk_name[32];
};

static void vdc_ldc_reset(struct vdc_port *port);
static void vdc_ldc_reset_work(struct work_struct *work);
static void vdc_ldc_reset_timer(unsigned long _arg);

static inline struct vdc_port *to_vdc_port(struct vio_driver_state *vio)
{
	return container_of(vio, struct vdc_port, vio);
}

/* Ordered from largest major to lowest */
static struct vio_version vdc_versions[] = {
	{ .major = 1, .minor = 1 },
	{ .major = 1, .minor = 0 },
};

static inline int vdc_version_supported(struct vdc_port *port,
					u16 major, u16 minor)
{
	return port->vio.ver.major == major && port->vio.ver.minor >= minor;
}

#define VDCBLK_NAME	"vdisk"
static int vdc_major;
#define PARTITION_SHIFT	3

static inline u32 vdc_tx_dring_avail(struct vio_dring_state *dr)
{
	return vio_dring_avail(dr, VDC_TX_RING_SIZE);
}

static int vdc_getgeo(struct block_device *bdev, struct hd_geometry *geo)
{
	struct gendisk *disk = bdev->bd_disk;
	sector_t nsect = get_capacity(disk);
	sector_t cylinders = nsect;

	geo->heads = 0xff;
	geo->sectors = 0x3f;
	sector_div(cylinders, geo->heads * geo->sectors);
	geo->cylinders = cylinders;
	if ((sector_t)(geo->cylinders + 1) * geo->heads * geo->sectors < nsect)
		geo->cylinders = 0xffff;

	return 0;
}

/* Add ioctl/CDROM_GET_CAPABILITY to support cdrom_id in udev
 * when vdisk_mtype is VD_MEDIA_TYPE_CD or VD_MEDIA_TYPE_DVD.
 * Needed to be able to install inside an ldom from an iso image.
 */
static int vdc_ioctl(struct block_device *bdev, fmode_t mode,
		     unsigned command, unsigned long argument)
{
	int i;
	struct gendisk *disk;

	switch (command) {
	case CDROMMULTISESSION:
		pr_debug(PFX "Multisession CDs not supported\n");
		for (i = 0; i < sizeof(struct cdrom_multisession); i++)
			if (put_user(0, (char __user *)(argument + i)))
				return -EFAULT;
		return 0;

	case CDROM_GET_CAPABILITY:
		disk = bdev->bd_disk;

		if (bdev->bd_disk && (disk->flags & GENHD_FL_CD))
			return 0;
		return -EINVAL;

	default:
		pr_debug(PFX "ioctl %08x not supported\n", command);
		return -EINVAL;
	}
}

static const struct block_device_operations vdc_fops = {
	.owner		= THIS_MODULE,
	.getgeo		= vdc_getgeo,
	.ioctl		= vdc_ioctl,
};

static void vdc_blk_queue_start(struct vdc_port *port)
{
	struct vio_dring_state *dr = &port->vio.drings[VIO_DRIVER_TX_RING];

	/* restart blk queue when ring is half emptied. also called after
	 * handshake completes, so check for initial handshake before we've
	 * allocated a disk.
	 */
	if (port->disk && blk_queue_stopped(port->disk->queue) &&
	    vdc_tx_dring_avail(dr) * 100 / VDC_TX_RING_SIZE >= 50) {
		blk_start_queue(port->disk->queue);
	}

}

static void vdc_finish(struct vio_driver_state *vio, int err, int waiting_for)
{
	if (vio->cmp &&
	    (waiting_for == -1 ||
	     vio->cmp->waiting_for == waiting_for)) {
		vio->cmp->err = err;
		complete(&vio->cmp->com);
		vio->cmp = NULL;
	}
}

static void vdc_handshake_complete(struct vio_driver_state *vio)
{
	struct vdc_port *port = to_vdc_port(vio);

	del_timer(&port->ldc_reset_timer);
	vdc_finish(vio, 0, WAITING_FOR_LINK_UP);
	vdc_blk_queue_start(port);
}

static int vdc_handle_unknown(struct vdc_port *port, void *arg)
{
	struct vio_msg_tag *pkt = arg;

	printk(KERN_ERR PFX "Received unknown msg [%02x:%02x:%04x:%08x]\n",
	       pkt->type, pkt->stype, pkt->stype_env, pkt->sid);
	printk(KERN_ERR PFX "Resetting connection.\n");

	ldc_disconnect(port->vio.lp);

	return -ECONNRESET;
}

static int vdc_send_attr(struct vio_driver_state *vio)
{
	struct vdc_port *port = to_vdc_port(vio);
	struct vio_disk_attr_info pkt;

	memset(&pkt, 0, sizeof(pkt));

	pkt.tag.type = VIO_TYPE_CTRL;
	pkt.tag.stype = VIO_SUBTYPE_INFO;
	pkt.tag.stype_env = VIO_ATTR_INFO;
	pkt.tag.sid = vio_send_sid(vio);

	pkt.xfer_mode = VIO_DRING_MODE;
	pkt.vdisk_block_size = port->vdisk_block_size;
	pkt.max_xfer_size = port->max_xfer_size;

	viodbg(HS, "SEND ATTR xfer_mode[0x%x] blksz[%u] max_xfer[%llu]\n",
	       pkt.xfer_mode, pkt.vdisk_block_size, pkt.max_xfer_size);

	return vio_ldc_send(&port->vio, &pkt, sizeof(pkt));
}

static int vdc_handle_attr(struct vio_driver_state *vio, void *arg)
{
	struct vdc_port *port = to_vdc_port(vio);
	struct vio_disk_attr_info *pkt = arg;

	viodbg(HS, "GOT ATTR stype[0x%x] ops[%llx] disk_size[%llu] disk_type[%x] "
	       "mtype[0x%x] xfer_mode[0x%x] blksz[%u] max_xfer[%llu]\n",
	       pkt->tag.stype, pkt->operations,
	       pkt->vdisk_size, pkt->vdisk_type, pkt->vdisk_mtype,
	       pkt->xfer_mode, pkt->vdisk_block_size,
	       pkt->max_xfer_size);

	if (pkt->tag.stype == VIO_SUBTYPE_ACK) {
		switch (pkt->vdisk_type) {
		case VD_DISK_TYPE_DISK:
		case VD_DISK_TYPE_SLICE:
			break;

		default:
			printk(KERN_ERR PFX "%s: Bogus vdisk_type 0x%x\n",
			       vio->name, pkt->vdisk_type);
			return -ECONNRESET;
		}

		if (pkt->vdisk_block_size > port->vdisk_block_size) {
			printk(KERN_ERR PFX "%s: BLOCK size increased "
			       "%u --> %u\n",
			       vio->name,
			       port->vdisk_block_size, pkt->vdisk_block_size);
			return -ECONNRESET;
		}

		port->operations = pkt->operations;
		port->vdisk_type = pkt->vdisk_type;
		if (vdc_version_supported(port, 1, 1)) {
			port->vdisk_size = pkt->vdisk_size;
			port->vdisk_mtype = pkt->vdisk_mtype;
		}
		if (pkt->max_xfer_size < port->max_xfer_size)
			port->max_xfer_size = pkt->max_xfer_size;
		port->vdisk_block_size = pkt->vdisk_block_size;
		return 0;
	} else {
		printk(KERN_ERR PFX "%s: Attribute NACK\n", vio->name);

		return -ECONNRESET;
	}
}

static void vdc_end_special(struct vdc_port *port, struct vio_disk_desc *desc)
{
	int err = desc->status;

	vdc_finish(&port->vio, -err, WAITING_FOR_GEN_CMD);
}

static void vdc_end_one(struct vdc_port *port, struct vio_dring_state *dr,
			unsigned int index)
{
	struct vio_disk_desc *desc = vio_dring_entry(dr, index);
	struct vdc_req_entry *rqe = &port->rq_arr[index];
	struct request *req;

	if (unlikely(desc->hdr.state != VIO_DESC_DONE))
		return;

	ldc_unmap(port->vio.lp, desc->cookies, desc->ncookies);
	desc->hdr.state = VIO_DESC_FREE;
	dr->cons = vio_dring_next(dr, index);

	req = rqe->req;
	if (req == NULL) {
		vdc_end_special(port, desc);
		return;
	}

	rqe->req = NULL;

	__blk_end_request(req, (desc->status ? -EIO : 0), desc->size);

	vdc_blk_queue_start(port);
}

static int vdc_ack(struct vdc_port *port, void *msgbuf)
{
	struct vio_dring_state *dr = &port->vio.drings[VIO_DRIVER_TX_RING];
	struct vio_dring_data *pkt = msgbuf;

	if (unlikely(pkt->dring_ident != dr->ident ||
		     pkt->start_idx != pkt->end_idx ||
		     pkt->start_idx >= VDC_TX_RING_SIZE))
		return 0;

	vdc_end_one(port, dr, pkt->start_idx);

	return 0;
}

static int vdc_nack(struct vdc_port *port, void *msgbuf)
{
	/* XXX Implement me XXX */
	return 0;
}

static void vdc_event(void *arg, int event)
{
	struct vdc_port *port = arg;
	struct vio_driver_state *vio = &port->vio;
	unsigned long flags;
	int err;

	spin_lock_irqsave(&vio->lock, flags);

	if (unlikely(event == LDC_EVENT_RESET)) {
		vio_link_state_change(vio, event);
		queue_work(sunvdc_wq, &port->ldc_reset_work);
		goto out;
	}

	if (unlikely(event == LDC_EVENT_UP)) {
		vio_link_state_change(vio, event);
		goto out;
	}

	if (unlikely(event != LDC_EVENT_DATA_READY)) {
		pr_warn(PFX "Unexpected LDC event %d\n", event);
		goto out;
	}

	err = 0;
	while (1) {
		union {
			struct vio_msg_tag tag;
			u64 raw[8];
		} msgbuf;

		err = ldc_read(vio->lp, &msgbuf, sizeof(msgbuf));
		if (unlikely(err < 0)) {
			if (err == -ECONNRESET)
				vio_conn_reset(vio);
			break;
		}
		if (err == 0)
			break;
		viodbg(DATA, "TAG [%02x:%02x:%04x:%08x]\n",
		       msgbuf.tag.type,
		       msgbuf.tag.stype,
		       msgbuf.tag.stype_env,
		       msgbuf.tag.sid);
		err = vio_validate_sid(vio, &msgbuf.tag);
		if (err < 0)
			break;

		if (likely(msgbuf.tag.type == VIO_TYPE_DATA)) {
			if (msgbuf.tag.stype == VIO_SUBTYPE_ACK)
				err = vdc_ack(port, &msgbuf);
			else if (msgbuf.tag.stype == VIO_SUBTYPE_NACK)
				err = vdc_nack(port, &msgbuf);
			else
				err = vdc_handle_unknown(port, &msgbuf);
		} else if (msgbuf.tag.type == VIO_TYPE_CTRL) {
			err = vio_control_pkt_engine(vio, &msgbuf);
		} else {
			err = vdc_handle_unknown(port, &msgbuf);
		}
		if (err < 0)
			break;
	}
	if (err < 0)
		vdc_finish(&port->vio, err, WAITING_FOR_ANY);
out:
	spin_unlock_irqrestore(&vio->lock, flags);
}

static int __vdc_tx_trigger(struct vdc_port *port)
{
	struct vio_dring_state *dr = &port->vio.drings[VIO_DRIVER_TX_RING];
	struct vio_dring_data hdr = {
		.tag = {
			.type		= VIO_TYPE_DATA,
			.stype		= VIO_SUBTYPE_INFO,
			.stype_env	= VIO_DRING_DATA,
			.sid		= vio_send_sid(&port->vio),
		},
		.dring_ident		= dr->ident,
		.start_idx		= dr->prod,
		.end_idx		= dr->prod,
	};
	int err, delay;

	hdr.seq = dr->snd_nxt;
	delay = 1;
	do {
		err = vio_ldc_send(&port->vio, &hdr, sizeof(hdr));
		if (err > 0) {
			dr->snd_nxt++;
			break;
		}
		udelay(delay);
		if ((delay <<= 1) > 128)
			delay = 128;
	} while (err == -EAGAIN);

	if (err == -ENOTCONN)
		vdc_ldc_reset(port);
	return err;
}

static int __send_request(struct request *req)
{
	struct vdc_port *port = req->rq_disk->private_data;
	struct vio_dring_state *dr = &port->vio.drings[VIO_DRIVER_TX_RING];
	struct scatterlist sg[port->ring_cookies];
	struct vdc_req_entry *rqe;
	struct vio_disk_desc *desc;
	unsigned int map_perm;
	int nsg, err, i;
	u64 len;
	u8 op;

	map_perm = LDC_MAP_SHADOW | LDC_MAP_DIRECT | LDC_MAP_IO;

	if (rq_data_dir(req) == READ) {
		map_perm |= LDC_MAP_W;
		op = VD_OP_BREAD;
	} else {
		map_perm |= LDC_MAP_R;
		op = VD_OP_BWRITE;
	}

	sg_init_table(sg, port->ring_cookies);
	nsg = blk_rq_map_sg(req->q, req, sg);

	len = 0;
	for (i = 0; i < nsg; i++)
		len += sg[i].length;

	desc = vio_dring_cur(dr);

	err = ldc_map_sg(port->vio.lp, sg, nsg,
			 desc->cookies, port->ring_cookies,
			 map_perm);
	if (err < 0) {
		printk(KERN_ERR PFX "ldc_map_sg() failure, err=%d.\n", err);
		return err;
	}

	rqe = &port->rq_arr[dr->prod];
	rqe->req = req;

	desc->hdr.ack = VIO_ACK_ENABLE;
	desc->req_id = port->req_id;
	desc->operation = op;
	if (port->vdisk_type == VD_DISK_TYPE_DISK) {
		desc->slice = 0xff;
	} else {
		desc->slice = 0;
	}
	desc->status = ~0;
	desc->offset = (blk_rq_pos(req) << 9) / port->vdisk_block_size;
	desc->size = len;
	desc->ncookies = err;

	/* This has to be a non-SMP write barrier because we are writing
	 * to memory which is shared with the peer LDOM.
	 */
	wmb();
	desc->hdr.state = VIO_DESC_READY;

	err = __vdc_tx_trigger(port);
	if (err < 0) {
		printk(KERN_ERR PFX "vdc_tx_trigger() failure, err=%d\n", err);
	} else {
		port->req_id++;
		dr->prod = vio_dring_next(dr, dr->prod);
	}

	return err;
}

static void do_vdc_request(struct request_queue *rq)
{
	struct request *req;

	while ((req = blk_peek_request(rq)) != NULL) {
		struct vdc_port *port;
		struct vio_dring_state *dr;

		port = req->rq_disk->private_data;
		dr = &port->vio.drings[VIO_DRIVER_TX_RING];
		if (unlikely(vdc_tx_dring_avail(dr) < 1))
			goto wait;

		blk_start_request(req);

		if (__send_request(req) < 0) {
			blk_requeue_request(rq, req);
wait:
			/* Avoid pointless unplugs. */
			blk_stop_queue(rq);
			break;
		}
	}
}

static int generic_request(struct vdc_port *port, u8 op, void *buf, int len)
{
	struct vio_dring_state *dr;
	struct vio_completion comp;
	struct vio_disk_desc *desc;
	unsigned int map_perm;
	unsigned long flags;
	int op_len, err;
	void *req_buf;

	if (!(((u64)1 << (u64)op) & port->operations))
		return -EOPNOTSUPP;

	switch (op) {
	case VD_OP_BREAD:
	case VD_OP_BWRITE:
	default:
		return -EINVAL;

	case VD_OP_FLUSH:
		op_len = 0;
		map_perm = 0;
		break;

	case VD_OP_GET_WCE:
		op_len = sizeof(u32);
		map_perm = LDC_MAP_W;
		break;

	case VD_OP_SET_WCE:
		op_len = sizeof(u32);
		map_perm = LDC_MAP_R;
		break;

	case VD_OP_GET_VTOC:
		op_len = sizeof(struct vio_disk_vtoc);
		map_perm = LDC_MAP_W;
		break;

	case VD_OP_SET_VTOC:
		op_len = sizeof(struct vio_disk_vtoc);
		map_perm = LDC_MAP_R;
		break;

	case VD_OP_GET_DISKGEOM:
		op_len = sizeof(struct vio_disk_geom);
		map_perm = LDC_MAP_W;
		break;

	case VD_OP_SET_DISKGEOM:
		op_len = sizeof(struct vio_disk_geom);
		map_perm = LDC_MAP_R;
		break;

	case VD_OP_SCSICMD:
		op_len = 16;
		map_perm = LDC_MAP_RW;
		break;

	case VD_OP_GET_DEVID:
		op_len = sizeof(struct vio_disk_devid);
		map_perm = LDC_MAP_W;
		break;

	case VD_OP_GET_EFI:
	case VD_OP_SET_EFI:
		return -EOPNOTSUPP;
		break;
	};

	map_perm |= LDC_MAP_SHADOW | LDC_MAP_DIRECT | LDC_MAP_IO;

	op_len = (op_len + 7) & ~7;
	req_buf = kzalloc(op_len, GFP_KERNEL);
	if (!req_buf)
		return -ENOMEM;

	if (len > op_len)
		len = op_len;

	if (map_perm & LDC_MAP_R)
		memcpy(req_buf, buf, len);

	spin_lock_irqsave(&port->vio.lock, flags);

	dr = &port->vio.drings[VIO_DRIVER_TX_RING];

	/* XXX If we want to use this code generically we have to
	 * XXX handle TX ring exhaustion etc.
	 */
	desc = vio_dring_cur(dr);

	err = ldc_map_single(port->vio.lp, req_buf, op_len,
			     desc->cookies, port->ring_cookies,
			     map_perm);
	if (err < 0) {
		spin_unlock_irqrestore(&port->vio.lock, flags);
		kfree(req_buf);
		return err;
	}

	init_completion(&comp.com);
	comp.waiting_for = WAITING_FOR_GEN_CMD;
	port->vio.cmp = &comp;

	desc->hdr.ack = VIO_ACK_ENABLE;
	desc->req_id = port->req_id;
	desc->operation = op;
	desc->slice = 0;
	desc->status = ~0;
	desc->offset = 0;
	desc->size = op_len;
	desc->ncookies = err;

	/* This has to be a non-SMP write barrier because we are writing
	 * to memory which is shared with the peer LDOM.
	 */
	wmb();
	desc->hdr.state = VIO_DESC_READY;

	err = __vdc_tx_trigger(port);
	if (err >= 0) {
		port->req_id++;
		dr->prod = vio_dring_next(dr, dr->prod);
		spin_unlock_irqrestore(&port->vio.lock, flags);

		wait_for_completion(&comp.com);
		err = comp.err;
	} else {
		port->vio.cmp = NULL;
		spin_unlock_irqrestore(&port->vio.lock, flags);
	}

	if (map_perm & LDC_MAP_W)
		memcpy(buf, req_buf, len);

	kfree(req_buf);

	return err;
}

static int vdc_alloc_tx_ring(struct vdc_port *port)
{
	struct vio_dring_state *dr = &port->vio.drings[VIO_DRIVER_TX_RING];
	unsigned long len, entry_size;
	int ncookies;
	void *dring;

	entry_size = sizeof(struct vio_disk_desc) +
		(sizeof(struct ldc_trans_cookie) * port->ring_cookies);
	len = (VDC_TX_RING_SIZE * entry_size);

	ncookies = VIO_MAX_RING_COOKIES;
	dring = ldc_alloc_exp_dring(port->vio.lp, len,
				    dr->cookies, &ncookies,
				    (LDC_MAP_SHADOW |
				     LDC_MAP_DIRECT |
				     LDC_MAP_RW));
	if (IS_ERR(dring))
		return PTR_ERR(dring);

	dr->base = dring;
	dr->entry_size = entry_size;
	dr->num_entries = VDC_TX_RING_SIZE;
	dr->prod = dr->cons = 0;
	dr->pending = VDC_TX_RING_SIZE;
	dr->ncookies = ncookies;

	return 0;
}

static void vdc_free_tx_ring(struct vdc_port *port)
{
	struct vio_dring_state *dr = &port->vio.drings[VIO_DRIVER_TX_RING];

	if (dr->base) {
		ldc_free_exp_dring(port->vio.lp, dr->base,
				   (dr->entry_size * dr->num_entries),
				   dr->cookies, dr->ncookies);
		dr->base = NULL;
		dr->entry_size = 0;
		dr->num_entries = 0;
		dr->pending = 0;
		dr->ncookies = 0;
	}
}

static int vdc_port_up(struct vdc_port *port)
{
	struct vio_completion comp;

	init_completion(&comp.com);
	comp.err = 0;
	comp.waiting_for = WAITING_FOR_LINK_UP;
	port->vio.cmp = &comp;

	vio_port_up(&port->vio);
	wait_for_completion(&comp.com);
	return comp.err;
}

<<<<<<< HEAD
=======
static void vdc_port_down(struct vdc_port *port)
{
	ldc_disconnect(port->vio.lp);
	ldc_unbind(port->vio.lp);
	vdc_free_tx_ring(port);
	vio_ldc_free(&port->vio);
}

static int probe_disk(struct vdc_port *port)
{
	struct request_queue *q;
	struct gendisk *g;
	int err;

	err = vdc_port_up(port);
	if (err)
		return err;

>>>>>>> 2dbfca5a
	if (vdc_version_supported(port, 1, 1)) {
		/* vdisk_size should be set during the handshake, if it wasn't
		 * then the underlying disk is reserved by another system
		 */
		if (port->vdisk_size == -1)
			return -ENODEV;
	} else {
		struct vio_disk_geom geom;

		err = generic_request(port, VD_OP_GET_DISKGEOM,
				      &geom, sizeof(geom));
		if (err < 0) {
			printk(KERN_ERR PFX "VD_OP_GET_DISKGEOM returns "
			       "error %d\n", err);
			return err;
		}
		port->vdisk_size = ((u64)geom.num_cyl *
				    (u64)geom.num_hd *
				    (u64)geom.num_sec);
	}

	q = blk_init_queue(do_vdc_request, &port->vio.lock);
	if (!q) {
		printk(KERN_ERR PFX "%s: Could not allocate queue.\n",
		       port->vio.name);
		return -ENOMEM;
	}
	g = alloc_disk(1 << PARTITION_SHIFT);
	if (!g) {
		printk(KERN_ERR PFX "%s: Could not allocate gendisk.\n",
		       port->vio.name);
		blk_cleanup_queue(q);
		return -ENOMEM;
	}

	port->disk = g;

	/* Each segment in a request is up to an aligned page in size. */
	blk_queue_segment_boundary(q, PAGE_SIZE - 1);
	blk_queue_max_segment_size(q, PAGE_SIZE);

	blk_queue_max_segments(q, port->ring_cookies);
	blk_queue_max_hw_sectors(q, port->max_xfer_size);
	g->major = vdc_major;
	g->first_minor = port->vio.vdev->dev_no << PARTITION_SHIFT;
	strcpy(g->disk_name, port->disk_name);

	g->fops = &vdc_fops;
	g->queue = q;
	g->private_data = port;
	g->driverfs_dev = &port->vio.vdev->dev;

	set_capacity(g, port->vdisk_size);

	if (vdc_version_supported(port, 1, 1)) {
		switch (port->vdisk_mtype) {
		case VD_MEDIA_TYPE_CD:
			pr_info(PFX "Virtual CDROM %s\n", port->disk_name);
			g->flags |= GENHD_FL_CD;
			g->flags |= GENHD_FL_REMOVABLE;
			set_disk_ro(g, 1);
			break;

		case VD_MEDIA_TYPE_DVD:
			pr_info(PFX "Virtual DVD %s\n", port->disk_name);
			g->flags |= GENHD_FL_CD;
			g->flags |= GENHD_FL_REMOVABLE;
			set_disk_ro(g, 1);
			break;

		case VD_MEDIA_TYPE_FIXED:
			pr_info(PFX "Virtual Hard disk %s\n", port->disk_name);
			break;
		}
	}

	pr_info(PFX "%s: %u sectors (%u MB) protocol %d.%d\n",
	       g->disk_name,
	       port->vdisk_size, (port->vdisk_size >> (20 - 9)),
	       port->vio.ver.major, port->vio.ver.minor);

	add_disk(g);

	return 0;
}

static struct ldc_channel_config vdc_ldc_cfg = {
	.event		= vdc_event,
	.mtu		= 64,
	.mode		= LDC_MODE_UNRELIABLE,
};

static struct vio_driver_ops vdc_vio_ops = {
	.send_attr		= vdc_send_attr,
	.handle_attr		= vdc_handle_attr,
	.handshake_complete	= vdc_handshake_complete,
};

static void print_version(void)
{
	static int version_printed;

	if (version_printed++ == 0)
		printk(KERN_INFO "%s", version);
}

static int vdc_port_probe(struct vio_dev *vdev, const struct vio_device_id *id)
{
	struct mdesc_handle *hp;
	struct vdc_port *port;
	int err;
	const u64 *ldc_timeout;

	print_version();

	hp = mdesc_grab();

	err = -ENODEV;
	if ((vdev->dev_no << PARTITION_SHIFT) & ~(u64)MINORMASK) {
		printk(KERN_ERR PFX "Port id [%llu] too large.\n",
		       vdev->dev_no);
		goto err_out_release_mdesc;
	}

	port = kzalloc(sizeof(*port), GFP_KERNEL);
	err = -ENOMEM;
	if (!port) {
		printk(KERN_ERR PFX "Cannot allocate vdc_port.\n");
		goto err_out_release_mdesc;
	}

	if (vdev->dev_no >= 26)
		snprintf(port->disk_name, sizeof(port->disk_name),
			 VDCBLK_NAME "%c%c",
			 'a' + ((int)vdev->dev_no / 26) - 1,
			 'a' + ((int)vdev->dev_no % 26));
	else
		snprintf(port->disk_name, sizeof(port->disk_name),
			 VDCBLK_NAME "%c", 'a' + ((int)vdev->dev_no % 26));
	port->vdisk_size = -1;

	/* Actual wall time may be double due to do_generic_file_read() doing
	 * a readahead I/O first, and once that fails it will try to read a
	 * single page.
	 */
	ldc_timeout = mdesc_get_property(hp, vdev->mp, "vdc-timeout", NULL);
	port->ldc_timeout = ldc_timeout ? *ldc_timeout : 0;
	setup_timer(&port->ldc_reset_timer, vdc_ldc_reset_timer,
		    (unsigned long)port);
	INIT_WORK(&port->ldc_reset_work, vdc_ldc_reset_work);

	err = vio_driver_init(&port->vio, vdev, VDEV_DISK,
			      vdc_versions, ARRAY_SIZE(vdc_versions),
			      &vdc_vio_ops, port->disk_name);
	if (err)
		goto err_out_free_port;

	port->vdisk_block_size = 512;
	port->max_xfer_size = ((128 * 1024) / port->vdisk_block_size);
	port->ring_cookies = ((port->max_xfer_size *
			       port->vdisk_block_size) / PAGE_SIZE) + 2;

	err = vio_ldc_alloc(&port->vio, &vdc_ldc_cfg, port);
	if (err)
		goto err_out_free_port;

	err = vdc_alloc_tx_ring(port);
	if (err)
		goto err_out_free_ldc;

	err = probe_disk(port);
	if (err)
		goto err_out_free_tx_ring;

	dev_set_drvdata(&vdev->dev, port);

	mdesc_release(hp);

	return 0;

err_out_free_tx_ring:
	vdc_free_tx_ring(port);

err_out_free_ldc:
	vio_ldc_free(&port->vio);

err_out_free_port:
	kfree(port);

err_out_release_mdesc:
	mdesc_release(hp);
	return err;
}

static int vdc_port_remove(struct vio_dev *vdev)
{
	struct vdc_port *port = dev_get_drvdata(&vdev->dev);

	if (port) {
		unsigned long flags;

		spin_lock_irqsave(&port->vio.lock, flags);
		blk_stop_queue(port->disk->queue);
		spin_unlock_irqrestore(&port->vio.lock, flags);

		flush_work(&port->ldc_reset_work);
		del_timer_sync(&port->ldc_reset_timer);
		del_timer_sync(&port->vio.timer);

		del_gendisk(port->disk);
		blk_cleanup_queue(port->disk->queue);
		put_disk(port->disk);
		port->disk = NULL;

		vdc_free_tx_ring(port);
		vio_ldc_free(&port->vio);

		dev_set_drvdata(&vdev->dev, NULL);

		kfree(port);
	}
	return 0;
}

static void vdc_requeue_inflight(struct vdc_port *port)
{
	struct vio_dring_state *dr = &port->vio.drings[VIO_DRIVER_TX_RING];
	u32 idx;

	for (idx = dr->cons; idx != dr->prod; idx = vio_dring_next(dr, idx)) {
		struct vio_disk_desc *desc = vio_dring_entry(dr, idx);
		struct vdc_req_entry *rqe = &port->rq_arr[idx];
		struct request *req;

		ldc_unmap(port->vio.lp, desc->cookies, desc->ncookies);
		desc->hdr.state = VIO_DESC_FREE;
		dr->cons = vio_dring_next(dr, idx);

		req = rqe->req;
		if (req == NULL) {
			vdc_end_special(port, desc);
			continue;
		}

		rqe->req = NULL;
		blk_requeue_request(port->disk->queue, req);
	}
}

static void vdc_queue_drain(struct vdc_port *port)
{
	struct request *req;

	while ((req = blk_fetch_request(port->disk->queue)) != NULL)
		__blk_end_request_all(req, -EIO);
}

static void vdc_ldc_reset_timer(unsigned long _arg)
{
	struct vdc_port *port = (struct vdc_port *) _arg;
	struct vio_driver_state *vio = &port->vio;
	unsigned long flags;

	spin_lock_irqsave(&vio->lock, flags);
	if (!(port->vio.hs_state & VIO_HS_COMPLETE)) {
		pr_warn(PFX "%s ldc down %llu seconds, draining queue\n",
			port->disk_name, port->ldc_timeout);
		vdc_queue_drain(port);
		vdc_blk_queue_start(port);
	}
	spin_unlock_irqrestore(&vio->lock, flags);
}

static void vdc_ldc_reset_work(struct work_struct *work)
{
	struct vdc_port *port;
	struct vio_driver_state *vio;
	unsigned long flags;

	port = container_of(work, struct vdc_port, ldc_reset_work);
	vio = &port->vio;

	spin_lock_irqsave(&vio->lock, flags);
	vdc_ldc_reset(port);
	spin_unlock_irqrestore(&vio->lock, flags);
}

static void vdc_ldc_reset(struct vdc_port *port)
{
	int err;

	assert_spin_locked(&port->vio.lock);

	pr_warn(PFX "%s ldc link reset\n", port->disk_name);
	blk_stop_queue(port->disk->queue);
	vdc_requeue_inflight(port);
	vdc_port_down(port);

	err = vio_ldc_alloc(&port->vio, &vdc_ldc_cfg, port);
	if (err) {
		pr_err(PFX "%s vio_ldc_alloc:%d\n", port->disk_name, err);
		return;
	}

	err = vdc_alloc_tx_ring(port);
	if (err) {
		pr_err(PFX "%s vio_alloc_tx_ring:%d\n", port->disk_name, err);
		goto err_free_ldc;
	}

	if (port->ldc_timeout)
		mod_timer(&port->ldc_reset_timer,
			  round_jiffies(jiffies + HZ * port->ldc_timeout));
	mod_timer(&port->vio.timer, round_jiffies(jiffies + HZ));
	return;

err_free_ldc:
	vio_ldc_free(&port->vio);
}

static const struct vio_device_id vdc_port_match[] = {
	{
		.type = "vdc-port",
	},
	{},
};
MODULE_DEVICE_TABLE(vio, vdc_port_match);

static struct vio_driver vdc_port_driver = {
	.id_table	= vdc_port_match,
	.probe		= vdc_port_probe,
	.remove		= vdc_port_remove,
	.name		= "vdc_port",
};

static int __init vdc_init(void)
{
	int err;

	sunvdc_wq = alloc_workqueue("sunvdc", 0, 0);
	if (!sunvdc_wq)
		return -ENOMEM;

	err = register_blkdev(0, VDCBLK_NAME);
	if (err < 0)
		goto out_free_wq;

	vdc_major = err;

	err = vio_register_driver(&vdc_port_driver);
	if (err)
		goto out_unregister_blkdev;

	return 0;

out_unregister_blkdev:
	unregister_blkdev(vdc_major, VDCBLK_NAME);
	vdc_major = 0;

out_free_wq:
	destroy_workqueue(sunvdc_wq);
	return err;
}

static void __exit vdc_exit(void)
{
	vio_unregister_driver(&vdc_port_driver);
	unregister_blkdev(vdc_major, VDCBLK_NAME);
	destroy_workqueue(sunvdc_wq);
}

module_init(vdc_init);
module_exit(vdc_exit);<|MERGE_RESOLUTION|>--- conflicted
+++ resolved
@@ -736,8 +736,6 @@
 	return comp.err;
 }
 
-<<<<<<< HEAD
-=======
 static void vdc_port_down(struct vdc_port *port)
 {
 	ldc_disconnect(port->vio.lp);
@@ -756,7 +754,6 @@
 	if (err)
 		return err;
 
->>>>>>> 2dbfca5a
 	if (vdc_version_supported(port, 1, 1)) {
 		/* vdisk_size should be set during the handshake, if it wasn't
 		 * then the underlying disk is reserved by another system
