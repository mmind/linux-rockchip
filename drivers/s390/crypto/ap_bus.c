/*
 * Copyright IBM Corp. 2006, 2012
 * Author(s): Cornelia Huck <cornelia.huck@de.ibm.com>
 *	      Martin Schwidefsky <schwidefsky@de.ibm.com>
 *	      Ralph Wuerthner <rwuerthn@de.ibm.com>
 *	      Felix Beck <felix.beck@de.ibm.com>
 *	      Holger Dengler <hd@linux.vnet.ibm.com>
 *
 * Adjunct processor bus.
 *
 * This program is free software; you can redistribute it and/or modify
 * it under the terms of the GNU General Public License as published by
 * the Free Software Foundation; either version 2, or (at your option)
 * any later version.
 *
 * This program is distributed in the hope that it will be useful,
 * but WITHOUT ANY WARRANTY; without even the implied warranty of
 * MERCHANTABILITY or FITNESS FOR A PARTICULAR PURPOSE. See the
 * GNU General Public License for more details.
 *
 * You should have received a copy of the GNU General Public License
 * along with this program; if not, write to the Free Software
 * Foundation, Inc., 675 Mass Ave, Cambridge, MA 02139, USA.
 */

#define KMSG_COMPONENT "ap"
#define pr_fmt(fmt) KMSG_COMPONENT ": " fmt

#include <linux/kernel_stat.h>
#include <linux/module.h>
#include <linux/init.h>
#include <linux/delay.h>
#include <linux/err.h>
#include <linux/interrupt.h>
#include <linux/workqueue.h>
#include <linux/slab.h>
#include <linux/notifier.h>
#include <linux/kthread.h>
#include <linux/mutex.h>
#include <asm/reset.h>
#include <asm/airq.h>
#include <linux/atomic.h>
#include <asm/isc.h>
#include <linux/hrtimer.h>
#include <linux/ktime.h>
#include <asm/facility.h>
#include <linux/crypto.h>

#include "ap_bus.h"

/* Some prototypes. */
static void ap_scan_bus(struct work_struct *);
static void ap_poll_all(unsigned long);
static enum hrtimer_restart ap_poll_timeout(struct hrtimer *);
static int ap_poll_thread_start(void);
static void ap_poll_thread_stop(void);
static void ap_request_timeout(unsigned long);
static inline void ap_schedule_poll_timer(void);
static int __ap_poll_device(struct ap_device *ap_dev, unsigned long *flags);
static int ap_device_remove(struct device *dev);
static int ap_device_probe(struct device *dev);
static void ap_interrupt_handler(struct airq_struct *airq);
static void ap_reset(struct ap_device *ap_dev);
static void ap_config_timeout(unsigned long ptr);
static int ap_select_domain(void);
static void ap_query_configuration(void);

/*
 * Module description.
 */
MODULE_AUTHOR("IBM Corporation");
MODULE_DESCRIPTION("Adjunct Processor Bus driver, " \
		   "Copyright IBM Corp. 2006, 2012");
MODULE_LICENSE("GPL");
MODULE_ALIAS_CRYPTO("z90crypt");

/*
 * Module parameter
 */
int ap_domain_index = -1;	/* Adjunct Processor Domain Index */
module_param_named(domain, ap_domain_index, int, S_IRUSR|S_IRGRP);
MODULE_PARM_DESC(domain, "domain index for ap devices");
EXPORT_SYMBOL(ap_domain_index);

static int ap_thread_flag = 0;
module_param_named(poll_thread, ap_thread_flag, int, S_IRUSR|S_IRGRP);
MODULE_PARM_DESC(poll_thread, "Turn on/off poll thread, default is 0 (off).");

static struct device *ap_root_device = NULL;
static struct ap_config_info *ap_configuration;
static DEFINE_SPINLOCK(ap_device_list_lock);
static LIST_HEAD(ap_device_list);

/*
 * Workqueue & timer for bus rescan.
 */
static struct workqueue_struct *ap_work_queue;
static struct timer_list ap_config_timer;
static int ap_config_time = AP_CONFIG_TIME;
static DECLARE_WORK(ap_config_work, ap_scan_bus);

/*
 * Tasklet & timer for AP request polling and interrupts
 */
static DECLARE_TASKLET(ap_tasklet, ap_poll_all, 0);
static atomic_t ap_poll_requests = ATOMIC_INIT(0);
static DECLARE_WAIT_QUEUE_HEAD(ap_poll_wait);
static struct task_struct *ap_poll_kthread = NULL;
static DEFINE_MUTEX(ap_poll_thread_mutex);
static DEFINE_SPINLOCK(ap_poll_timer_lock);
static struct hrtimer ap_poll_timer;
/* In LPAR poll with 4kHz frequency. Poll every 250000 nanoseconds.
 * If z/VM change to 1500000 nanoseconds to adjust to z/VM polling.*/
static unsigned long long poll_timeout = 250000;

/* Suspend flag */
static int ap_suspend_flag;
/* Flag to check if domain was set through module parameter domain=. This is
 * important when supsend and resume is done in a z/VM environment where the
 * domain might change. */
static int user_set_domain = 0;
static struct bus_type ap_bus_type;

/* Adapter interrupt definitions */
static int ap_airq_flag;

static struct airq_struct ap_airq = {
	.handler = ap_interrupt_handler,
	.isc = AP_ISC,
};

/**
 * ap_using_interrupts() - Returns non-zero if interrupt support is
 * available.
 */
static inline int ap_using_interrupts(void)
{
	return ap_airq_flag;
}

/**
 * ap_intructions_available() - Test if AP instructions are available.
 *
 * Returns 0 if the AP instructions are installed.
 */
static inline int ap_instructions_available(void)
{
	register unsigned long reg0 asm ("0") = AP_MKQID(0,0);
	register unsigned long reg1 asm ("1") = -ENODEV;
	register unsigned long reg2 asm ("2") = 0UL;

	asm volatile(
		"   .long 0xb2af0000\n"		/* PQAP(TAPQ) */
		"0: la    %1,0\n"
		"1:\n"
		EX_TABLE(0b, 1b)
		: "+d" (reg0), "+d" (reg1), "+d" (reg2) : : "cc" );
	return reg1;
}

/**
 * ap_interrupts_available(): Test if AP interrupts are available.
 *
 * Returns 1 if AP interrupts are available.
 */
static int ap_interrupts_available(void)
{
	return test_facility(2) && test_facility(65);
}

/**
 * ap_configuration_available(): Test if AP configuration
 * information is available.
 *
 * Returns 1 if AP configuration information is available.
 */
#ifdef CONFIG_64BIT
static int ap_configuration_available(void)
{
	return test_facility(2) && test_facility(12);
}
#endif

/**
 * ap_test_queue(): Test adjunct processor queue.
 * @qid: The AP queue number
 * @queue_depth: Pointer to queue depth value
 * @device_type: Pointer to device type value
 *
 * Returns AP queue status structure.
 */
static inline struct ap_queue_status
ap_test_queue(ap_qid_t qid, int *queue_depth, int *device_type)
{
	register unsigned long reg0 asm ("0") = qid;
	register struct ap_queue_status reg1 asm ("1");
	register unsigned long reg2 asm ("2") = 0UL;

	asm volatile(".long 0xb2af0000"		/* PQAP(TAPQ) */
		     : "+d" (reg0), "=d" (reg1), "+d" (reg2) : : "cc");
	*device_type = (int) (reg2 >> 24);
	*queue_depth = (int) (reg2 & 0xff);
	return reg1;
}

/**
 * ap_query_facilities(): PQAP(TAPQ) query facilities.
 * @qid: The AP queue number
 *
 * Returns content of general register 2 after the PQAP(TAPQ)
 * instruction was called.
 */
static inline unsigned long ap_query_facilities(ap_qid_t qid)
{
	register unsigned long reg0 asm ("0") = qid | 0x00800000UL;
	register unsigned long reg1 asm ("1");
	register unsigned long reg2 asm ("2") = 0UL;

	asm volatile(".long 0xb2af0000"  /* PQAP(TAPQ) */
		     : "+d" (reg0), "=d" (reg1), "+d" (reg2) : : "cc");
	return reg2;
}

/**
 * ap_reset_queue(): Reset adjunct processor queue.
 * @qid: The AP queue number
 *
 * Returns AP queue status structure.
 */
static inline struct ap_queue_status ap_reset_queue(ap_qid_t qid)
{
	register unsigned long reg0 asm ("0") = qid | 0x01000000UL;
	register struct ap_queue_status reg1 asm ("1");
	register unsigned long reg2 asm ("2") = 0UL;

	asm volatile(
		".long 0xb2af0000"		/* PQAP(RAPQ) */
		: "+d" (reg0), "=d" (reg1), "+d" (reg2) : : "cc");
	return reg1;
}

#ifdef CONFIG_64BIT
/**
 * ap_queue_interruption_control(): Enable interruption for a specific AP.
 * @qid: The AP queue number
 * @ind: The notification indicator byte
 *
 * Returns AP queue status.
 */
static inline struct ap_queue_status
ap_queue_interruption_control(ap_qid_t qid, void *ind)
{
	register unsigned long reg0 asm ("0") = qid | 0x03000000UL;
	register unsigned long reg1_in asm ("1") = 0x0000800000000000UL | AP_ISC;
	register struct ap_queue_status reg1_out asm ("1");
	register void *reg2 asm ("2") = ind;
	asm volatile(
		".long 0xb2af0000"		/* PQAP(AQIC) */
		: "+d" (reg0), "+d" (reg1_in), "=d" (reg1_out), "+d" (reg2)
		:
		: "cc" );
	return reg1_out;
}
#endif

#ifdef CONFIG_64BIT
static inline struct ap_queue_status
__ap_query_functions(ap_qid_t qid, unsigned int *functions)
{
	register unsigned long reg0 asm ("0") = 0UL | qid | (1UL << 23);
	register struct ap_queue_status reg1 asm ("1") = AP_QUEUE_STATUS_INVALID;
	register unsigned long reg2 asm ("2");

	asm volatile(
		".long 0xb2af0000\n"		/* PQAP(TAPQ) */
		"0:\n"
		EX_TABLE(0b, 0b)
		: "+d" (reg0), "+d" (reg1), "=d" (reg2)
		:
		: "cc");

	*functions = (unsigned int)(reg2 >> 32);
	return reg1;
}
#endif

#ifdef CONFIG_64BIT
static inline int __ap_query_configuration(struct ap_config_info *config)
{
	register unsigned long reg0 asm ("0") = 0x04000000UL;
	register unsigned long reg1 asm ("1") = -EINVAL;
	register unsigned char *reg2 asm ("2") = (unsigned char *)config;

	asm volatile(
		".long 0xb2af0000\n"		/* PQAP(QCI) */
		"0: la    %1,0\n"
		"1:\n"
		EX_TABLE(0b, 1b)
		: "+d" (reg0), "+d" (reg1), "+d" (reg2)
		:
		: "cc");

	return reg1;
}
#endif

/**
 * ap_query_functions(): Query supported functions.
 * @qid: The AP queue number
 * @functions: Pointer to functions field.
 *
 * Returns
 *   0	     on success.
 *   -ENODEV  if queue not valid.
 *   -EBUSY   if device busy.
 *   -EINVAL  if query function is not supported
 */
static int ap_query_functions(ap_qid_t qid, unsigned int *functions)
{
#ifdef CONFIG_64BIT
	struct ap_queue_status status;
	int i;
	status = __ap_query_functions(qid, functions);

	for (i = 0; i < AP_MAX_RESET; i++) {
		if (ap_queue_status_invalid_test(&status))
			return -ENODEV;

		switch (status.response_code) {
		case AP_RESPONSE_NORMAL:
			return 0;
		case AP_RESPONSE_RESET_IN_PROGRESS:
		case AP_RESPONSE_BUSY:
			break;
		case AP_RESPONSE_Q_NOT_AVAIL:
		case AP_RESPONSE_DECONFIGURED:
		case AP_RESPONSE_CHECKSTOPPED:
		case AP_RESPONSE_INVALID_ADDRESS:
			return -ENODEV;
		case AP_RESPONSE_OTHERWISE_CHANGED:
			break;
		default:
			break;
		}
		if (i < AP_MAX_RESET - 1) {
			udelay(5);
			status = __ap_query_functions(qid, functions);
		}
	}
	return -EBUSY;
#else
	return -EINVAL;
#endif
}

/**
 * ap_queue_enable_interruption(): Enable interruption on an AP.
 * @qid: The AP queue number
 * @ind: the notification indicator byte
 *
 * Enables interruption on AP queue via ap_queue_interruption_control(). Based
 * on the return value it waits a while and tests the AP queue if interrupts
 * have been switched on using ap_test_queue().
 */
static int ap_queue_enable_interruption(ap_qid_t qid, void *ind)
{
#ifdef CONFIG_64BIT
	struct ap_queue_status status;
	int t_depth, t_device_type, rc, i;

	rc = -EBUSY;
	status = ap_queue_interruption_control(qid, ind);

	for (i = 0; i < AP_MAX_RESET; i++) {
		switch (status.response_code) {
		case AP_RESPONSE_NORMAL:
			if (status.int_enabled)
				return 0;
			break;
		case AP_RESPONSE_RESET_IN_PROGRESS:
		case AP_RESPONSE_BUSY:
			if (i < AP_MAX_RESET - 1) {
				udelay(5);
				status = ap_queue_interruption_control(qid,
								       ind);
				continue;
			}
			break;
		case AP_RESPONSE_Q_NOT_AVAIL:
		case AP_RESPONSE_DECONFIGURED:
		case AP_RESPONSE_CHECKSTOPPED:
		case AP_RESPONSE_INVALID_ADDRESS:
			return -ENODEV;
		case AP_RESPONSE_OTHERWISE_CHANGED:
			if (status.int_enabled)
				return 0;
			break;
		default:
			break;
		}
		if (i < AP_MAX_RESET - 1) {
			udelay(5);
			status = ap_test_queue(qid, &t_depth, &t_device_type);
		}
	}
	return rc;
#else
	return -EINVAL;
#endif
}

/**
 * __ap_send(): Send message to adjunct processor queue.
 * @qid: The AP queue number
 * @psmid: The program supplied message identifier
 * @msg: The message text
 * @length: The message length
 * @special: Special Bit
 *
 * Returns AP queue status structure.
 * Condition code 1 on NQAP can't happen because the L bit is 1.
 * Condition code 2 on NQAP also means the send is incomplete,
 * because a segment boundary was reached. The NQAP is repeated.
 */
static inline struct ap_queue_status
__ap_send(ap_qid_t qid, unsigned long long psmid, void *msg, size_t length,
	  unsigned int special)
{
	typedef struct { char _[length]; } msgblock;
	register unsigned long reg0 asm ("0") = qid | 0x40000000UL;
	register struct ap_queue_status reg1 asm ("1");
	register unsigned long reg2 asm ("2") = (unsigned long) msg;
	register unsigned long reg3 asm ("3") = (unsigned long) length;
	register unsigned long reg4 asm ("4") = (unsigned int) (psmid >> 32);
	register unsigned long reg5 asm ("5") = psmid & 0xffffffff;

	if (special == 1)
		reg0 |= 0x400000UL;

	asm volatile (
		"0: .long 0xb2ad0042\n"		/* NQAP */
		"   brc   2,0b"
		: "+d" (reg0), "=d" (reg1), "+d" (reg2), "+d" (reg3)
		: "d" (reg4), "d" (reg5), "m" (*(msgblock *) msg)
		: "cc" );
	return reg1;
}

int ap_send(ap_qid_t qid, unsigned long long psmid, void *msg, size_t length)
{
	struct ap_queue_status status;

	status = __ap_send(qid, psmid, msg, length, 0);
	switch (status.response_code) {
	case AP_RESPONSE_NORMAL:
		return 0;
	case AP_RESPONSE_Q_FULL:
	case AP_RESPONSE_RESET_IN_PROGRESS:
		return -EBUSY;
	case AP_RESPONSE_REQ_FAC_NOT_INST:
		return -EINVAL;
	default:	/* Device is gone. */
		return -ENODEV;
	}
}
EXPORT_SYMBOL(ap_send);

/**
 * __ap_recv(): Receive message from adjunct processor queue.
 * @qid: The AP queue number
 * @psmid: Pointer to program supplied message identifier
 * @msg: The message text
 * @length: The message length
 *
 * Returns AP queue status structure.
 * Condition code 1 on DQAP means the receive has taken place
 * but only partially.	The response is incomplete, hence the
 * DQAP is repeated.
 * Condition code 2 on DQAP also means the receive is incomplete,
 * this time because a segment boundary was reached. Again, the
 * DQAP is repeated.
 * Note that gpr2 is used by the DQAP instruction to keep track of
 * any 'residual' length, in case the instruction gets interrupted.
 * Hence it gets zeroed before the instruction.
 */
static inline struct ap_queue_status
__ap_recv(ap_qid_t qid, unsigned long long *psmid, void *msg, size_t length)
{
	typedef struct { char _[length]; } msgblock;
	register unsigned long reg0 asm("0") = qid | 0x80000000UL;
	register struct ap_queue_status reg1 asm ("1");
	register unsigned long reg2 asm("2") = 0UL;
	register unsigned long reg4 asm("4") = (unsigned long) msg;
	register unsigned long reg5 asm("5") = (unsigned long) length;
	register unsigned long reg6 asm("6") = 0UL;
	register unsigned long reg7 asm("7") = 0UL;


	asm volatile(
		"0: .long 0xb2ae0064\n"		/* DQAP */
		"   brc   6,0b\n"
		: "+d" (reg0), "=d" (reg1), "+d" (reg2),
		"+d" (reg4), "+d" (reg5), "+d" (reg6), "+d" (reg7),
		"=m" (*(msgblock *) msg) : : "cc" );
	*psmid = (((unsigned long long) reg6) << 32) + reg7;
	return reg1;
}

int ap_recv(ap_qid_t qid, unsigned long long *psmid, void *msg, size_t length)
{
	struct ap_queue_status status;

	status = __ap_recv(qid, psmid, msg, length);
	switch (status.response_code) {
	case AP_RESPONSE_NORMAL:
		return 0;
	case AP_RESPONSE_NO_PENDING_REPLY:
		if (status.queue_empty)
			return -ENOENT;
		return -EBUSY;
	case AP_RESPONSE_RESET_IN_PROGRESS:
		return -EBUSY;
	default:
		return -ENODEV;
	}
}
EXPORT_SYMBOL(ap_recv);

/**
 * ap_query_queue(): Check if an AP queue is available.
 * @qid: The AP queue number
 * @queue_depth: Pointer to queue depth value
 * @device_type: Pointer to device type value
 *
 * The test is repeated for AP_MAX_RESET times.
 */
static int ap_query_queue(ap_qid_t qid, int *queue_depth, int *device_type)
{
	struct ap_queue_status status;
	int t_depth, t_device_type, rc, i;

	rc = -EBUSY;
	for (i = 0; i < AP_MAX_RESET; i++) {
		status = ap_test_queue(qid, &t_depth, &t_device_type);
		switch (status.response_code) {
		case AP_RESPONSE_NORMAL:
			*queue_depth = t_depth + 1;
			*device_type = t_device_type;
			rc = 0;
			break;
		case AP_RESPONSE_Q_NOT_AVAIL:
			rc = -ENODEV;
			break;
		case AP_RESPONSE_RESET_IN_PROGRESS:
			break;
		case AP_RESPONSE_DECONFIGURED:
			rc = -ENODEV;
			break;
		case AP_RESPONSE_CHECKSTOPPED:
			rc = -ENODEV;
			break;
		case AP_RESPONSE_INVALID_ADDRESS:
			rc = -ENODEV;
			break;
		case AP_RESPONSE_OTHERWISE_CHANGED:
			break;
		case AP_RESPONSE_BUSY:
			break;
		default:
			BUG();
		}
		if (rc != -EBUSY)
			break;
		if (i < AP_MAX_RESET - 1)
			udelay(5);
	}
	return rc;
}

/**
 * ap_init_queue(): Reset an AP queue.
 * @qid: The AP queue number
 *
 * Reset an AP queue and wait for it to become available again.
 */
static int ap_init_queue(ap_qid_t qid)
{
	struct ap_queue_status status;
	int rc, dummy, i;

	rc = -ENODEV;
	status = ap_reset_queue(qid);
	for (i = 0; i < AP_MAX_RESET; i++) {
		switch (status.response_code) {
		case AP_RESPONSE_NORMAL:
			if (status.queue_empty)
				rc = 0;
			break;
		case AP_RESPONSE_Q_NOT_AVAIL:
		case AP_RESPONSE_DECONFIGURED:
		case AP_RESPONSE_CHECKSTOPPED:
			i = AP_MAX_RESET;	/* return with -ENODEV */
			break;
		case AP_RESPONSE_RESET_IN_PROGRESS:
			rc = -EBUSY;
		case AP_RESPONSE_BUSY:
		default:
			break;
		}
		if (rc != -ENODEV && rc != -EBUSY)
			break;
		if (i < AP_MAX_RESET - 1) {
			/* Time we are waiting until we give up (0.7sec * 90).
			 * Since the actual request (in progress) will not
			 * interrupted immediately for the reset command,
			 * we have to be patient. In worst case we have to
			 * wait 60sec + reset time (some msec).
			 */
			schedule_timeout(AP_RESET_TIMEOUT);
			status = ap_test_queue(qid, &dummy, &dummy);
		}
	}
	if (rc == 0 && ap_using_interrupts()) {
		rc = ap_queue_enable_interruption(qid, ap_airq.lsi_ptr);
		/* If interruption mode is supported by the machine,
		* but an AP can not be enabled for interruption then
		* the AP will be discarded.    */
		if (rc)
			pr_err("Registering adapter interrupts for "
			       "AP %d failed\n", AP_QID_DEVICE(qid));
	}
	return rc;
}

/**
 * ap_increase_queue_count(): Arm request timeout.
 * @ap_dev: Pointer to an AP device.
 *
 * Arm request timeout if an AP device was idle and a new request is submitted.
 */
static void ap_increase_queue_count(struct ap_device *ap_dev)
{
	int timeout = ap_dev->drv->request_timeout;

	ap_dev->queue_count++;
	if (ap_dev->queue_count == 1) {
		mod_timer(&ap_dev->timeout, jiffies + timeout);
		ap_dev->reset = AP_RESET_ARMED;
	}
}

/**
 * ap_decrease_queue_count(): Decrease queue count.
 * @ap_dev: Pointer to an AP device.
 *
 * If AP device is still alive, re-schedule request timeout if there are still
 * pending requests.
 */
static void ap_decrease_queue_count(struct ap_device *ap_dev)
{
	int timeout = ap_dev->drv->request_timeout;

	ap_dev->queue_count--;
	if (ap_dev->queue_count > 0)
		mod_timer(&ap_dev->timeout, jiffies + timeout);
	else
		/*
		 * The timeout timer should to be disabled now - since
		 * del_timer_sync() is very expensive, we just tell via the
		 * reset flag to ignore the pending timeout timer.
		 */
		ap_dev->reset = AP_RESET_IGNORE;
}

/*
 * AP device related attributes.
 */
static ssize_t ap_hwtype_show(struct device *dev,
			      struct device_attribute *attr, char *buf)
{
	struct ap_device *ap_dev = to_ap_dev(dev);
	return snprintf(buf, PAGE_SIZE, "%d\n", ap_dev->device_type);
}

static DEVICE_ATTR(hwtype, 0444, ap_hwtype_show, NULL);

static ssize_t ap_raw_hwtype_show(struct device *dev,
			      struct device_attribute *attr, char *buf)
{
	struct ap_device *ap_dev = to_ap_dev(dev);

	return snprintf(buf, PAGE_SIZE, "%d\n", ap_dev->raw_hwtype);
}

static DEVICE_ATTR(raw_hwtype, 0444, ap_raw_hwtype_show, NULL);

static ssize_t ap_depth_show(struct device *dev, struct device_attribute *attr,
			     char *buf)
{
	struct ap_device *ap_dev = to_ap_dev(dev);
	return snprintf(buf, PAGE_SIZE, "%d\n", ap_dev->queue_depth);
}

static DEVICE_ATTR(depth, 0444, ap_depth_show, NULL);
static ssize_t ap_request_count_show(struct device *dev,
				     struct device_attribute *attr,
				     char *buf)
{
	struct ap_device *ap_dev = to_ap_dev(dev);
	int rc;

	spin_lock_bh(&ap_dev->lock);
	rc = snprintf(buf, PAGE_SIZE, "%d\n", ap_dev->total_request_count);
	spin_unlock_bh(&ap_dev->lock);
	return rc;
}

static DEVICE_ATTR(request_count, 0444, ap_request_count_show, NULL);

static ssize_t ap_requestq_count_show(struct device *dev,
				      struct device_attribute *attr, char *buf)
{
	struct ap_device *ap_dev = to_ap_dev(dev);
	int rc;

	spin_lock_bh(&ap_dev->lock);
	rc = snprintf(buf, PAGE_SIZE, "%d\n", ap_dev->requestq_count);
	spin_unlock_bh(&ap_dev->lock);
	return rc;
}

static DEVICE_ATTR(requestq_count, 0444, ap_requestq_count_show, NULL);

static ssize_t ap_pendingq_count_show(struct device *dev,
				      struct device_attribute *attr, char *buf)
{
	struct ap_device *ap_dev = to_ap_dev(dev);
	int rc;

	spin_lock_bh(&ap_dev->lock);
	rc = snprintf(buf, PAGE_SIZE, "%d\n", ap_dev->pendingq_count);
	spin_unlock_bh(&ap_dev->lock);
	return rc;
}

static DEVICE_ATTR(pendingq_count, 0444, ap_pendingq_count_show, NULL);

static ssize_t ap_modalias_show(struct device *dev,
				struct device_attribute *attr, char *buf)
{
	return sprintf(buf, "ap:t%02X", to_ap_dev(dev)->device_type);
}

static DEVICE_ATTR(modalias, 0444, ap_modalias_show, NULL);

static ssize_t ap_functions_show(struct device *dev,
				 struct device_attribute *attr, char *buf)
{
	struct ap_device *ap_dev = to_ap_dev(dev);
	return snprintf(buf, PAGE_SIZE, "0x%08X\n", ap_dev->functions);
}

static DEVICE_ATTR(ap_functions, 0444, ap_functions_show, NULL);

static struct attribute *ap_dev_attrs[] = {
	&dev_attr_hwtype.attr,
	&dev_attr_raw_hwtype.attr,
	&dev_attr_depth.attr,
	&dev_attr_request_count.attr,
	&dev_attr_requestq_count.attr,
	&dev_attr_pendingq_count.attr,
	&dev_attr_modalias.attr,
	&dev_attr_ap_functions.attr,
	NULL
};
static struct attribute_group ap_dev_attr_group = {
	.attrs = ap_dev_attrs
};

/**
 * ap_bus_match()
 * @dev: Pointer to device
 * @drv: Pointer to device_driver
 *
 * AP bus driver registration/unregistration.
 */
static int ap_bus_match(struct device *dev, struct device_driver *drv)
{
	struct ap_device *ap_dev = to_ap_dev(dev);
	struct ap_driver *ap_drv = to_ap_drv(drv);
	struct ap_device_id *id;

	/*
	 * Compare device type of the device with the list of
	 * supported types of the device_driver.
	 */
	for (id = ap_drv->ids; id->match_flags; id++) {
		if ((id->match_flags & AP_DEVICE_ID_MATCH_DEVICE_TYPE) &&
		    (id->dev_type != ap_dev->device_type))
			continue;
		return 1;
	}
	return 0;
}

/**
 * ap_uevent(): Uevent function for AP devices.
 * @dev: Pointer to device
 * @env: Pointer to kobj_uevent_env
 *
 * It sets up a single environment variable DEV_TYPE which contains the
 * hardware device type.
 */
static int ap_uevent (struct device *dev, struct kobj_uevent_env *env)
{
	struct ap_device *ap_dev = to_ap_dev(dev);
	int retval = 0;

	if (!ap_dev)
		return -ENODEV;

	/* Set up DEV_TYPE environment variable. */
	retval = add_uevent_var(env, "DEV_TYPE=%04X", ap_dev->device_type);
	if (retval)
		return retval;

	/* Add MODALIAS= */
	retval = add_uevent_var(env, "MODALIAS=ap:t%02X", ap_dev->device_type);

	return retval;
}

static int ap_bus_suspend(struct device *dev, pm_message_t state)
{
	struct ap_device *ap_dev = to_ap_dev(dev);
	unsigned long flags;

	if (!ap_suspend_flag) {
		ap_suspend_flag = 1;

		/* Disable scanning for devices, thus we do not want to scan
		 * for them after removing.
		 */
		del_timer_sync(&ap_config_timer);
		if (ap_work_queue != NULL) {
			destroy_workqueue(ap_work_queue);
			ap_work_queue = NULL;
		}

		tasklet_disable(&ap_tasklet);
	}
	/* Poll on the device until all requests are finished. */
	do {
		flags = 0;
		spin_lock_bh(&ap_dev->lock);
		__ap_poll_device(ap_dev, &flags);
		spin_unlock_bh(&ap_dev->lock);
	} while ((flags & 1) || (flags & 2));

	spin_lock_bh(&ap_dev->lock);
	ap_dev->unregistered = 1;
	spin_unlock_bh(&ap_dev->lock);

	return 0;
}

static int ap_bus_resume(struct device *dev)
{
	struct ap_device *ap_dev = to_ap_dev(dev);
	int rc;

	if (ap_suspend_flag) {
		ap_suspend_flag = 0;
		if (ap_interrupts_available()) {
			if (!ap_using_interrupts()) {
				rc = register_adapter_interrupt(&ap_airq);
				ap_airq_flag = (rc == 0);
			}
		} else {
			if (ap_using_interrupts()) {
				unregister_adapter_interrupt(&ap_airq);
				ap_airq_flag = 0;
			}
		}
		ap_query_configuration();
		if (!user_set_domain) {
			ap_domain_index = -1;
			ap_select_domain();
		}
		init_timer(&ap_config_timer);
		ap_config_timer.function = ap_config_timeout;
		ap_config_timer.data = 0;
		ap_config_timer.expires = jiffies + ap_config_time * HZ;
		add_timer(&ap_config_timer);
		ap_work_queue = create_singlethread_workqueue("kapwork");
		if (!ap_work_queue)
			return -ENOMEM;
		tasklet_enable(&ap_tasklet);
		if (!ap_using_interrupts())
			ap_schedule_poll_timer();
		else
			tasklet_schedule(&ap_tasklet);
		if (ap_thread_flag)
			rc = ap_poll_thread_start();
		else
			rc = 0;
	} else
		rc = 0;
	if (AP_QID_QUEUE(ap_dev->qid) != ap_domain_index) {
		spin_lock_bh(&ap_dev->lock);
		ap_dev->qid = AP_MKQID(AP_QID_DEVICE(ap_dev->qid),
				       ap_domain_index);
		spin_unlock_bh(&ap_dev->lock);
	}
	queue_work(ap_work_queue, &ap_config_work);

	return rc;
}

static struct bus_type ap_bus_type = {
	.name = "ap",
	.match = &ap_bus_match,
	.uevent = &ap_uevent,
	.suspend = ap_bus_suspend,
	.resume = ap_bus_resume
};

static int ap_device_probe(struct device *dev)
{
	struct ap_device *ap_dev = to_ap_dev(dev);
	struct ap_driver *ap_drv = to_ap_drv(dev->driver);
	int rc;

	ap_dev->drv = ap_drv;

	spin_lock_bh(&ap_device_list_lock);
	list_add(&ap_dev->list, &ap_device_list);
	spin_unlock_bh(&ap_device_list_lock);

	rc = ap_drv->probe ? ap_drv->probe(ap_dev) : -ENODEV;
	if (rc) {
		spin_lock_bh(&ap_device_list_lock);
		list_del_init(&ap_dev->list);
		spin_unlock_bh(&ap_device_list_lock);
	}
	return rc;
}

/**
 * __ap_flush_queue(): Flush requests.
 * @ap_dev: Pointer to the AP device
 *
 * Flush all requests from the request/pending queue of an AP device.
 */
static void __ap_flush_queue(struct ap_device *ap_dev)
{
	struct ap_message *ap_msg, *next;

	list_for_each_entry_safe(ap_msg, next, &ap_dev->pendingq, list) {
		list_del_init(&ap_msg->list);
		ap_dev->pendingq_count--;
		ap_msg->receive(ap_dev, ap_msg, ERR_PTR(-ENODEV));
	}
	list_for_each_entry_safe(ap_msg, next, &ap_dev->requestq, list) {
		list_del_init(&ap_msg->list);
		ap_dev->requestq_count--;
		ap_msg->receive(ap_dev, ap_msg, ERR_PTR(-ENODEV));
	}
}

void ap_flush_queue(struct ap_device *ap_dev)
{
	spin_lock_bh(&ap_dev->lock);
	__ap_flush_queue(ap_dev);
	spin_unlock_bh(&ap_dev->lock);
}
EXPORT_SYMBOL(ap_flush_queue);

static int ap_device_remove(struct device *dev)
{
	struct ap_device *ap_dev = to_ap_dev(dev);
	struct ap_driver *ap_drv = ap_dev->drv;

	ap_flush_queue(ap_dev);
	del_timer_sync(&ap_dev->timeout);
	spin_lock_bh(&ap_device_list_lock);
	list_del_init(&ap_dev->list);
	spin_unlock_bh(&ap_device_list_lock);
	if (ap_drv->remove)
		ap_drv->remove(ap_dev);
	spin_lock_bh(&ap_dev->lock);
	atomic_sub(ap_dev->queue_count, &ap_poll_requests);
	spin_unlock_bh(&ap_dev->lock);
	return 0;
}

int ap_driver_register(struct ap_driver *ap_drv, struct module *owner,
		       char *name)
{
	struct device_driver *drv = &ap_drv->driver;

	drv->bus = &ap_bus_type;
	drv->probe = ap_device_probe;
	drv->remove = ap_device_remove;
	drv->owner = owner;
	drv->name = name;
	return driver_register(drv);
}
EXPORT_SYMBOL(ap_driver_register);

void ap_driver_unregister(struct ap_driver *ap_drv)
{
	driver_unregister(&ap_drv->driver);
}
EXPORT_SYMBOL(ap_driver_unregister);

void ap_bus_force_rescan(void)
{
	/* reconfigure the AP bus rescan timer. */
	mod_timer(&ap_config_timer, jiffies + ap_config_time * HZ);
	/* processing a asynchronous bus rescan */
	queue_work(ap_work_queue, &ap_config_work);
	flush_work(&ap_config_work);
}
EXPORT_SYMBOL(ap_bus_force_rescan);

/*
 * ap_test_config(): helper function to extract the nrth bit
 *		     within the unsigned int array field.
 */
static inline int ap_test_config(unsigned int *field, unsigned int nr)
{
	if (nr > 0xFFu)
		return 0;
	return ap_test_bit((field + (nr >> 5)), (nr & 0x1f));
}

/*
 * ap_test_config_card_id(): Test, whether an AP card ID is configured.
 * @id AP card ID
 *
 * Returns 0 if the card is not configured
 *	   1 if the card is configured or
 *	     if the configuration information is not available
 */
static inline int ap_test_config_card_id(unsigned int id)
{
	if (!ap_configuration)
		return 1;
	return ap_test_config(ap_configuration->apm, id);
}

/*
 * ap_test_config_domain(): Test, whether an AP usage domain is configured.
 * @domain AP usage domain ID
 *
 * Returns 0 if the usage domain is not configured
 *	   1 if the usage domain is configured or
 *	     if the configuration information is not available
 */
static inline int ap_test_config_domain(unsigned int domain)
{
	if (!ap_configuration)	  /* QCI not supported */
		if (domain < 16)
			return 1; /* then domains 0...15 are configured */
		else
			return 0;
	else
		return ap_test_config(ap_configuration->aqm, domain);
}

/*
 * AP bus attributes.
 */
static ssize_t ap_domain_show(struct bus_type *bus, char *buf)
{
	return snprintf(buf, PAGE_SIZE, "%d\n", ap_domain_index);
}

static BUS_ATTR(ap_domain, 0444, ap_domain_show, NULL);

static ssize_t ap_control_domain_mask_show(struct bus_type *bus, char *buf)
{
	if (ap_configuration != NULL) { /* QCI not supported */
		if (test_facility(76)) { /* format 1 - 256 bit domain field */
			return snprintf(buf, PAGE_SIZE,
				"0x%08x%08x%08x%08x%08x%08x%08x%08x\n",
			ap_configuration->adm[0], ap_configuration->adm[1],
			ap_configuration->adm[2], ap_configuration->adm[3],
			ap_configuration->adm[4], ap_configuration->adm[5],
			ap_configuration->adm[6], ap_configuration->adm[7]);
		} else { /* format 0 - 16 bit domain field */
			return snprintf(buf, PAGE_SIZE, "%08x%08x\n",
			ap_configuration->adm[0], ap_configuration->adm[1]);
		  }
	} else {
		return snprintf(buf, PAGE_SIZE, "not supported\n");
	  }
}

static BUS_ATTR(ap_control_domain_mask, 0444,
		ap_control_domain_mask_show, NULL);

static ssize_t ap_config_time_show(struct bus_type *bus, char *buf)
{
	return snprintf(buf, PAGE_SIZE, "%d\n", ap_config_time);
}

static ssize_t ap_interrupts_show(struct bus_type *bus, char *buf)
{
	return snprintf(buf, PAGE_SIZE, "%d\n",
			ap_using_interrupts() ? 1 : 0);
}

static BUS_ATTR(ap_interrupts, 0444, ap_interrupts_show, NULL);

static ssize_t ap_config_time_store(struct bus_type *bus,
				    const char *buf, size_t count)
{
	int time;

	if (sscanf(buf, "%d\n", &time) != 1 || time < 5 || time > 120)
		return -EINVAL;
	ap_config_time = time;
	if (!timer_pending(&ap_config_timer) ||
	    !mod_timer(&ap_config_timer, jiffies + ap_config_time * HZ)) {
		ap_config_timer.expires = jiffies + ap_config_time * HZ;
		add_timer(&ap_config_timer);
	}
	return count;
}

static BUS_ATTR(config_time, 0644, ap_config_time_show, ap_config_time_store);

static ssize_t ap_poll_thread_show(struct bus_type *bus, char *buf)
{
	return snprintf(buf, PAGE_SIZE, "%d\n", ap_poll_kthread ? 1 : 0);
}

static ssize_t ap_poll_thread_store(struct bus_type *bus,
				    const char *buf, size_t count)
{
	int flag, rc;

	if (sscanf(buf, "%d\n", &flag) != 1)
		return -EINVAL;
	if (flag) {
		rc = ap_poll_thread_start();
		if (rc)
			return rc;
	}
	else
		ap_poll_thread_stop();
	return count;
}

static BUS_ATTR(poll_thread, 0644, ap_poll_thread_show, ap_poll_thread_store);

static ssize_t poll_timeout_show(struct bus_type *bus, char *buf)
{
	return snprintf(buf, PAGE_SIZE, "%llu\n", poll_timeout);
}

static ssize_t poll_timeout_store(struct bus_type *bus, const char *buf,
				  size_t count)
{
	unsigned long long time;
	ktime_t hr_time;

	/* 120 seconds = maximum poll interval */
	if (sscanf(buf, "%llu\n", &time) != 1 || time < 1 ||
	    time > 120000000000ULL)
		return -EINVAL;
	poll_timeout = time;
	hr_time = ktime_set(0, poll_timeout);

	if (!hrtimer_is_queued(&ap_poll_timer) ||
	    !hrtimer_forward(&ap_poll_timer, hrtimer_get_expires(&ap_poll_timer), hr_time)) {
		hrtimer_set_expires(&ap_poll_timer, hr_time);
		hrtimer_start_expires(&ap_poll_timer, HRTIMER_MODE_ABS);
	}
	return count;
}

static BUS_ATTR(poll_timeout, 0644, poll_timeout_show, poll_timeout_store);

static ssize_t ap_max_domain_id_show(struct bus_type *bus, char *buf)
{
	ap_qid_t qid;
	int i, nd, max_domain_id = -1;
	unsigned long fbits;

	if (ap_configuration) {
		if (ap_domain_index >= 0 && ap_domain_index < AP_DOMAINS) {
			for (i = 0; i < AP_DEVICES; i++) {
				if (!ap_test_config_card_id(i))
					continue;
				qid = AP_MKQID(i, ap_domain_index);
				fbits = ap_query_facilities(qid);
				if (fbits & (1UL << 57)) {
					/* the N bit is 0, Nd field is filled */
					nd = (int)((fbits & 0x00FF0000UL)>>16);
					if (nd > 0)
						max_domain_id = nd;
					else
						max_domain_id = 15;
				} else {
					/* N bit is 1, max 16 domains */
					max_domain_id = 15;
				}
				break;
			}
		}
	} else {
		/* no APXA support, older machines with max 16 domains */
		max_domain_id = 15;
	}
	return snprintf(buf, PAGE_SIZE, "%d\n", max_domain_id);
}

static BUS_ATTR(ap_max_domain_id, 0444, ap_max_domain_id_show, NULL);

static struct bus_attribute *const ap_bus_attrs[] = {
	&bus_attr_ap_domain,
	&bus_attr_ap_control_domain_mask,
	&bus_attr_config_time,
	&bus_attr_poll_thread,
	&bus_attr_ap_interrupts,
	&bus_attr_poll_timeout,
	&bus_attr_ap_max_domain_id,
	NULL,
};

<<<<<<< HEAD
static inline int ap_test_config(unsigned int *field, unsigned int nr)
{
	if (nr > 0xFFu)
		return 0;
	return ap_test_bit((field + (nr >> 5)), (nr & 0x1f));
}

/*
 * ap_test_config_card_id(): Test, whether an AP card ID is configured.
 * @id AP card ID
 *
 * Returns 0 if the card is not configured
 *	   1 if the card is configured or
 *	     if the configuration information is not available
 */
static inline int ap_test_config_card_id(unsigned int id)
{
	if (!ap_configuration)
		return 1;
	return ap_test_config(ap_configuration->apm, id);
}

/*
 * ap_test_config_domain(): Test, whether an AP usage domain is configured.
 * @domain AP usage domain ID
 *
 * Returns 0 if the usage domain is not configured
 *	   1 if the usage domain is configured or
 *	     if the configuration information is not available
 */
static inline int ap_test_config_domain(unsigned int domain)
{
	if (!ap_configuration)	  /* QCI not supported */
		if (domain < 16)
			return 1; /* then domains 0...15 are configured */
		else
			return 0;
	else
		return ap_test_config(ap_configuration->aqm, domain);
}

=======
>>>>>>> 4ee825d2
/**
 * ap_query_configuration(): Query AP configuration information.
 *
 * Query information of installed cards and configured domains from AP.
 */
static void ap_query_configuration(void)
{
#ifdef CONFIG_64BIT
	if (ap_configuration_available()) {
		if (!ap_configuration)
			ap_configuration =
				kzalloc(sizeof(struct ap_config_info),
					GFP_KERNEL);
		if (ap_configuration)
			__ap_query_configuration(ap_configuration);
	} else
		ap_configuration = NULL;
#else
	ap_configuration = NULL;
#endif
}

/**
 * ap_select_domain(): Select an AP domain.
 *
 * Pick one of the 16 AP domains.
 */
static int ap_select_domain(void)
{
	int queue_depth, device_type, count, max_count, best_domain;
	ap_qid_t qid;
	int rc, i, j;

	/* IF APXA isn't installed, only 16 domains could be defined */
	if (!ap_configuration->ap_extended && (ap_domain_index > 15))
		return -EINVAL;

	/*
	 * We want to use a single domain. Either the one specified with
	 * the "domain=" parameter or the domain with the maximum number
	 * of devices.
	 */
	if (ap_domain_index >= 0 && ap_domain_index < AP_DOMAINS)
		/* Domain has already been selected. */
		return 0;
	best_domain = -1;
	max_count = 0;
	for (i = 0; i < AP_DOMAINS; i++) {
		if (!ap_test_config_domain(i))
			continue;
		count = 0;
		for (j = 0; j < AP_DEVICES; j++) {
			if (!ap_test_config_card_id(j))
				continue;
			qid = AP_MKQID(j, i);
			rc = ap_query_queue(qid, &queue_depth, &device_type);
			if (rc)
				continue;
			count++;
		}
		if (count > max_count) {
			max_count = count;
			best_domain = i;
		}
	}
	if (best_domain >= 0){
		ap_domain_index = best_domain;
		return 0;
	}
	return -ENODEV;
}

/**
 * ap_probe_device_type(): Find the device type of an AP.
 * @ap_dev: pointer to the AP device.
 *
 * Find the device type if query queue returned a device type of 0.
 */
static int ap_probe_device_type(struct ap_device *ap_dev)
{
	static unsigned char msg[] = {
		0x00,0x06,0x00,0x00,0x00,0x00,0x00,0x00,
		0x00,0x00,0x00,0x00,0x00,0x00,0x00,0x00,
		0x00,0x00,0x00,0x58,0x00,0x00,0x00,0x00,
		0x00,0x00,0x00,0x00,0x00,0x00,0x00,0x00,
		0x01,0x00,0x43,0x43,0x41,0x2d,0x41,0x50,
		0x50,0x4c,0x20,0x20,0x20,0x01,0x01,0x01,
		0x00,0x00,0x00,0x00,0x50,0x4b,0x00,0x00,
		0x00,0x00,0x01,0x1c,0x00,0x00,0x00,0x00,
		0x00,0x00,0x00,0x00,0x00,0x00,0x00,0x00,
		0x00,0x00,0x05,0xb8,0x00,0x00,0x00,0x00,
		0x00,0x00,0x00,0x00,0x00,0x00,0x00,0x00,
		0x70,0x00,0x41,0x00,0x00,0x00,0x00,0x00,
		0x00,0x00,0x54,0x32,0x01,0x00,0xa0,0x00,
		0x00,0x00,0x00,0x00,0x00,0x00,0x00,0x00,
		0x00,0x00,0x00,0x00,0xb8,0x05,0x00,0x00,
		0x00,0x00,0x00,0x00,0x00,0x00,0x00,0x00,
		0x00,0x00,0x00,0x00,0x00,0x00,0x00,0x00,
		0x00,0x00,0x00,0x00,0x00,0x00,0x00,0x00,
		0x00,0x00,0x00,0x00,0x00,0x00,0x00,0x00,
		0x00,0x00,0x00,0x00,0x00,0x00,0x00,0x00,
		0x00,0x00,0x00,0x00,0x00,0x00,0x00,0x00,
		0x00,0x00,0x0a,0x00,0x00,0x00,0x00,0x00,
		0x00,0x00,0x00,0x00,0x00,0x00,0x00,0x00,
		0x00,0x00,0x00,0x00,0x00,0x00,0x08,0x00,
		0x49,0x43,0x53,0x46,0x20,0x20,0x20,0x20,
		0x50,0x4b,0x0a,0x00,0x50,0x4b,0x43,0x53,
		0x2d,0x31,0x2e,0x32,0x37,0x00,0x11,0x22,
		0x33,0x44,0x55,0x66,0x77,0x88,0x99,0x00,
		0x11,0x22,0x33,0x44,0x55,0x66,0x77,0x88,
		0x99,0x00,0x11,0x22,0x33,0x44,0x55,0x66,
		0x77,0x88,0x99,0x00,0x11,0x22,0x33,0x44,
		0x55,0x66,0x77,0x88,0x99,0x00,0x11,0x22,
		0x33,0x44,0x55,0x66,0x77,0x88,0x99,0x00,
		0x11,0x22,0x33,0x5d,0x00,0x5b,0x00,0x77,
		0x88,0x1e,0x00,0x00,0x57,0x00,0x00,0x00,
		0x00,0x04,0x00,0x00,0x4f,0x00,0x00,0x00,
		0x03,0x02,0x00,0x00,0x40,0x01,0x00,0x01,
		0xce,0x02,0x68,0x2d,0x5f,0xa9,0xde,0x0c,
		0xf6,0xd2,0x7b,0x58,0x4b,0xf9,0x28,0x68,
		0x3d,0xb4,0xf4,0xef,0x78,0xd5,0xbe,0x66,
		0x63,0x42,0xef,0xf8,0xfd,0xa4,0xf8,0xb0,
		0x8e,0x29,0xc2,0xc9,0x2e,0xd8,0x45,0xb8,
		0x53,0x8c,0x6f,0x4e,0x72,0x8f,0x6c,0x04,
		0x9c,0x88,0xfc,0x1e,0xc5,0x83,0x55,0x57,
		0xf7,0xdd,0xfd,0x4f,0x11,0x36,0x95,0x5d,
	};
	struct ap_queue_status status;
	unsigned long long psmid;
	char *reply;
	int rc, i;

	reply = (void *) get_zeroed_page(GFP_KERNEL);
	if (!reply) {
		rc = -ENOMEM;
		goto out;
	}

	status = __ap_send(ap_dev->qid, 0x0102030405060708ULL,
			   msg, sizeof(msg), 0);
	if (status.response_code != AP_RESPONSE_NORMAL) {
		rc = -ENODEV;
		goto out_free;
	}

	/* Wait for the test message to complete. */
	for (i = 0; i < 6; i++) {
		mdelay(300);
		status = __ap_recv(ap_dev->qid, &psmid, reply, 4096);
		if (status.response_code == AP_RESPONSE_NORMAL &&
		    psmid == 0x0102030405060708ULL)
			break;
	}
	if (i < 6) {
		/* Got an answer. */
		if (reply[0] == 0x00 && reply[1] == 0x86)
			ap_dev->device_type = AP_DEVICE_TYPE_PCICC;
		else
			ap_dev->device_type = AP_DEVICE_TYPE_PCICA;
		rc = 0;
	} else
		rc = -ENODEV;

out_free:
	free_page((unsigned long) reply);
out:
	return rc;
}

static void ap_interrupt_handler(struct airq_struct *airq)
{
	inc_irq_stat(IRQIO_APB);
	tasklet_schedule(&ap_tasklet);
}

/**
 * __ap_scan_bus(): Scan the AP bus.
 * @dev: Pointer to device
 * @data: Pointer to data
 *
 * Scan the AP bus for new devices.
 */
static int __ap_scan_bus(struct device *dev, void *data)
{
	return to_ap_dev(dev)->qid == (ap_qid_t)(unsigned long) data;
}

static void ap_device_release(struct device *dev)
{
	struct ap_device *ap_dev = to_ap_dev(dev);

	kfree(ap_dev);
}

static void ap_scan_bus(struct work_struct *unused)
{
	struct ap_device *ap_dev;
	struct device *dev;
	ap_qid_t qid;
	int queue_depth, device_type;
	unsigned int device_functions;
	int rc, i;

	ap_query_configuration();
	if (ap_select_domain() != 0) {
		return;
	}
	for (i = 0; i < AP_DEVICES; i++) {
		qid = AP_MKQID(i, ap_domain_index);
		dev = bus_find_device(&ap_bus_type, NULL,
				      (void *)(unsigned long)qid,
				      __ap_scan_bus);
		if (ap_test_config_card_id(i))
			rc = ap_query_queue(qid, &queue_depth, &device_type);
		else
			rc = -ENODEV;
		if (dev) {
			if (rc == -EBUSY) {
				set_current_state(TASK_UNINTERRUPTIBLE);
				schedule_timeout(AP_RESET_TIMEOUT);
				rc = ap_query_queue(qid, &queue_depth,
						    &device_type);
			}
			ap_dev = to_ap_dev(dev);
			spin_lock_bh(&ap_dev->lock);
			if (rc || ap_dev->unregistered) {
				spin_unlock_bh(&ap_dev->lock);
				if (ap_dev->unregistered)
					i--;
				device_unregister(dev);
				put_device(dev);
				continue;
			}
			spin_unlock_bh(&ap_dev->lock);
			put_device(dev);
			continue;
		}
		if (rc)
			continue;
		rc = ap_init_queue(qid);
		if (rc)
			continue;
		ap_dev = kzalloc(sizeof(*ap_dev), GFP_KERNEL);
		if (!ap_dev)
			break;
		ap_dev->qid = qid;
		ap_dev->queue_depth = queue_depth;
		ap_dev->unregistered = 1;
		spin_lock_init(&ap_dev->lock);
		INIT_LIST_HEAD(&ap_dev->pendingq);
		INIT_LIST_HEAD(&ap_dev->requestq);
		INIT_LIST_HEAD(&ap_dev->list);
		setup_timer(&ap_dev->timeout, ap_request_timeout,
			    (unsigned long) ap_dev);
		switch (device_type) {
		case 0:
			/* device type probing for old cards */
			if (ap_probe_device_type(ap_dev)) {
				kfree(ap_dev);
				continue;
			}
			break;
		default:
			ap_dev->device_type = device_type;
		}
		ap_dev->raw_hwtype = device_type;

		rc = ap_query_functions(qid, &device_functions);
		if (!rc)
			ap_dev->functions = device_functions;
		else
			ap_dev->functions = 0u;

		ap_dev->device.bus = &ap_bus_type;
		ap_dev->device.parent = ap_root_device;
		if (dev_set_name(&ap_dev->device, "card%02x",
				 AP_QID_DEVICE(ap_dev->qid))) {
			kfree(ap_dev);
			continue;
		}
		ap_dev->device.release = ap_device_release;
		rc = device_register(&ap_dev->device);
		if (rc) {
			put_device(&ap_dev->device);
			continue;
		}
		/* Add device attributes. */
		rc = sysfs_create_group(&ap_dev->device.kobj,
					&ap_dev_attr_group);
		if (!rc) {
			spin_lock_bh(&ap_dev->lock);
			ap_dev->unregistered = 0;
			spin_unlock_bh(&ap_dev->lock);
		}
		else
			device_unregister(&ap_dev->device);
	}
}

static void
ap_config_timeout(unsigned long ptr)
{
	queue_work(ap_work_queue, &ap_config_work);
	ap_config_timer.expires = jiffies + ap_config_time * HZ;
	add_timer(&ap_config_timer);
}

/**
 * __ap_schedule_poll_timer(): Schedule poll timer.
 *
 * Set up the timer to run the poll tasklet
 */
static inline void __ap_schedule_poll_timer(void)
{
	ktime_t hr_time;

	spin_lock_bh(&ap_poll_timer_lock);
	if (hrtimer_is_queued(&ap_poll_timer) || ap_suspend_flag)
		goto out;
	if (ktime_to_ns(hrtimer_expires_remaining(&ap_poll_timer)) <= 0) {
		hr_time = ktime_set(0, poll_timeout);
		hrtimer_forward_now(&ap_poll_timer, hr_time);
		hrtimer_restart(&ap_poll_timer);
	}
out:
	spin_unlock_bh(&ap_poll_timer_lock);
}

/**
 * ap_schedule_poll_timer(): Schedule poll timer.
 *
 * Set up the timer to run the poll tasklet
 */
static inline void ap_schedule_poll_timer(void)
{
	if (ap_using_interrupts())
		return;
	__ap_schedule_poll_timer();
}

/**
 * ap_poll_read(): Receive pending reply messages from an AP device.
 * @ap_dev: pointer to the AP device
 * @flags: pointer to control flags, bit 2^0 is set if another poll is
 *	   required, bit 2^1 is set if the poll timer needs to get armed
 *
 * Returns 0 if the device is still present, -ENODEV if not.
 */
static int ap_poll_read(struct ap_device *ap_dev, unsigned long *flags)
{
	struct ap_queue_status status;
	struct ap_message *ap_msg;

	if (ap_dev->queue_count <= 0)
		return 0;
	status = __ap_recv(ap_dev->qid, &ap_dev->reply->psmid,
			   ap_dev->reply->message, ap_dev->reply->length);
	switch (status.response_code) {
	case AP_RESPONSE_NORMAL:
		atomic_dec(&ap_poll_requests);
		ap_decrease_queue_count(ap_dev);
		list_for_each_entry(ap_msg, &ap_dev->pendingq, list) {
			if (ap_msg->psmid != ap_dev->reply->psmid)
				continue;
			list_del_init(&ap_msg->list);
			ap_dev->pendingq_count--;
			ap_msg->receive(ap_dev, ap_msg, ap_dev->reply);
			break;
		}
		if (ap_dev->queue_count > 0)
			*flags |= 1;
		break;
	case AP_RESPONSE_NO_PENDING_REPLY:
		if (status.queue_empty) {
			/* The card shouldn't forget requests but who knows. */
			atomic_sub(ap_dev->queue_count, &ap_poll_requests);
			ap_dev->queue_count = 0;
			list_splice_init(&ap_dev->pendingq, &ap_dev->requestq);
			ap_dev->requestq_count += ap_dev->pendingq_count;
			ap_dev->pendingq_count = 0;
		} else
			*flags |= 2;
		break;
	default:
		return -ENODEV;
	}
	return 0;
}

/**
 * ap_poll_write(): Send messages from the request queue to an AP device.
 * @ap_dev: pointer to the AP device
 * @flags: pointer to control flags, bit 2^0 is set if another poll is
 *	   required, bit 2^1 is set if the poll timer needs to get armed
 *
 * Returns 0 if the device is still present, -ENODEV if not.
 */
static int ap_poll_write(struct ap_device *ap_dev, unsigned long *flags)
{
	struct ap_queue_status status;
	struct ap_message *ap_msg;

	if (ap_dev->requestq_count <= 0 ||
	    ap_dev->queue_count >= ap_dev->queue_depth)
		return 0;
	/* Start the next request on the queue. */
	ap_msg = list_entry(ap_dev->requestq.next, struct ap_message, list);
	status = __ap_send(ap_dev->qid, ap_msg->psmid,
			   ap_msg->message, ap_msg->length, ap_msg->special);
	switch (status.response_code) {
	case AP_RESPONSE_NORMAL:
		atomic_inc(&ap_poll_requests);
		ap_increase_queue_count(ap_dev);
		list_move_tail(&ap_msg->list, &ap_dev->pendingq);
		ap_dev->requestq_count--;
		ap_dev->pendingq_count++;
		if (ap_dev->queue_count < ap_dev->queue_depth &&
		    ap_dev->requestq_count > 0)
			*flags |= 1;
		*flags |= 2;
		break;
	case AP_RESPONSE_RESET_IN_PROGRESS:
		__ap_schedule_poll_timer();
	case AP_RESPONSE_Q_FULL:
		*flags |= 2;
		break;
	case AP_RESPONSE_MESSAGE_TOO_BIG:
	case AP_RESPONSE_REQ_FAC_NOT_INST:
		return -EINVAL;
	default:
		return -ENODEV;
	}
	return 0;
}

/**
 * ap_poll_queue(): Poll AP device for pending replies and send new messages.
 * @ap_dev: pointer to the bus device
 * @flags: pointer to control flags, bit 2^0 is set if another poll is
 *	   required, bit 2^1 is set if the poll timer needs to get armed
 *
 * Poll AP device for pending replies and send new messages. If either
 * ap_poll_read or ap_poll_write returns -ENODEV unregister the device.
 * Returns 0.
 */
static inline int ap_poll_queue(struct ap_device *ap_dev, unsigned long *flags)
{
	int rc;

	rc = ap_poll_read(ap_dev, flags);
	if (rc)
		return rc;
	return ap_poll_write(ap_dev, flags);
}

/**
 * __ap_queue_message(): Queue a message to a device.
 * @ap_dev: pointer to the AP device
 * @ap_msg: the message to be queued
 *
 * Queue a message to a device. Returns 0 if successful.
 */
static int __ap_queue_message(struct ap_device *ap_dev, struct ap_message *ap_msg)
{
	struct ap_queue_status status;

	if (list_empty(&ap_dev->requestq) &&
	    ap_dev->queue_count < ap_dev->queue_depth) {
		status = __ap_send(ap_dev->qid, ap_msg->psmid,
				   ap_msg->message, ap_msg->length,
				   ap_msg->special);
		switch (status.response_code) {
		case AP_RESPONSE_NORMAL:
			list_add_tail(&ap_msg->list, &ap_dev->pendingq);
			atomic_inc(&ap_poll_requests);
			ap_dev->pendingq_count++;
			ap_increase_queue_count(ap_dev);
			ap_dev->total_request_count++;
			break;
		case AP_RESPONSE_Q_FULL:
		case AP_RESPONSE_RESET_IN_PROGRESS:
			list_add_tail(&ap_msg->list, &ap_dev->requestq);
			ap_dev->requestq_count++;
			ap_dev->total_request_count++;
			return -EBUSY;
		case AP_RESPONSE_REQ_FAC_NOT_INST:
		case AP_RESPONSE_MESSAGE_TOO_BIG:
			ap_msg->receive(ap_dev, ap_msg, ERR_PTR(-EINVAL));
			return -EINVAL;
		default:	/* Device is gone. */
			ap_msg->receive(ap_dev, ap_msg, ERR_PTR(-ENODEV));
			return -ENODEV;
		}
	} else {
		list_add_tail(&ap_msg->list, &ap_dev->requestq);
		ap_dev->requestq_count++;
		ap_dev->total_request_count++;
		return -EBUSY;
	}
	ap_schedule_poll_timer();
	return 0;
}

void ap_queue_message(struct ap_device *ap_dev, struct ap_message *ap_msg)
{
	unsigned long flags;
	int rc;

	/* For asynchronous message handling a valid receive-callback
	 * is required. */
	BUG_ON(!ap_msg->receive);

	spin_lock_bh(&ap_dev->lock);
	if (!ap_dev->unregistered) {
		/* Make room on the queue by polling for finished requests. */
		rc = ap_poll_queue(ap_dev, &flags);
		if (!rc)
			rc = __ap_queue_message(ap_dev, ap_msg);
		if (!rc)
			wake_up(&ap_poll_wait);
		if (rc == -ENODEV)
			ap_dev->unregistered = 1;
	} else {
		ap_msg->receive(ap_dev, ap_msg, ERR_PTR(-ENODEV));
		rc = -ENODEV;
	}
	spin_unlock_bh(&ap_dev->lock);
	if (rc == -ENODEV)
		device_unregister(&ap_dev->device);
}
EXPORT_SYMBOL(ap_queue_message);

/**
 * ap_cancel_message(): Cancel a crypto request.
 * @ap_dev: The AP device that has the message queued
 * @ap_msg: The message that is to be removed
 *
 * Cancel a crypto request. This is done by removing the request
 * from the device pending or request queue. Note that the
 * request stays on the AP queue. When it finishes the message
 * reply will be discarded because the psmid can't be found.
 */
void ap_cancel_message(struct ap_device *ap_dev, struct ap_message *ap_msg)
{
	struct ap_message *tmp;

	spin_lock_bh(&ap_dev->lock);
	if (!list_empty(&ap_msg->list)) {
		list_for_each_entry(tmp, &ap_dev->pendingq, list)
			if (tmp->psmid == ap_msg->psmid) {
				ap_dev->pendingq_count--;
				goto found;
			}
		ap_dev->requestq_count--;
	found:
		list_del_init(&ap_msg->list);
	}
	spin_unlock_bh(&ap_dev->lock);
}
EXPORT_SYMBOL(ap_cancel_message);

/**
 * ap_poll_timeout(): AP receive polling for finished AP requests.
 * @unused: Unused pointer.
 *
 * Schedules the AP tasklet using a high resolution timer.
 */
static enum hrtimer_restart ap_poll_timeout(struct hrtimer *unused)
{
	tasklet_schedule(&ap_tasklet);
	return HRTIMER_NORESTART;
}

/**
 * ap_reset(): Reset a not responding AP device.
 * @ap_dev: Pointer to the AP device
 *
 * Reset a not responding AP device and move all requests from the
 * pending queue to the request queue.
 */
static void ap_reset(struct ap_device *ap_dev)
{
	int rc;

	ap_dev->reset = AP_RESET_IGNORE;
	atomic_sub(ap_dev->queue_count, &ap_poll_requests);
	ap_dev->queue_count = 0;
	list_splice_init(&ap_dev->pendingq, &ap_dev->requestq);
	ap_dev->requestq_count += ap_dev->pendingq_count;
	ap_dev->pendingq_count = 0;
	rc = ap_init_queue(ap_dev->qid);
	if (rc == -ENODEV)
		ap_dev->unregistered = 1;
	else
		__ap_schedule_poll_timer();
}

static int __ap_poll_device(struct ap_device *ap_dev, unsigned long *flags)
{
	if (!ap_dev->unregistered) {
		if (ap_poll_queue(ap_dev, flags))
			ap_dev->unregistered = 1;
		if (ap_dev->reset == AP_RESET_DO)
			ap_reset(ap_dev);
	}
	return 0;
}

/**
 * ap_poll_all(): Poll all AP devices.
 * @dummy: Unused variable
 *
 * Poll all AP devices on the bus in a round robin fashion. Continue
 * polling until bit 2^0 of the control flags is not set. If bit 2^1
 * of the control flags has been set arm the poll timer.
 */
static void ap_poll_all(unsigned long dummy)
{
	unsigned long flags;
	struct ap_device *ap_dev;

	/* Reset the indicator if interrupts are used. Thus new interrupts can
	 * be received. Doing it in the beginning of the tasklet is therefor
	 * important that no requests on any AP get lost.
	 */
	if (ap_using_interrupts())
		xchg(ap_airq.lsi_ptr, 0);
	do {
		flags = 0;
		spin_lock(&ap_device_list_lock);
		list_for_each_entry(ap_dev, &ap_device_list, list) {
			spin_lock(&ap_dev->lock);
			__ap_poll_device(ap_dev, &flags);
			spin_unlock(&ap_dev->lock);
		}
		spin_unlock(&ap_device_list_lock);
	} while (flags & 1);
	if (flags & 2)
		ap_schedule_poll_timer();
}

/**
 * ap_poll_thread(): Thread that polls for finished requests.
 * @data: Unused pointer
 *
 * AP bus poll thread. The purpose of this thread is to poll for
 * finished requests in a loop if there is a "free" cpu - that is
 * a cpu that doesn't have anything better to do. The polling stops
 * as soon as there is another task or if all messages have been
 * delivered.
 */
static int ap_poll_thread(void *data)
{
	DECLARE_WAITQUEUE(wait, current);
	unsigned long flags;
	int requests;
	struct ap_device *ap_dev;

	set_user_nice(current, MAX_NICE);
	while (1) {
		if (ap_suspend_flag)
			return 0;
		if (need_resched()) {
			schedule();
			continue;
		}
		add_wait_queue(&ap_poll_wait, &wait);
		set_current_state(TASK_INTERRUPTIBLE);
		if (kthread_should_stop())
			break;
		requests = atomic_read(&ap_poll_requests);
		if (requests <= 0)
			schedule();
		set_current_state(TASK_RUNNING);
		remove_wait_queue(&ap_poll_wait, &wait);

		flags = 0;
		spin_lock_bh(&ap_device_list_lock);
		list_for_each_entry(ap_dev, &ap_device_list, list) {
			spin_lock(&ap_dev->lock);
			__ap_poll_device(ap_dev, &flags);
			spin_unlock(&ap_dev->lock);
		}
		spin_unlock_bh(&ap_device_list_lock);
	}
	set_current_state(TASK_RUNNING);
	remove_wait_queue(&ap_poll_wait, &wait);
	return 0;
}

static int ap_poll_thread_start(void)
{
	int rc;

	if (ap_using_interrupts() || ap_suspend_flag)
		return 0;
	mutex_lock(&ap_poll_thread_mutex);
	if (!ap_poll_kthread) {
		ap_poll_kthread = kthread_run(ap_poll_thread, NULL, "appoll");
		rc = PTR_RET(ap_poll_kthread);
		if (rc)
			ap_poll_kthread = NULL;
	}
	else
		rc = 0;
	mutex_unlock(&ap_poll_thread_mutex);
	return rc;
}

static void ap_poll_thread_stop(void)
{
	mutex_lock(&ap_poll_thread_mutex);
	if (ap_poll_kthread) {
		kthread_stop(ap_poll_kthread);
		ap_poll_kthread = NULL;
	}
	mutex_unlock(&ap_poll_thread_mutex);
}

/**
 * ap_request_timeout(): Handling of request timeouts
 * @data: Holds the AP device.
 *
 * Handles request timeouts.
 */
static void ap_request_timeout(unsigned long data)
{
	struct ap_device *ap_dev = (struct ap_device *) data;

	if (ap_dev->reset == AP_RESET_ARMED) {
		ap_dev->reset = AP_RESET_DO;

		if (ap_using_interrupts())
			tasklet_schedule(&ap_tasklet);
	}
}

static void ap_reset_domain(void)
{
	int i;

	if (ap_domain_index != -1)
		for (i = 0; i < AP_DEVICES; i++)
			ap_reset_queue(AP_MKQID(i, ap_domain_index));
}

static void ap_reset_all(void)
{
	int i, j;

	for (i = 0; i < AP_DOMAINS; i++) {
		if (!ap_test_config_domain(i))
			continue;
		for (j = 0; j < AP_DEVICES; j++) {
			if (!ap_test_config_card_id(j))
				continue;
			ap_reset_queue(AP_MKQID(j, i));
		}
	}
}

static struct reset_call ap_reset_call = {
	.fn = ap_reset_all,
};

/**
 * ap_module_init(): The module initialization code.
 *
 * Initializes the module.
 */
int __init ap_module_init(void)
{
	int rc, i;

	if (ap_domain_index < -1 || ap_domain_index >= AP_DOMAINS) {
		pr_warning("%d is not a valid cryptographic domain\n",
			   ap_domain_index);
		return -EINVAL;
	}
	/* In resume callback we need to know if the user had set the domain.
	 * If so, we can not just reset it.
	 */
	if (ap_domain_index >= 0)
		user_set_domain = 1;

	if (ap_instructions_available() != 0) {
		pr_warning("The hardware system does not support "
			   "AP instructions\n");
		return -ENODEV;
	}
	if (ap_interrupts_available()) {
		rc = register_adapter_interrupt(&ap_airq);
		ap_airq_flag = (rc == 0);
	}

	register_reset_call(&ap_reset_call);

	/* Create /sys/bus/ap. */
	rc = bus_register(&ap_bus_type);
	if (rc)
		goto out;
	for (i = 0; ap_bus_attrs[i]; i++) {
		rc = bus_create_file(&ap_bus_type, ap_bus_attrs[i]);
		if (rc)
			goto out_bus;
	}

	/* Create /sys/devices/ap. */
	ap_root_device = root_device_register("ap");
	rc = PTR_RET(ap_root_device);
	if (rc)
		goto out_bus;

	ap_work_queue = create_singlethread_workqueue("kapwork");
	if (!ap_work_queue) {
		rc = -ENOMEM;
		goto out_root;
	}

	ap_query_configuration();
	if (ap_select_domain() == 0)
		ap_scan_bus(NULL);

	/* Setup the AP bus rescan timer. */
	init_timer(&ap_config_timer);
	ap_config_timer.function = ap_config_timeout;
	ap_config_timer.data = 0;
	ap_config_timer.expires = jiffies + ap_config_time * HZ;
	add_timer(&ap_config_timer);

	/* Setup the high resultion poll timer.
	 * If we are running under z/VM adjust polling to z/VM polling rate.
	 */
	if (MACHINE_IS_VM)
		poll_timeout = 1500000;
	spin_lock_init(&ap_poll_timer_lock);
	hrtimer_init(&ap_poll_timer, CLOCK_MONOTONIC, HRTIMER_MODE_ABS);
	ap_poll_timer.function = ap_poll_timeout;

	/* Start the low priority AP bus poll thread. */
	if (ap_thread_flag) {
		rc = ap_poll_thread_start();
		if (rc)
			goto out_work;
	}

	return 0;

out_work:
	del_timer_sync(&ap_config_timer);
	hrtimer_cancel(&ap_poll_timer);
	destroy_workqueue(ap_work_queue);
out_root:
	root_device_unregister(ap_root_device);
out_bus:
	while (i--)
		bus_remove_file(&ap_bus_type, ap_bus_attrs[i]);
	bus_unregister(&ap_bus_type);
out:
	unregister_reset_call(&ap_reset_call);
	if (ap_using_interrupts())
		unregister_adapter_interrupt(&ap_airq);
	return rc;
}

static int __ap_match_all(struct device *dev, void *data)
{
	return 1;
}

/**
 * ap_modules_exit(): The module termination code
 *
 * Terminates the module.
 */
void ap_module_exit(void)
{
	int i;
	struct device *dev;

	ap_reset_domain();
	ap_poll_thread_stop();
	del_timer_sync(&ap_config_timer);
	hrtimer_cancel(&ap_poll_timer);
	destroy_workqueue(ap_work_queue);
	tasklet_kill(&ap_tasklet);
	root_device_unregister(ap_root_device);
	while ((dev = bus_find_device(&ap_bus_type, NULL, NULL,
		    __ap_match_all)))
	{
		device_unregister(dev);
		put_device(dev);
	}
	for (i = 0; ap_bus_attrs[i]; i++)
		bus_remove_file(&ap_bus_type, ap_bus_attrs[i]);
	bus_unregister(&ap_bus_type);
	unregister_reset_call(&ap_reset_call);
	if (ap_using_interrupts())
		unregister_adapter_interrupt(&ap_airq);
}

module_init(ap_module_init);
module_exit(ap_module_exit);<|MERGE_RESOLUTION|>--- conflicted
+++ resolved
@@ -1231,50 +1231,6 @@
 	NULL,
 };
 
-<<<<<<< HEAD
-static inline int ap_test_config(unsigned int *field, unsigned int nr)
-{
-	if (nr > 0xFFu)
-		return 0;
-	return ap_test_bit((field + (nr >> 5)), (nr & 0x1f));
-}
-
-/*
- * ap_test_config_card_id(): Test, whether an AP card ID is configured.
- * @id AP card ID
- *
- * Returns 0 if the card is not configured
- *	   1 if the card is configured or
- *	     if the configuration information is not available
- */
-static inline int ap_test_config_card_id(unsigned int id)
-{
-	if (!ap_configuration)
-		return 1;
-	return ap_test_config(ap_configuration->apm, id);
-}
-
-/*
- * ap_test_config_domain(): Test, whether an AP usage domain is configured.
- * @domain AP usage domain ID
- *
- * Returns 0 if the usage domain is not configured
- *	   1 if the usage domain is configured or
- *	     if the configuration information is not available
- */
-static inline int ap_test_config_domain(unsigned int domain)
-{
-	if (!ap_configuration)	  /* QCI not supported */
-		if (domain < 16)
-			return 1; /* then domains 0...15 are configured */
-		else
-			return 0;
-	else
-		return ap_test_config(ap_configuration->aqm, domain);
-}
-
-=======
->>>>>>> 4ee825d2
 /**
  * ap_query_configuration(): Query AP configuration information.
  *
