--- conflicted
+++ resolved
@@ -584,23 +584,12 @@
 
 	set_bit(CQ_ARMED, &cq->flags);
 	while (cq->cidx_inc > CIDXINC_M) {
-<<<<<<< HEAD
-		val = SEINTARM_V(0) | CIDXINC_V(CIDXINC_M) | TIMERREG_V(7) |
-		      INGRESSQID_V(cq->cqid & cq->qid_mask);
-		writel(val, cq->gts);
-		cq->cidx_inc -= CIDXINC_M;
-	}
-	val = SEINTARM_V(se) | CIDXINC_V(cq->cidx_inc) | TIMERREG_V(6) |
-	      INGRESSQID_V(cq->cqid & cq->qid_mask);
-	writel(val, cq->gts);
-=======
 		val = SEINTARM_V(0) | CIDXINC_V(CIDXINC_M) | TIMERREG_V(7);
 		write_gts(cq, val);
 		cq->cidx_inc -= CIDXINC_M;
 	}
 	val = SEINTARM_V(se) | CIDXINC_V(cq->cidx_inc) | TIMERREG_V(6);
 	write_gts(cq, val);
->>>>>>> aefbef10
 	cq->cidx_inc = 0;
 	return 0;
 }
@@ -631,14 +620,8 @@
 	if (++cq->cidx_inc == (cq->size >> 4) || cq->cidx_inc == CIDXINC_M) {
 		u32 val;
 
-<<<<<<< HEAD
-		val = SEINTARM_V(0) | CIDXINC_V(cq->cidx_inc) | TIMERREG_V(7) |
-		      INGRESSQID_V(cq->cqid & cq->qid_mask);
-		writel(val, cq->gts);
-=======
 		val = SEINTARM_V(0) | CIDXINC_V(cq->cidx_inc) | TIMERREG_V(7);
 		write_gts(cq, val);
->>>>>>> aefbef10
 		cq->cidx_inc = 0;
 	}
 	if (++cq->cidx == cq->size) {
