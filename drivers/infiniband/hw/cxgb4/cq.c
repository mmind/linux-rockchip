/*
 * Copyright (c) 2009-2010 Chelsio, Inc. All rights reserved.
 *
 * This software is available to you under a choice of one of two
 * licenses.  You may choose to be licensed under the terms of the GNU
 * General Public License (GPL) Version 2, available from the file
 * COPYING in the main directory of this source tree, or the
 * OpenIB.org BSD license below:
 *
 *     Redistribution and use in source and binary forms, with or
 *     without modification, are permitted provided that the following
 *     conditions are met:
 *
 *      - Redistributions of source code must retain the above
 *	  copyright notice, this list of conditions and the following
 *	  disclaimer.
 *
 *      - Redistributions in binary form must reproduce the above
 *	  copyright notice, this list of conditions and the following
 *	  disclaimer in the documentation and/or other materials
 *	  provided with the distribution.
 *
 * THE SOFTWARE IS PROVIDED "AS IS", WITHOUT WARRANTY OF ANY KIND,
 * EXPRESS OR IMPLIED, INCLUDING BUT NOT LIMITED TO THE WARRANTIES OF
 * MERCHANTABILITY, FITNESS FOR A PARTICULAR PURPOSE AND
 * NONINFRINGEMENT. IN NO EVENT SHALL THE AUTHORS OR COPYRIGHT HOLDERS
 * BE LIABLE FOR ANY CLAIM, DAMAGES OR OTHER LIABILITY, WHETHER IN AN
 * ACTION OF CONTRACT, TORT OR OTHERWISE, ARISING FROM, OUT OF OR IN
 * CONNECTION WITH THE SOFTWARE OR THE USE OR OTHER DEALINGS IN THE
 * SOFTWARE.
 */

#include "iw_cxgb4.h"

static int destroy_cq(struct c4iw_rdev *rdev, struct t4_cq *cq,
		      struct c4iw_dev_ucontext *uctx)
{
	struct fw_ri_res_wr *res_wr;
	struct fw_ri_res *res;
	int wr_len;
	struct c4iw_wr_wait wr_wait;
	struct sk_buff *skb;
	int ret;

	wr_len = sizeof *res_wr + sizeof *res;
	skb = alloc_skb(wr_len, GFP_KERNEL);
	if (!skb)
		return -ENOMEM;
	set_wr_txq(skb, CPL_PRIORITY_CONTROL, 0);

	res_wr = (struct fw_ri_res_wr *)__skb_put(skb, wr_len);
	memset(res_wr, 0, wr_len);
	res_wr->op_nres = cpu_to_be32(
			FW_WR_OP_V(FW_RI_RES_WR) |
			FW_RI_RES_WR_NRES_V(1) |
			FW_WR_COMPL_F);
	res_wr->len16_pkd = cpu_to_be32(DIV_ROUND_UP(wr_len, 16));
	res_wr->cookie = (uintptr_t)&wr_wait;
	res = res_wr->res;
	res->u.cq.restype = FW_RI_RES_TYPE_CQ;
	res->u.cq.op = FW_RI_RES_OP_RESET;
	res->u.cq.iqid = cpu_to_be32(cq->cqid);

	c4iw_init_wr_wait(&wr_wait);
	ret = c4iw_ofld_send(rdev, skb);
	if (!ret) {
		ret = c4iw_wait_for_reply(rdev, &wr_wait, 0, 0, __func__);
	}

	kfree(cq->sw_queue);
	dma_free_coherent(&(rdev->lldi.pdev->dev),
			  cq->memsize, cq->queue,
			  dma_unmap_addr(cq, mapping));
	c4iw_put_cqid(rdev, cq->cqid, uctx);
	return ret;
}

static int create_cq(struct c4iw_rdev *rdev, struct t4_cq *cq,
		     struct c4iw_dev_ucontext *uctx)
{
	struct fw_ri_res_wr *res_wr;
	struct fw_ri_res *res;
	int wr_len;
	int user = (uctx != &rdev->uctx);
	struct c4iw_wr_wait wr_wait;
	int ret;
	struct sk_buff *skb;

	cq->cqid = c4iw_get_cqid(rdev, uctx);
	if (!cq->cqid) {
		ret = -ENOMEM;
		goto err1;
	}

	if (!user) {
		cq->sw_queue = kzalloc(cq->memsize, GFP_KERNEL);
		if (!cq->sw_queue) {
			ret = -ENOMEM;
			goto err2;
		}
	}
	cq->queue = dma_alloc_coherent(&rdev->lldi.pdev->dev, cq->memsize,
				       &cq->dma_addr, GFP_KERNEL);
	if (!cq->queue) {
		ret = -ENOMEM;
		goto err3;
	}
	dma_unmap_addr_set(cq, mapping, cq->dma_addr);
	memset(cq->queue, 0, cq->memsize);

	/* build fw_ri_res_wr */
	wr_len = sizeof *res_wr + sizeof *res;

	skb = alloc_skb(wr_len, GFP_KERNEL);
	if (!skb) {
		ret = -ENOMEM;
		goto err4;
	}
	set_wr_txq(skb, CPL_PRIORITY_CONTROL, 0);

	res_wr = (struct fw_ri_res_wr *)__skb_put(skb, wr_len);
	memset(res_wr, 0, wr_len);
	res_wr->op_nres = cpu_to_be32(
			FW_WR_OP_V(FW_RI_RES_WR) |
			FW_RI_RES_WR_NRES_V(1) |
			FW_WR_COMPL_F);
	res_wr->len16_pkd = cpu_to_be32(DIV_ROUND_UP(wr_len, 16));
	res_wr->cookie = (uintptr_t)&wr_wait;
	res = res_wr->res;
	res->u.cq.restype = FW_RI_RES_TYPE_CQ;
	res->u.cq.op = FW_RI_RES_OP_WRITE;
	res->u.cq.iqid = cpu_to_be32(cq->cqid);
	res->u.cq.iqandst_to_iqandstindex = cpu_to_be32(
			FW_RI_RES_WR_IQANUS_V(0) |
			FW_RI_RES_WR_IQANUD_V(1) |
			FW_RI_RES_WR_IQANDST_F |
			FW_RI_RES_WR_IQANDSTINDEX_V(
				rdev->lldi.ciq_ids[cq->vector]));
	res->u.cq.iqdroprss_to_iqesize = cpu_to_be16(
			FW_RI_RES_WR_IQDROPRSS_F |
			FW_RI_RES_WR_IQPCIECH_V(2) |
			FW_RI_RES_WR_IQINTCNTTHRESH_V(0) |
			FW_RI_RES_WR_IQO_F |
			FW_RI_RES_WR_IQESIZE_V(1));
	res->u.cq.iqsize = cpu_to_be16(cq->size);
	res->u.cq.iqaddr = cpu_to_be64(cq->dma_addr);

	c4iw_init_wr_wait(&wr_wait);

	ret = c4iw_ofld_send(rdev, skb);
	if (ret)
		goto err4;
	PDBG("%s wait_event wr_wait %p\n", __func__, &wr_wait);
	ret = c4iw_wait_for_reply(rdev, &wr_wait, 0, 0, __func__);
	if (ret)
		goto err4;

	cq->gen = 1;
	cq->rdev = rdev;
<<<<<<< HEAD
	if (user) {
		u32 off = (cq->cqid << rdev->cqshift) & PAGE_MASK;

		cq->ugts = (u64)rdev->bar2_pa + off;
	} else if (is_t4(rdev->lldi.adapter_type)) {
		cq->gts = rdev->lldi.gts_reg;
		cq->qid_mask = -1U;
	} else {
		u32 off = ((cq->cqid << rdev->cqshift) & PAGE_MASK) + 12;

		cq->gts = rdev->bar2_kva + off;
		cq->qid_mask = rdev->qpmask;
=======

	cq->bar2_va = c4iw_bar2_addrs(rdev, cq->cqid, T4_BAR2_QTYPE_INGRESS,
				      &cq->bar2_qid,
				      user ? &cq->bar2_pa : NULL);
	if (user && !cq->bar2_va) {
		pr_warn(MOD "%s: cqid %u not in BAR2 range.\n",
			pci_name(rdev->lldi.pdev), cq->cqid);
		ret = -EINVAL;
		goto err4;
>>>>>>> aefbef10
	}
	return 0;
err4:
	dma_free_coherent(&rdev->lldi.pdev->dev, cq->memsize, cq->queue,
			  dma_unmap_addr(cq, mapping));
err3:
	kfree(cq->sw_queue);
err2:
	c4iw_put_cqid(rdev, cq->cqid, uctx);
err1:
	return ret;
}

static void insert_recv_cqe(struct t4_wq *wq, struct t4_cq *cq)
{
	struct t4_cqe cqe;

	PDBG("%s wq %p cq %p sw_cidx %u sw_pidx %u\n", __func__,
	     wq, cq, cq->sw_cidx, cq->sw_pidx);
	memset(&cqe, 0, sizeof(cqe));
	cqe.header = cpu_to_be32(CQE_STATUS_V(T4_ERR_SWFLUSH) |
				 CQE_OPCODE_V(FW_RI_SEND) |
				 CQE_TYPE_V(0) |
				 CQE_SWCQE_V(1) |
				 CQE_QPID_V(wq->sq.qid));
	cqe.bits_type_ts = cpu_to_be64(CQE_GENBIT_V((u64)cq->gen));
	cq->sw_queue[cq->sw_pidx] = cqe;
	t4_swcq_produce(cq);
}

int c4iw_flush_rq(struct t4_wq *wq, struct t4_cq *cq, int count)
{
	int flushed = 0;
	int in_use = wq->rq.in_use - count;

	BUG_ON(in_use < 0);
	PDBG("%s wq %p cq %p rq.in_use %u skip count %u\n", __func__,
	     wq, cq, wq->rq.in_use, count);
	while (in_use--) {
		insert_recv_cqe(wq, cq);
		flushed++;
	}
	return flushed;
}

static void insert_sq_cqe(struct t4_wq *wq, struct t4_cq *cq,
			  struct t4_swsqe *swcqe)
{
	struct t4_cqe cqe;

	PDBG("%s wq %p cq %p sw_cidx %u sw_pidx %u\n", __func__,
	     wq, cq, cq->sw_cidx, cq->sw_pidx);
	memset(&cqe, 0, sizeof(cqe));
	cqe.header = cpu_to_be32(CQE_STATUS_V(T4_ERR_SWFLUSH) |
				 CQE_OPCODE_V(swcqe->opcode) |
				 CQE_TYPE_V(1) |
				 CQE_SWCQE_V(1) |
				 CQE_QPID_V(wq->sq.qid));
	CQE_WRID_SQ_IDX(&cqe) = swcqe->idx;
	cqe.bits_type_ts = cpu_to_be64(CQE_GENBIT_V((u64)cq->gen));
	cq->sw_queue[cq->sw_pidx] = cqe;
	t4_swcq_produce(cq);
}

static void advance_oldest_read(struct t4_wq *wq);

int c4iw_flush_sq(struct c4iw_qp *qhp)
{
	int flushed = 0;
	struct t4_wq *wq = &qhp->wq;
	struct c4iw_cq *chp = to_c4iw_cq(qhp->ibqp.send_cq);
	struct t4_cq *cq = &chp->cq;
	int idx;
	struct t4_swsqe *swsqe;

	if (wq->sq.flush_cidx == -1)
		wq->sq.flush_cidx = wq->sq.cidx;
	idx = wq->sq.flush_cidx;
	BUG_ON(idx >= wq->sq.size);
	while (idx != wq->sq.pidx) {
		swsqe = &wq->sq.sw_sq[idx];
		BUG_ON(swsqe->flushed);
		swsqe->flushed = 1;
		insert_sq_cqe(wq, cq, swsqe);
		if (wq->sq.oldest_read == swsqe) {
			BUG_ON(swsqe->opcode != FW_RI_READ_REQ);
			advance_oldest_read(wq);
		}
		flushed++;
		if (++idx == wq->sq.size)
			idx = 0;
	}
	wq->sq.flush_cidx += flushed;
	if (wq->sq.flush_cidx >= wq->sq.size)
		wq->sq.flush_cidx -= wq->sq.size;
	return flushed;
}

static void flush_completed_wrs(struct t4_wq *wq, struct t4_cq *cq)
{
	struct t4_swsqe *swsqe;
	int cidx;

	if (wq->sq.flush_cidx == -1)
		wq->sq.flush_cidx = wq->sq.cidx;
	cidx = wq->sq.flush_cidx;
	BUG_ON(cidx > wq->sq.size);

	while (cidx != wq->sq.pidx) {
		swsqe = &wq->sq.sw_sq[cidx];
		if (!swsqe->signaled) {
			if (++cidx == wq->sq.size)
				cidx = 0;
		} else if (swsqe->complete) {

			BUG_ON(swsqe->flushed);

			/*
			 * Insert this completed cqe into the swcq.
			 */
			PDBG("%s moving cqe into swcq sq idx %u cq idx %u\n",
					__func__, cidx, cq->sw_pidx);
			swsqe->cqe.header |= htonl(CQE_SWCQE_V(1));
			cq->sw_queue[cq->sw_pidx] = swsqe->cqe;
			t4_swcq_produce(cq);
			swsqe->flushed = 1;
			if (++cidx == wq->sq.size)
				cidx = 0;
			wq->sq.flush_cidx = cidx;
		} else
			break;
	}
}

static void create_read_req_cqe(struct t4_wq *wq, struct t4_cqe *hw_cqe,
		struct t4_cqe *read_cqe)
{
	read_cqe->u.scqe.cidx = wq->sq.oldest_read->idx;
	read_cqe->len = htonl(wq->sq.oldest_read->read_len);
	read_cqe->header = htonl(CQE_QPID_V(CQE_QPID(hw_cqe)) |
			CQE_SWCQE_V(SW_CQE(hw_cqe)) |
			CQE_OPCODE_V(FW_RI_READ_REQ) |
			CQE_TYPE_V(1));
	read_cqe->bits_type_ts = hw_cqe->bits_type_ts;
}

static void advance_oldest_read(struct t4_wq *wq)
{

	u32 rptr = wq->sq.oldest_read - wq->sq.sw_sq + 1;

	if (rptr == wq->sq.size)
		rptr = 0;
	while (rptr != wq->sq.pidx) {
		wq->sq.oldest_read = &wq->sq.sw_sq[rptr];

		if (wq->sq.oldest_read->opcode == FW_RI_READ_REQ)
			return;
		if (++rptr == wq->sq.size)
			rptr = 0;
	}
	wq->sq.oldest_read = NULL;
}

/*
 * Move all CQEs from the HWCQ into the SWCQ.
 * Deal with out-of-order and/or completions that complete
 * prior unsignalled WRs.
 */
void c4iw_flush_hw_cq(struct c4iw_cq *chp)
{
	struct t4_cqe *hw_cqe, *swcqe, read_cqe;
	struct c4iw_qp *qhp;
	struct t4_swsqe *swsqe;
	int ret;

	PDBG("%s  cqid 0x%x\n", __func__, chp->cq.cqid);
	ret = t4_next_hw_cqe(&chp->cq, &hw_cqe);

	/*
	 * This logic is similar to poll_cq(), but not quite the same
	 * unfortunately.  Need to move pertinent HW CQEs to the SW CQ but
	 * also do any translation magic that poll_cq() normally does.
	 */
	while (!ret) {
		qhp = get_qhp(chp->rhp, CQE_QPID(hw_cqe));

		/*
		 * drop CQEs with no associated QP
		 */
		if (qhp == NULL)
			goto next_cqe;

		if (CQE_OPCODE(hw_cqe) == FW_RI_TERMINATE)
			goto next_cqe;

		if (CQE_OPCODE(hw_cqe) == FW_RI_READ_RESP) {

			/* If we have reached here because of async
			 * event or other error, and have egress error
			 * then drop
			 */
			if (CQE_TYPE(hw_cqe) == 1)
				goto next_cqe;

			/* drop peer2peer RTR reads.
			 */
			if (CQE_WRID_STAG(hw_cqe) == 1)
				goto next_cqe;

			/*
			 * Eat completions for unsignaled read WRs.
			 */
			if (!qhp->wq.sq.oldest_read->signaled) {
				advance_oldest_read(&qhp->wq);
				goto next_cqe;
			}

			/*
			 * Don't write to the HWCQ, create a new read req CQE
			 * in local memory and move it into the swcq.
			 */
			create_read_req_cqe(&qhp->wq, hw_cqe, &read_cqe);
			hw_cqe = &read_cqe;
			advance_oldest_read(&qhp->wq);
		}

		/* if its a SQ completion, then do the magic to move all the
		 * unsignaled and now in-order completions into the swcq.
		 */
		if (SQ_TYPE(hw_cqe)) {
			swsqe = &qhp->wq.sq.sw_sq[CQE_WRID_SQ_IDX(hw_cqe)];
			swsqe->cqe = *hw_cqe;
			swsqe->complete = 1;
			flush_completed_wrs(&qhp->wq, &chp->cq);
		} else {
			swcqe = &chp->cq.sw_queue[chp->cq.sw_pidx];
			*swcqe = *hw_cqe;
			swcqe->header |= cpu_to_be32(CQE_SWCQE_V(1));
			t4_swcq_produce(&chp->cq);
		}
next_cqe:
		t4_hwcq_consume(&chp->cq);
		ret = t4_next_hw_cqe(&chp->cq, &hw_cqe);
	}
}

static int cqe_completes_wr(struct t4_cqe *cqe, struct t4_wq *wq)
{
	if (CQE_OPCODE(cqe) == FW_RI_TERMINATE)
		return 0;

	if ((CQE_OPCODE(cqe) == FW_RI_RDMA_WRITE) && RQ_TYPE(cqe))
		return 0;

	if ((CQE_OPCODE(cqe) == FW_RI_READ_RESP) && SQ_TYPE(cqe))
		return 0;

	if (CQE_SEND_OPCODE(cqe) && RQ_TYPE(cqe) && t4_rq_empty(wq))
		return 0;
	return 1;
}

void c4iw_count_rcqes(struct t4_cq *cq, struct t4_wq *wq, int *count)
{
	struct t4_cqe *cqe;
	u32 ptr;

	*count = 0;
	PDBG("%s count zero %d\n", __func__, *count);
	ptr = cq->sw_cidx;
	while (ptr != cq->sw_pidx) {
		cqe = &cq->sw_queue[ptr];
		if (RQ_TYPE(cqe) && (CQE_OPCODE(cqe) != FW_RI_READ_RESP) &&
		    (CQE_QPID(cqe) == wq->sq.qid) && cqe_completes_wr(cqe, wq))
			(*count)++;
		if (++ptr == cq->size)
			ptr = 0;
	}
	PDBG("%s cq %p count %d\n", __func__, cq, *count);
}

/*
 * poll_cq
 *
 * Caller must:
 *     check the validity of the first CQE,
 *     supply the wq assicated with the qpid.
 *
 * credit: cq credit to return to sge.
 * cqe_flushed: 1 iff the CQE is flushed.
 * cqe: copy of the polled CQE.
 *
 * return value:
 *    0		    CQE returned ok.
 *    -EAGAIN       CQE skipped, try again.
 *    -EOVERFLOW    CQ overflow detected.
 */
static int poll_cq(struct t4_wq *wq, struct t4_cq *cq, struct t4_cqe *cqe,
		   u8 *cqe_flushed, u64 *cookie, u32 *credit)
{
	int ret = 0;
	struct t4_cqe *hw_cqe, read_cqe;

	*cqe_flushed = 0;
	*credit = 0;
	ret = t4_next_cqe(cq, &hw_cqe);
	if (ret)
		return ret;

	PDBG("%s CQE OVF %u qpid 0x%0x genbit %u type %u status 0x%0x"
	     " opcode 0x%0x len 0x%0x wrid_hi_stag 0x%x wrid_low_msn 0x%x\n",
	     __func__, CQE_OVFBIT(hw_cqe), CQE_QPID(hw_cqe),
	     CQE_GENBIT(hw_cqe), CQE_TYPE(hw_cqe), CQE_STATUS(hw_cqe),
	     CQE_OPCODE(hw_cqe), CQE_LEN(hw_cqe), CQE_WRID_HI(hw_cqe),
	     CQE_WRID_LOW(hw_cqe));

	/*
	 * skip cqe's not affiliated with a QP.
	 */
	if (wq == NULL) {
		ret = -EAGAIN;
		goto skip_cqe;
	}

	/*
	* skip hw cqe's if the wq is flushed.
	*/
	if (wq->flushed && !SW_CQE(hw_cqe)) {
		ret = -EAGAIN;
		goto skip_cqe;
	}

	/*
	 * skip TERMINATE cqes...
	 */
	if (CQE_OPCODE(hw_cqe) == FW_RI_TERMINATE) {
		ret = -EAGAIN;
		goto skip_cqe;
	}

	/*
	 * Gotta tweak READ completions:
	 *	1) the cqe doesn't contain the sq_wptr from the wr.
	 *	2) opcode not reflected from the wr.
	 *	3) read_len not reflected from the wr.
	 *	4) cq_type is RQ_TYPE not SQ_TYPE.
	 */
	if (RQ_TYPE(hw_cqe) && (CQE_OPCODE(hw_cqe) == FW_RI_READ_RESP)) {

		/* If we have reached here because of async
		 * event or other error, and have egress error
		 * then drop
		 */
		if (CQE_TYPE(hw_cqe) == 1) {
			if (CQE_STATUS(hw_cqe))
				t4_set_wq_in_error(wq);
			ret = -EAGAIN;
			goto skip_cqe;
		}

		/* If this is an unsolicited read response, then the read
		 * was generated by the kernel driver as part of peer-2-peer
		 * connection setup.  So ignore the completion.
		 */
		if (CQE_WRID_STAG(hw_cqe) == 1) {
			if (CQE_STATUS(hw_cqe))
				t4_set_wq_in_error(wq);
			ret = -EAGAIN;
			goto skip_cqe;
		}

		/*
		 * Eat completions for unsignaled read WRs.
		 */
		if (!wq->sq.oldest_read->signaled) {
			advance_oldest_read(wq);
			ret = -EAGAIN;
			goto skip_cqe;
		}

		/*
		 * Don't write to the HWCQ, so create a new read req CQE
		 * in local memory.
		 */
		create_read_req_cqe(wq, hw_cqe, &read_cqe);
		hw_cqe = &read_cqe;
		advance_oldest_read(wq);
	}

	if (CQE_STATUS(hw_cqe) || t4_wq_in_error(wq)) {
		*cqe_flushed = (CQE_STATUS(hw_cqe) == T4_ERR_SWFLUSH);
		t4_set_wq_in_error(wq);
	}

	/*
	 * RECV completion.
	 */
	if (RQ_TYPE(hw_cqe)) {

		/*
		 * HW only validates 4 bits of MSN.  So we must validate that
		 * the MSN in the SEND is the next expected MSN.  If its not,
		 * then we complete this with T4_ERR_MSN and mark the wq in
		 * error.
		 */

		if (t4_rq_empty(wq)) {
			t4_set_wq_in_error(wq);
			ret = -EAGAIN;
			goto skip_cqe;
		}
		if (unlikely((CQE_WRID_MSN(hw_cqe) != (wq->rq.msn)))) {
			t4_set_wq_in_error(wq);
			hw_cqe->header |= htonl(CQE_STATUS_V(T4_ERR_MSN));
			goto proc_cqe;
		}
		goto proc_cqe;
	}

	/*
	 * If we get here its a send completion.
	 *
	 * Handle out of order completion. These get stuffed
	 * in the SW SQ. Then the SW SQ is walked to move any
	 * now in-order completions into the SW CQ.  This handles
	 * 2 cases:
	 *	1) reaping unsignaled WRs when the first subsequent
	 *	   signaled WR is completed.
	 *	2) out of order read completions.
	 */
	if (!SW_CQE(hw_cqe) && (CQE_WRID_SQ_IDX(hw_cqe) != wq->sq.cidx)) {
		struct t4_swsqe *swsqe;

		PDBG("%s out of order completion going in sw_sq at idx %u\n",
		     __func__, CQE_WRID_SQ_IDX(hw_cqe));
		swsqe = &wq->sq.sw_sq[CQE_WRID_SQ_IDX(hw_cqe)];
		swsqe->cqe = *hw_cqe;
		swsqe->complete = 1;
		ret = -EAGAIN;
		goto flush_wq;
	}

proc_cqe:
	*cqe = *hw_cqe;

	/*
	 * Reap the associated WR(s) that are freed up with this
	 * completion.
	 */
	if (SQ_TYPE(hw_cqe)) {
		int idx = CQE_WRID_SQ_IDX(hw_cqe);
		BUG_ON(idx >= wq->sq.size);

		/*
		* Account for any unsignaled completions completed by
		* this signaled completion.  In this case, cidx points
		* to the first unsignaled one, and idx points to the
		* signaled one.  So adjust in_use based on this delta.
		* if this is not completing any unsigned wrs, then the
		* delta will be 0. Handle wrapping also!
		*/
		if (idx < wq->sq.cidx)
			wq->sq.in_use -= wq->sq.size + idx - wq->sq.cidx;
		else
			wq->sq.in_use -= idx - wq->sq.cidx;
		BUG_ON(wq->sq.in_use <= 0 && wq->sq.in_use >= wq->sq.size);

		wq->sq.cidx = (uint16_t)idx;
		PDBG("%s completing sq idx %u\n", __func__, wq->sq.cidx);
		*cookie = wq->sq.sw_sq[wq->sq.cidx].wr_id;
		if (c4iw_wr_log)
			c4iw_log_wr_stats(wq, hw_cqe);
		t4_sq_consume(wq);
	} else {
		PDBG("%s completing rq idx %u\n", __func__, wq->rq.cidx);
		*cookie = wq->rq.sw_rq[wq->rq.cidx].wr_id;
		BUG_ON(t4_rq_empty(wq));
		if (c4iw_wr_log)
			c4iw_log_wr_stats(wq, hw_cqe);
		t4_rq_consume(wq);
		goto skip_cqe;
	}

flush_wq:
	/*
	 * Flush any completed cqes that are now in-order.
	 */
	flush_completed_wrs(wq, cq);

skip_cqe:
	if (SW_CQE(hw_cqe)) {
		PDBG("%s cq %p cqid 0x%x skip sw cqe cidx %u\n",
		     __func__, cq, cq->cqid, cq->sw_cidx);
		t4_swcq_consume(cq);
	} else {
		PDBG("%s cq %p cqid 0x%x skip hw cqe cidx %u\n",
		     __func__, cq, cq->cqid, cq->cidx);
		t4_hwcq_consume(cq);
	}
	return ret;
}

/*
 * Get one cq entry from c4iw and map it to openib.
 *
 * Returns:
 *	0			cqe returned
 *	-ENODATA		EMPTY;
 *	-EAGAIN			caller must try again
 *	any other -errno	fatal error
 */
static int c4iw_poll_cq_one(struct c4iw_cq *chp, struct ib_wc *wc)
{
	struct c4iw_qp *qhp = NULL;
	struct t4_cqe uninitialized_var(cqe), *rd_cqe;
	struct t4_wq *wq;
	u32 credit = 0;
	u8 cqe_flushed;
	u64 cookie = 0;
	int ret;

	ret = t4_next_cqe(&chp->cq, &rd_cqe);

	if (ret)
		return ret;

	qhp = get_qhp(chp->rhp, CQE_QPID(rd_cqe));
	if (!qhp)
		wq = NULL;
	else {
		spin_lock(&qhp->lock);
		wq = &(qhp->wq);
	}
	ret = poll_cq(wq, &(chp->cq), &cqe, &cqe_flushed, &cookie, &credit);
	if (ret)
		goto out;

	wc->wr_id = cookie;
	wc->qp = &qhp->ibqp;
	wc->vendor_err = CQE_STATUS(&cqe);
	wc->wc_flags = 0;

	PDBG("%s qpid 0x%x type %d opcode %d status 0x%x len %u wrid hi 0x%x "
	     "lo 0x%x cookie 0x%llx\n", __func__, CQE_QPID(&cqe),
	     CQE_TYPE(&cqe), CQE_OPCODE(&cqe), CQE_STATUS(&cqe), CQE_LEN(&cqe),
	     CQE_WRID_HI(&cqe), CQE_WRID_LOW(&cqe), (unsigned long long)cookie);

	if (CQE_TYPE(&cqe) == 0) {
		if (!CQE_STATUS(&cqe))
			wc->byte_len = CQE_LEN(&cqe);
		else
			wc->byte_len = 0;
		wc->opcode = IB_WC_RECV;
		if (CQE_OPCODE(&cqe) == FW_RI_SEND_WITH_INV ||
		    CQE_OPCODE(&cqe) == FW_RI_SEND_WITH_SE_INV) {
			wc->ex.invalidate_rkey = CQE_WRID_STAG(&cqe);
			wc->wc_flags |= IB_WC_WITH_INVALIDATE;
		}
	} else {
		switch (CQE_OPCODE(&cqe)) {
		case FW_RI_RDMA_WRITE:
			wc->opcode = IB_WC_RDMA_WRITE;
			break;
		case FW_RI_READ_REQ:
			wc->opcode = IB_WC_RDMA_READ;
			wc->byte_len = CQE_LEN(&cqe);
			break;
		case FW_RI_SEND_WITH_INV:
		case FW_RI_SEND_WITH_SE_INV:
			wc->opcode = IB_WC_SEND;
			wc->wc_flags |= IB_WC_WITH_INVALIDATE;
			break;
		case FW_RI_SEND:
		case FW_RI_SEND_WITH_SE:
			wc->opcode = IB_WC_SEND;
			break;
		case FW_RI_BIND_MW:
			wc->opcode = IB_WC_BIND_MW;
			break;

		case FW_RI_LOCAL_INV:
			wc->opcode = IB_WC_LOCAL_INV;
			break;
		case FW_RI_FAST_REGISTER:
			wc->opcode = IB_WC_FAST_REG_MR;
			break;
		default:
			printk(KERN_ERR MOD "Unexpected opcode %d "
			       "in the CQE received for QPID=0x%0x\n",
			       CQE_OPCODE(&cqe), CQE_QPID(&cqe));
			ret = -EINVAL;
			goto out;
		}
	}

	if (cqe_flushed)
		wc->status = IB_WC_WR_FLUSH_ERR;
	else {

		switch (CQE_STATUS(&cqe)) {
		case T4_ERR_SUCCESS:
			wc->status = IB_WC_SUCCESS;
			break;
		case T4_ERR_STAG:
			wc->status = IB_WC_LOC_ACCESS_ERR;
			break;
		case T4_ERR_PDID:
			wc->status = IB_WC_LOC_PROT_ERR;
			break;
		case T4_ERR_QPID:
		case T4_ERR_ACCESS:
			wc->status = IB_WC_LOC_ACCESS_ERR;
			break;
		case T4_ERR_WRAP:
			wc->status = IB_WC_GENERAL_ERR;
			break;
		case T4_ERR_BOUND:
			wc->status = IB_WC_LOC_LEN_ERR;
			break;
		case T4_ERR_INVALIDATE_SHARED_MR:
		case T4_ERR_INVALIDATE_MR_WITH_MW_BOUND:
			wc->status = IB_WC_MW_BIND_ERR;
			break;
		case T4_ERR_CRC:
		case T4_ERR_MARKER:
		case T4_ERR_PDU_LEN_ERR:
		case T4_ERR_OUT_OF_RQE:
		case T4_ERR_DDP_VERSION:
		case T4_ERR_RDMA_VERSION:
		case T4_ERR_DDP_QUEUE_NUM:
		case T4_ERR_MSN:
		case T4_ERR_TBIT:
		case T4_ERR_MO:
		case T4_ERR_MSN_RANGE:
		case T4_ERR_IRD_OVERFLOW:
		case T4_ERR_OPCODE:
		case T4_ERR_INTERNAL_ERR:
			wc->status = IB_WC_FATAL_ERR;
			break;
		case T4_ERR_SWFLUSH:
			wc->status = IB_WC_WR_FLUSH_ERR;
			break;
		default:
			printk(KERN_ERR MOD
			       "Unexpected cqe_status 0x%x for QPID=0x%0x\n",
			       CQE_STATUS(&cqe), CQE_QPID(&cqe));
			ret = -EINVAL;
		}
	}
out:
	if (wq)
		spin_unlock(&qhp->lock);
	return ret;
}

int c4iw_poll_cq(struct ib_cq *ibcq, int num_entries, struct ib_wc *wc)
{
	struct c4iw_cq *chp;
	unsigned long flags;
	int npolled;
	int err = 0;

	chp = to_c4iw_cq(ibcq);

	spin_lock_irqsave(&chp->lock, flags);
	for (npolled = 0; npolled < num_entries; ++npolled) {
		do {
			err = c4iw_poll_cq_one(chp, wc + npolled);
		} while (err == -EAGAIN);
		if (err)
			break;
	}
	spin_unlock_irqrestore(&chp->lock, flags);
	return !err || err == -ENODATA ? npolled : err;
}

int c4iw_destroy_cq(struct ib_cq *ib_cq)
{
	struct c4iw_cq *chp;
	struct c4iw_ucontext *ucontext;

	PDBG("%s ib_cq %p\n", __func__, ib_cq);
	chp = to_c4iw_cq(ib_cq);

	remove_handle(chp->rhp, &chp->rhp->cqidr, chp->cq.cqid);
	atomic_dec(&chp->refcnt);
	wait_event(chp->wait, !atomic_read(&chp->refcnt));

	ucontext = ib_cq->uobject ? to_c4iw_ucontext(ib_cq->uobject->context)
				  : NULL;
	destroy_cq(&chp->rhp->rdev, &chp->cq,
		   ucontext ? &ucontext->uctx : &chp->cq.rdev->uctx);
	kfree(chp);
	return 0;
}

struct ib_cq *c4iw_create_cq(struct ib_device *ibdev,
			     const struct ib_cq_init_attr *attr,
			     struct ib_ucontext *ib_context,
			     struct ib_udata *udata)
{
	int entries = attr->cqe;
	int vector = attr->comp_vector;
	struct c4iw_dev *rhp;
	struct c4iw_cq *chp;
	struct c4iw_create_cq_resp uresp;
	struct c4iw_ucontext *ucontext = NULL;
	int ret;
	size_t memsize, hwentries;
	struct c4iw_mm_entry *mm, *mm2;

	PDBG("%s ib_dev %p entries %d\n", __func__, ibdev, entries);
	if (attr->flags)
		return ERR_PTR(-EINVAL);

	rhp = to_c4iw_dev(ibdev);

	if (vector >= rhp->rdev.lldi.nciq)
		return ERR_PTR(-EINVAL);

	chp = kzalloc(sizeof(*chp), GFP_KERNEL);
	if (!chp)
		return ERR_PTR(-ENOMEM);

	if (ib_context)
		ucontext = to_c4iw_ucontext(ib_context);

	/* account for the status page. */
	entries++;

	/* IQ needs one extra entry to differentiate full vs empty. */
	entries++;

	/*
	 * entries must be multiple of 16 for HW.
	 */
	entries = roundup(entries, 16);

	/*
	 * Make actual HW queue 2x to avoid cdix_inc overflows.
	 */
	hwentries = min(entries * 2, rhp->rdev.hw_queue.t4_max_iq_size);

	/*
	 * Make HW queue at least 64 entries so GTS updates aren't too
	 * frequent.
	 */
	if (hwentries < 64)
		hwentries = 64;

	memsize = hwentries * sizeof *chp->cq.queue;

	/*
	 * memsize must be a multiple of the page size if its a user cq.
	 */
	if (ucontext)
		memsize = roundup(memsize, PAGE_SIZE);
	chp->cq.size = hwentries;
	chp->cq.memsize = memsize;
	chp->cq.vector = vector;

	ret = create_cq(&rhp->rdev, &chp->cq,
			ucontext ? &ucontext->uctx : &rhp->rdev.uctx);
	if (ret)
		goto err1;

	chp->rhp = rhp;
	chp->cq.size--;				/* status page */
	chp->ibcq.cqe = entries - 2;
	spin_lock_init(&chp->lock);
	spin_lock_init(&chp->comp_handler_lock);
	atomic_set(&chp->refcnt, 1);
	init_waitqueue_head(&chp->wait);
	ret = insert_handle(rhp, &rhp->cqidr, chp, chp->cq.cqid);
	if (ret)
		goto err2;

	if (ucontext) {
		mm = kmalloc(sizeof *mm, GFP_KERNEL);
		if (!mm)
			goto err3;
		mm2 = kmalloc(sizeof *mm2, GFP_KERNEL);
		if (!mm2)
			goto err4;

		uresp.qid_mask = rhp->rdev.cqmask;
		uresp.cqid = chp->cq.cqid;
		uresp.size = chp->cq.size;
		uresp.memsize = chp->cq.memsize;
		spin_lock(&ucontext->mmap_lock);
		uresp.key = ucontext->key;
		ucontext->key += PAGE_SIZE;
		uresp.gts_key = ucontext->key;
		ucontext->key += PAGE_SIZE;
		spin_unlock(&ucontext->mmap_lock);
		ret = ib_copy_to_udata(udata, &uresp,
				       sizeof(uresp) - sizeof(uresp.reserved));
		if (ret)
			goto err5;

		mm->key = uresp.key;
		mm->addr = virt_to_phys(chp->cq.queue);
		mm->len = chp->cq.memsize;
		insert_mmap(ucontext, mm);

		mm2->key = uresp.gts_key;
		mm2->addr = chp->cq.bar2_pa;
		mm2->len = PAGE_SIZE;
		insert_mmap(ucontext, mm2);
	}
	PDBG("%s cqid 0x%0x chp %p size %u memsize %zu, dma_addr 0x%0llx\n",
	     __func__, chp->cq.cqid, chp, chp->cq.size,
	     chp->cq.memsize, (unsigned long long) chp->cq.dma_addr);
	return &chp->ibcq;
err5:
	kfree(mm2);
err4:
	kfree(mm);
err3:
	remove_handle(rhp, &rhp->cqidr, chp->cq.cqid);
err2:
	destroy_cq(&chp->rhp->rdev, &chp->cq,
		   ucontext ? &ucontext->uctx : &rhp->rdev.uctx);
err1:
	kfree(chp);
	return ERR_PTR(ret);
}

int c4iw_resize_cq(struct ib_cq *cq, int cqe, struct ib_udata *udata)
{
	return -ENOSYS;
}

int c4iw_arm_cq(struct ib_cq *ibcq, enum ib_cq_notify_flags flags)
{
	struct c4iw_cq *chp;
	int ret;
	unsigned long flag;

	chp = to_c4iw_cq(ibcq);
	spin_lock_irqsave(&chp->lock, flag);
	ret = t4_arm_cq(&chp->cq,
			(flags & IB_CQ_SOLICITED_MASK) == IB_CQ_SOLICITED);
	spin_unlock_irqrestore(&chp->lock, flag);
	if (ret && !(flags & IB_CQ_REPORT_MISSED_EVENTS))
		ret = 0;
	return ret;
}<|MERGE_RESOLUTION|>--- conflicted
+++ resolved
@@ -156,21 +156,8 @@
 		goto err4;
 
 	cq->gen = 1;
+	cq->gts = rdev->lldi.gts_reg;
 	cq->rdev = rdev;
-<<<<<<< HEAD
-	if (user) {
-		u32 off = (cq->cqid << rdev->cqshift) & PAGE_MASK;
-
-		cq->ugts = (u64)rdev->bar2_pa + off;
-	} else if (is_t4(rdev->lldi.adapter_type)) {
-		cq->gts = rdev->lldi.gts_reg;
-		cq->qid_mask = -1U;
-	} else {
-		u32 off = ((cq->cqid << rdev->cqshift) & PAGE_MASK) + 12;
-
-		cq->gts = rdev->bar2_kva + off;
-		cq->qid_mask = rdev->qpmask;
-=======
 
 	cq->bar2_va = c4iw_bar2_addrs(rdev, cq->cqid, T4_BAR2_QTYPE_INGRESS,
 				      &cq->bar2_qid,
@@ -180,7 +167,6 @@
 			pci_name(rdev->lldi.pdev), cq->cqid);
 		ret = -EINVAL;
 		goto err4;
->>>>>>> aefbef10
 	}
 	return 0;
 err4:
