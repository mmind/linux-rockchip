--- conflicted
+++ resolved
@@ -776,31 +776,6 @@
 	 * This implementation assumes udb_density == ucq_density!  Eventually
 	 * we might need to support this but for now fail the open. Also the
 	 * cqid and qpid range must match for now.
-<<<<<<< HEAD
-	 */
-	if (rdev->lldi.udb_density != rdev->lldi.ucq_density) {
-		pr_err(MOD "%s: unsupported udb/ucq densities %u/%u\n",
-		       pci_name(rdev->lldi.pdev), rdev->lldi.udb_density,
-		       rdev->lldi.ucq_density);
-		err = -EINVAL;
-		goto err1;
-	}
-	if (rdev->lldi.vr->qp.start != rdev->lldi.vr->cq.start ||
-	    rdev->lldi.vr->qp.size != rdev->lldi.vr->cq.size) {
-		pr_err(MOD "%s: unsupported qp and cq id ranges "
-		       "qp start %u size %u cq start %u size %u\n",
-		       pci_name(rdev->lldi.pdev), rdev->lldi.vr->qp.start,
-		       rdev->lldi.vr->qp.size, rdev->lldi.vr->cq.size,
-		       rdev->lldi.vr->cq.size);
-		err = -EINVAL;
-		goto err1;
-	}
-
-	/*
-	 * qpshift is the number of bits to shift the qpid left in order
-	 * to get the correct address of the doorbell for that qp.
-=======
->>>>>>> aefbef10
 	 */
 	if (rdev->lldi.udb_density != rdev->lldi.ucq_density) {
 		pr_err(MOD "%s: unsupported udb/ucq densities %u/%u\n",
@@ -834,23 +809,12 @@
 	     rdev->lldi.vr->qp.size,
 	     rdev->lldi.vr->cq.start,
 	     rdev->lldi.vr->cq.size);
-<<<<<<< HEAD
-	PDBG("udb len 0x%x udb base %p db_reg %p gts_reg %p qpshift %lu "
-	     "qpmask 0x%x cqshift %lu cqmask 0x%x\n",
-	     (unsigned)pci_resource_len(rdev->lldi.pdev, 2),
-	     (void *)pci_resource_start(rdev->lldi.pdev, 2),
-	     rdev->lldi.db_reg,
-	     rdev->lldi.gts_reg,
-	     rdev->qpshift, rdev->qpmask,
-	     rdev->cqshift, rdev->cqmask);
-=======
 	PDBG("udb len 0x%x udb base %p db_reg %p gts_reg %p "
 	     "qpmask 0x%x cqmask 0x%x\n",
 	     (unsigned)pci_resource_len(rdev->lldi.pdev, 2),
 	     (void *)pci_resource_start(rdev->lldi.pdev, 2),
 	     rdev->lldi.db_reg, rdev->lldi.gts_reg,
 	     rdev->qpmask, rdev->cqmask);
->>>>>>> aefbef10
 
 	if (c4iw_num_stags(rdev) == 0) {
 		err = -EINVAL;
