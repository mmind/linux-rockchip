--- conflicted
+++ resolved
@@ -129,12 +129,9 @@
 	struct ib_user_mad mad;
 };
 
-<<<<<<< HEAD
-=======
 #define CREATE_TRACE_POINTS
 #include <trace/events/ib_umad.h>
 
->>>>>>> 0ecfebd2
 static const dev_t base_umad_dev = MKDEV(IB_UMAD_MAJOR, IB_UMAD_MINOR_BASE);
 static const dev_t base_issm_dev = MKDEV(IB_UMAD_MAJOR, IB_UMAD_MINOR_BASE) +
 				   IB_UMAD_NUM_FIXED_MINOR;
@@ -983,24 +980,16 @@
 		goto out;
 	}
 
-<<<<<<< HEAD
+	if (!rdma_dev_access_netns(port->ib_dev, current->nsproxy->net_ns)) {
+		ret = -EPERM;
+		goto out;
+	}
+
 	file = kzalloc(sizeof(*file), GFP_KERNEL);
 	if (!file) {
 		ret = -ENOMEM;
 		goto out;
 	}
-=======
-	if (!rdma_dev_access_netns(port->ib_dev, current->nsproxy->net_ns)) {
-		ret = -EPERM;
-		goto out;
-	}
-
-	file = kzalloc(sizeof(*file), GFP_KERNEL);
-	if (!file) {
-		ret = -ENOMEM;
-		goto out;
-	}
->>>>>>> 0ecfebd2
 
 	mutex_init(&file->mutex);
 	spin_lock_init(&file->send_lock);
@@ -1013,11 +1002,7 @@
 
 	list_add_tail(&file->port_list, &port->file_list);
 
-<<<<<<< HEAD
-	nonseekable_open(inode, filp);
-=======
 	stream_open(inode, filp);
->>>>>>> 0ecfebd2
 out:
 	mutex_unlock(&port->file_mutex);
 	return ret;
@@ -1180,7 +1165,6 @@
 {
 	return kasprintf(GFP_KERNEL, "infiniband/%s", dev_name(dev));
 }
-<<<<<<< HEAD
 
 static ssize_t abi_version_show(struct class *class,
 				struct class_attribute *attr, char *buf)
@@ -1210,37 +1194,6 @@
 	ib_umad_dev_put(umad_dev);
 }
 
-=======
-
-static ssize_t abi_version_show(struct class *class,
-				struct class_attribute *attr, char *buf)
-{
-	return sprintf(buf, "%d\n", IB_USER_MAD_ABI_VERSION);
-}
-static CLASS_ATTR_RO(abi_version);
-
-static struct attribute *umad_class_attrs[] = {
-	&class_attr_abi_version.attr,
-	NULL,
-};
-ATTRIBUTE_GROUPS(umad_class);
-
-static struct class umad_class = {
-	.name		= "infiniband_mad",
-	.devnode	= umad_devnode,
-	.class_groups	= umad_class_groups,
-	.dev_groups	= umad_class_dev_groups,
-};
-
-static void ib_umad_release_port(struct device *device)
-{
-	struct ib_umad_port *port = dev_get_drvdata(device);
-	struct ib_umad_device *umad_dev = port->umad_dev;
-
-	ib_umad_dev_put(umad_dev);
-}
-
->>>>>>> 0ecfebd2
 static void ib_umad_init_port_dev(struct device *dev,
 				  struct ib_umad_port *port,
 				  const struct ib_device *device)
