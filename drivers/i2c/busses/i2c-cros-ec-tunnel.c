/*
 *  Copyright (C) 2013 Google, Inc
 *
 *  This program is free software; you can redistribute it and/or modify
 *  it under the terms of the GNU General Public License as published by
 *  the Free Software Foundation; either version 2 of the License, or
 *  (at your option) any later version.
 *
 * Expose an I2C passthrough to the ChromeOS EC.
 */

#include <linux/module.h>
#include <linux/i2c.h>
#include <linux/mfd/cros_ec.h>
#include <linux/mfd/cros_ec_commands.h>
#include <linux/platform_device.h>
#include <linux/slab.h>

#define I2C_MAX_RETRIES 3
/*
 * I2C commands are generally very small so 32 bytes is in
 * most cases enough to hold the EC command headers and
 * payload. Pre-allocate a buffer for these common cases.
 */
#define PREALLOC_SIZE 32

/**
 * struct ec_i2c_device - Driver data for I2C tunnel
 *
 * @dev: Device node
 * @adap: I2C adapter
 * @ec: Pointer to EC device
 * @remote_bus: The EC bus number we tunnel to on the other side.
 * @request_buf: Buffer for transmitting data; we expect most transfers to fit.
 * @response_buf: Buffer for receiving data; we expect most transfers to fit.
 */

struct ec_i2c_device {
	struct device *dev;
	struct i2c_adapter adap;
	struct cros_ec_device *ec;

	u16 remote_bus;

	u8 request_buf[256];
	u8 response_buf[256];
};

/**
 * ec_i2c_count_message - Count bytes needed for ec_i2c_construct_message
 *
 * @i2c_msgs: The i2c messages to read
 * @num: The number of i2c messages.
 *
 * Returns the number of bytes the messages will take up.
 */
static int ec_i2c_count_message(const struct i2c_msg i2c_msgs[], int num)
{
	int i;
	int size;

	size = sizeof(struct ec_params_i2c_passthru);
	size += num * sizeof(struct ec_params_i2c_passthru_msg);
	for (i = 0; i < num; i++)
		if (!(i2c_msgs[i].flags & I2C_M_RD))
			size += i2c_msgs[i].len;

	return size;
}

/**
 * ec_i2c_construct_message - construct a message to go to the EC
 *
 * This function effectively stuffs the standard i2c_msg format of Linux into
 * a format that the EC understands.
 *
 * @buf: The buffer to fill.  We assume that the buffer is big enough.
 * @i2c_msgs: The i2c messages to read.
 * @num: The number of i2c messages.
 * @bus_num: The remote bus number we want to talk to.
 *
 * Returns 0 or a negative error number.
 */
static int ec_i2c_construct_message(u8 *buf, const struct i2c_msg i2c_msgs[],
				    int num, u16 bus_num)
{
	struct ec_params_i2c_passthru *params;
	u8 *out_data;
	int i;

	out_data = buf + sizeof(struct ec_params_i2c_passthru) +
		   num * sizeof(struct ec_params_i2c_passthru_msg);

	params = (struct ec_params_i2c_passthru *)buf;
	params->port = bus_num;
	params->num_msgs = num;
	for (i = 0; i < num; i++) {
		const struct i2c_msg *i2c_msg = &i2c_msgs[i];
		struct ec_params_i2c_passthru_msg *msg = &params->msg[i];

		msg->len = i2c_msg->len;
		msg->addr_flags = i2c_msg->addr;

		if (i2c_msg->flags & I2C_M_TEN)
			return -EINVAL;

		if (i2c_msg->flags & I2C_M_RD) {
			msg->addr_flags |= EC_I2C_FLAG_READ;
		} else {
			memcpy(out_data, i2c_msg->buf, msg->len);
			out_data += msg->len;
		}
	}

	return 0;
}

/**
 * ec_i2c_count_response - Count bytes needed for ec_i2c_parse_response
 *
 * @i2c_msgs: The i2c messages to to fill up.
 * @num: The number of i2c messages expected.
 *
 * Returns the number of response bytes expeced.
 */
static int ec_i2c_count_response(struct i2c_msg i2c_msgs[], int num)
{
	int size;
	int i;

	size = sizeof(struct ec_response_i2c_passthru);
	for (i = 0; i < num; i++)
		if (i2c_msgs[i].flags & I2C_M_RD)
			size += i2c_msgs[i].len;

	return size;
}

/**
 * ec_i2c_parse_response - Parse a response from the EC
 *
 * We'll take the EC's response and copy it back into msgs.
 *
 * @buf: The buffer to parse.
 * @i2c_msgs: The i2c messages to to fill up.
 * @num: The number of i2c messages; will be modified to include the actual
 *	 number received.
 *
 * Returns 0 or a negative error number.
 */
static int ec_i2c_parse_response(const u8 *buf, struct i2c_msg i2c_msgs[],
				 int *num)
{
	const struct ec_response_i2c_passthru *resp;
	const u8 *in_data;
	int i;

	in_data = buf + sizeof(struct ec_response_i2c_passthru);

	resp = (const struct ec_response_i2c_passthru *)buf;
	if (resp->i2c_status & EC_I2C_STATUS_TIMEOUT)
		return -ETIMEDOUT;
	else if (resp->i2c_status & EC_I2C_STATUS_ERROR)
		return -EREMOTEIO;

	/* Other side could send us back fewer messages, but not more */
	if (resp->num_msgs > *num)
		return -EPROTO;
	*num = resp->num_msgs;

	for (i = 0; i < *num; i++) {
		struct i2c_msg *i2c_msg = &i2c_msgs[i];

		if (i2c_msgs[i].flags & I2C_M_RD) {
			memcpy(i2c_msg->buf, in_data, i2c_msg->len);
			in_data += i2c_msg->len;
		}
	}

	return 0;
}

static int ec_i2c_xfer(struct i2c_adapter *adap, struct i2c_msg i2c_msgs[],
		       int num)
{
	struct ec_i2c_device *bus = adap->algo_data;
	struct device *dev = bus->dev;
	const u16 bus_num = bus->remote_bus;
	int request_len;
	int response_len;
	int alloc_size;
	int result;
	struct cros_ec_command *msg;
<<<<<<< HEAD
	u8 buf[sizeof(*msg) + PREALLOC_SIZE];
=======
>>>>>>> e6d476ec

	request_len = ec_i2c_count_message(i2c_msgs, num);
	if (request_len < 0) {
		dev_warn(dev, "Error constructing message %d\n", request_len);
		return request_len;
	}

	response_len = ec_i2c_count_response(i2c_msgs, num);
	if (response_len < 0) {
		/* Unexpected; no errors should come when NULL response */
		dev_warn(dev, "Error preparing response %d\n", response_len);
		return response_len;
	}

	alloc_size = max(request_len, response_len);
<<<<<<< HEAD

	if (alloc_size > PREALLOC_SIZE) {
		msg = kmalloc(sizeof(*msg) + alloc_size, GFP_KERNEL);
		if (!msg)
			return -ENOMEM;
	} else {
		msg = (struct cros_ec_command *)buf;
		alloc_size = 0;
	}

	result = ec_i2c_construct_message(msg->data, i2c_msgs, num, bus_num);
	if (result) {
		dev_err(dev, "Error constructing EC i2c message %d\n", result);
		goto exit;
	}

	msg->version = 0;
	msg->command = EC_CMD_I2C_PASSTHRU;
	msg->outsize = request_len;
	msg->insize = response_len;

	result = cros_ec_cmd_xfer(bus->ec, msg);
	if (result < 0) {
		dev_err(dev, "Error transferring EC i2c message %d\n", result);
		goto exit;
	}

=======
	msg = kmalloc(sizeof(*msg) + alloc_size, GFP_KERNEL);
	if (!msg)
		return -ENOMEM;

	result = ec_i2c_construct_message(msg->data, i2c_msgs, num, bus_num);
	if (result) {
		dev_err(dev, "Error constructing EC i2c message %d\n", result);
		goto exit;
	}

	msg->version = 0;
	msg->command = EC_CMD_I2C_PASSTHRU;
	msg->outsize = request_len;
	msg->insize = response_len;

	result = cros_ec_cmd_xfer(bus->ec, msg);
	if (result < 0) {
		dev_err(dev, "Error transferring EC i2c message %d\n", result);
		goto exit;
	}

>>>>>>> e6d476ec
	result = ec_i2c_parse_response(msg->data, i2c_msgs, &num);
	if (result < 0) {
		dev_err(dev, "Error parsing EC i2c message %d\n", result);
		goto exit;
	}

	/* Indicate success by saying how many messages were sent */
	result = num;
exit:
<<<<<<< HEAD
	if (alloc_size)
		kfree(msg);
=======
	kfree(msg);
>>>>>>> e6d476ec
	return result;
}

static u32 ec_i2c_functionality(struct i2c_adapter *adap)
{
	return I2C_FUNC_I2C | I2C_FUNC_SMBUS_EMUL;
}

static const struct i2c_algorithm ec_i2c_algorithm = {
	.master_xfer	= ec_i2c_xfer,
	.functionality	= ec_i2c_functionality,
};

static int ec_i2c_probe(struct platform_device *pdev)
{
	struct device_node *np = pdev->dev.of_node;
	struct cros_ec_device *ec = dev_get_drvdata(pdev->dev.parent);
	struct device *dev = &pdev->dev;
	struct ec_i2c_device *bus = NULL;
	u32 remote_bus;
	int err;

	if (!ec->cmd_xfer) {
		dev_err(dev, "Missing sendrecv\n");
		return -EINVAL;
	}

	bus = devm_kzalloc(dev, sizeof(*bus), GFP_KERNEL);
	if (bus == NULL)
		return -ENOMEM;

	err = of_property_read_u32(np, "google,remote-bus", &remote_bus);
	if (err) {
		dev_err(dev, "Couldn't read remote-bus property\n");
		return err;
	}
	bus->remote_bus = remote_bus;

	bus->ec = ec;
	bus->dev = dev;

	bus->adap.owner = THIS_MODULE;
	strlcpy(bus->adap.name, "cros-ec-i2c-tunnel", sizeof(bus->adap.name));
	bus->adap.algo = &ec_i2c_algorithm;
	bus->adap.algo_data = bus;
	bus->adap.dev.parent = &pdev->dev;
	bus->adap.dev.of_node = np;
	bus->adap.retries = I2C_MAX_RETRIES;

	err = i2c_add_adapter(&bus->adap);
	if (err) {
		dev_err(dev, "cannot register i2c adapter\n");
		return err;
	}
	platform_set_drvdata(pdev, bus);

	return err;
}

static int ec_i2c_remove(struct platform_device *dev)
{
	struct ec_i2c_device *bus = platform_get_drvdata(dev);

	i2c_del_adapter(&bus->adap);

	return 0;
}

#ifdef CONFIG_OF
static const struct of_device_id cros_ec_i2c_of_match[] = {
	{ .compatible = "google,cros-ec-i2c-tunnel" },
	{},
};
MODULE_DEVICE_TABLE(of, cros_ec_i2c_of_match);
#endif

static struct platform_driver ec_i2c_tunnel_driver = {
	.probe = ec_i2c_probe,
	.remove = ec_i2c_remove,
	.driver = {
		.name = "cros-ec-i2c-tunnel",
		.of_match_table = of_match_ptr(cros_ec_i2c_of_match),
	},
};

module_platform_driver(ec_i2c_tunnel_driver);

MODULE_LICENSE("GPL");
MODULE_DESCRIPTION("EC I2C tunnel driver");
MODULE_ALIAS("platform:cros-ec-i2c-tunnel");<|MERGE_RESOLUTION|>--- conflicted
+++ resolved
@@ -191,10 +191,6 @@
 	int alloc_size;
 	int result;
 	struct cros_ec_command *msg;
-<<<<<<< HEAD
-	u8 buf[sizeof(*msg) + PREALLOC_SIZE];
-=======
->>>>>>> e6d476ec
 
 	request_len = ec_i2c_count_message(i2c_msgs, num);
 	if (request_len < 0) {
@@ -210,16 +206,9 @@
 	}
 
 	alloc_size = max(request_len, response_len);
-<<<<<<< HEAD
-
-	if (alloc_size > PREALLOC_SIZE) {
-		msg = kmalloc(sizeof(*msg) + alloc_size, GFP_KERNEL);
-		if (!msg)
-			return -ENOMEM;
-	} else {
-		msg = (struct cros_ec_command *)buf;
-		alloc_size = 0;
-	}
+	msg = kmalloc(sizeof(*msg) + alloc_size, GFP_KERNEL);
+	if (!msg)
+		return -ENOMEM;
 
 	result = ec_i2c_construct_message(msg->data, i2c_msgs, num, bus_num);
 	if (result) {
@@ -238,29 +227,6 @@
 		goto exit;
 	}
 
-=======
-	msg = kmalloc(sizeof(*msg) + alloc_size, GFP_KERNEL);
-	if (!msg)
-		return -ENOMEM;
-
-	result = ec_i2c_construct_message(msg->data, i2c_msgs, num, bus_num);
-	if (result) {
-		dev_err(dev, "Error constructing EC i2c message %d\n", result);
-		goto exit;
-	}
-
-	msg->version = 0;
-	msg->command = EC_CMD_I2C_PASSTHRU;
-	msg->outsize = request_len;
-	msg->insize = response_len;
-
-	result = cros_ec_cmd_xfer(bus->ec, msg);
-	if (result < 0) {
-		dev_err(dev, "Error transferring EC i2c message %d\n", result);
-		goto exit;
-	}
-
->>>>>>> e6d476ec
 	result = ec_i2c_parse_response(msg->data, i2c_msgs, &num);
 	if (result < 0) {
 		dev_err(dev, "Error parsing EC i2c message %d\n", result);
@@ -270,12 +236,7 @@
 	/* Indicate success by saying how many messages were sent */
 	result = num;
 exit:
-<<<<<<< HEAD
-	if (alloc_size)
-		kfree(msg);
-=======
 	kfree(msg);
->>>>>>> e6d476ec
 	return result;
 }
 
