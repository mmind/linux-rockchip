/*
 * Driver for I2C adapter in Rockchip RK3xxx SoC
 *
 * Max Schwarz <max.schwarz@online.de>
 * based on the patches by Rockchip Inc.
 *
 * This program is free software; you can redistribute it and/or modify
 * it under the terms of the GNU General Public License version 2 as
 * published by the Free Software Foundation.
 */

#include <linux/kernel.h>
#include <linux/module.h>
#include <linux/i2c.h>
#include <linux/interrupt.h>
#include <linux/errno.h>
#include <linux/err.h>
#include <linux/platform_device.h>
#include <linux/io.h>
#include <linux/of_address.h>
#include <linux/of_irq.h>
#include <linux/spinlock.h>
#include <linux/clk.h>
#include <linux/wait.h>
#include <linux/mfd/syscon.h>
#include <linux/regmap.h>
#include <linux/math64.h>


/* Register Map */
#define REG_CON        0x00 /* control register */
#define REG_CLKDIV     0x04 /* clock divisor register */
#define REG_MRXADDR    0x08 /* slave address for REGISTER_TX */
#define REG_MRXRADDR   0x0c /* slave register address for REGISTER_TX */
#define REG_MTXCNT     0x10 /* number of bytes to be transmitted */
#define REG_MRXCNT     0x14 /* number of bytes to be received */
#define REG_IEN        0x18 /* interrupt enable */
#define REG_IPD        0x1c /* interrupt pending */
#define REG_FCNT       0x20 /* finished count */

/* Data buffer offsets */
#define TXBUFFER_BASE 0x100
#define RXBUFFER_BASE 0x200

/* REG_CON bits */
#define REG_CON_EN        BIT(0)
enum {
	REG_CON_MOD_TX = 0,      /* transmit data */
	REG_CON_MOD_REGISTER_TX, /* select register and restart */
	REG_CON_MOD_RX,          /* receive data */
	REG_CON_MOD_REGISTER_RX, /* broken: transmits read addr AND writes
				  * register addr */
};
#define REG_CON_MOD(mod)  ((mod) << 1)
#define REG_CON_MOD_MASK  (BIT(1) | BIT(2))
#define REG_CON_START     BIT(3)
#define REG_CON_STOP      BIT(4)
#define REG_CON_LASTACK   BIT(5) /* 1: send NACK after last received byte */
#define REG_CON_ACTACK    BIT(6) /* 1: stop if NACK is received */

#define REG_CON_TUNING_MASK GENMASK(15, 8)

#define REG_CON_SDA_CFG(cfg) ((cfg) << 8)
#define REG_CON_STA_CFG(cfg) ((cfg) << 12)
#define REG_CON_STO_CFG(cfg) ((cfg) << 14)

/* REG_MRXADDR bits */
#define REG_MRXADDR_VALID(x) BIT(24 + (x)) /* [x*8+7:x*8] of MRX[R]ADDR valid */

/* REG_IEN/REG_IPD bits */
#define REG_INT_BTF       BIT(0) /* a byte was transmitted */
#define REG_INT_BRF       BIT(1) /* a byte was received */
#define REG_INT_MBTF      BIT(2) /* master data transmit finished */
#define REG_INT_MBRF      BIT(3) /* master data receive finished */
#define REG_INT_START     BIT(4) /* START condition generated */
#define REG_INT_STOP      BIT(5) /* STOP condition generated */
#define REG_INT_NAKRCV    BIT(6) /* NACK received */
#define REG_INT_ALL       0x7f

/* Constants */
#define WAIT_TIMEOUT      1000 /* ms */
#define DEFAULT_SCL_RATE  (100 * 1000) /* Hz */

/**
 * struct i2c_spec_values:
 * @min_hold_start_ns: min hold time (repeated) START condition
 * @min_low_ns: min LOW period of the SCL clock
 * @min_high_ns: min HIGH period of the SCL cloc
 * @min_setup_start_ns: min set-up time for a repeated START conditio
 * @max_data_hold_ns: max data hold time
 * @min_data_setup_ns: min data set-up time
 * @min_setup_stop_ns: min set-up time for STOP condition
 * @min_hold_buffer_ns: min bus free time between a STOP and
 * START condition
 */
struct i2c_spec_values {
	unsigned long min_hold_start_ns;
	unsigned long min_low_ns;
	unsigned long min_high_ns;
	unsigned long min_setup_start_ns;
	unsigned long max_data_hold_ns;
	unsigned long min_data_setup_ns;
	unsigned long min_setup_stop_ns;
	unsigned long min_hold_buffer_ns;
};

static const struct i2c_spec_values standard_mode_spec = {
	.min_hold_start_ns = 4000,
	.min_low_ns = 4700,
	.min_high_ns = 4000,
	.min_setup_start_ns = 4700,
	.max_data_hold_ns = 3450,
	.min_data_setup_ns = 250,
	.min_setup_stop_ns = 4000,
	.min_hold_buffer_ns = 4700,
};

static const struct i2c_spec_values fast_mode_spec = {
	.min_hold_start_ns = 600,
	.min_low_ns = 1300,
	.min_high_ns = 600,
	.min_setup_start_ns = 600,
	.max_data_hold_ns = 900,
	.min_data_setup_ns = 100,
	.min_setup_stop_ns = 600,
	.min_hold_buffer_ns = 1300,
};

static const struct i2c_spec_values fast_mode_plus_spec = {
	.min_hold_start_ns = 260,
	.min_low_ns = 500,
	.min_high_ns = 260,
	.min_setup_start_ns = 260,
	.max_data_hold_ns = 400,
	.min_data_setup_ns = 50,
	.min_setup_stop_ns = 260,
	.min_hold_buffer_ns = 500,
};

/**
 * struct rk3x_i2c_calced_timings:
 * @div_low: Divider output for low
 * @div_high: Divider output for high
 * @tuning: Used to adjust setup/hold data time,
 * setup/hold start time and setup stop time for
 * v1's calc_timings, the tuning should all be 0
 * for old hardware anyone using v0's calc_timings.
 */
struct rk3x_i2c_calced_timings {
	unsigned long div_low;
	unsigned long div_high;
	unsigned int tuning;
};

enum rk3x_i2c_state {
	STATE_IDLE,
	STATE_START,
	STATE_READ,
	STATE_WRITE,
	STATE_STOP
};

/**
 * @grf_offset: offset inside the grf regmap for setting the i2c type
 * @calc_timings: Callback function for i2c timing information calculated
 */
struct rk3x_i2c_soc_data {
	int grf_offset;
	int (*calc_timings)(unsigned long, struct i2c_timings *,
			    struct rk3x_i2c_calced_timings *);
};

/**
 * struct rk3x_i2c - private data of the controller
 * @adap: corresponding I2C adapter
 * @dev: device for this controller
 * @soc_data: related soc data struct
 * @regs: virtual memory area
 * @clk: function clk for rk3399 or function & Bus clks for others
 * @pclk: Bus clk for rk3399
 * @clk_rate_nb: i2c clk rate change notify
 * @t: I2C known timing information
 * @lock: spinlock for the i2c bus
 * @wait: the waitqueue to wait for i2c transfer
 * @busy: the condition for the event to wait for
 * @msg: current i2c message
 * @addr: addr of i2c slave device
 * @mode: mode of i2c transfer
 * @is_last_msg: flag determines whether it is the last msg in this transfer
 * @state: state of i2c transfer
 * @processed: byte length which has been send or received
 * @error: error code for i2c transfer
 */
struct rk3x_i2c {
	struct i2c_adapter adap;
	struct device *dev;
	struct rk3x_i2c_soc_data *soc_data;

	/* Hardware resources */
	void __iomem *regs;
	struct clk *clk;
	struct clk *pclk;
	struct notifier_block clk_rate_nb;

	/* Settings */
	struct i2c_timings t;

	/* Synchronization & notification */
	spinlock_t lock;
	wait_queue_head_t wait;
	bool busy;

	/* Current message */
	struct i2c_msg *msg;
	u8 addr;
	unsigned int mode;
	bool is_last_msg;

	/* I2C state machine */
	enum rk3x_i2c_state state;
	unsigned int processed;
	int error;
};

static inline void i2c_writel(struct rk3x_i2c *i2c, u32 value,
			      unsigned int offset)
{
	writel(value, i2c->regs + offset);
}

static inline u32 i2c_readl(struct rk3x_i2c *i2c, unsigned int offset)
{
	return readl(i2c->regs + offset);
}

/* Reset all interrupt pending bits */
static inline void rk3x_i2c_clean_ipd(struct rk3x_i2c *i2c)
{
	i2c_writel(i2c, REG_INT_ALL, REG_IPD);
}

/**
 * Generate a START condition, which triggers a REG_INT_START interrupt.
 */
static void rk3x_i2c_start(struct rk3x_i2c *i2c)
{
	u32 val = i2c_readl(i2c, REG_CON) & REG_CON_TUNING_MASK;

	i2c_writel(i2c, REG_INT_START, REG_IEN);

	/* enable adapter with correct mode, send START condition */
	val |= REG_CON_EN | REG_CON_MOD(i2c->mode) | REG_CON_START;

	/* if we want to react to NACK, set ACTACK bit */
	if (!(i2c->msg->flags & I2C_M_IGNORE_NAK))
		val |= REG_CON_ACTACK;

	i2c_writel(i2c, val, REG_CON);
}

/**
 * Generate a STOP condition, which triggers a REG_INT_STOP interrupt.
 *
 * @error: Error code to return in rk3x_i2c_xfer
 */
static void rk3x_i2c_stop(struct rk3x_i2c *i2c, int error)
{
	unsigned int ctrl;

	i2c->processed = 0;
	i2c->msg = NULL;
	i2c->error = error;

	if (i2c->is_last_msg) {
		/* Enable stop interrupt */
		i2c_writel(i2c, REG_INT_STOP, REG_IEN);

		i2c->state = STATE_STOP;

		ctrl = i2c_readl(i2c, REG_CON);
		ctrl |= REG_CON_STOP;
		i2c_writel(i2c, ctrl, REG_CON);
	} else {
		/* Signal rk3x_i2c_xfer to start the next message. */
		i2c->busy = false;
		i2c->state = STATE_IDLE;

		/*
		 * The HW is actually not capable of REPEATED START. But we can
		 * get the intended effect by resetting its internal state
		 * and issuing an ordinary START.
		 */
		ctrl = i2c_readl(i2c, REG_CON) & REG_CON_TUNING_MASK;
		i2c_writel(i2c, ctrl, REG_CON);

		/* signal that we are finished with the current msg */
		wake_up(&i2c->wait);
	}
}

/**
 * Setup a read according to i2c->msg
 */
static void rk3x_i2c_prepare_read(struct rk3x_i2c *i2c)
{
	unsigned int len = i2c->msg->len - i2c->processed;
	u32 con;

	con = i2c_readl(i2c, REG_CON);

	/*
	 * The hw can read up to 32 bytes at a time. If we need more than one
	 * chunk, send an ACK after the last byte of the current chunk.
	 */
	if (len > 32) {
		len = 32;
		con &= ~REG_CON_LASTACK;
	} else {
		con |= REG_CON_LASTACK;
	}

	/* make sure we are in plain RX mode if we read a second chunk */
	if (i2c->processed != 0) {
		con &= ~REG_CON_MOD_MASK;
		con |= REG_CON_MOD(REG_CON_MOD_RX);
	}

	i2c_writel(i2c, con, REG_CON);
	i2c_writel(i2c, len, REG_MRXCNT);
}

/**
 * Fill the transmit buffer with data from i2c->msg
 */
static void rk3x_i2c_fill_transmit_buf(struct rk3x_i2c *i2c)
{
	unsigned int i, j;
	u32 cnt = 0;
	u32 val;
	u8 byte;

	for (i = 0; i < 8; ++i) {
		val = 0;
		for (j = 0; j < 4; ++j) {
			if ((i2c->processed == i2c->msg->len) && (cnt != 0))
				break;

			if (i2c->processed == 0 && cnt == 0)
				byte = (i2c->addr & 0x7f) << 1;
			else
				byte = i2c->msg->buf[i2c->processed++];

			val |= byte << (j * 8);
			cnt++;
		}

		i2c_writel(i2c, val, TXBUFFER_BASE + 4 * i);

		if (i2c->processed == i2c->msg->len)
			break;
	}

	i2c_writel(i2c, cnt, REG_MTXCNT);
}


/* IRQ handlers for individual states */

static void rk3x_i2c_handle_start(struct rk3x_i2c *i2c, unsigned int ipd)
{
	if (!(ipd & REG_INT_START)) {
		rk3x_i2c_stop(i2c, -EIO);
		dev_warn(i2c->dev, "unexpected irq in START: 0x%x\n", ipd);
		rk3x_i2c_clean_ipd(i2c);
		return;
	}

	/* ack interrupt */
	i2c_writel(i2c, REG_INT_START, REG_IPD);

	/* disable start bit */
	i2c_writel(i2c, i2c_readl(i2c, REG_CON) & ~REG_CON_START, REG_CON);

	/* enable appropriate interrupts and transition */
	if (i2c->mode == REG_CON_MOD_TX) {
		i2c_writel(i2c, REG_INT_MBTF | REG_INT_NAKRCV, REG_IEN);
		i2c->state = STATE_WRITE;
		rk3x_i2c_fill_transmit_buf(i2c);
	} else {
		/* in any other case, we are going to be reading. */
		i2c_writel(i2c, REG_INT_MBRF | REG_INT_NAKRCV, REG_IEN);
		i2c->state = STATE_READ;
		rk3x_i2c_prepare_read(i2c);
	}
}

static void rk3x_i2c_handle_write(struct rk3x_i2c *i2c, unsigned int ipd)
{
	if (!(ipd & REG_INT_MBTF)) {
		rk3x_i2c_stop(i2c, -EIO);
		dev_err(i2c->dev, "unexpected irq in WRITE: 0x%x\n", ipd);
		rk3x_i2c_clean_ipd(i2c);
		return;
	}

	/* ack interrupt */
	i2c_writel(i2c, REG_INT_MBTF, REG_IPD);

	/* are we finished? */
	if (i2c->processed == i2c->msg->len)
		rk3x_i2c_stop(i2c, i2c->error);
	else
		rk3x_i2c_fill_transmit_buf(i2c);
}

static void rk3x_i2c_handle_read(struct rk3x_i2c *i2c, unsigned int ipd)
{
	unsigned int i;
	unsigned int len = i2c->msg->len - i2c->processed;
	u32 uninitialized_var(val);
	u8 byte;

	/* we only care for MBRF here. */
	if (!(ipd & REG_INT_MBRF))
		return;

	/* ack interrupt */
	i2c_writel(i2c, REG_INT_MBRF, REG_IPD);

	/* Can only handle a maximum of 32 bytes at a time */
	if (len > 32)
		len = 32;

	/* read the data from receive buffer */
	for (i = 0; i < len; ++i) {
		if (i % 4 == 0)
			val = i2c_readl(i2c, RXBUFFER_BASE + (i / 4) * 4);

		byte = (val >> ((i % 4) * 8)) & 0xff;
		i2c->msg->buf[i2c->processed++] = byte;
	}

	/* are we finished? */
	if (i2c->processed == i2c->msg->len)
		rk3x_i2c_stop(i2c, i2c->error);
	else
		rk3x_i2c_prepare_read(i2c);
}

static void rk3x_i2c_handle_stop(struct rk3x_i2c *i2c, unsigned int ipd)
{
	unsigned int con;

	if (!(ipd & REG_INT_STOP)) {
		rk3x_i2c_stop(i2c, -EIO);
		dev_err(i2c->dev, "unexpected irq in STOP: 0x%x\n", ipd);
		rk3x_i2c_clean_ipd(i2c);
		return;
	}

	/* ack interrupt */
	i2c_writel(i2c, REG_INT_STOP, REG_IPD);

	/* disable STOP bit */
	con = i2c_readl(i2c, REG_CON);
	con &= ~REG_CON_STOP;
	i2c_writel(i2c, con, REG_CON);

	i2c->busy = false;
	i2c->state = STATE_IDLE;

	/* signal rk3x_i2c_xfer that we are finished */
	wake_up(&i2c->wait);
}

static irqreturn_t rk3x_i2c_irq(int irqno, void *dev_id)
{
	struct rk3x_i2c *i2c = dev_id;
	unsigned int ipd;

	spin_lock(&i2c->lock);

	ipd = i2c_readl(i2c, REG_IPD);
	if (i2c->state == STATE_IDLE) {
		dev_warn(i2c->dev, "irq in STATE_IDLE, ipd = 0x%x\n", ipd);
		rk3x_i2c_clean_ipd(i2c);
		goto out;
	}

	dev_dbg(i2c->dev, "IRQ: state %d, ipd: %x\n", i2c->state, ipd);

	/* Clean interrupt bits we don't care about */
	ipd &= ~(REG_INT_BRF | REG_INT_BTF);

	if (ipd & REG_INT_NAKRCV) {
		/*
		 * We got a NACK in the last operation. Depending on whether
		 * IGNORE_NAK is set, we have to stop the operation and report
		 * an error.
		 */
		i2c_writel(i2c, REG_INT_NAKRCV, REG_IPD);

		ipd &= ~REG_INT_NAKRCV;

		if (!(i2c->msg->flags & I2C_M_IGNORE_NAK))
			rk3x_i2c_stop(i2c, -ENXIO);
	}

	/* is there anything left to handle? */
	if ((ipd & REG_INT_ALL) == 0)
		goto out;

	switch (i2c->state) {
	case STATE_START:
		rk3x_i2c_handle_start(i2c, ipd);
		break;
	case STATE_WRITE:
		rk3x_i2c_handle_write(i2c, ipd);
		break;
	case STATE_READ:
		rk3x_i2c_handle_read(i2c, ipd);
		break;
	case STATE_STOP:
		rk3x_i2c_handle_stop(i2c, ipd);
		break;
	case STATE_IDLE:
		break;
	}

out:
	spin_unlock(&i2c->lock);
	return IRQ_HANDLED;
}

/**
 * Get timing values of I2C specification
 *
 * @speed: Desired SCL frequency
 *
 * Returns: Matched i2c spec values.
 */
static const struct i2c_spec_values *rk3x_i2c_get_spec(unsigned int speed)
{
	if (speed <= 100000)
		return &standard_mode_spec;
	else if (speed <= 400000)
		return &fast_mode_spec;
	else
		return &fast_mode_plus_spec;
}

/**
 * Calculate divider values for desired SCL frequency
 *
 * @clk_rate: I2C input clock rate
 * @t: Known I2C timing information
 * @t_calc: Caculated rk3x private timings that would be written into regs
 *
 * Returns: 0 on success, -EINVAL if the goal SCL rate is too slow. In that case
 * a best-effort divider value is returned in divs. If the target rate is
 * too high, we silently use the highest possible rate.
 */
static int rk3x_i2c_v0_calc_timings(unsigned long clk_rate,
				    struct i2c_timings *t,
				    struct rk3x_i2c_calced_timings *t_calc)
{
	unsigned long min_low_ns, min_high_ns;
	unsigned long max_low_ns, min_total_ns;

	unsigned long clk_rate_khz, scl_rate_khz;

	unsigned long min_low_div, min_high_div;
	unsigned long max_low_div;

	unsigned long min_div_for_hold, min_total_div;
	unsigned long extra_div, extra_low_div, ideal_low_div;

	unsigned long data_hold_buffer_ns = 50;
	const struct i2c_spec_values *spec;
	int ret = 0;

	/* Only support standard-mode and fast-mode */
	if (WARN_ON(t->bus_freq_hz > 400000))
		t->bus_freq_hz = 400000;

	/* prevent scl_rate_khz from becoming 0 */
	if (WARN_ON(t->bus_freq_hz < 1000))
		t->bus_freq_hz = 1000;

	/*
	 * min_low_ns:  The minimum number of ns we need to hold low to
	 *		meet I2C specification, should include fall time.
	 * min_high_ns: The minimum number of ns we need to hold high to
	 *		meet I2C specification, should include rise time.
	 * max_low_ns:  The maximum number of ns we can hold low to meet
	 *		I2C specification.
	 *
	 * Note: max_low_ns should be (maximum data hold time * 2 - buffer)
	 *	 This is because the i2c host on Rockchip holds the data line
	 *	 for half the low time.
	 */
	spec = rk3x_i2c_get_spec(t->bus_freq_hz);
	min_high_ns = t->scl_rise_ns + spec->min_high_ns;

	/*
	 * Timings for repeated start:
	 * - controller appears to drop SDA at .875x (7/8) programmed clk high.
	 * - controller appears to keep SCL high for 2x programmed clk high.
	 *
	 * We need to account for those rules in picking our "high" time so
	 * we meet tSU;STA and tHD;STA times.
	 */
	min_high_ns = max(min_high_ns, DIV_ROUND_UP(
		(t->scl_rise_ns + spec->min_setup_start_ns) * 1000, 875));
	min_high_ns = max(min_high_ns, DIV_ROUND_UP(
		(t->scl_rise_ns + spec->min_setup_start_ns + t->sda_fall_ns +
		spec->min_high_ns), 2));

	min_low_ns = t->scl_fall_ns + spec->min_low_ns;
	max_low_ns =  spec->max_data_hold_ns * 2 - data_hold_buffer_ns;
	min_total_ns = min_low_ns + min_high_ns;

	/* Adjust to avoid overflow */
	clk_rate_khz = DIV_ROUND_UP(clk_rate, 1000);
	scl_rate_khz = t->bus_freq_hz / 1000;

	/*
	 * We need the total div to be >= this number
	 * so we don't clock too fast.
	 */
	min_total_div = DIV_ROUND_UP(clk_rate_khz, scl_rate_khz * 8);

	/* These are the min dividers needed for min hold times. */
	min_low_div = DIV_ROUND_UP(clk_rate_khz * min_low_ns, 8 * 1000000);
	min_high_div = DIV_ROUND_UP(clk_rate_khz * min_high_ns, 8 * 1000000);
	min_div_for_hold = (min_low_div + min_high_div);

	/*
	 * This is the maximum divider so we don't go over the maximum.
	 * We don't round up here (we round down) since this is a maximum.
	 */
	max_low_div = clk_rate_khz * max_low_ns / (8 * 1000000);

	if (min_low_div > max_low_div) {
		WARN_ONCE(true,
			  "Conflicting, min_low_div %lu, max_low_div %lu\n",
			  min_low_div, max_low_div);
		max_low_div = min_low_div;
	}

	if (min_div_for_hold > min_total_div) {
		/*
		 * Time needed to meet hold requirements is important.
		 * Just use that.
		 */
		t_calc->div_low = min_low_div;
		t_calc->div_high = min_high_div;
	} else {
		/*
		 * We've got to distribute some time among the low and high
		 * so we don't run too fast.
		 */
		extra_div = min_total_div - min_div_for_hold;

		/*
		 * We'll try to split things up perfectly evenly,
		 * biasing slightly towards having a higher div
		 * for low (spend more time low).
		 */
		ideal_low_div = DIV_ROUND_UP(clk_rate_khz * min_low_ns,
					     scl_rate_khz * 8 * min_total_ns);

		/* Don't allow it to go over the maximum */
		if (ideal_low_div > max_low_div)
			ideal_low_div = max_low_div;

		/*
		 * Handle when the ideal low div is going to take up
		 * more than we have.
		 */
		if (ideal_low_div > min_low_div + extra_div)
			ideal_low_div = min_low_div + extra_div;

		/* Give low the "ideal" and give high whatever extra is left */
		extra_low_div = ideal_low_div - min_low_div;
		t_calc->div_low = ideal_low_div;
		t_calc->div_high = min_high_div + (extra_div - extra_low_div);
	}

	/*
	 * Adjust to the fact that the hardware has an implicit "+1".
	 * NOTE: Above calculations always produce div_low > 0 and div_high > 0.
	 */
	t_calc->div_low--;
	t_calc->div_high--;

	/* Maximum divider supported by hw is 0xffff */
	if (t_calc->div_low > 0xffff) {
		t_calc->div_low = 0xffff;
		ret = -EINVAL;
	}

	if (t_calc->div_high > 0xffff) {
		t_calc->div_high = 0xffff;
		ret = -EINVAL;
	}

	return ret;
}

/**
 * Calculate timing values for desired SCL frequency
 *
 * @clk_rate: I2C input clock rate
 * @t: Known I2C timing information
 * @t_calc: Caculated rk3x private timings that would be written into regs
 *
 * Returns: 0 on success, -EINVAL if the goal SCL rate is too slow. In that case
 * a best-effort divider value is returned in divs. If the target rate is
 * too high, we silently use the highest possible rate.
 * The following formulas are v1's method to calculate timings.
 *
 * l = divl + 1;
 * h = divh + 1;
 * s = sda_update_config + 1;
 * u = start_setup_config + 1;
 * p = stop_setup_config + 1;
 * T = Tclk_i2c;
 *
 * tHigh = 8 * h * T;
 * tLow = 8 * l * T;
 *
 * tHD;sda = (l * s + 1) * T;
 * tSU;sda = [(8 - s) * l + 1] * T;
 * tI2C = 8 * (l + h) * T;
 *
 * tSU;sta = (8h * u + 1) * T;
 * tHD;sta = [8h * (u + 1) - 1] * T;
 * tSU;sto = (8h * p + 1) * T;
 */
static int rk3x_i2c_v1_calc_timings(unsigned long clk_rate,
				    struct i2c_timings *t,
				    struct rk3x_i2c_calced_timings *t_calc)
{
	unsigned long min_low_ns, min_high_ns, min_total_ns;
	unsigned long min_setup_start_ns, min_setup_data_ns;
	unsigned long min_setup_stop_ns, max_hold_data_ns;

	unsigned long clk_rate_khz, scl_rate_khz;

	unsigned long min_low_div, min_high_div;

	unsigned long min_div_for_hold, min_total_div;
	unsigned long extra_div, extra_low_div;
	unsigned long sda_update_cfg, stp_sta_cfg, stp_sto_cfg;

	const struct i2c_spec_values *spec;
	int ret = 0;

	/* Support standard-mode, fast-mode and fast-mode plus */
	if (WARN_ON(t->bus_freq_hz > 1000000))
		t->bus_freq_hz = 1000000;

	/* prevent scl_rate_khz from becoming 0 */
	if (WARN_ON(t->bus_freq_hz < 1000))
		t->bus_freq_hz = 1000;

	/*
	 * min_low_ns: The minimum number of ns we need to hold low to
	 *	       meet I2C specification, should include fall time.
	 * min_high_ns: The minimum number of ns we need to hold high to
	 *	        meet I2C specification, should include rise time.
	 */
	spec = rk3x_i2c_get_spec(t->bus_freq_hz);

	/* calculate min-divh and min-divl */
	clk_rate_khz = DIV_ROUND_UP(clk_rate, 1000);
	scl_rate_khz = t->bus_freq_hz / 1000;
	min_total_div = DIV_ROUND_UP(clk_rate_khz, scl_rate_khz * 8);

	min_high_ns = t->scl_rise_ns + spec->min_high_ns;
	min_high_div = DIV_ROUND_UP(clk_rate_khz * min_high_ns, 8 * 1000000);

	min_low_ns = t->scl_fall_ns + spec->min_low_ns;
	min_low_div = DIV_ROUND_UP(clk_rate_khz * min_low_ns, 8 * 1000000);

	/*
	 * Final divh and divl must be greater than 0, otherwise the
	 * hardware would not output the i2c clk.
	 */
	min_high_div = (min_high_div < 1) ? 2 : min_high_div;
	min_low_div = (min_low_div < 1) ? 2 : min_low_div;

	/* These are the min dividers needed for min hold times. */
	min_div_for_hold = (min_low_div + min_high_div);
	min_total_ns = min_low_ns + min_high_ns;

	/*
	 * This is the maximum divider so we don't go over the maximum.
	 * We don't round up here (we round down) since this is a maximum.
	 */
<<<<<<< HEAD
	 if (min_div_for_hold >= min_total_div) {
=======
	if (min_div_for_hold >= min_total_div) {
>>>>>>> dd7fd3a8
		/*
		 * Time needed to meet hold requirements is important.
		 * Just use that.
		 */
		t_calc->div_low = min_low_div;
		t_calc->div_high = min_high_div;
	} else {
		/*
		 * We've got to distribute some time among the low and high
		 * so we don't run too fast.
		 * We'll try to split things up by the scale of min_low_div and
		 * min_high_div, biasing slightly towards having a higher div
		 * for low (spend more time low).
		 */
		extra_div = min_total_div - min_div_for_hold;
		extra_low_div = DIV_ROUND_UP(min_low_div * extra_div,
					     min_div_for_hold);

		t_calc->div_low = min_low_div + extra_low_div;
		t_calc->div_high = min_high_div + (extra_div - extra_low_div);
	}

	/*
	 * calculate sda data hold count by the rules, data_upd_st:3
	 * is a appropriate value to reduce calculated times.
	 */
	for (sda_update_cfg = 3; sda_update_cfg > 0; sda_update_cfg--) {
		max_hold_data_ns =  DIV_ROUND_UP((sda_update_cfg
						 * (t_calc->div_low) + 1)
						 * 1000000, clk_rate_khz);
		min_setup_data_ns =  DIV_ROUND_UP(((8 - sda_update_cfg)
						 * (t_calc->div_low) + 1)
						 * 1000000, clk_rate_khz);
		if ((max_hold_data_ns < spec->max_data_hold_ns) &&
		    (min_setup_data_ns > spec->min_data_setup_ns))
			break;
	}

	/* calculate setup start config */
	min_setup_start_ns = t->scl_rise_ns + spec->min_setup_start_ns;
	stp_sta_cfg = DIV_ROUND_UP(clk_rate_khz * min_setup_start_ns
			   - 1000000, 8 * 1000000 * (t_calc->div_high));

	/* calculate setup stop config */
	min_setup_stop_ns = t->scl_rise_ns + spec->min_setup_stop_ns;
	stp_sto_cfg = DIV_ROUND_UP(clk_rate_khz * min_setup_stop_ns
			   - 1000000, 8 * 1000000 * (t_calc->div_high));

	t_calc->tuning = REG_CON_SDA_CFG(--sda_update_cfg) |
			 REG_CON_STA_CFG(--stp_sta_cfg) |
			 REG_CON_STO_CFG(--stp_sto_cfg);

	t_calc->div_low--;
	t_calc->div_high--;

	/* Maximum divider supported by hw is 0xffff */
	if (t_calc->div_low > 0xffff) {
		t_calc->div_low = 0xffff;
		ret = -EINVAL;
	}

	if (t_calc->div_high > 0xffff) {
		t_calc->div_high = 0xffff;
		ret = -EINVAL;
	}

	return ret;
}

static void rk3x_i2c_adapt_div(struct rk3x_i2c *i2c, unsigned long clk_rate)
{
	struct i2c_timings *t = &i2c->t;
	struct rk3x_i2c_calced_timings calc;
	u64 t_low_ns, t_high_ns;
	unsigned long flags;
	u32 val;
	int ret;

	ret = i2c->soc_data->calc_timings(clk_rate, t, &calc);
	WARN_ONCE(ret != 0, "Could not reach SCL freq %u", t->bus_freq_hz);

	clk_enable(i2c->pclk);

	spin_lock_irqsave(&i2c->lock, flags);
	val = i2c_readl(i2c, REG_CON);
	val &= ~REG_CON_TUNING_MASK;
	val |= calc.tuning;
	i2c_writel(i2c, val, REG_CON);
	i2c_writel(i2c, (calc.div_high << 16) | (calc.div_low & 0xffff),
		   REG_CLKDIV);
	spin_unlock_irqrestore(&i2c->lock, flags);

	clk_disable(i2c->pclk);

	t_low_ns = div_u64(((u64)calc.div_low + 1) * 8 * 1000000000, clk_rate);
	t_high_ns = div_u64(((u64)calc.div_high + 1) * 8 * 1000000000,
			    clk_rate);
	dev_dbg(i2c->dev,
		"CLK %lukhz, Req %uns, Act low %lluns high %lluns\n",
		clk_rate / 1000,
		1000000000 / t->bus_freq_hz,
		t_low_ns, t_high_ns);
}

/**
 * rk3x_i2c_clk_notifier_cb - Clock rate change callback
 * @nb:		Pointer to notifier block
 * @event:	Notification reason
 * @data:	Pointer to notification data object
 *
 * The callback checks whether a valid bus frequency can be generated after the
 * change. If so, the change is acknowledged, otherwise the change is aborted.
 * New dividers are written to the HW in the pre- or post change notification
 * depending on the scaling direction.
 *
 * Code adapted from i2c-cadence.c.
 *
 * Return:	NOTIFY_STOP if the rate change should be aborted, NOTIFY_OK
 *		to acknowedge the change, NOTIFY_DONE if the notification is
 *		considered irrelevant.
 */
static int rk3x_i2c_clk_notifier_cb(struct notifier_block *nb, unsigned long
				    event, void *data)
{
	struct clk_notifier_data *ndata = data;
	struct rk3x_i2c *i2c = container_of(nb, struct rk3x_i2c, clk_rate_nb);
	struct rk3x_i2c_calced_timings calc;

	switch (event) {
	case PRE_RATE_CHANGE:
		/*
		 * Try the calculation (but don't store the result) ahead of
		 * time to see if we need to block the clock change.  Timings
		 * shouldn't actually take effect until rk3x_i2c_adapt_div().
		 */
		if (i2c->soc_data->calc_timings(ndata->new_rate, &i2c->t,
						&calc) != 0)
			return NOTIFY_STOP;

		/* scale up */
		if (ndata->new_rate > ndata->old_rate)
			rk3x_i2c_adapt_div(i2c, ndata->new_rate);

		return NOTIFY_OK;
	case POST_RATE_CHANGE:
		/* scale down */
		if (ndata->new_rate < ndata->old_rate)
			rk3x_i2c_adapt_div(i2c, ndata->new_rate);
		return NOTIFY_OK;
	case ABORT_RATE_CHANGE:
		/* scale up */
		if (ndata->new_rate > ndata->old_rate)
			rk3x_i2c_adapt_div(i2c, ndata->old_rate);
		return NOTIFY_OK;
	default:
		return NOTIFY_DONE;
	}
}

/**
 * Setup I2C registers for an I2C operation specified by msgs, num.
 *
 * Must be called with i2c->lock held.
 *
 * @msgs: I2C msgs to process
 * @num: Number of msgs
 *
 * returns: Number of I2C msgs processed or negative in case of error
 */
static int rk3x_i2c_setup(struct rk3x_i2c *i2c, struct i2c_msg *msgs, int num)
{
	u32 addr = (msgs[0].addr & 0x7f) << 1;
	int ret = 0;

	/*
	 * The I2C adapter can issue a small (len < 4) write packet before
	 * reading. This speeds up SMBus-style register reads.
	 * The MRXADDR/MRXRADDR hold the slave address and the slave register
	 * address in this case.
	 */

	if (num >= 2 && msgs[0].len < 4 &&
	    !(msgs[0].flags & I2C_M_RD) && (msgs[1].flags & I2C_M_RD)) {
		u32 reg_addr = 0;
		int i;

		dev_dbg(i2c->dev, "Combined write/read from addr 0x%x\n",
			addr >> 1);

		/* Fill MRXRADDR with the register address(es) */
		for (i = 0; i < msgs[0].len; ++i) {
			reg_addr |= msgs[0].buf[i] << (i * 8);
			reg_addr |= REG_MRXADDR_VALID(i);
		}

		/* msgs[0] is handled by hw. */
		i2c->msg = &msgs[1];

		i2c->mode = REG_CON_MOD_REGISTER_TX;

		i2c_writel(i2c, addr | REG_MRXADDR_VALID(0), REG_MRXADDR);
		i2c_writel(i2c, reg_addr, REG_MRXRADDR);

		ret = 2;
	} else {
		/*
		 * We'll have to do it the boring way and process the msgs
		 * one-by-one.
		 */

		if (msgs[0].flags & I2C_M_RD) {
			addr |= 1; /* set read bit */

			/*
			 * We have to transmit the slave addr first. Use
			 * MOD_REGISTER_TX for that purpose.
			 */
			i2c->mode = REG_CON_MOD_REGISTER_TX;
			i2c_writel(i2c, addr | REG_MRXADDR_VALID(0),
				   REG_MRXADDR);
			i2c_writel(i2c, 0, REG_MRXRADDR);
		} else {
			i2c->mode = REG_CON_MOD_TX;
		}

		i2c->msg = &msgs[0];

		ret = 1;
	}

	i2c->addr = msgs[0].addr;
	i2c->busy = true;
	i2c->state = STATE_START;
	i2c->processed = 0;
	i2c->error = 0;

	rk3x_i2c_clean_ipd(i2c);

	return ret;
}

static int rk3x_i2c_xfer(struct i2c_adapter *adap,
			 struct i2c_msg *msgs, int num)
{
	struct rk3x_i2c *i2c = (struct rk3x_i2c *)adap->algo_data;
	unsigned long timeout, flags;
	u32 val;
	int ret = 0;
	int i;

	spin_lock_irqsave(&i2c->lock, flags);

	clk_enable(i2c->clk);
	clk_enable(i2c->pclk);

	i2c->is_last_msg = false;

	/*
	 * Process msgs. We can handle more than one message at once (see
	 * rk3x_i2c_setup()).
	 */
	for (i = 0; i < num; i += ret) {
		ret = rk3x_i2c_setup(i2c, msgs + i, num - i);

		if (ret < 0) {
			dev_err(i2c->dev, "rk3x_i2c_setup() failed\n");
			break;
		}

		if (i + ret >= num)
			i2c->is_last_msg = true;

		spin_unlock_irqrestore(&i2c->lock, flags);

		rk3x_i2c_start(i2c);

		timeout = wait_event_timeout(i2c->wait, !i2c->busy,
					     msecs_to_jiffies(WAIT_TIMEOUT));

		spin_lock_irqsave(&i2c->lock, flags);

		if (timeout == 0) {
			dev_err(i2c->dev, "timeout, ipd: 0x%02x, state: %d\n",
				i2c_readl(i2c, REG_IPD), i2c->state);

			/* Force a STOP condition without interrupt */
			i2c_writel(i2c, 0, REG_IEN);
			val = i2c_readl(i2c, REG_CON) & REG_CON_TUNING_MASK;
			val |= REG_CON_EN | REG_CON_STOP;
			i2c_writel(i2c, val, REG_CON);

			i2c->state = STATE_IDLE;

			ret = -ETIMEDOUT;
			break;
		}

		if (i2c->error) {
			ret = i2c->error;
			break;
		}
	}

	clk_disable(i2c->pclk);
	clk_disable(i2c->clk);

	spin_unlock_irqrestore(&i2c->lock, flags);

	return ret < 0 ? ret : num;
}

static u32 rk3x_i2c_func(struct i2c_adapter *adap)
{
	return I2C_FUNC_I2C | I2C_FUNC_SMBUS_EMUL | I2C_FUNC_PROTOCOL_MANGLING;
}

static const struct i2c_algorithm rk3x_i2c_algorithm = {
	.master_xfer		= rk3x_i2c_xfer,
	.functionality		= rk3x_i2c_func,
};

static const struct rk3x_i2c_soc_data rk3066_soc_data = {
	.grf_offset = 0x154,
	.calc_timings = rk3x_i2c_v0_calc_timings,
};

static const struct rk3x_i2c_soc_data rk3188_soc_data = {
	.grf_offset = 0x0a4,
	.calc_timings = rk3x_i2c_v0_calc_timings,
};

static const struct rk3x_i2c_soc_data rk3228_soc_data = {
	.grf_offset = -1,
	.calc_timings = rk3x_i2c_v0_calc_timings,
};

static const struct rk3x_i2c_soc_data rk3288_soc_data = {
	.grf_offset = -1,
	.calc_timings = rk3x_i2c_v0_calc_timings,
};

static const struct rk3x_i2c_soc_data rk3399_soc_data = {
	.grf_offset = -1,
	.calc_timings = rk3x_i2c_v1_calc_timings,
};

static const struct of_device_id rk3x_i2c_match[] = {
	{
		.compatible = "rockchip,rk3066-i2c",
		.data = (void *)&rk3066_soc_data
	},
	{
		.compatible = "rockchip,rk3188-i2c",
		.data = (void *)&rk3188_soc_data
	},
	{
		.compatible = "rockchip,rk3228-i2c",
		.data = (void *)&rk3228_soc_data
	},
	{
		.compatible = "rockchip,rk3288-i2c",
		.data = (void *)&rk3288_soc_data
	},
	{
		.compatible = "rockchip,rk3399-i2c",
		.data = (void *)&rk3399_soc_data
	},
	{},
};
MODULE_DEVICE_TABLE(of, rk3x_i2c_match);

static int rk3x_i2c_probe(struct platform_device *pdev)
{
	struct device_node *np = pdev->dev.of_node;
	const struct of_device_id *match;
	struct rk3x_i2c *i2c;
	struct resource *mem;
	int ret = 0;
	int bus_nr;
	u32 value;
	int irq;
	unsigned long clk_rate;

	i2c = devm_kzalloc(&pdev->dev, sizeof(struct rk3x_i2c), GFP_KERNEL);
	if (!i2c)
		return -ENOMEM;

	match = of_match_node(rk3x_i2c_match, np);
	i2c->soc_data = (struct rk3x_i2c_soc_data *)match->data;

	/* use common interface to get I2C timing properties */
	i2c_parse_fw_timings(&pdev->dev, &i2c->t, true);

	strlcpy(i2c->adap.name, "rk3x-i2c", sizeof(i2c->adap.name));
	i2c->adap.owner = THIS_MODULE;
	i2c->adap.algo = &rk3x_i2c_algorithm;
	i2c->adap.retries = 3;
	i2c->adap.dev.of_node = np;
	i2c->adap.algo_data = i2c;
	i2c->adap.dev.parent = &pdev->dev;

	i2c->dev = &pdev->dev;

	spin_lock_init(&i2c->lock);
	init_waitqueue_head(&i2c->wait);

	mem = platform_get_resource(pdev, IORESOURCE_MEM, 0);
	i2c->regs = devm_ioremap_resource(&pdev->dev, mem);
	if (IS_ERR(i2c->regs))
		return PTR_ERR(i2c->regs);

	/* Try to set the I2C adapter number from dt */
	bus_nr = of_alias_get_id(np, "i2c");

	/*
	 * Switch to new interface if the SoC also offers the old one.
	 * The control bit is located in the GRF register space.
	 */
	if (i2c->soc_data->grf_offset >= 0) {
		struct regmap *grf;

		grf = syscon_regmap_lookup_by_phandle(np, "rockchip,grf");
		if (IS_ERR(grf)) {
			dev_err(&pdev->dev,
				"rk3x-i2c needs 'rockchip,grf' property\n");
			return PTR_ERR(grf);
		}

		if (bus_nr < 0) {
			dev_err(&pdev->dev, "rk3x-i2c needs i2cX alias");
			return -EINVAL;
		}

		/* 27+i: write mask, 11+i: value */
		value = BIT(27 + bus_nr) | BIT(11 + bus_nr);

		ret = regmap_write(grf, i2c->soc_data->grf_offset, value);
		if (ret != 0) {
			dev_err(i2c->dev, "Could not write to GRF: %d\n", ret);
			return ret;
		}
	}

	/* IRQ setup */
	irq = platform_get_irq(pdev, 0);
	if (irq < 0) {
		dev_err(&pdev->dev, "cannot find rk3x IRQ\n");
		return irq;
	}

	ret = devm_request_irq(&pdev->dev, irq, rk3x_i2c_irq,
			       0, dev_name(&pdev->dev), i2c);
	if (ret < 0) {
		dev_err(&pdev->dev, "cannot request IRQ\n");
		return ret;
	}

	platform_set_drvdata(pdev, i2c);

	if (i2c->soc_data->calc_timings == rk3x_i2c_v0_calc_timings) {
		/* Only one clock to use for bus clock and peripheral clock */
		i2c->clk = devm_clk_get(&pdev->dev, NULL);
		i2c->pclk = i2c->clk;
	} else {
		i2c->clk = devm_clk_get(&pdev->dev, "i2c");
		i2c->pclk = devm_clk_get(&pdev->dev, "pclk");
	}

	if (IS_ERR(i2c->clk)) {
		ret = PTR_ERR(i2c->clk);
		if (ret != -EPROBE_DEFER)
			dev_err(&pdev->dev, "Can't get bus clk: %d\n", ret);
		return ret;
	}
	if (IS_ERR(i2c->pclk)) {
		ret = PTR_ERR(i2c->pclk);
		if (ret != -EPROBE_DEFER)
			dev_err(&pdev->dev, "Can't get periph clk: %d\n", ret);
		return ret;
	}

	ret = clk_prepare(i2c->clk);
	if (ret < 0) {
		dev_err(&pdev->dev, "Can't prepare bus clk: %d\n", ret);
		return ret;
	}
	ret = clk_prepare(i2c->pclk);
	if (ret < 0) {
		dev_err(&pdev->dev, "Can't prepare periph clock: %d\n", ret);
		goto err_clk;
	}

	i2c->clk_rate_nb.notifier_call = rk3x_i2c_clk_notifier_cb;
	ret = clk_notifier_register(i2c->clk, &i2c->clk_rate_nb);
	if (ret != 0) {
		dev_err(&pdev->dev, "Unable to register clock notifier\n");
		goto err_pclk;
	}

	clk_rate = clk_get_rate(i2c->clk);
	rk3x_i2c_adapt_div(i2c, clk_rate);

	ret = i2c_add_adapter(&i2c->adap);
	if (ret < 0) {
		dev_err(&pdev->dev, "Could not register adapter\n");
		goto err_clk_notifier;
	}

	dev_info(&pdev->dev, "Initialized RK3xxx I2C bus at %p\n", i2c->regs);

	return 0;

err_clk_notifier:
	clk_notifier_unregister(i2c->clk, &i2c->clk_rate_nb);
err_pclk:
	clk_unprepare(i2c->pclk);
err_clk:
	clk_unprepare(i2c->clk);
	return ret;
}

static int rk3x_i2c_remove(struct platform_device *pdev)
{
	struct rk3x_i2c *i2c = platform_get_drvdata(pdev);

	i2c_del_adapter(&i2c->adap);

	clk_notifier_unregister(i2c->clk, &i2c->clk_rate_nb);
	clk_unprepare(i2c->pclk);
	clk_unprepare(i2c->clk);

	return 0;
}

static struct platform_driver rk3x_i2c_driver = {
	.probe   = rk3x_i2c_probe,
	.remove  = rk3x_i2c_remove,
	.driver  = {
		.name  = "rk3x-i2c",
		.of_match_table = rk3x_i2c_match,
	},
};

module_platform_driver(rk3x_i2c_driver);

MODULE_DESCRIPTION("Rockchip RK3xxx I2C Bus driver");
MODULE_AUTHOR("Max Schwarz <max.schwarz@online.de>");
MODULE_LICENSE("GPL v2");<|MERGE_RESOLUTION|>--- conflicted
+++ resolved
@@ -799,11 +799,7 @@
 	 * This is the maximum divider so we don't go over the maximum.
 	 * We don't round up here (we round down) since this is a maximum.
 	 */
-<<<<<<< HEAD
-	 if (min_div_for_hold >= min_total_div) {
-=======
 	if (min_div_for_hold >= min_total_div) {
->>>>>>> dd7fd3a8
 		/*
 		 * Time needed to meet hold requirements is important.
 		 * Just use that.
