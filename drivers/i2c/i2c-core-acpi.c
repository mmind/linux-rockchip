// SPDX-License-Identifier: GPL-2.0-or-later
/*
 * Linux I2C core ACPI support code
 *
 * Copyright (C) 2014 Intel Corp, Author: Lan Tianyu <tianyu.lan@intel.com>
 */

#include <linux/acpi.h>
#include <linux/device.h>
#include <linux/err.h>
#include <linux/i2c.h>
#include <linux/list.h>
#include <linux/module.h>
#include <linux/slab.h>

#include "i2c-core.h"

struct i2c_acpi_handler_data {
	struct acpi_connection_info info;
	struct i2c_adapter *adapter;
};

struct gsb_buffer {
	u8	status;
	u8	len;
	union {
		u16	wdata;
		u8	bdata;
		u8	data[0];
	};
} __packed;

struct i2c_acpi_lookup {
	struct i2c_board_info *info;
	acpi_handle adapter_handle;
	acpi_handle device_handle;
	acpi_handle search_handle;
	int n;
	int index;
	u32 speed;
	u32 min_speed;
	u32 force_speed;
};

/**
 * i2c_acpi_get_i2c_resource - Gets I2cSerialBus resource if type matches
 * @ares:	ACPI resource
 * @i2c:	Pointer to I2cSerialBus resource will be returned here
 *
 * Checks if the given ACPI resource is of type I2cSerialBus.
 * In this case, returns a pointer to it to the caller.
 *
 * Returns true if resource type is of I2cSerialBus, otherwise false.
 */
bool i2c_acpi_get_i2c_resource(struct acpi_resource *ares,
			       struct acpi_resource_i2c_serialbus **i2c)
{
	struct acpi_resource_i2c_serialbus *sb;

	if (ares->type != ACPI_RESOURCE_TYPE_SERIAL_BUS)
		return false;

	sb = &ares->data.i2c_serial_bus;
	if (sb->type != ACPI_RESOURCE_SERIAL_TYPE_I2C)
		return false;

	*i2c = sb;
	return true;
}
EXPORT_SYMBOL_GPL(i2c_acpi_get_i2c_resource);

static int i2c_acpi_fill_info(struct acpi_resource *ares, void *data)
{
	struct i2c_acpi_lookup *lookup = data;
	struct i2c_board_info *info = lookup->info;
	struct acpi_resource_i2c_serialbus *sb;
	acpi_status status;

	if (info->addr || !i2c_acpi_get_i2c_resource(ares, &sb))
		return 1;

	if (lookup->index != -1 && lookup->n++ != lookup->index)
		return 1;

	status = acpi_get_handle(lookup->device_handle,
				 sb->resource_source.string_ptr,
				 &lookup->adapter_handle);
	if (ACPI_FAILURE(status))
		return 1;

	info->addr = sb->slave_address;
	lookup->speed = sb->connection_speed;
	if (sb->access_mode == ACPI_I2C_10BIT_MODE)
		info->flags |= I2C_CLIENT_TEN;

	return 1;
}

static const struct acpi_device_id i2c_acpi_ignored_device_ids[] = {
	/*
	 * ACPI video acpi_devices, which are handled by the acpi-video driver
	 * sometimes contain a SERIAL_TYPE_I2C ACPI resource, ignore these.
	 */
	{ ACPI_VIDEO_HID, 0 },
	{}
};

static int i2c_acpi_do_lookup(struct acpi_device *adev,
			      struct i2c_acpi_lookup *lookup)
{
	struct i2c_board_info *info = lookup->info;
	struct list_head resource_list;
	int ret;

	if (acpi_bus_get_status(adev) || !adev->status.present)
		return -EINVAL;

	if (acpi_match_device_ids(adev, i2c_acpi_ignored_device_ids) == 0)
		return -ENODEV;

	memset(info, 0, sizeof(*info));
	lookup->device_handle = acpi_device_handle(adev);

	/* Look up for I2cSerialBus resource */
	INIT_LIST_HEAD(&resource_list);
	ret = acpi_dev_get_resources(adev, &resource_list,
				     i2c_acpi_fill_info, lookup);
	acpi_dev_free_resource_list(&resource_list);

	if (ret < 0 || !info->addr)
		return -EINVAL;

	return 0;
}

static int i2c_acpi_add_resource(struct acpi_resource *ares, void *data)
{
	int *irq = data;
	struct resource r;

	if (*irq <= 0 && acpi_dev_resource_interrupt(ares, 0, &r))
		*irq = i2c_dev_irq_from_resources(&r, 1);

	return 1; /* No need to add resource to the list */
}

/**
 * i2c_acpi_get_irq - get device IRQ number from ACPI
 * @client: Pointer to the I2C client device
 *
 * Find the IRQ number used by a specific client device.
 *
 * Return: The IRQ number or an error code.
 */
int i2c_acpi_get_irq(struct i2c_client *client)
{
	struct acpi_device *adev = ACPI_COMPANION(&client->dev);
	struct list_head resource_list;
	int irq = -ENOENT;
	int ret;

	INIT_LIST_HEAD(&resource_list);

	ret = acpi_dev_get_resources(adev, &resource_list,
				     i2c_acpi_add_resource, &irq);
	if (ret < 0)
		return ret;

	acpi_dev_free_resource_list(&resource_list);

	if (irq == -ENOENT)
		irq = acpi_dev_gpio_irq_get(adev, 0);

	return irq;
}

static int i2c_acpi_get_info(struct acpi_device *adev,
			     struct i2c_board_info *info,
			     struct i2c_adapter *adapter,
			     acpi_handle *adapter_handle)
{
	struct i2c_acpi_lookup lookup;
	int ret;

	memset(&lookup, 0, sizeof(lookup));
	lookup.info = info;
	lookup.index = -1;

	if (acpi_device_enumerated(adev))
		return -EINVAL;

	ret = i2c_acpi_do_lookup(adev, &lookup);
	if (ret)
		return ret;

	if (adapter) {
		/* The adapter must match the one in I2cSerialBus() connector */
		if (ACPI_HANDLE(&adapter->dev) != lookup.adapter_handle)
			return -ENODEV;
	} else {
		struct acpi_device *adapter_adev;

		/* The adapter must be present */
		if (acpi_bus_get_device(lookup.adapter_handle, &adapter_adev))
			return -ENODEV;
		if (acpi_bus_get_status(adapter_adev) ||
		    !adapter_adev->status.present)
			return -ENODEV;
	}

	info->fwnode = acpi_fwnode_handle(adev);
	if (adapter_handle)
		*adapter_handle = lookup.adapter_handle;

	acpi_set_modalias(adev, dev_name(&adev->dev), info->type,
			  sizeof(info->type));

	return 0;
}

static void i2c_acpi_register_device(struct i2c_adapter *adapter,
				     struct acpi_device *adev,
				     struct i2c_board_info *info)
{
	adev->power.flags.ignore_parent = true;
	acpi_device_set_enumerated(adev);

	if (IS_ERR(i2c_new_client_device(adapter, info))) {
		adev->power.flags.ignore_parent = false;
		dev_err(&adapter->dev,
			"failed to add I2C device %s from ACPI\n",
			dev_name(&adev->dev));
	}
}

static acpi_status i2c_acpi_add_device(acpi_handle handle, u32 level,
				       void *data, void **return_value)
{
	struct i2c_adapter *adapter = data;
	struct acpi_device *adev;
	struct i2c_board_info info;

	if (acpi_bus_get_device(handle, &adev))
		return AE_OK;

	if (i2c_acpi_get_info(adev, &info, adapter, NULL))
		return AE_OK;

	i2c_acpi_register_device(adapter, adev, &info);

	return AE_OK;
}

#define I2C_ACPI_MAX_SCAN_DEPTH 32

/**
 * i2c_acpi_register_devices - enumerate I2C slave devices behind adapter
 * @adap: pointer to adapter
 *
 * Enumerate all I2C slave devices behind this adapter by walking the ACPI
 * namespace. When a device is found it will be added to the Linux device
 * model and bound to the corresponding ACPI handle.
 */
void i2c_acpi_register_devices(struct i2c_adapter *adap)
{
	acpi_status status;
	acpi_handle handle;

	if (!has_acpi_companion(&adap->dev))
		return;

	status = acpi_walk_namespace(ACPI_TYPE_DEVICE, ACPI_ROOT_OBJECT,
				     I2C_ACPI_MAX_SCAN_DEPTH,
				     i2c_acpi_add_device, NULL,
				     adap, NULL);
	if (ACPI_FAILURE(status))
		dev_warn(&adap->dev, "failed to enumerate I2C slaves\n");

<<<<<<< HEAD
=======
	if (!adap->dev.parent)
		return;

	handle = ACPI_HANDLE(adap->dev.parent);
	if (!handle)
		return;

	acpi_walk_dep_device_list(handle);
}

>>>>>>> 2c85ebc5
static const struct acpi_device_id i2c_acpi_force_400khz_device_ids[] = {
	/*
	 * These Silead touchscreen controllers only work at 400KHz, for
	 * some reason they do not work at 100KHz. On some devices the ACPI
	 * tables list another device at their bus as only being capable
	 * of 100KHz, testing has shown that these other devices work fine
	 * at 400KHz (as can be expected of any recent i2c hw) so we force
	 * the speed of the bus to 400 KHz if a Silead device is present.
	 */
	{ "MSSL1680", 0 },
	{}
};

static acpi_status i2c_acpi_lookup_speed(acpi_handle handle, u32 level,
					   void *data, void **return_value)
{
	struct i2c_acpi_lookup *lookup = data;
	struct acpi_device *adev;

	if (acpi_bus_get_device(handle, &adev))
		return AE_OK;

	if (i2c_acpi_do_lookup(adev, lookup))
		return AE_OK;

	if (lookup->search_handle != lookup->adapter_handle)
		return AE_OK;

	if (lookup->speed <= lookup->min_speed)
		lookup->min_speed = lookup->speed;

	if (acpi_match_device_ids(adev, i2c_acpi_force_400khz_device_ids) == 0)
		lookup->force_speed = I2C_MAX_FAST_MODE_FREQ;

	return AE_OK;
}

/**
 * i2c_acpi_find_bus_speed - find I2C bus speed from ACPI
 * @dev: The device owning the bus
 *
 * Find the I2C bus speed by walking the ACPI namespace for all I2C slaves
 * devices connected to this bus and use the speed of slowest device.
 *
 * Returns the speed in Hz or zero
 */
u32 i2c_acpi_find_bus_speed(struct device *dev)
{
	struct i2c_acpi_lookup lookup;
	struct i2c_board_info dummy;
	acpi_status status;

	if (!has_acpi_companion(dev))
		return 0;

	memset(&lookup, 0, sizeof(lookup));
	lookup.search_handle = ACPI_HANDLE(dev);
	lookup.min_speed = UINT_MAX;
	lookup.info = &dummy;
	lookup.index = -1;

	status = acpi_walk_namespace(ACPI_TYPE_DEVICE, ACPI_ROOT_OBJECT,
				     I2C_ACPI_MAX_SCAN_DEPTH,
				     i2c_acpi_lookup_speed, NULL,
				     &lookup, NULL);

	if (ACPI_FAILURE(status)) {
		dev_warn(dev, "unable to find I2C bus speed from ACPI\n");
		return 0;
	}

	if (lookup.force_speed) {
		if (lookup.force_speed != lookup.min_speed)
			dev_warn(dev, FW_BUG "DSDT uses known not-working I2C bus speed %d, forcing it to %d\n",
				 lookup.min_speed, lookup.force_speed);
		return lookup.force_speed;
	} else if (lookup.min_speed != UINT_MAX) {
		return lookup.min_speed;
	} else {
		return 0;
	}
}
EXPORT_SYMBOL_GPL(i2c_acpi_find_bus_speed);

static int i2c_acpi_find_match_adapter(struct device *dev, const void *data)
{
	struct i2c_adapter *adapter = i2c_verify_adapter(dev);

	if (!adapter)
		return 0;

	return ACPI_HANDLE(dev) == (acpi_handle)data;
}

struct i2c_adapter *i2c_acpi_find_adapter_by_handle(acpi_handle handle)
{
	struct device *dev;

	dev = bus_find_device(&i2c_bus_type, NULL, handle,
			      i2c_acpi_find_match_adapter);

	return dev ? i2c_verify_adapter(dev) : NULL;
}
EXPORT_SYMBOL_GPL(i2c_acpi_find_adapter_by_handle);

static struct i2c_client *i2c_acpi_find_client_by_adev(struct acpi_device *adev)
{
	struct device *dev;
	struct i2c_client *client;

	dev = bus_find_device_by_acpi_dev(&i2c_bus_type, adev);
	if (!dev)
		return NULL;

	client = i2c_verify_client(dev);
	if (!client)
		put_device(dev);

	return client;
}

static int i2c_acpi_notify(struct notifier_block *nb, unsigned long value,
			   void *arg)
{
	struct acpi_device *adev = arg;
	struct i2c_board_info info;
	acpi_handle adapter_handle;
	struct i2c_adapter *adapter;
	struct i2c_client *client;

	switch (value) {
	case ACPI_RECONFIG_DEVICE_ADD:
		if (i2c_acpi_get_info(adev, &info, NULL, &adapter_handle))
			break;

		adapter = i2c_acpi_find_adapter_by_handle(adapter_handle);
		if (!adapter)
			break;

		i2c_acpi_register_device(adapter, adev, &info);
		break;
	case ACPI_RECONFIG_DEVICE_REMOVE:
		if (!acpi_device_enumerated(adev))
			break;

		client = i2c_acpi_find_client_by_adev(adev);
		if (!client)
			break;

		i2c_unregister_device(client);
		put_device(&client->dev);
		break;
	}

	return NOTIFY_OK;
}

struct notifier_block i2c_acpi_notifier = {
	.notifier_call = i2c_acpi_notify,
};

/**
 * i2c_acpi_new_device - Create i2c-client for the Nth I2cSerialBus resource
 * @dev:     Device owning the ACPI resources to get the client from
 * @index:   Index of ACPI resource to get
 * @info:    describes the I2C device; note this is modified (addr gets set)
 * Context: can sleep
 *
 * By default the i2c subsys creates an i2c-client for the first I2cSerialBus
 * resource of an acpi_device, but some acpi_devices have multiple I2cSerialBus
 * resources, in that case this function can be used to create an i2c-client
 * for other I2cSerialBus resources in the Current Resource Settings table.
 *
 * Also see i2c_new_client_device, which this function calls to create the
 * i2c-client.
 *
 * Returns a pointer to the new i2c-client, or error pointer in case of failure.
 * Specifically, -EPROBE_DEFER is returned if the adapter is not found.
 */
struct i2c_client *i2c_acpi_new_device(struct device *dev, int index,
				       struct i2c_board_info *info)
{
	struct acpi_device *adev = ACPI_COMPANION(dev);
	struct i2c_acpi_lookup lookup;
	struct i2c_adapter *adapter;
	LIST_HEAD(resource_list);
	int ret;

	memset(&lookup, 0, sizeof(lookup));
	lookup.info = info;
	lookup.device_handle = acpi_device_handle(adev);
	lookup.index = index;

	ret = acpi_dev_get_resources(adev, &resource_list,
				     i2c_acpi_fill_info, &lookup);
	if (ret < 0)
		return ERR_PTR(ret);

	acpi_dev_free_resource_list(&resource_list);

	if (!info->addr)
		return ERR_PTR(-EADDRNOTAVAIL);

	adapter = i2c_acpi_find_adapter_by_handle(lookup.adapter_handle);
	if (!adapter)
		return ERR_PTR(-EPROBE_DEFER);

	return i2c_new_client_device(adapter, info);
}
EXPORT_SYMBOL_GPL(i2c_acpi_new_device);

#ifdef CONFIG_ACPI_I2C_OPREGION
static int acpi_gsb_i2c_read_bytes(struct i2c_client *client,
		u8 cmd, u8 *data, u8 data_len)
{

	struct i2c_msg msgs[2];
	int ret;
	u8 *buffer;

	buffer = kzalloc(data_len, GFP_KERNEL);
	if (!buffer)
		return AE_NO_MEMORY;

	msgs[0].addr = client->addr;
	msgs[0].flags = client->flags;
	msgs[0].len = 1;
	msgs[0].buf = &cmd;

	msgs[1].addr = client->addr;
	msgs[1].flags = client->flags | I2C_M_RD;
	msgs[1].len = data_len;
	msgs[1].buf = buffer;

	ret = i2c_transfer(client->adapter, msgs, ARRAY_SIZE(msgs));
	if (ret < 0) {
		/* Getting a NACK is unfortunately normal with some DSTDs */
		if (ret == -EREMOTEIO)
			dev_dbg(&client->adapter->dev, "i2c read %d bytes from client@%#x starting at reg %#x failed, error: %d\n",
				data_len, client->addr, cmd, ret);
		else
			dev_err(&client->adapter->dev, "i2c read %d bytes from client@%#x starting at reg %#x failed, error: %d\n",
				data_len, client->addr, cmd, ret);
	/* 2 transfers must have completed successfully */
	} else if (ret == 2) {
		memcpy(data, buffer, data_len);
		ret = 0;
	} else {
		ret = -EIO;
	}

	kfree(buffer);
	return ret;
}

static int acpi_gsb_i2c_write_bytes(struct i2c_client *client,
		u8 cmd, u8 *data, u8 data_len)
{

	struct i2c_msg msgs[1];
	u8 *buffer;
	int ret = AE_OK;

	buffer = kzalloc(data_len + 1, GFP_KERNEL);
	if (!buffer)
		return AE_NO_MEMORY;

	buffer[0] = cmd;
	memcpy(buffer + 1, data, data_len);

	msgs[0].addr = client->addr;
	msgs[0].flags = client->flags;
	msgs[0].len = data_len + 1;
	msgs[0].buf = buffer;

	ret = i2c_transfer(client->adapter, msgs, ARRAY_SIZE(msgs));

	kfree(buffer);

	if (ret < 0) {
		dev_err(&client->adapter->dev, "i2c write failed: %d\n", ret);
		return ret;
	}

	/* 1 transfer must have completed successfully */
	return (ret == 1) ? 0 : -EIO;
}

static acpi_status
i2c_acpi_space_handler(u32 function, acpi_physical_address command,
			u32 bits, u64 *value64,
			void *handler_context, void *region_context)
{
	struct gsb_buffer *gsb = (struct gsb_buffer *)value64;
	struct i2c_acpi_handler_data *data = handler_context;
	struct acpi_connection_info *info = &data->info;
	struct acpi_resource_i2c_serialbus *sb;
	struct i2c_adapter *adapter = data->adapter;
	struct i2c_client *client;
	struct acpi_resource *ares;
	u32 accessor_type = function >> 16;
	u8 action = function & ACPI_IO_MASK;
	acpi_status ret;
	int status;

	ret = acpi_buffer_to_resource(info->connection, info->length, &ares);
	if (ACPI_FAILURE(ret))
		return ret;

	client = kzalloc(sizeof(*client), GFP_KERNEL);
	if (!client) {
		ret = AE_NO_MEMORY;
		goto err;
	}

	if (!value64 || !i2c_acpi_get_i2c_resource(ares, &sb)) {
		ret = AE_BAD_PARAMETER;
		goto err;
	}

	client->adapter = adapter;
	client->addr = sb->slave_address;

	if (sb->access_mode == ACPI_I2C_10BIT_MODE)
		client->flags |= I2C_CLIENT_TEN;

	switch (accessor_type) {
	case ACPI_GSB_ACCESS_ATTRIB_SEND_RCV:
		if (action == ACPI_READ) {
			status = i2c_smbus_read_byte(client);
			if (status >= 0) {
				gsb->bdata = status;
				status = 0;
			}
		} else {
			status = i2c_smbus_write_byte(client, gsb->bdata);
		}
		break;

	case ACPI_GSB_ACCESS_ATTRIB_BYTE:
		if (action == ACPI_READ) {
			status = i2c_smbus_read_byte_data(client, command);
			if (status >= 0) {
				gsb->bdata = status;
				status = 0;
			}
		} else {
			status = i2c_smbus_write_byte_data(client, command,
					gsb->bdata);
		}
		break;

	case ACPI_GSB_ACCESS_ATTRIB_WORD:
		if (action == ACPI_READ) {
			status = i2c_smbus_read_word_data(client, command);
			if (status >= 0) {
				gsb->wdata = status;
				status = 0;
			}
		} else {
			status = i2c_smbus_write_word_data(client, command,
					gsb->wdata);
		}
		break;

	case ACPI_GSB_ACCESS_ATTRIB_BLOCK:
		if (action == ACPI_READ) {
			status = i2c_smbus_read_block_data(client, command,
					gsb->data);
			if (status >= 0) {
				gsb->len = status;
				status = 0;
			}
		} else {
			status = i2c_smbus_write_block_data(client, command,
					gsb->len, gsb->data);
		}
		break;

	case ACPI_GSB_ACCESS_ATTRIB_MULTIBYTE:
		if (action == ACPI_READ) {
			status = acpi_gsb_i2c_read_bytes(client, command,
					gsb->data, info->access_length);
		} else {
			status = acpi_gsb_i2c_write_bytes(client, command,
					gsb->data, info->access_length);
		}
		break;

	default:
		dev_warn(&adapter->dev, "protocol 0x%02x not supported for client 0x%02x\n",
			 accessor_type, client->addr);
		ret = AE_BAD_PARAMETER;
		goto err;
	}

	gsb->status = status;

 err:
	kfree(client);
	ACPI_FREE(ares);
	return ret;
}


int i2c_acpi_install_space_handler(struct i2c_adapter *adapter)
{
	acpi_handle handle;
	struct i2c_acpi_handler_data *data;
	acpi_status status;

	if (!adapter->dev.parent)
		return -ENODEV;

	handle = ACPI_HANDLE(adapter->dev.parent);

	if (!handle)
		return -ENODEV;

	data = kzalloc(sizeof(struct i2c_acpi_handler_data),
			    GFP_KERNEL);
	if (!data)
		return -ENOMEM;

	data->adapter = adapter;
	status = acpi_bus_attach_private_data(handle, (void *)data);
	if (ACPI_FAILURE(status)) {
		kfree(data);
		return -ENOMEM;
	}

	status = acpi_install_address_space_handler(handle,
				ACPI_ADR_SPACE_GSBUS,
				&i2c_acpi_space_handler,
				NULL,
				data);
	if (ACPI_FAILURE(status)) {
		dev_err(&adapter->dev, "Error installing i2c space handler\n");
		acpi_bus_detach_private_data(handle);
		kfree(data);
		return -ENOMEM;
	}

	return 0;
}

void i2c_acpi_remove_space_handler(struct i2c_adapter *adapter)
{
	acpi_handle handle;
	struct i2c_acpi_handler_data *data;
	acpi_status status;

	if (!adapter->dev.parent)
		return;

	handle = ACPI_HANDLE(adapter->dev.parent);

	if (!handle)
		return;

	acpi_remove_address_space_handler(handle,
				ACPI_ADR_SPACE_GSBUS,
				&i2c_acpi_space_handler);

	status = acpi_bus_get_private_data(handle, (void **)&data);
	if (ACPI_SUCCESS(status))
		kfree(data);

	acpi_bus_detach_private_data(handle);
}
#endif /* CONFIG_ACPI_I2C_OPREGION */<|MERGE_RESOLUTION|>--- conflicted
+++ resolved
@@ -276,8 +276,6 @@
 	if (ACPI_FAILURE(status))
 		dev_warn(&adap->dev, "failed to enumerate I2C slaves\n");
 
-<<<<<<< HEAD
-=======
 	if (!adap->dev.parent)
 		return;
 
@@ -288,7 +286,6 @@
 	acpi_walk_dep_device_list(handle);
 }
 
->>>>>>> 2c85ebc5
 static const struct acpi_device_id i2c_acpi_force_400khz_device_ids[] = {
 	/*
 	 * These Silead touchscreen controllers only work at 400KHz, for
