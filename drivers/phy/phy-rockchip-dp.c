--- conflicted
+++ resolved
@@ -107,18 +107,7 @@
 		return ret;
 	}
 
-<<<<<<< HEAD
-	dp->grf = ERR_PTR(-ENODEV);
-	if (dev->parent && dev->parent->of_node)
-		dp->grf = syscon_node_to_regmap(dev->parent->of_node);
-
-	/* try the fallback using the rockchip,grf property */
-	if (IS_ERR(dp->grf))
-		dp->grf = syscon_regmap_lookup_by_phandle(np, "rockchip,grf");
-
-=======
 	dp->grf = syscon_node_to_regmap(dev->parent->of_node);
->>>>>>> 6a289be7
 	if (IS_ERR(dp->grf)) {
 		dev_err(dev, "rk3288-dp needs the General Register Files syscon\n");
 		return PTR_ERR(dp->grf);
