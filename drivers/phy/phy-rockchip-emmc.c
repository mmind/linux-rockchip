--- conflicted
+++ resolved
@@ -88,7 +88,6 @@
 	unsigned int caldone;
 	unsigned int dllrdy;
 	unsigned int freqsel = PHYCTRL_FREQSEL_200M;
-<<<<<<< HEAD
 	unsigned long timeout;
 
 	if (rk_phy->emmcclk != NULL) {
@@ -126,10 +125,6 @@
 		if ((rate > 50000000 && diff > 15000000) || (rate > 200000000))
 			dev_warn(&phy->dev, "Unsupported rate: %lu\n", rate);
 	}
-=======
-	unsigned long rate;
-	unsigned long timeout;
->>>>>>> dd7fd3a8
 
 	/*
 	 * Keep phyctrl_pdb and phyctrl_endll low to allow
@@ -227,17 +222,6 @@
 				   PHYCTRL_ENDLL_SHIFT));
 
 	/*
-<<<<<<< HEAD
-	 * After enabling analog DLL circuits docs say that we need 10.2 us if
-	 * our source clock is at 50 MHz and that lock time scales linearly
-	 * with clock speed.  If we are powering on the PHY and the card clock
-	 * is super slow (like 100 kHZ) this could take as long as 5.1 ms as
-	 * per the math: 10.2 us * (50000000 Hz / 100000 Hz) => 5.1 ms
-	 * Hopefully we won't be running at 100 kHz, but we should still make
-	 * sure we wait long enough.
-	 */
-	timeout = jiffies + msecs_to_jiffies(10);
-=======
 	 * We turned on the DLL even though the rate was 0 because we the
 	 * clock might be turned on later.  ...but we can't wait for the DLL
 	 * to lock when the rate is 0 because it will never lock with no
@@ -269,7 +253,6 @@
 	 *   critical path so busy waiting a little extra time should be OK.
 	 */
 	timeout = jiffies + msecs_to_jiffies(50);
->>>>>>> dd7fd3a8
 	do {
 		udelay(1);
 
