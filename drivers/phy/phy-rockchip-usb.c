/*
 * Rockchip usb PHY driver
 *
 * Copyright (C) 2014 Yunzhi Li <lyz@rock-chips.com>
 * Copyright (C) 2014 ROCKCHIP, Inc.
 *
 * This program is free software; you can redistribute it and/or modify
 * it under the terms of the GNU General Public License as published by
 * the Free Software Foundation; either version 2 of the License.
 *
 * This program is distributed in the hope that it will be useful,
 * but WITHOUT ANY WARRANTY; without even the implied warranty of
 * MERCHANTABILITY or FITNESS FOR A PARTICULAR PURPOSE.  See the
 * GNU General Public License for more details.
 */

#include <linux/clk.h>
#include <linux/clk-provider.h>
#include <linux/io.h>
#include <linux/kernel.h>
#include <linux/module.h>
#include <linux/mutex.h>
#include <linux/of.h>
#include <linux/of_address.h>
#include <linux/of_platform.h>
#include <linux/phy/phy.h>
#include <linux/platform_device.h>
#include <linux/regulator/consumer.h>
#include <linux/reset.h>
#include <linux/regmap.h>
#include <linux/mfd/syscon.h>

static int enable_usb_uart;

#define HIWORD_UPDATE(val, mask) \
		((val) | (mask) << 16)

#define UOC_CON0_SIDDQ BIT(13)

struct rockchip_usb_phys {
	int reg;
	const char *pll_name;
};

struct rockchip_usb_phy_base;
struct rockchip_usb_phy_pdata {
	struct rockchip_usb_phys *phys;
	int (*init_usb_uart)(struct regmap *grf);
	int usb_uart_phy;
};

struct rockchip_usb_phy_base {
	struct device *dev;
	struct regmap *reg_base;
	const struct rockchip_usb_phy_pdata *pdata;
};

struct rockchip_usb_phy {
	struct rockchip_usb_phy_base *base;
	struct device_node *np;
	unsigned int	reg_offset;
	struct clk	*clk;
	struct clk      *clk480m;
	struct clk_hw	clk480m_hw;
	struct phy	*phy;
	bool		uart_enabled;
};

static int rockchip_usb_phy_power(struct rockchip_usb_phy *phy,
					   bool siddq)
{
	u32 val = HIWORD_UPDATE(siddq ? UOC_CON0_SIDDQ : 0, UOC_CON0_SIDDQ);

	return regmap_write(phy->base->reg_base, phy->reg_offset, val);
}

static unsigned long rockchip_usb_phy480m_recalc_rate(struct clk_hw *hw,
						unsigned long parent_rate)
{
	return 480000000;
}

static void rockchip_usb_phy480m_disable(struct clk_hw *hw)
{
	struct rockchip_usb_phy *phy = container_of(hw,
						    struct rockchip_usb_phy,
						    clk480m_hw);

	/* Power down usb phy analog blocks by set siddq 1 */
	rockchip_usb_phy_power(phy, 1);
}

static int rockchip_usb_phy480m_enable(struct clk_hw *hw)
{
	struct rockchip_usb_phy *phy = container_of(hw,
						    struct rockchip_usb_phy,
						    clk480m_hw);

	/* Power up usb phy analog blocks by set siddq 0 */
	return rockchip_usb_phy_power(phy, 0);
}

static int rockchip_usb_phy480m_is_enabled(struct clk_hw *hw)
{
	struct rockchip_usb_phy *phy = container_of(hw,
						    struct rockchip_usb_phy,
						    clk480m_hw);
	int ret;
	u32 val;

	ret = regmap_read(phy->base->reg_base, phy->reg_offset, &val);
	if (ret < 0)
		return ret;

	return (val & UOC_CON0_SIDDQ) ? 0 : 1;
}

static const struct clk_ops rockchip_usb_phy480m_ops = {
	.enable = rockchip_usb_phy480m_enable,
	.disable = rockchip_usb_phy480m_disable,
	.is_enabled = rockchip_usb_phy480m_is_enabled,
	.recalc_rate = rockchip_usb_phy480m_recalc_rate,
};

static int rockchip_usb_phy_power_off(struct phy *_phy)
{
	struct rockchip_usb_phy *phy = phy_get_drvdata(_phy);

	if (phy->uart_enabled)
		return -EBUSY;

	clk_disable_unprepare(phy->clk480m);

	return 0;
}

static int rockchip_usb_phy_power_on(struct phy *_phy)
{
	struct rockchip_usb_phy *phy = phy_get_drvdata(_phy);

	if (phy->uart_enabled)
		return -EBUSY;

	return clk_prepare_enable(phy->clk480m);
}

static const struct phy_ops ops = {
	.power_on	= rockchip_usb_phy_power_on,
	.power_off	= rockchip_usb_phy_power_off,
	.owner		= THIS_MODULE,
};

static void rockchip_usb_phy_action(void *data)
{
	struct rockchip_usb_phy *rk_phy = data;

	if (!rk_phy->uart_enabled) {
		of_clk_del_provider(rk_phy->np);
		clk_unregister(rk_phy->clk480m);
	}

	if (rk_phy->clk)
		clk_put(rk_phy->clk);
}

static int rockchip_usb_phy_init(struct rockchip_usb_phy_base *base,
				 struct device_node *child)
{
	struct rockchip_usb_phy *rk_phy;
	unsigned int reg_offset;
	const char *clk_name;
	struct clk_init_data init;
	int err, i;

	rk_phy = devm_kzalloc(base->dev, sizeof(*rk_phy), GFP_KERNEL);
	if (!rk_phy)
		return -ENOMEM;

	rk_phy->base = base;
	rk_phy->np = child;

	if (of_property_read_u32(child, "reg", &reg_offset)) {
		dev_err(base->dev, "missing reg property in node %s\n",
			child->name);
		return -EINVAL;
	}

	rk_phy->reg_offset = reg_offset;

	rk_phy->clk = of_clk_get_by_name(child, "phyclk");
	if (IS_ERR(rk_phy->clk))
		rk_phy->clk = NULL;

	i = 0;
	init.name = NULL;
	while (base->pdata->phys[i].reg) {
		if (base->pdata->phys[i].reg == reg_offset) {
			init.name = base->pdata->phys[i].pll_name;
			break;
		}
		i++;
	}

	if (!init.name) {
		dev_err(base->dev, "phy data not found\n");
		return -EINVAL;
	}

	if (enable_usb_uart && base->pdata->usb_uart_phy == i) {
		dev_dbg(base->dev, "phy%d used as uart output\n", i);
		rk_phy->uart_enabled = true;
	} else {
		if (rk_phy->clk) {
			clk_name = __clk_get_name(rk_phy->clk);
			init.flags = 0;
			init.parent_names = &clk_name;
			init.num_parents = 1;
		} else {
			init.flags = CLK_IS_ROOT;
			init.parent_names = NULL;
			init.num_parents = 0;
		}

		init.ops = &rockchip_usb_phy480m_ops;
		rk_phy->clk480m_hw.init = &init;

		rk_phy->clk480m = clk_register(base->dev, &rk_phy->clk480m_hw);
		if (IS_ERR(rk_phy->clk480m)) {
			err = PTR_ERR(rk_phy->clk480m);
			goto err_clk;
		}

		err = of_clk_add_provider(child, of_clk_src_simple_get,
					rk_phy->clk480m);
		if (err < 0)
			goto err_clk_prov;
	}

	err = devm_add_action(base->dev, rockchip_usb_phy_action, rk_phy);
	if (err)
		goto err_devm_action;

	rk_phy->phy = devm_phy_create(base->dev, child, &ops);
	if (IS_ERR(rk_phy->phy)) {
		dev_err(base->dev, "failed to create PHY\n");
		return PTR_ERR(rk_phy->phy);
	}
	phy_set_drvdata(rk_phy->phy, rk_phy);

	/*
	 * When acting as uart-pipe, just keep clock on otherwise
	 * only power up usb phy when it use, so disable it when init
	 */
	if (rk_phy->uart_enabled)
		return clk_prepare_enable(rk_phy->clk);
	else
		return rockchip_usb_phy_power(rk_phy, 1);

err_devm_action:
	if (!rk_phy->uart_enabled)
		of_clk_del_provider(child);
err_clk_prov:
	if (!rk_phy->uart_enabled)
		clk_unregister(rk_phy->clk480m);
err_clk:
	if (rk_phy->clk)
		clk_put(rk_phy->clk);
	return err;
}

static const struct rockchip_usb_phy_pdata rk3066a_pdata = {
	.phys = (struct rockchip_usb_phys[]){
		{ .reg = 0x17c, .pll_name = "sclk_otgphy0_480m" },
		{ .reg = 0x188, .pll_name = "sclk_otgphy1_480m" },
		{ /* sentinel */ }
	},
};

static const struct rockchip_usb_phy_pdata rk3188_pdata = {
	.phys = (struct rockchip_usb_phys[]){
		{ .reg = 0x10c, .pll_name = "sclk_otgphy0_480m" },
		{ .reg = 0x11c, .pll_name = "sclk_otgphy1_480m" },
		{ /* sentinel */ }
	},
};

#define RK3288_UOC0_CON0				0x320
#define RK3288_UOC0_CON0_COMMON_ON_N			BIT(0)
#define RK3288_UOC0_CON0_DISABLE			BIT(4)

#define RK3288_UOC0_CON2				0x328
#define RK3288_UOC0_CON2_SOFT_CON_SEL			BIT(2)

#define RK3288_UOC0_CON3				0x32c
#define RK3288_UOC0_CON3_UTMI_SUSPENDN			BIT(0)
#define RK3288_UOC0_CON3_UTMI_OPMODE_NODRIVING		(1 << 1)
#define RK3288_UOC0_CON3_UTMI_OPMODE_MASK		(3 << 1)
#define RK3288_UOC0_CON3_UTMI_XCVRSEELCT_FSTRANSC	(1 << 3)
#define RK3288_UOC0_CON3_UTMI_XCVRSEELCT_MASK		(3 << 3)
#define RK3288_UOC0_CON3_UTMI_TERMSEL_FULLSPEED		BIT(5)
#define RK3288_UOC0_CON3_BYPASSDMEN			BIT(6)
#define RK3288_UOC0_CON3_BYPASSSEL			BIT(7)

/*
 * Enable the bypass of uart2 data through the otg usb phy.
 * Original description in the TRM.
 * 1. Disable the OTG block by setting OTGDISABLE0 to 1’b1.
 * 2. Disable the pull-up resistance on the D+ line by setting
 *    OPMODE0[1:0] to 2’b01.
 * 3. To ensure that the XO, Bias, and PLL blocks are powered down in Suspend
 *    mode, set COMMONONN to 1’b1.
 * 4. Place the USB PHY in Suspend mode by setting SUSPENDM0 to 1’b0.
 * 5. Set BYPASSSEL0 to 1’b1.
 * 6. To transmit data, controls BYPASSDMEN0, and BYPASSDMDATA0.
 * To receive data, monitor FSVPLUS0.
 *
 * The actual code in the vendor kernel does some things differently.
 */
static int __init rk3288_init_usb_uart(struct regmap *grf)
{
	u32 val;
	int ret;

	/*
	 * COMMON_ON and DISABLE settings are described in the TRM,
	 * but were not present in the original code.
	 * Also disable the analog phy components to save power.
	 */
	val = HIWORD_UPDATE(RK3288_UOC0_CON0_COMMON_ON_N
				| RK3288_UOC0_CON0_DISABLE
				| UOC_CON0_SIDDQ,
			    RK3288_UOC0_CON0_COMMON_ON_N
				| RK3288_UOC0_CON0_DISABLE
				| UOC_CON0_SIDDQ);
	ret = regmap_write(grf, RK3288_UOC0_CON0, val);
	if (ret)
		return ret;

	val = HIWORD_UPDATE(RK3288_UOC0_CON2_SOFT_CON_SEL,
			    RK3288_UOC0_CON2_SOFT_CON_SEL);
	ret = regmap_write(grf, RK3288_UOC0_CON2, val);
	if (ret)
		return ret;

	val = HIWORD_UPDATE(RK3288_UOC0_CON3_UTMI_OPMODE_NODRIVING
				| RK3288_UOC0_CON3_UTMI_XCVRSEELCT_FSTRANSC
				| RK3288_UOC0_CON3_UTMI_TERMSEL_FULLSPEED,
			    RK3288_UOC0_CON3_UTMI_SUSPENDN
				| RK3288_UOC0_CON3_UTMI_OPMODE_MASK
				| RK3288_UOC0_CON3_UTMI_XCVRSEELCT_MASK
				| RK3288_UOC0_CON3_UTMI_TERMSEL_FULLSPEED);
	ret = regmap_write(grf, RK3288_UOC0_CON3, val);
	if (ret)
		return ret;

	val = HIWORD_UPDATE(RK3288_UOC0_CON3_BYPASSSEL
				| RK3288_UOC0_CON3_BYPASSDMEN,
			    RK3288_UOC0_CON3_BYPASSSEL
				| RK3288_UOC0_CON3_BYPASSDMEN);
	ret = regmap_write(grf, RK3288_UOC0_CON3, val);
	if (ret)
		return ret;

	return 0;
}

static const struct rockchip_usb_phy_pdata rk3288_pdata = {
	.phys = (struct rockchip_usb_phys[]){
		{ .reg = 0x320, .pll_name = "sclk_otgphy0_480m" },
		{ .reg = 0x334, .pll_name = "sclk_otgphy1_480m" },
		{ .reg = 0x348, .pll_name = "sclk_otgphy2_480m" },
		{ /* sentinel */ }
	},
	.init_usb_uart = rk3288_init_usb_uart,
	.usb_uart_phy = 0,
};

static int rockchip_usb_phy_probe(struct platform_device *pdev)
{
	struct device *dev = &pdev->dev;
	struct rockchip_usb_phy_base *phy_base;
	struct phy_provider *phy_provider;
	const struct of_device_id *match;
	struct device_node *child;
	int err;

	phy_base = devm_kzalloc(dev, sizeof(*phy_base), GFP_KERNEL);
	if (!phy_base)
		return -ENOMEM;

	match = of_match_device(dev->driver->of_match_table, dev);
	if (!match || !match->data) {
		dev_err(dev, "missing phy data\n");
		return -EINVAL;
	}

	phy_base->pdata = match->data;

	phy_base->dev = dev;
	phy_base->reg_base = syscon_regmap_lookup_by_phandle(dev->of_node,
							     "rockchip,grf");
	if (IS_ERR(phy_base->reg_base)) {
		dev_err(&pdev->dev, "Missing rockchip,grf property\n");
		return PTR_ERR(phy_base->reg_base);
	}

	for_each_available_child_of_node(dev->of_node, child) {
		err = rockchip_usb_phy_init(phy_base, child);
		if (err) {
			of_node_put(child);
			return err;
		}
	}

	phy_provider = devm_of_phy_provider_register(dev, of_phy_simple_xlate);
	return PTR_ERR_OR_ZERO(phy_provider);
}

static const struct of_device_id rockchip_usb_phy_dt_ids[] = {
	{ .compatible = "rockchip,rk3066a-usb-phy", .data = &rk3066a_pdata },
	{ .compatible = "rockchip,rk3188-usb-phy", .data = &rk3188_pdata },
	{ .compatible = "rockchip,rk3288-usb-phy", .data = &rk3288_pdata },
	{}
};

MODULE_DEVICE_TABLE(of, rockchip_usb_phy_dt_ids);

static struct platform_driver rockchip_usb_driver = {
	.probe		= rockchip_usb_phy_probe,
	.driver		= {
		.name	= "rockchip-usb-phy",
		.of_match_table = rockchip_usb_phy_dt_ids,
	},
};

module_platform_driver(rockchip_usb_driver);

<<<<<<< HEAD
=======
#ifndef MODULE
>>>>>>> 2a3f08fb
static int __init rockchip_init_usb_uart(void)
{
	const struct of_device_id *match;
	const struct rockchip_usb_phy_pdata *data;
	struct device_node *np;
	struct regmap *grf;
	int ret;

	if (!enable_usb_uart)
		return 0;

	np = of_find_matching_node_and_match(NULL, rockchip_usb_phy_dt_ids,
					     &match);
	if (!np) {
		pr_err("%s: failed to find usbphy node\n", __func__);
		return -ENOTSUPP;
	}

	pr_debug("%s: using settings for %s\n", __func__, match->compatible);
	data = match->data;

	if (!data->init_usb_uart) {
		pr_err("%s: usb-uart not available on %s\n",
		       __func__, match->compatible);
		return -ENOTSUPP;
	}

	grf = syscon_regmap_lookup_by_phandle(np, "rockchip,grf");
	if (IS_ERR(grf)) {
		pr_err("%s: Missing rockchip,grf property, %lu\n",
		       __func__, PTR_ERR(grf));
		return PTR_ERR(grf);
	}

	ret = data->init_usb_uart(grf);
	if (ret) {
		pr_err("%s: could not init usb_uart, %d\n", __func__, ret);
		enable_usb_uart = 0;
		return ret;
	}

	return 0;
}
early_initcall(rockchip_init_usb_uart);

static int __init rockchip_usb_uart(char *buf)
{
	enable_usb_uart = true;
	return 0;
}
early_param("rockchip.usb_uart", rockchip_usb_uart);
<<<<<<< HEAD
=======
#endif
>>>>>>> 2a3f08fb

MODULE_AUTHOR("Yunzhi Li <lyz@rock-chips.com>");
MODULE_DESCRIPTION("Rockchip USB 2.0 PHY driver");
MODULE_LICENSE("GPL v2");<|MERGE_RESOLUTION|>--- conflicted
+++ resolved
@@ -435,10 +435,7 @@
 
 module_platform_driver(rockchip_usb_driver);
 
-<<<<<<< HEAD
-=======
 #ifndef MODULE
->>>>>>> 2a3f08fb
 static int __init rockchip_init_usb_uart(void)
 {
 	const struct of_device_id *match;
@@ -490,10 +487,7 @@
 	return 0;
 }
 early_param("rockchip.usb_uart", rockchip_usb_uart);
-<<<<<<< HEAD
-=======
 #endif
->>>>>>> 2a3f08fb
 
 MODULE_AUTHOR("Yunzhi Li <lyz@rock-chips.com>");
 MODULE_DESCRIPTION("Rockchip USB 2.0 PHY driver");
