/*
 * Rockchip usb PHY driver
 *
 * Copyright (C) 2014 Yunzhi Li <lyz@rock-chips.com>
 * Copyright (C) 2014 ROCKCHIP, Inc.
 *
 * This program is free software; you can redistribute it and/or modify
 * it under the terms of the GNU General Public License as published by
 * the Free Software Foundation; either version 2 of the License.
 *
 * This program is distributed in the hope that it will be useful,
 * but WITHOUT ANY WARRANTY; without even the implied warranty of
 * MERCHANTABILITY or FITNESS FOR A PARTICULAR PURPOSE.  See the
 * GNU General Public License for more details.
 */

#include <linux/clk.h>
#include <linux/clk-provider.h>
#include <linux/io.h>
#include <linux/kernel.h>
#include <linux/module.h>
#include <linux/mutex.h>
#include <linux/of.h>
#include <linux/of_address.h>
#include <linux/of_platform.h>
#include <linux/phy/phy.h>
#include <linux/platform_device.h>
#include <linux/regulator/consumer.h>
#include <linux/reset.h>
#include <linux/regmap.h>
#include <linux/mfd/syscon.h>

static int enable_usb_uart;

#define HIWORD_UPDATE(val, mask) \
		((val) | (mask) << 16)

#define UOC_CON0_SIDDQ BIT(13)

struct rockchip_usb_phys {
	int reg;
	const char *pll_name;
};

struct rockchip_usb_phy_base;
struct rockchip_usb_phy_pdata {
	struct rockchip_usb_phys *phys;
	int (*init_usb_uart)(struct regmap *grf);
	int usb_uart_phy;
};

struct rockchip_usb_phy_base {
	struct device *dev;
	struct regmap *reg_base;
	const struct rockchip_usb_phy_pdata *pdata;
};

struct rockchip_usb_phys {
	int reg;
	const char *pll_name;
};

struct rockchip_usb_phy_pdata {
	struct rockchip_usb_phys *phys;
};

struct rockchip_usb_phy_base {
	struct device *dev;
	struct regmap *reg_base;
	const struct rockchip_usb_phy_pdata *pdata;
};

struct rockchip_usb_phy {
	struct rockchip_usb_phy_base *base;
	struct device_node *np;
	unsigned int	reg_offset;
	struct clk	*clk;
	struct clk      *clk480m;
	struct clk_hw	clk480m_hw;
	struct phy	*phy;
	bool		uart_enabled;
};

static int rockchip_usb_phy_power(struct rockchip_usb_phy *phy,
					   bool siddq)
{
<<<<<<< HEAD
	u32 val = HIWORD_UPDATE(siddq ? UOC_CON0_SIDDQ : 0, UOC_CON0_SIDDQ);

	return regmap_write(phy->base->reg_base, phy->reg_offset, val);
=======
	return regmap_write(phy->base->reg_base, phy->reg_offset,
			    SIDDQ_WRITE_ENA | (siddq ? SIDDQ_ON : SIDDQ_OFF));
>>>>>>> cc94328c
}

static unsigned long rockchip_usb_phy480m_recalc_rate(struct clk_hw *hw,
						unsigned long parent_rate)
{
	return 480000000;
}

static void rockchip_usb_phy480m_disable(struct clk_hw *hw)
{
	struct rockchip_usb_phy *phy = container_of(hw,
						    struct rockchip_usb_phy,
						    clk480m_hw);

	/* Power down usb phy analog blocks by set siddq 1 */
	rockchip_usb_phy_power(phy, 1);
}
<<<<<<< HEAD

static int rockchip_usb_phy480m_enable(struct clk_hw *hw)
{
	struct rockchip_usb_phy *phy = container_of(hw,
						    struct rockchip_usb_phy,
						    clk480m_hw);

	/* Power up usb phy analog blocks by set siddq 0 */
	return rockchip_usb_phy_power(phy, 0);
}

static int rockchip_usb_phy480m_is_enabled(struct clk_hw *hw)
{
	struct rockchip_usb_phy *phy = container_of(hw,
						    struct rockchip_usb_phy,
						    clk480m_hw);
	int ret;
	u32 val;

	ret = regmap_read(phy->base->reg_base, phy->reg_offset, &val);
	if (ret < 0)
		return ret;

	return (val & UOC_CON0_SIDDQ) ? 0 : 1;
}

static const struct clk_ops rockchip_usb_phy480m_ops = {
	.enable = rockchip_usb_phy480m_enable,
	.disable = rockchip_usb_phy480m_disable,
	.is_enabled = rockchip_usb_phy480m_is_enabled,
	.recalc_rate = rockchip_usb_phy480m_recalc_rate,
};

static int rockchip_usb_phy_power_off(struct phy *_phy)
{
	struct rockchip_usb_phy *phy = phy_get_drvdata(_phy);

	if (phy->uart_enabled)
		return -EBUSY;

	clk_disable_unprepare(phy->clk480m);
=======

static int rockchip_usb_phy480m_enable(struct clk_hw *hw)
{
	struct rockchip_usb_phy *phy = container_of(hw,
						    struct rockchip_usb_phy,
						    clk480m_hw);
>>>>>>> cc94328c

	/* Power up usb phy analog blocks by set siddq 0 */
	return rockchip_usb_phy_power(phy, 0);
}

static int rockchip_usb_phy480m_is_enabled(struct clk_hw *hw)
{
<<<<<<< HEAD
	struct rockchip_usb_phy *phy = phy_get_drvdata(_phy);

	if (phy->uart_enabled)
		return -EBUSY;
=======
	struct rockchip_usb_phy *phy = container_of(hw,
						    struct rockchip_usb_phy,
						    clk480m_hw);
	int ret;
	u32 val;

	ret = regmap_read(phy->base->reg_base, phy->reg_offset, &val);
	if (ret < 0)
		return ret;

	return (val & SIDDQ_ON) ? 0 : 1;
}

static const struct clk_ops rockchip_usb_phy480m_ops = {
	.enable = rockchip_usb_phy480m_enable,
	.disable = rockchip_usb_phy480m_disable,
	.is_enabled = rockchip_usb_phy480m_is_enabled,
	.recalc_rate = rockchip_usb_phy480m_recalc_rate,
};

static int rockchip_usb_phy_power_off(struct phy *_phy)
{
	struct rockchip_usb_phy *phy = phy_get_drvdata(_phy);

	clk_disable_unprepare(phy->clk480m);
>>>>>>> cc94328c

	return clk_prepare_enable(phy->clk480m);
}

static int rockchip_usb_phy_power_on(struct phy *_phy)
{
	struct rockchip_usb_phy *phy = phy_get_drvdata(_phy);

	return clk_prepare_enable(phy->clk480m);
}

static const struct phy_ops ops = {
	.power_on	= rockchip_usb_phy_power_on,
	.power_off	= rockchip_usb_phy_power_off,
	.owner		= THIS_MODULE,
};

static void rockchip_usb_phy_action(void *data)
{
	struct rockchip_usb_phy *rk_phy = data;

<<<<<<< HEAD
	if (!rk_phy->uart_enabled) {
		of_clk_del_provider(rk_phy->np);
		clk_unregister(rk_phy->clk480m);
	}
=======
	of_clk_del_provider(rk_phy->np);
	clk_unregister(rk_phy->clk480m);
>>>>>>> cc94328c

	if (rk_phy->clk)
		clk_put(rk_phy->clk);
}

static int rockchip_usb_phy_init(struct rockchip_usb_phy_base *base,
				 struct device_node *child)
{
	struct rockchip_usb_phy *rk_phy;
	unsigned int reg_offset;
	const char *clk_name;
	struct clk_init_data init;
	int err, i;

	rk_phy = devm_kzalloc(base->dev, sizeof(*rk_phy), GFP_KERNEL);
	if (!rk_phy)
		return -ENOMEM;

	rk_phy->base = base;
	rk_phy->np = child;

	if (of_property_read_u32(child, "reg", &reg_offset)) {
		dev_err(base->dev, "missing reg property in node %s\n",
			child->name);
		return -EINVAL;
	}

	rk_phy->reg_offset = reg_offset;

	rk_phy->clk = of_clk_get_by_name(child, "phyclk");
	if (IS_ERR(rk_phy->clk))
		rk_phy->clk = NULL;

	i = 0;
	init.name = NULL;
	while (base->pdata->phys[i].reg) {
		if (base->pdata->phys[i].reg == reg_offset) {
			init.name = base->pdata->phys[i].pll_name;
			break;
		}
		i++;
	}
<<<<<<< HEAD

	if (!init.name) {
		dev_err(base->dev, "phy data not found\n");
		return -EINVAL;
	}

	if (enable_usb_uart && base->pdata->usb_uart_phy == i) {
		dev_dbg(base->dev, "phy%d used as uart output\n", i);
		rk_phy->uart_enabled = true;
	} else {
		if (rk_phy->clk) {
			clk_name = __clk_get_name(rk_phy->clk);
			init.flags = 0;
			init.parent_names = &clk_name;
			init.num_parents = 1;
		} else {
			init.flags = CLK_IS_ROOT;
			init.parent_names = NULL;
			init.num_parents = 0;
		}

		init.ops = &rockchip_usb_phy480m_ops;
		rk_phy->clk480m_hw.init = &init;

		rk_phy->clk480m = clk_register(base->dev, &rk_phy->clk480m_hw);
		if (IS_ERR(rk_phy->clk480m)) {
			err = PTR_ERR(rk_phy->clk480m);
			goto err_clk;
		}

		err = of_clk_add_provider(child, of_clk_src_simple_get,
					rk_phy->clk480m);
		if (err < 0)
			goto err_clk_prov;
	}

=======

	if (!init.name) {
		dev_err(base->dev, "phy data not found\n");
		return -EINVAL;
	}

	if (rk_phy->clk) {
		clk_name = __clk_get_name(rk_phy->clk);
		init.flags = 0;
		init.parent_names = &clk_name;
		init.num_parents = 1;
	} else {
		init.flags = CLK_IS_ROOT;
		init.parent_names = NULL;
		init.num_parents = 0;
	}

	init.ops = &rockchip_usb_phy480m_ops;
	rk_phy->clk480m_hw.init = &init;

	rk_phy->clk480m = clk_register(base->dev, &rk_phy->clk480m_hw);
	if (IS_ERR(rk_phy->clk480m)) {
		err = PTR_ERR(rk_phy->clk480m);
		goto err_clk;
	}

	err = of_clk_add_provider(child, of_clk_src_simple_get,
				  rk_phy->clk480m);
	if (err < 0)
		goto err_clk_prov;

>>>>>>> cc94328c
	err = devm_add_action(base->dev, rockchip_usb_phy_action, rk_phy);
	if (err)
		goto err_devm_action;

	rk_phy->phy = devm_phy_create(base->dev, child, &ops);
	if (IS_ERR(rk_phy->phy)) {
		dev_err(base->dev, "failed to create PHY\n");
		return PTR_ERR(rk_phy->phy);
	}
	phy_set_drvdata(rk_phy->phy, rk_phy);

<<<<<<< HEAD
	/*
	 * When acting as uart-pipe, just keep clock on otherwise
	 * only power up usb phy when it use, so disable it when init
	 */
	if (rk_phy->uart_enabled)
		return clk_prepare_enable(rk_phy->clk);
	else
		return rockchip_usb_phy_power(rk_phy, 1);

err_devm_action:
	if (!rk_phy->uart_enabled)
		of_clk_del_provider(child);
err_clk_prov:
	if (!rk_phy->uart_enabled)
		clk_unregister(rk_phy->clk480m);
=======
	/* only power up usb phy when it use, so disable it when init*/
	return rockchip_usb_phy_power(rk_phy, 1);

err_devm_action:
	of_clk_del_provider(child);
err_clk_prov:
	clk_unregister(rk_phy->clk480m);
>>>>>>> cc94328c
err_clk:
	if (rk_phy->clk)
		clk_put(rk_phy->clk);
	return err;
}

static const struct rockchip_usb_phy_pdata rk3066a_pdata = {
	.phys = (struct rockchip_usb_phys[]){
		{ .reg = 0x17c, .pll_name = "sclk_otgphy0_480m" },
		{ .reg = 0x188, .pll_name = "sclk_otgphy1_480m" },
		{ /* sentinel */ }
	},
};

static const struct rockchip_usb_phy_pdata rk3188_pdata = {
	.phys = (struct rockchip_usb_phys[]){
		{ .reg = 0x10c, .pll_name = "sclk_otgphy0_480m" },
		{ .reg = 0x11c, .pll_name = "sclk_otgphy1_480m" },
		{ /* sentinel */ }
	},
};

<<<<<<< HEAD
#define RK3288_UOC0_CON0				0x320
#define RK3288_UOC0_CON0_COMMON_ON_N			BIT(0)
#define RK3288_UOC0_CON0_DISABLE			BIT(4)

#define RK3288_UOC0_CON2				0x328
#define RK3288_UOC0_CON2_SOFT_CON_SEL			BIT(2)

#define RK3288_UOC0_CON3				0x32c
#define RK3288_UOC0_CON3_UTMI_SUSPENDN			BIT(0)
#define RK3288_UOC0_CON3_UTMI_OPMODE_NODRIVING		(1 << 1)
#define RK3288_UOC0_CON3_UTMI_OPMODE_MASK		(3 << 1)
#define RK3288_UOC0_CON3_UTMI_XCVRSEELCT_FSTRANSC	(1 << 3)
#define RK3288_UOC0_CON3_UTMI_XCVRSEELCT_MASK		(3 << 3)
#define RK3288_UOC0_CON3_UTMI_TERMSEL_FULLSPEED		BIT(5)
#define RK3288_UOC0_CON3_BYPASSDMEN			BIT(6)
#define RK3288_UOC0_CON3_BYPASSSEL			BIT(7)

/*
 * Enable the bypass of uart2 data through the otg usb phy.
 * Original description in the TRM.
 * 1. Disable the OTG block by setting OTGDISABLE0 to 1’b1.
 * 2. Disable the pull-up resistance on the D+ line by setting
 *    OPMODE0[1:0] to 2’b01.
 * 3. To ensure that the XO, Bias, and PLL blocks are powered down in Suspend
 *    mode, set COMMONONN to 1’b1.
 * 4. Place the USB PHY in Suspend mode by setting SUSPENDM0 to 1’b0.
 * 5. Set BYPASSSEL0 to 1’b1.
 * 6. To transmit data, controls BYPASSDMEN0, and BYPASSDMDATA0.
 * To receive data, monitor FSVPLUS0.
 *
 * The actual code in the vendor kernel does some things differently.
 */
static int __init rk3288_init_usb_uart(struct regmap *grf)
{
	u32 val;
	int ret;

	/*
	 * COMMON_ON and DISABLE settings are described in the TRM,
	 * but were not present in the original code.
	 * Also disable the analog phy components to save power.
	 */
	val = HIWORD_UPDATE(RK3288_UOC0_CON0_COMMON_ON_N
				| RK3288_UOC0_CON0_DISABLE
				| UOC_CON0_SIDDQ,
			    RK3288_UOC0_CON0_COMMON_ON_N
				| RK3288_UOC0_CON0_DISABLE
				| UOC_CON0_SIDDQ);
	ret = regmap_write(grf, RK3288_UOC0_CON0, val);
	if (ret)
		return ret;

	val = HIWORD_UPDATE(RK3288_UOC0_CON2_SOFT_CON_SEL,
			    RK3288_UOC0_CON2_SOFT_CON_SEL);
	ret = regmap_write(grf, RK3288_UOC0_CON2, val);
	if (ret)
		return ret;

	val = HIWORD_UPDATE(RK3288_UOC0_CON3_UTMI_OPMODE_NODRIVING
				| RK3288_UOC0_CON3_UTMI_XCVRSEELCT_FSTRANSC
				| RK3288_UOC0_CON3_UTMI_TERMSEL_FULLSPEED,
			    RK3288_UOC0_CON3_UTMI_SUSPENDN
				| RK3288_UOC0_CON3_UTMI_OPMODE_MASK
				| RK3288_UOC0_CON3_UTMI_XCVRSEELCT_MASK
				| RK3288_UOC0_CON3_UTMI_TERMSEL_FULLSPEED);
	ret = regmap_write(grf, RK3288_UOC0_CON3, val);
	if (ret)
		return ret;

	val = HIWORD_UPDATE(RK3288_UOC0_CON3_BYPASSSEL
				| RK3288_UOC0_CON3_BYPASSDMEN,
			    RK3288_UOC0_CON3_BYPASSSEL
				| RK3288_UOC0_CON3_BYPASSDMEN);
	ret = regmap_write(grf, RK3288_UOC0_CON3, val);
	if (ret)
		return ret;

	return 0;
}

=======
>>>>>>> cc94328c
static const struct rockchip_usb_phy_pdata rk3288_pdata = {
	.phys = (struct rockchip_usb_phys[]){
		{ .reg = 0x320, .pll_name = "sclk_otgphy0_480m" },
		{ .reg = 0x334, .pll_name = "sclk_otgphy1_480m" },
		{ .reg = 0x348, .pll_name = "sclk_otgphy2_480m" },
		{ /* sentinel */ }
	},
<<<<<<< HEAD
	.init_usb_uart = rk3288_init_usb_uart,
	.usb_uart_phy = 0,
=======
>>>>>>> cc94328c
};

static int rockchip_usb_phy_probe(struct platform_device *pdev)
{
	struct device *dev = &pdev->dev;
	struct rockchip_usb_phy_base *phy_base;
	struct phy_provider *phy_provider;
	const struct of_device_id *match;
	struct device_node *child;
	int err;

	phy_base = devm_kzalloc(dev, sizeof(*phy_base), GFP_KERNEL);
	if (!phy_base)
		return -ENOMEM;

	match = of_match_device(dev->driver->of_match_table, dev);
	if (!match || !match->data) {
		dev_err(dev, "missing phy data\n");
		return -EINVAL;
	}

	phy_base->pdata = match->data;

	phy_base->dev = dev;
	phy_base->reg_base = syscon_regmap_lookup_by_phandle(dev->of_node,
							     "rockchip,grf");
	if (IS_ERR(phy_base->reg_base)) {
		dev_err(&pdev->dev, "Missing rockchip,grf property\n");
		return PTR_ERR(phy_base->reg_base);
	}

	for_each_available_child_of_node(dev->of_node, child) {
		err = rockchip_usb_phy_init(phy_base, child);
		if (err) {
			of_node_put(child);
			return err;
		}
	}

	phy_provider = devm_of_phy_provider_register(dev, of_phy_simple_xlate);
	return PTR_ERR_OR_ZERO(phy_provider);
}

static const struct of_device_id rockchip_usb_phy_dt_ids[] = {
	{ .compatible = "rockchip,rk3066a-usb-phy", .data = &rk3066a_pdata },
	{ .compatible = "rockchip,rk3188-usb-phy", .data = &rk3188_pdata },
	{ .compatible = "rockchip,rk3288-usb-phy", .data = &rk3288_pdata },
	{}
};

MODULE_DEVICE_TABLE(of, rockchip_usb_phy_dt_ids);

static struct platform_driver rockchip_usb_driver = {
	.probe		= rockchip_usb_phy_probe,
	.driver		= {
		.name	= "rockchip-usb-phy",
		.of_match_table = rockchip_usb_phy_dt_ids,
	},
};

module_platform_driver(rockchip_usb_driver);

static int __init rockchip_init_usb_uart(void)
{
	const struct of_device_id *match;
	const struct rockchip_usb_phy_pdata *data;
	struct device_node *np;
	struct regmap *grf;
	int ret;

	if (!enable_usb_uart)
		return 0;

	np = of_find_matching_node_and_match(NULL, rockchip_usb_phy_dt_ids,
					     &match);
	if (!np) {
		pr_err("%s: failed to find usbphy node\n", __func__);
		return -ENOTSUPP;
	}

	pr_debug("%s: using settings for %s\n", __func__, match->compatible);
	data = match->data;

	if (!data->init_usb_uart) {
		pr_err("%s: usb-uart not available on %s\n",
		       __func__, match->compatible);
		return -ENOTSUPP;
	}

	grf = syscon_regmap_lookup_by_phandle(np, "rockchip,grf");
	if (IS_ERR(grf)) {
		pr_err("%s: Missing rockchip,grf property, %lu\n",
		       __func__, PTR_ERR(grf));
		return PTR_ERR(grf);
	}

	ret = data->init_usb_uart(grf);
	if (ret) {
		pr_err("%s: could not init usb_uart, %d\n", __func__, ret);
		enable_usb_uart = 0;
		return ret;
	}

	return 0;
}
early_initcall(rockchip_init_usb_uart);

static int __init rockchip_usb_uart(char *buf)
{
	enable_usb_uart = true;
	return 0;
}
early_param("rockchip.usb_uart", rockchip_usb_uart);

MODULE_AUTHOR("Yunzhi Li <lyz@rock-chips.com>");
MODULE_DESCRIPTION("Rockchip USB 2.0 PHY driver");
MODULE_LICENSE("GPL v2");<|MERGE_RESOLUTION|>--- conflicted
+++ resolved
@@ -84,14 +84,9 @@
 static int rockchip_usb_phy_power(struct rockchip_usb_phy *phy,
 					   bool siddq)
 {
-<<<<<<< HEAD
 	u32 val = HIWORD_UPDATE(siddq ? UOC_CON0_SIDDQ : 0, UOC_CON0_SIDDQ);
 
 	return regmap_write(phy->base->reg_base, phy->reg_offset, val);
-=======
-	return regmap_write(phy->base->reg_base, phy->reg_offset,
-			    SIDDQ_WRITE_ENA | (siddq ? SIDDQ_ON : SIDDQ_OFF));
->>>>>>> cc94328c
 }
 
 static unsigned long rockchip_usb_phy480m_recalc_rate(struct clk_hw *hw,
@@ -109,7 +104,6 @@
 	/* Power down usb phy analog blocks by set siddq 1 */
 	rockchip_usb_phy_power(phy, 1);
 }
-<<<<<<< HEAD
 
 static int rockchip_usb_phy480m_enable(struct clk_hw *hw)
 {
@@ -151,14 +145,6 @@
 		return -EBUSY;
 
 	clk_disable_unprepare(phy->clk480m);
-=======
-
-static int rockchip_usb_phy480m_enable(struct clk_hw *hw)
-{
-	struct rockchip_usb_phy *phy = container_of(hw,
-						    struct rockchip_usb_phy,
-						    clk480m_hw);
->>>>>>> cc94328c
 
 	/* Power up usb phy analog blocks by set siddq 0 */
 	return rockchip_usb_phy_power(phy, 0);
@@ -166,38 +152,10 @@
 
 static int rockchip_usb_phy480m_is_enabled(struct clk_hw *hw)
 {
-<<<<<<< HEAD
 	struct rockchip_usb_phy *phy = phy_get_drvdata(_phy);
 
 	if (phy->uart_enabled)
 		return -EBUSY;
-=======
-	struct rockchip_usb_phy *phy = container_of(hw,
-						    struct rockchip_usb_phy,
-						    clk480m_hw);
-	int ret;
-	u32 val;
-
-	ret = regmap_read(phy->base->reg_base, phy->reg_offset, &val);
-	if (ret < 0)
-		return ret;
-
-	return (val & SIDDQ_ON) ? 0 : 1;
-}
-
-static const struct clk_ops rockchip_usb_phy480m_ops = {
-	.enable = rockchip_usb_phy480m_enable,
-	.disable = rockchip_usb_phy480m_disable,
-	.is_enabled = rockchip_usb_phy480m_is_enabled,
-	.recalc_rate = rockchip_usb_phy480m_recalc_rate,
-};
-
-static int rockchip_usb_phy_power_off(struct phy *_phy)
-{
-	struct rockchip_usb_phy *phy = phy_get_drvdata(_phy);
-
-	clk_disable_unprepare(phy->clk480m);
->>>>>>> cc94328c
 
 	return clk_prepare_enable(phy->clk480m);
 }
@@ -219,15 +177,10 @@
 {
 	struct rockchip_usb_phy *rk_phy = data;
 
-<<<<<<< HEAD
 	if (!rk_phy->uart_enabled) {
 		of_clk_del_provider(rk_phy->np);
 		clk_unregister(rk_phy->clk480m);
 	}
-=======
-	of_clk_del_provider(rk_phy->np);
-	clk_unregister(rk_phy->clk480m);
->>>>>>> cc94328c
 
 	if (rk_phy->clk)
 		clk_put(rk_phy->clk);
@@ -270,7 +223,6 @@
 		}
 		i++;
 	}
-<<<<<<< HEAD
 
 	if (!init.name) {
 		dev_err(base->dev, "phy data not found\n");
@@ -307,39 +259,6 @@
 			goto err_clk_prov;
 	}
 
-=======
-
-	if (!init.name) {
-		dev_err(base->dev, "phy data not found\n");
-		return -EINVAL;
-	}
-
-	if (rk_phy->clk) {
-		clk_name = __clk_get_name(rk_phy->clk);
-		init.flags = 0;
-		init.parent_names = &clk_name;
-		init.num_parents = 1;
-	} else {
-		init.flags = CLK_IS_ROOT;
-		init.parent_names = NULL;
-		init.num_parents = 0;
-	}
-
-	init.ops = &rockchip_usb_phy480m_ops;
-	rk_phy->clk480m_hw.init = &init;
-
-	rk_phy->clk480m = clk_register(base->dev, &rk_phy->clk480m_hw);
-	if (IS_ERR(rk_phy->clk480m)) {
-		err = PTR_ERR(rk_phy->clk480m);
-		goto err_clk;
-	}
-
-	err = of_clk_add_provider(child, of_clk_src_simple_get,
-				  rk_phy->clk480m);
-	if (err < 0)
-		goto err_clk_prov;
-
->>>>>>> cc94328c
 	err = devm_add_action(base->dev, rockchip_usb_phy_action, rk_phy);
 	if (err)
 		goto err_devm_action;
@@ -351,7 +270,6 @@
 	}
 	phy_set_drvdata(rk_phy->phy, rk_phy);
 
-<<<<<<< HEAD
 	/*
 	 * When acting as uart-pipe, just keep clock on otherwise
 	 * only power up usb phy when it use, so disable it when init
@@ -367,15 +285,6 @@
 err_clk_prov:
 	if (!rk_phy->uart_enabled)
 		clk_unregister(rk_phy->clk480m);
-=======
-	/* only power up usb phy when it use, so disable it when init*/
-	return rockchip_usb_phy_power(rk_phy, 1);
-
-err_devm_action:
-	of_clk_del_provider(child);
-err_clk_prov:
-	clk_unregister(rk_phy->clk480m);
->>>>>>> cc94328c
 err_clk:
 	if (rk_phy->clk)
 		clk_put(rk_phy->clk);
@@ -398,7 +307,6 @@
 	},
 };
 
-<<<<<<< HEAD
 #define RK3288_UOC0_CON0				0x320
 #define RK3288_UOC0_CON0_COMMON_ON_N			BIT(0)
 #define RK3288_UOC0_CON0_DISABLE			BIT(4)
@@ -479,8 +387,6 @@
 	return 0;
 }
 
-=======
->>>>>>> cc94328c
 static const struct rockchip_usb_phy_pdata rk3288_pdata = {
 	.phys = (struct rockchip_usb_phys[]){
 		{ .reg = 0x320, .pll_name = "sclk_otgphy0_480m" },
@@ -488,11 +394,8 @@
 		{ .reg = 0x348, .pll_name = "sclk_otgphy2_480m" },
 		{ /* sentinel */ }
 	},
-<<<<<<< HEAD
 	.init_usb_uart = rk3288_init_usb_uart,
 	.usb_uart_phy = 0,
-=======
->>>>>>> cc94328c
 };
 
 static int rockchip_usb_phy_probe(struct platform_device *pdev)
