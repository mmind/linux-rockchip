/*
 * Rockchip usb PHY driver
 *
 * Copyright (C) 2014 Yunzhi Li <lyz@rock-chips.com>
 * Copyright (C) 2014 ROCKCHIP, Inc.
 *
 * This program is free software; you can redistribute it and/or modify
 * it under the terms of the GNU General Public License as published by
 * the Free Software Foundation; either version 2 of the License.
 *
 * This program is distributed in the hope that it will be useful,
 * but WITHOUT ANY WARRANTY; without even the implied warranty of
 * MERCHANTABILITY or FITNESS FOR A PARTICULAR PURPOSE.  See the
 * GNU General Public License for more details.
 */

#include <linux/clk.h>
#include <linux/clk-provider.h>
#include <linux/io.h>
#include <linux/kernel.h>
#include <linux/module.h>
#include <linux/mutex.h>
#include <linux/of.h>
#include <linux/of_address.h>
#include <linux/of_platform.h>
#include <linux/phy/phy.h>
#include <linux/platform_device.h>
#include <linux/regulator/consumer.h>
#include <linux/reset.h>
#include <linux/regmap.h>
#include <linux/mfd/syscon.h>

static int enable_usb_uart;

#define HIWORD_UPDATE(val, mask) \
		((val) | (mask) << 16)

#define UOC_CON0_SIDDQ BIT(13)

struct rockchip_usb_phys {
	int reg;
	const char *pll_name;
};

struct rockchip_usb_phy_base;
struct rockchip_usb_phy_pdata {
	struct rockchip_usb_phys *phys;
	int (*init_usb_uart)(struct regmap *grf);
	int usb_uart_phy;
};

struct rockchip_usb_phy_base {
	struct device *dev;
	struct regmap *reg_base;
	const struct rockchip_usb_phy_pdata *pdata;
};

struct rockchip_usb_phy {
	struct rockchip_usb_phy_base *base;
	struct device_node *np;
	unsigned int	reg_offset;
	struct clk	*clk;
	struct clk      *clk480m;
	struct clk_hw	clk480m_hw;
	struct phy	*phy;
	bool		uart_enabled;
};

static int rockchip_usb_phy_power(struct rockchip_usb_phy *phy,
					   bool siddq)
{
	u32 val = HIWORD_UPDATE(siddq ? UOC_CON0_SIDDQ : 0, UOC_CON0_SIDDQ);

	return regmap_write(phy->base->reg_base, phy->reg_offset, val);
}

static unsigned long rockchip_usb_phy480m_recalc_rate(struct clk_hw *hw,
						unsigned long parent_rate)
{
	return 480000000;
}

static void rockchip_usb_phy480m_disable(struct clk_hw *hw)
{
	struct rockchip_usb_phy *phy = container_of(hw,
						    struct rockchip_usb_phy,
						    clk480m_hw);

	/* Power down usb phy analog blocks by set siddq 1 */
	rockchip_usb_phy_power(phy, 1);
}

static int rockchip_usb_phy480m_enable(struct clk_hw *hw)
{
	struct rockchip_usb_phy *phy = container_of(hw,
						    struct rockchip_usb_phy,
						    clk480m_hw);

	/* Power up usb phy analog blocks by set siddq 0 */
	return rockchip_usb_phy_power(phy, 0);
}

static int rockchip_usb_phy480m_is_enabled(struct clk_hw *hw)
{
	struct rockchip_usb_phy *phy = container_of(hw,
						    struct rockchip_usb_phy,
						    clk480m_hw);
	int ret;
	u32 val;

	ret = regmap_read(phy->base->reg_base, phy->reg_offset, &val);
	if (ret < 0)
		return ret;

	return (val & UOC_CON0_SIDDQ) ? 0 : 1;
}

static const struct clk_ops rockchip_usb_phy480m_ops = {
	.enable = rockchip_usb_phy480m_enable,
	.disable = rockchip_usb_phy480m_disable,
	.is_enabled = rockchip_usb_phy480m_is_enabled,
	.recalc_rate = rockchip_usb_phy480m_recalc_rate,
};

static int rockchip_usb_phy_power_off(struct phy *_phy)
{
	struct rockchip_usb_phy *phy = phy_get_drvdata(_phy);

	if (phy->uart_enabled)
		return -EBUSY;

	clk_disable_unprepare(phy->clk480m);

	return 0;
}

static int rockchip_usb_phy_power_on(struct phy *_phy)
{
	struct rockchip_usb_phy *phy = phy_get_drvdata(_phy);

	if (phy->uart_enabled)
		return -EBUSY;

	return clk_prepare_enable(phy->clk480m);
}

static const struct phy_ops ops = {
	.power_on	= rockchip_usb_phy_power_on,
	.power_off	= rockchip_usb_phy_power_off,
	.owner		= THIS_MODULE,
};

static void rockchip_usb_phy_action(void *data)
{
	struct rockchip_usb_phy *rk_phy = data;

	if (!rk_phy->uart_enabled) {
		of_clk_del_provider(rk_phy->np);
		clk_unregister(rk_phy->clk480m);
	}

	if (rk_phy->clk)
		clk_put(rk_phy->clk);
}

static int rockchip_usb_phy_init(struct rockchip_usb_phy_base *base,
				 struct device_node *child)
{
	struct rockchip_usb_phy *rk_phy;
	unsigned int reg_offset;
	const char *clk_name;
	struct clk_init_data init;
	int err, i;

	rk_phy = devm_kzalloc(base->dev, sizeof(*rk_phy), GFP_KERNEL);
	if (!rk_phy)
		return -ENOMEM;

	rk_phy->base = base;
	rk_phy->np = child;

	if (of_property_read_u32(child, "reg", &reg_offset)) {
		dev_err(base->dev, "missing reg property in node %s\n",
			child->name);
		return -EINVAL;
	}

<<<<<<< HEAD
	rk_phy->reg_offset = reg_offset;

	rk_phy->clk = of_clk_get_by_name(child, "phyclk");
	if (IS_ERR(rk_phy->clk))
		rk_phy->clk = NULL;

	i = 0;
	init.name = NULL;
	while (base->pdata->phys[i].reg) {
		if (base->pdata->phys[i].reg == reg_offset) {
			init.name = base->pdata->phys[i].pll_name;
			break;
=======
	for_each_available_child_of_node(dev->of_node, child) {
		rk_phy = devm_kzalloc(dev, sizeof(*rk_phy), GFP_KERNEL);
		if (!rk_phy) {
			err = -ENOMEM;
			goto put_child;
		}

		if (of_property_read_u32(child, "reg", &reg_offset)) {
			dev_err(dev, "missing reg property in node %s\n",
				child->name);
			err = -EINVAL;
			goto put_child;
>>>>>>> df23c539
		}
		i++;
	}

	if (!init.name) {
		dev_err(base->dev, "phy data not found\n");
		return -EINVAL;
	}

	if (enable_usb_uart && base->pdata->usb_uart_phy == i) {
		dev_dbg(base->dev, "phy%d used as uart output\n", i);
		rk_phy->uart_enabled = true;
	} else {
		if (rk_phy->clk) {
			clk_name = __clk_get_name(rk_phy->clk);
			init.flags = 0;
			init.parent_names = &clk_name;
			init.num_parents = 1;
		} else {
			init.flags = CLK_IS_ROOT;
			init.parent_names = NULL;
			init.num_parents = 0;
		}

		init.ops = &rockchip_usb_phy480m_ops;
		rk_phy->clk480m_hw.init = &init;

<<<<<<< HEAD
		rk_phy->clk480m = clk_register(base->dev, &rk_phy->clk480m_hw);
		if (IS_ERR(rk_phy->clk480m)) {
			err = PTR_ERR(rk_phy->clk480m);
			goto err_clk;
=======
		rk_phy->phy = devm_phy_create(dev, child, &ops);
		if (IS_ERR(rk_phy->phy)) {
			dev_err(dev, "failed to create PHY\n");
			err = PTR_ERR(rk_phy->phy);
			goto put_child;
>>>>>>> df23c539
		}

<<<<<<< HEAD
		err = of_clk_add_provider(child, of_clk_src_simple_get,
					rk_phy->clk480m);
		if (err < 0)
			goto err_clk_prov;
	}

	err = devm_add_action(base->dev, rockchip_usb_phy_action, rk_phy);
	if (err)
		goto err_devm_action;

	rk_phy->phy = devm_phy_create(base->dev, child, &ops);
	if (IS_ERR(rk_phy->phy)) {
		dev_err(base->dev, "failed to create PHY\n");
		return PTR_ERR(rk_phy->phy);
	}
	phy_set_drvdata(rk_phy->phy, rk_phy);

	/*
	 * When acting as uart-pipe, just keep clock on otherwise
	 * only power up usb phy when it use, so disable it when init
	 */
	if (rk_phy->uart_enabled)
		return clk_prepare_enable(rk_phy->clk);
	else
		return rockchip_usb_phy_power(rk_phy, 1);

err_devm_action:
	if (!rk_phy->uart_enabled)
		of_clk_del_provider(child);
err_clk_prov:
	if (!rk_phy->uart_enabled)
		clk_unregister(rk_phy->clk480m);
err_clk:
	if (rk_phy->clk)
		clk_put(rk_phy->clk);
	return err;
}

static const struct rockchip_usb_phy_pdata rk3066a_pdata = {
	.phys = (struct rockchip_usb_phys[]){
		{ .reg = 0x17c, .pll_name = "sclk_otgphy0_480m" },
		{ .reg = 0x188, .pll_name = "sclk_otgphy1_480m" },
		{ /* sentinel */ }
	},
};

static const struct rockchip_usb_phy_pdata rk3188_pdata = {
	.phys = (struct rockchip_usb_phys[]){
		{ .reg = 0x10c, .pll_name = "sclk_otgphy0_480m" },
		{ .reg = 0x11c, .pll_name = "sclk_otgphy1_480m" },
		{ /* sentinel */ }
	},
};

#define RK3288_UOC0_CON0				0x320
#define RK3288_UOC0_CON0_COMMON_ON_N			BIT(0)
#define RK3288_UOC0_CON0_DISABLE			BIT(4)

#define RK3288_UOC0_CON2				0x328
#define RK3288_UOC0_CON2_SOFT_CON_SEL			BIT(2)

#define RK3288_UOC0_CON3				0x32c
#define RK3288_UOC0_CON3_UTMI_SUSPENDN			BIT(0)
#define RK3288_UOC0_CON3_UTMI_OPMODE_NODRIVING		(1 << 1)
#define RK3288_UOC0_CON3_UTMI_OPMODE_MASK		(3 << 1)
#define RK3288_UOC0_CON3_UTMI_XCVRSEELCT_FSTRANSC	(1 << 3)
#define RK3288_UOC0_CON3_UTMI_XCVRSEELCT_MASK		(3 << 3)
#define RK3288_UOC0_CON3_UTMI_TERMSEL_FULLSPEED		BIT(5)
#define RK3288_UOC0_CON3_BYPASSDMEN			BIT(6)
#define RK3288_UOC0_CON3_BYPASSSEL			BIT(7)

/*
 * Enable the bypass of uart2 data through the otg usb phy.
 * Original description in the TRM.
 * 1. Disable the OTG block by setting OTGDISABLE0 to 1’b1.
 * 2. Disable the pull-up resistance on the D+ line by setting
 *    OPMODE0[1:0] to 2’b01.
 * 3. To ensure that the XO, Bias, and PLL blocks are powered down in Suspend
 *    mode, set COMMONONN to 1’b1.
 * 4. Place the USB PHY in Suspend mode by setting SUSPENDM0 to 1’b0.
 * 5. Set BYPASSSEL0 to 1’b1.
 * 6. To transmit data, controls BYPASSDMEN0, and BYPASSDMDATA0.
 * To receive data, monitor FSVPLUS0.
 *
 * The actual code in the vendor kernel does some things differently.
 */
static int __init rk3288_init_usb_uart(struct regmap *grf)
{
	u32 val;
	int ret;

	/*
	 * COMMON_ON and DISABLE settings are described in the TRM,
	 * but were not present in the original code.
	 * Also disable the analog phy components to save power.
	 */
	val = HIWORD_UPDATE(RK3288_UOC0_CON0_COMMON_ON_N
				| RK3288_UOC0_CON0_DISABLE
				| UOC_CON0_SIDDQ,
			    RK3288_UOC0_CON0_COMMON_ON_N
				| RK3288_UOC0_CON0_DISABLE
				| UOC_CON0_SIDDQ);
	ret = regmap_write(grf, RK3288_UOC0_CON0, val);
	if (ret)
		return ret;

	val = HIWORD_UPDATE(RK3288_UOC0_CON2_SOFT_CON_SEL,
			    RK3288_UOC0_CON2_SOFT_CON_SEL);
	ret = regmap_write(grf, RK3288_UOC0_CON2, val);
	if (ret)
		return ret;

	val = HIWORD_UPDATE(RK3288_UOC0_CON3_UTMI_OPMODE_NODRIVING
				| RK3288_UOC0_CON3_UTMI_XCVRSEELCT_FSTRANSC
				| RK3288_UOC0_CON3_UTMI_TERMSEL_FULLSPEED,
			    RK3288_UOC0_CON3_UTMI_SUSPENDN
				| RK3288_UOC0_CON3_UTMI_OPMODE_MASK
				| RK3288_UOC0_CON3_UTMI_XCVRSEELCT_MASK
				| RK3288_UOC0_CON3_UTMI_TERMSEL_FULLSPEED);
	ret = regmap_write(grf, RK3288_UOC0_CON3, val);
	if (ret)
		return ret;

	val = HIWORD_UPDATE(RK3288_UOC0_CON3_BYPASSSEL
				| RK3288_UOC0_CON3_BYPASSDMEN,
			    RK3288_UOC0_CON3_BYPASSSEL
				| RK3288_UOC0_CON3_BYPASSDMEN);
	ret = regmap_write(grf, RK3288_UOC0_CON3, val);
	if (ret)
		return ret;

	return 0;
}

static const struct rockchip_usb_phy_pdata rk3288_pdata = {
	.phys = (struct rockchip_usb_phys[]){
		{ .reg = 0x320, .pll_name = "sclk_otgphy0_480m" },
		{ .reg = 0x334, .pll_name = "sclk_otgphy1_480m" },
		{ .reg = 0x348, .pll_name = "sclk_otgphy2_480m" },
		{ /* sentinel */ }
	},
	.init_usb_uart = rk3288_init_usb_uart,
	.usb_uart_phy = 0,
};

static int rockchip_usb_phy_probe(struct platform_device *pdev)
{
	struct device *dev = &pdev->dev;
	struct rockchip_usb_phy_base *phy_base;
	struct phy_provider *phy_provider;
	const struct of_device_id *match;
	struct device_node *child;
	int err;

	phy_base = devm_kzalloc(dev, sizeof(*phy_base), GFP_KERNEL);
	if (!phy_base)
		return -ENOMEM;

	match = of_match_device(dev->driver->of_match_table, dev);
	if (!match || !match->data) {
		dev_err(dev, "missing phy data\n");
		return -EINVAL;
	}

	phy_base->pdata = match->data;

	phy_base->dev = dev;
	phy_base->reg_base = syscon_regmap_lookup_by_phandle(dev->of_node,
							     "rockchip,grf");
	if (IS_ERR(phy_base->reg_base)) {
		dev_err(&pdev->dev, "Missing rockchip,grf property\n");
		return PTR_ERR(phy_base->reg_base);
	}

	for_each_available_child_of_node(dev->of_node, child) {
		err = rockchip_usb_phy_init(phy_base, child);
		if (err) {
			of_node_put(child);
			return err;
		}
=======
		/* only power up usb phy when it use, so disable it when init*/
		err = rockchip_usb_phy_power(rk_phy, 1);
		if (err)
			goto put_child;
>>>>>>> df23c539
	}

	phy_provider = devm_of_phy_provider_register(dev, of_phy_simple_xlate);
	return PTR_ERR_OR_ZERO(phy_provider);
put_child:
	of_node_put(child);
	return err;
}

static const struct of_device_id rockchip_usb_phy_dt_ids[] = {
	{ .compatible = "rockchip,rk3066a-usb-phy", .data = &rk3066a_pdata },
	{ .compatible = "rockchip,rk3188-usb-phy", .data = &rk3188_pdata },
	{ .compatible = "rockchip,rk3288-usb-phy", .data = &rk3288_pdata },
	{}
};

MODULE_DEVICE_TABLE(of, rockchip_usb_phy_dt_ids);

static struct platform_driver rockchip_usb_driver = {
	.probe		= rockchip_usb_phy_probe,
	.driver		= {
		.name	= "rockchip-usb-phy",
		.of_match_table = rockchip_usb_phy_dt_ids,
	},
};

module_platform_driver(rockchip_usb_driver);

static int __init rockchip_init_usb_uart(void)
{
	const struct of_device_id *match;
	const struct rockchip_usb_phy_pdata *data;
	struct device_node *np;
	struct regmap *grf;
	int ret;

	if (!enable_usb_uart)
		return 0;

	np = of_find_matching_node_and_match(NULL, rockchip_usb_phy_dt_ids,
					     &match);
	if (!np) {
		pr_err("%s: failed to find usbphy node\n", __func__);
		return -ENOTSUPP;
	}

	pr_debug("%s: using settings for %s\n", __func__, match->compatible);
	data = match->data;

	if (!data->init_usb_uart) {
		pr_err("%s: usb-uart not available on %s\n",
		       __func__, match->compatible);
		return -ENOTSUPP;
	}

	grf = syscon_regmap_lookup_by_phandle(np, "rockchip,grf");
	if (IS_ERR(grf)) {
		pr_err("%s: Missing rockchip,grf property, %lu\n",
		       __func__, PTR_ERR(grf));
		return PTR_ERR(grf);
	}

	ret = data->init_usb_uart(grf);
	if (ret) {
		pr_err("%s: could not init usb_uart, %d\n", __func__, ret);
		enable_usb_uart = 0;
		return ret;
	}

	return 0;
}
early_initcall(rockchip_init_usb_uart);

static int __init rockchip_usb_uart(char *buf)
{
	enable_usb_uart = true;
	return 0;
}
early_param("rockchip.usb_uart", rockchip_usb_uart);

MODULE_AUTHOR("Yunzhi Li <lyz@rock-chips.com>");
MODULE_DESCRIPTION("Rockchip USB 2.0 PHY driver");
MODULE_LICENSE("GPL v2");<|MERGE_RESOLUTION|>--- conflicted
+++ resolved
@@ -185,7 +185,6 @@
 		return -EINVAL;
 	}
 
-<<<<<<< HEAD
 	rk_phy->reg_offset = reg_offset;
 
 	rk_phy->clk = of_clk_get_by_name(child, "phyclk");
@@ -198,20 +197,6 @@
 		if (base->pdata->phys[i].reg == reg_offset) {
 			init.name = base->pdata->phys[i].pll_name;
 			break;
-=======
-	for_each_available_child_of_node(dev->of_node, child) {
-		rk_phy = devm_kzalloc(dev, sizeof(*rk_phy), GFP_KERNEL);
-		if (!rk_phy) {
-			err = -ENOMEM;
-			goto put_child;
-		}
-
-		if (of_property_read_u32(child, "reg", &reg_offset)) {
-			dev_err(dev, "missing reg property in node %s\n",
-				child->name);
-			err = -EINVAL;
-			goto put_child;
->>>>>>> df23c539
 		}
 		i++;
 	}
@@ -239,21 +224,12 @@
 		init.ops = &rockchip_usb_phy480m_ops;
 		rk_phy->clk480m_hw.init = &init;
 
-<<<<<<< HEAD
 		rk_phy->clk480m = clk_register(base->dev, &rk_phy->clk480m_hw);
 		if (IS_ERR(rk_phy->clk480m)) {
 			err = PTR_ERR(rk_phy->clk480m);
 			goto err_clk;
-=======
-		rk_phy->phy = devm_phy_create(dev, child, &ops);
-		if (IS_ERR(rk_phy->phy)) {
-			dev_err(dev, "failed to create PHY\n");
-			err = PTR_ERR(rk_phy->phy);
-			goto put_child;
->>>>>>> df23c539
 		}
 
-<<<<<<< HEAD
 		err = of_clk_add_provider(child, of_clk_src_simple_get,
 					rk_phy->clk480m);
 		if (err < 0)
@@ -434,12 +410,6 @@
 			of_node_put(child);
 			return err;
 		}
-=======
-		/* only power up usb phy when it use, so disable it when init*/
-		err = rockchip_usb_phy_power(rk_phy, 1);
-		if (err)
-			goto put_child;
->>>>>>> df23c539
 	}
 
 	phy_provider = devm_of_phy_provider_register(dev, of_phy_simple_xlate);
