--- conflicted
+++ resolved
@@ -391,8 +391,6 @@
 	help
 	  Enable this to support the Rockchip Display Port PHY.
 
-<<<<<<< HEAD
-=======
 config PHY_ROCKCHIP_PCIE
 	tristate "Rockchip PCIe PHY Driver"
 	depends on (ARCH_ROCKCHIP && OF) || COMPILE_TEST
@@ -401,7 +399,6 @@
 	help
 	  Enable this to support the Rockchip PCIe PHY.
 
->>>>>>> 3d05a3de
 config PHY_ROCKCHIP_TYPEC
 	tristate "Rockchip TYPEC PHY Driver"
 	depends on OF && (ARCH_ROCKCHIP || COMPILE_TEST)
