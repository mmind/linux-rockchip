// SPDX-License-Identifier: (GPL-2.0 OR MIT)
/*
 * SerDes PHY driver for Microsemi Ocelot
 *
 * Copyright (c) 2018 Microsemi
 *
 */

#include <linux/err.h>
#include <linux/mfd/syscon.h>
#include <linux/module.h>
#include <linux/of.h>
#include <linux/of_platform.h>
#include <linux/phy.h>
#include <linux/phy/phy.h>
#include <linux/platform_device.h>
#include <linux/regmap.h>
#include <soc/mscc/ocelot_hsio.h>
#include <dt-bindings/phy/phy-ocelot-serdes.h>

struct serdes_ctrl {
	struct regmap		*regs;
	struct device		*dev;
	struct phy		*phys[SERDES_MAX];
};

struct serdes_macro {
	u8			idx;
	/* Not used when in QSGMII or PCIe mode */
	int			port;
	struct serdes_ctrl	*ctrl;
};

#define MCB_S6G_CFG_TIMEOUT     50

static int __serdes_write_mcb_s6g(struct regmap *regmap, u8 macro, u32 op)
{
	unsigned int regval = 0;

	regmap_write(regmap, HSIO_MCB_S6G_ADDR_CFG, op |
		     HSIO_MCB_S6G_ADDR_CFG_SERDES6G_ADDR(BIT(macro)));

	return regmap_read_poll_timeout(regmap, HSIO_MCB_S6G_ADDR_CFG, regval,
					(regval & op) != op, 100,
					MCB_S6G_CFG_TIMEOUT * 1000);
}

static int serdes_commit_mcb_s6g(struct regmap *regmap, u8 macro)
{
	return __serdes_write_mcb_s6g(regmap, macro,
		HSIO_MCB_S6G_ADDR_CFG_SERDES6G_WR_ONE_SHOT);
}

static int serdes_update_mcb_s6g(struct regmap *regmap, u8 macro)
{
	return __serdes_write_mcb_s6g(regmap, macro,
		HSIO_MCB_S6G_ADDR_CFG_SERDES6G_RD_ONE_SHOT);
}

static int serdes_init_s6g(struct regmap *regmap, u8 serdes, int mode)
{
	u32 pll_fsm_ctrl_data;
	u32 ob_ena1v_mode;
	u32 des_bw_ana;
	u32 ob_ena_cas;
	u32 if_mode;
	u32 ob_lev;
	u32 qrate;
	int ret;

	if (mode == PHY_INTERFACE_MODE_QSGMII) {
		pll_fsm_ctrl_data = 120;
		ob_ena1v_mode = 0;
		ob_ena_cas = 0;
		des_bw_ana = 5;
		ob_lev = 24;
		if_mode = 3;
		qrate = 0;
	} else {
		pll_fsm_ctrl_data = 60;
		ob_ena1v_mode = 1;
		ob_ena_cas = 2;
		des_bw_ana = 3;
		ob_lev = 48;
		if_mode = 1;
		qrate = 1;
	}

	ret = serdes_update_mcb_s6g(regmap, serdes);
	if (ret)
		return ret;

	/* Test pattern */

	regmap_update_bits(regmap, HSIO_S6G_COMMON_CFG,
			   HSIO_S6G_COMMON_CFG_SYS_RST, 0);

	regmap_update_bits(regmap, HSIO_S6G_PLL_CFG,
			   HSIO_S6G_PLL_CFG_PLL_FSM_ENA, 0);

	regmap_update_bits(regmap, HSIO_S6G_IB_CFG,
			   HSIO_S6G_IB_CFG_IB_SIG_DET_ENA |
			   HSIO_S6G_IB_CFG_IB_REG_ENA |
			   HSIO_S6G_IB_CFG_IB_SAM_ENA |
			   HSIO_S6G_IB_CFG_IB_EQZ_ENA |
			   HSIO_S6G_IB_CFG_IB_CONCUR |
			   HSIO_S6G_IB_CFG_IB_CAL_ENA,
			   HSIO_S6G_IB_CFG_IB_SIG_DET_ENA |
			   HSIO_S6G_IB_CFG_IB_REG_ENA |
			   HSIO_S6G_IB_CFG_IB_SAM_ENA |
			   HSIO_S6G_IB_CFG_IB_EQZ_ENA |
			   HSIO_S6G_IB_CFG_IB_CONCUR);

	regmap_update_bits(regmap, HSIO_S6G_IB_CFG1,
			   HSIO_S6G_IB_CFG1_IB_FRC_OFFSET |
			   HSIO_S6G_IB_CFG1_IB_FRC_LP |
			   HSIO_S6G_IB_CFG1_IB_FRC_MID |
			   HSIO_S6G_IB_CFG1_IB_FRC_HP |
			   HSIO_S6G_IB_CFG1_IB_FILT_OFFSET |
			   HSIO_S6G_IB_CFG1_IB_FILT_LP |
			   HSIO_S6G_IB_CFG1_IB_FILT_MID |
			   HSIO_S6G_IB_CFG1_IB_FILT_HP,
			   HSIO_S6G_IB_CFG1_IB_FILT_OFFSET |
			   HSIO_S6G_IB_CFG1_IB_FILT_HP |
			   HSIO_S6G_IB_CFG1_IB_FILT_LP |
			   HSIO_S6G_IB_CFG1_IB_FILT_MID);

	regmap_update_bits(regmap, HSIO_S6G_IB_CFG2,
			   HSIO_S6G_IB_CFG2_IB_UREG_M,
			   HSIO_S6G_IB_CFG2_IB_UREG(4));

	regmap_update_bits(regmap, HSIO_S6G_IB_CFG3,
			   HSIO_S6G_IB_CFG3_IB_INI_OFFSET_M |
			   HSIO_S6G_IB_CFG3_IB_INI_LP_M |
			   HSIO_S6G_IB_CFG3_IB_INI_MID_M |
			   HSIO_S6G_IB_CFG3_IB_INI_HP_M,
			   HSIO_S6G_IB_CFG3_IB_INI_OFFSET(31) |
			   HSIO_S6G_IB_CFG3_IB_INI_LP(1) |
			   HSIO_S6G_IB_CFG3_IB_INI_MID(31) |
			   HSIO_S6G_IB_CFG3_IB_INI_HP(0));

	regmap_update_bits(regmap, HSIO_S6G_MISC_CFG,
			   HSIO_S6G_MISC_CFG_LANE_RST,
			   HSIO_S6G_MISC_CFG_LANE_RST);

	ret = serdes_commit_mcb_s6g(regmap, serdes);
	if (ret)
		return ret;

	/* OB + DES + IB + SER CFG */
	regmap_update_bits(regmap, HSIO_S6G_OB_CFG,
			   HSIO_S6G_OB_CFG_OB_IDLE |
			   HSIO_S6G_OB_CFG_OB_ENA1V_MODE |
			   HSIO_S6G_OB_CFG_OB_POST0_M |
			   HSIO_S6G_OB_CFG_OB_PREC_M,
			   (ob_ena1v_mode ? HSIO_S6G_OB_CFG_OB_ENA1V_MODE : 0) |
			   HSIO_S6G_OB_CFG_OB_POST0(0) |
			   HSIO_S6G_OB_CFG_OB_PREC(0));

	regmap_update_bits(regmap, HSIO_S6G_OB_CFG1,
			   HSIO_S6G_OB_CFG1_OB_ENA_CAS_M |
			   HSIO_S6G_OB_CFG1_OB_LEV_M,
			   HSIO_S6G_OB_CFG1_OB_LEV(ob_lev) |
			   HSIO_S6G_OB_CFG1_OB_ENA_CAS(ob_ena_cas));

	regmap_update_bits(regmap, HSIO_S6G_DES_CFG,
			   HSIO_S6G_DES_CFG_DES_PHS_CTRL_M |
			   HSIO_S6G_DES_CFG_DES_CPMD_SEL_M |
			   HSIO_S6G_DES_CFG_DES_BW_ANA_M,
			   HSIO_S6G_DES_CFG_DES_PHS_CTRL(2) |
			   HSIO_S6G_DES_CFG_DES_CPMD_SEL(0) |
			   HSIO_S6G_DES_CFG_DES_BW_ANA(des_bw_ana));

	regmap_update_bits(regmap, HSIO_S6G_IB_CFG,
			   HSIO_S6G_IB_CFG_IB_SIG_DET_CLK_SEL_M |
			   HSIO_S6G_IB_CFG_IB_REG_PAT_SEL_OFFSET_M,
			   HSIO_S6G_IB_CFG_IB_REG_PAT_SEL_OFFSET(0) |
			   HSIO_S6G_IB_CFG_IB_SIG_DET_CLK_SEL(0));

	regmap_update_bits(regmap, HSIO_S6G_IB_CFG1,
			   HSIO_S6G_IB_CFG1_IB_TSDET_M,
			   HSIO_S6G_IB_CFG1_IB_TSDET(16));

	regmap_update_bits(regmap, HSIO_S6G_SER_CFG,
			   HSIO_S6G_SER_CFG_SER_ALISEL_M |
			   HSIO_S6G_SER_CFG_SER_ENALI,
			   HSIO_S6G_SER_CFG_SER_ALISEL(0));

	regmap_update_bits(regmap, HSIO_S6G_PLL_CFG,
			   HSIO_S6G_PLL_CFG_PLL_DIV4 |
			   HSIO_S6G_PLL_CFG_PLL_ENA_ROT |
			   HSIO_S6G_PLL_CFG_PLL_FSM_CTRL_DATA_M |
			   HSIO_S6G_PLL_CFG_PLL_ROT_DIR |
			   HSIO_S6G_PLL_CFG_PLL_ROT_FRQ,
			   HSIO_S6G_PLL_CFG_PLL_FSM_CTRL_DATA
			   (pll_fsm_ctrl_data));

	regmap_update_bits(regmap, HSIO_S6G_COMMON_CFG,
			   HSIO_S6G_COMMON_CFG_SYS_RST |
			   HSIO_S6G_COMMON_CFG_ENA_LANE |
			   HSIO_S6G_COMMON_CFG_PWD_RX |
			   HSIO_S6G_COMMON_CFG_PWD_TX |
			   HSIO_S6G_COMMON_CFG_HRATE |
			   HSIO_S6G_COMMON_CFG_QRATE |
			   HSIO_S6G_COMMON_CFG_ENA_ELOOP |
			   HSIO_S6G_COMMON_CFG_ENA_FLOOP |
			   HSIO_S6G_COMMON_CFG_IF_MODE_M,
			   HSIO_S6G_COMMON_CFG_SYS_RST |
			   HSIO_S6G_COMMON_CFG_ENA_LANE |
			   (qrate ? HSIO_S6G_COMMON_CFG_QRATE : 0) |
			   HSIO_S6G_COMMON_CFG_IF_MODE(if_mode));

	regmap_update_bits(regmap, HSIO_S6G_MISC_CFG,
			   HSIO_S6G_MISC_CFG_LANE_RST |
			   HSIO_S6G_MISC_CFG_DES_100FX_CPMD_ENA |
			   HSIO_S6G_MISC_CFG_RX_LPI_MODE_ENA |
			   HSIO_S6G_MISC_CFG_TX_LPI_MODE_ENA,
			   HSIO_S6G_MISC_CFG_LANE_RST |
			   HSIO_S6G_MISC_CFG_RX_LPI_MODE_ENA);


	ret = serdes_commit_mcb_s6g(regmap, serdes);
	if (ret)
		return ret;

	regmap_update_bits(regmap, HSIO_S6G_PLL_CFG,
			   HSIO_S6G_PLL_CFG_PLL_FSM_ENA,
			   HSIO_S6G_PLL_CFG_PLL_FSM_ENA);

	ret = serdes_commit_mcb_s6g(regmap, serdes);
	if (ret)
		return ret;

	/* Wait for PLL bringup */
	msleep(20);

	regmap_update_bits(regmap, HSIO_S6G_IB_CFG,
			   HSIO_S6G_IB_CFG_IB_CAL_ENA,
			   HSIO_S6G_IB_CFG_IB_CAL_ENA);

	regmap_update_bits(regmap, HSIO_S6G_MISC_CFG,
			   HSIO_S6G_MISC_CFG_LANE_RST, 0);

	ret = serdes_commit_mcb_s6g(regmap, serdes);
	if (ret)
		return ret;

	/* Wait for calibration */
	msleep(60);

	regmap_update_bits(regmap, HSIO_S6G_IB_CFG,
			   HSIO_S6G_IB_CFG_IB_REG_PAT_SEL_OFFSET_M |
			   HSIO_S6G_IB_CFG_IB_SIG_DET_CLK_SEL_M,
			   HSIO_S6G_IB_CFG_IB_REG_PAT_SEL_OFFSET(0) |
			   HSIO_S6G_IB_CFG_IB_SIG_DET_CLK_SEL(7));

	regmap_update_bits(regmap, HSIO_S6G_IB_CFG1,
			   HSIO_S6G_IB_CFG1_IB_TSDET_M,
			   HSIO_S6G_IB_CFG1_IB_TSDET(3));

	/* IB CFG */

	return 0;
}

#define MCB_S1G_CFG_TIMEOUT     50

static int __serdes_write_mcb_s1g(struct regmap *regmap, u8 macro, u32 op)
{
	unsigned int regval;

	regmap_write(regmap, HSIO_MCB_S1G_ADDR_CFG, op |
		     HSIO_MCB_S1G_ADDR_CFG_SERDES1G_ADDR(BIT(macro)));

	return regmap_read_poll_timeout(regmap, HSIO_MCB_S1G_ADDR_CFG, regval,
					(regval & op) != op, 100,
					MCB_S1G_CFG_TIMEOUT * 1000);
}

static int serdes_commit_mcb_s1g(struct regmap *regmap, u8 macro)
{
	return __serdes_write_mcb_s1g(regmap, macro,
		HSIO_MCB_S1G_ADDR_CFG_SERDES1G_WR_ONE_SHOT);
}

static int serdes_update_mcb_s1g(struct regmap *regmap, u8 macro)
{
	return __serdes_write_mcb_s1g(regmap, macro,
		HSIO_MCB_S1G_ADDR_CFG_SERDES1G_RD_ONE_SHOT);
}

static int serdes_init_s1g(struct regmap *regmap, u8 serdes)
{
	int ret;

	ret = serdes_update_mcb_s1g(regmap, serdes);
	if (ret)
		return ret;

	regmap_update_bits(regmap, HSIO_S1G_COMMON_CFG,
			   HSIO_S1G_COMMON_CFG_SYS_RST |
			   HSIO_S1G_COMMON_CFG_ENA_LANE |
			   HSIO_S1G_COMMON_CFG_ENA_ELOOP |
			   HSIO_S1G_COMMON_CFG_ENA_FLOOP,
			   HSIO_S1G_COMMON_CFG_ENA_LANE);

	regmap_update_bits(regmap, HSIO_S1G_PLL_CFG,
			   HSIO_S1G_PLL_CFG_PLL_FSM_ENA |
			   HSIO_S1G_PLL_CFG_PLL_FSM_CTRL_DATA_M,
			   HSIO_S1G_PLL_CFG_PLL_FSM_CTRL_DATA(200) |
			   HSIO_S1G_PLL_CFG_PLL_FSM_ENA);

	regmap_update_bits(regmap, HSIO_S1G_MISC_CFG,
			   HSIO_S1G_MISC_CFG_DES_100FX_CPMD_ENA |
			   HSIO_S1G_MISC_CFG_LANE_RST,
			   HSIO_S1G_MISC_CFG_LANE_RST);

	ret = serdes_commit_mcb_s1g(regmap, serdes);
	if (ret)
		return ret;

	regmap_update_bits(regmap, HSIO_S1G_COMMON_CFG,
			   HSIO_S1G_COMMON_CFG_SYS_RST,
			   HSIO_S1G_COMMON_CFG_SYS_RST);

	regmap_update_bits(regmap, HSIO_S1G_MISC_CFG,
			   HSIO_S1G_MISC_CFG_LANE_RST, 0);

	ret = serdes_commit_mcb_s1g(regmap, serdes);
	if (ret)
		return ret;

	return 0;
}

struct serdes_mux {
	u8			idx;
	u8			port;
	enum phy_mode		mode;
	int			submode;
	u32			mask;
	u32			mux;
};

<<<<<<< HEAD
#define SERDES_MUX(_idx, _port, _mode, _submode, _mask, _mux) {		\
=======
#define SERDES_MUX(_idx, _port, _mode, _submode, _mask, _mux) { \
>>>>>>> 0ecfebd2
	.idx = _idx,						\
	.port = _port,						\
	.mode = _mode,						\
	.submode = _submode,					\
	.mask = _mask,						\
	.mux = _mux,						\
}

#define SERDES_MUX_SGMII(i, p, m, c) \
	SERDES_MUX(i, p, PHY_MODE_ETHERNET, PHY_INTERFACE_MODE_SGMII, m, c)
#define SERDES_MUX_QSGMII(i, p, m, c) \
	SERDES_MUX(i, p, PHY_MODE_ETHERNET, PHY_INTERFACE_MODE_QSGMII, m, c)

static const struct serdes_mux ocelot_serdes_muxes[] = {
	SERDES_MUX_SGMII(SERDES1G(0), 0, 0, 0),
	SERDES_MUX_SGMII(SERDES1G(1), 1, HSIO_HW_CFG_DEV1G_5_MODE, 0),
	SERDES_MUX_SGMII(SERDES1G(1), 5, HSIO_HW_CFG_QSGMII_ENA |
			 HSIO_HW_CFG_DEV1G_5_MODE, HSIO_HW_CFG_DEV1G_5_MODE),
	SERDES_MUX_SGMII(SERDES1G(2), 2, HSIO_HW_CFG_DEV1G_4_MODE, 0),
	SERDES_MUX_SGMII(SERDES1G(2), 4, HSIO_HW_CFG_QSGMII_ENA |
			 HSIO_HW_CFG_DEV1G_4_MODE, HSIO_HW_CFG_DEV1G_4_MODE),
	SERDES_MUX_SGMII(SERDES1G(3), 3, HSIO_HW_CFG_DEV1G_6_MODE, 0),
	SERDES_MUX_SGMII(SERDES1G(3), 6, HSIO_HW_CFG_QSGMII_ENA |
			 HSIO_HW_CFG_DEV1G_6_MODE, HSIO_HW_CFG_DEV1G_6_MODE),
	SERDES_MUX_SGMII(SERDES1G(4), 4, HSIO_HW_CFG_QSGMII_ENA |
			 HSIO_HW_CFG_DEV1G_4_MODE | HSIO_HW_CFG_DEV1G_9_MODE,
			 0),
	SERDES_MUX_SGMII(SERDES1G(4), 9, HSIO_HW_CFG_DEV1G_4_MODE |
			 HSIO_HW_CFG_DEV1G_9_MODE, HSIO_HW_CFG_DEV1G_4_MODE |
			 HSIO_HW_CFG_DEV1G_9_MODE),
	SERDES_MUX_SGMII(SERDES1G(5), 5, HSIO_HW_CFG_QSGMII_ENA |
			 HSIO_HW_CFG_DEV1G_5_MODE | HSIO_HW_CFG_DEV2G5_10_MODE,
			 0),
	SERDES_MUX_SGMII(SERDES1G(5), 10, HSIO_HW_CFG_PCIE_ENA |
			 HSIO_HW_CFG_DEV1G_5_MODE | HSIO_HW_CFG_DEV2G5_10_MODE,
			 HSIO_HW_CFG_DEV1G_5_MODE | HSIO_HW_CFG_DEV2G5_10_MODE),
	SERDES_MUX_QSGMII(SERDES6G(0), 4, HSIO_HW_CFG_QSGMII_ENA,
			  HSIO_HW_CFG_QSGMII_ENA),
	SERDES_MUX_QSGMII(SERDES6G(0), 5, HSIO_HW_CFG_QSGMII_ENA,
			  HSIO_HW_CFG_QSGMII_ENA),
	SERDES_MUX_QSGMII(SERDES6G(0), 6, HSIO_HW_CFG_QSGMII_ENA,
			  HSIO_HW_CFG_QSGMII_ENA),
	SERDES_MUX_SGMII(SERDES6G(0), 7, HSIO_HW_CFG_QSGMII_ENA, 0),
	SERDES_MUX_QSGMII(SERDES6G(0), 7, HSIO_HW_CFG_QSGMII_ENA,
			  HSIO_HW_CFG_QSGMII_ENA),
	SERDES_MUX_SGMII(SERDES6G(1), 8, 0, 0),
	SERDES_MUX_SGMII(SERDES6G(2), 10, HSIO_HW_CFG_PCIE_ENA |
			 HSIO_HW_CFG_DEV2G5_10_MODE, 0),
	SERDES_MUX(SERDES6G(2), 10, PHY_MODE_PCIE, 0, HSIO_HW_CFG_PCIE_ENA,
		   HSIO_HW_CFG_PCIE_ENA),
};

static int serdes_set_mode(struct phy *phy, enum phy_mode mode, int submode)
{
	struct serdes_macro *macro = phy_get_drvdata(phy);
	unsigned int i;
	int ret;

	/* As of now only PHY_MODE_ETHERNET is supported */
	if (mode != PHY_MODE_ETHERNET)
		return -EOPNOTSUPP;

	for (i = 0; i < ARRAY_SIZE(ocelot_serdes_muxes); i++) {
		if (macro->idx != ocelot_serdes_muxes[i].idx ||
		    mode != ocelot_serdes_muxes[i].mode ||
		    submode != ocelot_serdes_muxes[i].submode)
			continue;

		if (submode != PHY_INTERFACE_MODE_QSGMII &&
		    macro->port != ocelot_serdes_muxes[i].port)
			continue;

		ret = regmap_update_bits(macro->ctrl->regs, HSIO_HW_CFG,
					 ocelot_serdes_muxes[i].mask,
					 ocelot_serdes_muxes[i].mux);
		if (ret)
			return ret;

		if (macro->idx <= SERDES1G_MAX)
			return serdes_init_s1g(macro->ctrl->regs, macro->idx);
		else if (macro->idx <= SERDES6G_MAX)
			return serdes_init_s6g(macro->ctrl->regs,
					       macro->idx - (SERDES1G_MAX + 1),
					       ocelot_serdes_muxes[i].submode);

		/* PCIe not supported yet */
		return -EOPNOTSUPP;
	}

	return -EINVAL;
}

static const struct phy_ops serdes_ops = {
	.set_mode	= serdes_set_mode,
	.owner		= THIS_MODULE,
};

static struct phy *serdes_simple_xlate(struct device *dev,
				       struct of_phandle_args *args)
{
	struct serdes_ctrl *ctrl = dev_get_drvdata(dev);
	unsigned int port, idx, i;

	if (args->args_count != 2)
		return ERR_PTR(-EINVAL);

	port = args->args[0];
	idx = args->args[1];

	for (i = 0; i < SERDES_MAX; i++) {
		struct serdes_macro *macro = phy_get_drvdata(ctrl->phys[i]);

		if (idx != macro->idx)
			continue;

		/* SERDES6G(0) is the only SerDes capable of QSGMII */
		if (idx != SERDES6G(0) && macro->port >= 0)
			return ERR_PTR(-EBUSY);

		macro->port = port;
		return ctrl->phys[i];
	}

	return ERR_PTR(-ENODEV);
}

static int serdes_phy_create(struct serdes_ctrl *ctrl, u8 idx, struct phy **phy)
{
	struct serdes_macro *macro;

	*phy = devm_phy_create(ctrl->dev, NULL, &serdes_ops);
	if (IS_ERR(*phy))
		return PTR_ERR(*phy);

	macro = devm_kzalloc(ctrl->dev, sizeof(*macro), GFP_KERNEL);
	if (!macro)
		return -ENOMEM;

	macro->idx = idx;
	macro->ctrl = ctrl;
	macro->port = -1;

	phy_set_drvdata(*phy, macro);

	return 0;
}

static int serdes_probe(struct platform_device *pdev)
{
	struct phy_provider *provider;
	struct serdes_ctrl *ctrl;
	unsigned int i;
	int ret;

	ctrl = devm_kzalloc(&pdev->dev, sizeof(*ctrl), GFP_KERNEL);
	if (!ctrl)
		return -ENOMEM;

	ctrl->dev = &pdev->dev;
	ctrl->regs = syscon_node_to_regmap(pdev->dev.parent->of_node);
	if (IS_ERR(ctrl->regs))
		return PTR_ERR(ctrl->regs);

	for (i = 0; i < SERDES_MAX; i++) {
		ret = serdes_phy_create(ctrl, i, &ctrl->phys[i]);
		if (ret)
			return ret;
	}

	dev_set_drvdata(&pdev->dev, ctrl);

	provider = devm_of_phy_provider_register(ctrl->dev,
						 serdes_simple_xlate);

	return PTR_ERR_OR_ZERO(provider);
}

static const struct of_device_id serdes_ids[] = {
	{ .compatible = "mscc,vsc7514-serdes", },
	{},
};
MODULE_DEVICE_TABLE(of, serdes_ids);

static struct platform_driver mscc_ocelot_serdes = {
	.probe		= serdes_probe,
	.driver		= {
		.name	= "mscc,ocelot-serdes",
		.of_match_table = of_match_ptr(serdes_ids),
	},
};

module_platform_driver(mscc_ocelot_serdes);

MODULE_AUTHOR("Quentin Schulz <quentin.schulz@bootlin.com>");
MODULE_DESCRIPTION("SerDes driver for Microsemi Ocelot");
MODULE_LICENSE("Dual MIT/GPL");<|MERGE_RESOLUTION|>--- conflicted
+++ resolved
@@ -342,11 +342,7 @@
 	u32			mux;
 };
 
-<<<<<<< HEAD
-#define SERDES_MUX(_idx, _port, _mode, _submode, _mask, _mux) {		\
-=======
 #define SERDES_MUX(_idx, _port, _mode, _submode, _mask, _mux) { \
->>>>>>> 0ecfebd2
 	.idx = _idx,						\
 	.port = _port,						\
 	.mode = _mode,						\
