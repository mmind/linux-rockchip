--- conflicted
+++ resolved
@@ -301,17 +301,10 @@
 	struct rockchip_usb2phy *rphy = dev_get_drvdata(phy->dev.parent);
 	int ret;
 
-<<<<<<< HEAD
-	if (!rport->port_cfg)
-		return 0;
-
-	dev_dbg(&rport->phy->dev, "port resume\n");
-=======
 	dev_dbg(&rport->phy->dev, "port power on\n");
 
 	if (!rport->suspended)
 		return 0;
->>>>>>> 5437e1bb
 
 	ret = clk_prepare_enable(rphy->clk480m);
 	if (ret)
@@ -331,17 +324,10 @@
 	struct rockchip_usb2phy *rphy = dev_get_drvdata(phy->dev.parent);
 	int ret;
 
-<<<<<<< HEAD
-	if (!rport->port_cfg)
-		return 0;
-
-	dev_dbg(&rport->phy->dev, "port suspend\n");
-=======
 	dev_dbg(&rport->phy->dev, "port power off\n");
 
 	if (rport->suspended)
 		return 0;
->>>>>>> 5437e1bb
 
 	ret = property_enable(rphy, &rport->port_cfg->phy_sus, true);
 	if (ret)
@@ -630,22 +616,11 @@
 		rport->phy = phy;
 		phy_set_drvdata(rport->phy, rport);
 
-<<<<<<< HEAD
-		/* initialize otg/host port separately */
-		if (!of_node_cmp(child_np->name, "host-port")) {
-			ret = rockchip_usb2phy_host_port_init(rphy, rport,
-							      child_np);
-			if (ret)
-				goto put_child;
-		}
-
-=======
 		ret = rockchip_usb2phy_host_port_init(rphy, rport, child_np);
 		if (ret)
 			goto put_child;
 
 next_child:
->>>>>>> 5437e1bb
 		/* to prevent out of boundary */
 		if (++index >= rphy->phy_cfg->num_ports)
 			break;
