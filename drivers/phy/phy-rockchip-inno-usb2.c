--- conflicted
+++ resolved
@@ -382,17 +382,8 @@
 		edev = devm_extcon_dev_allocate(rphy->dev,
 						rockchip_usb2phy_extcon_cable);
 
-<<<<<<< HEAD
-	if (!rport->port_cfg)
-		return 0;
-
-	if (rport->port_id == USB2PHY_PORT_HOST) {
-		/* clear linestate and enable linestate detect irq */
-		mutex_lock(&rport->mutex);
-=======
 		if (IS_ERR(edev))
 			return -ENOMEM;
->>>>>>> 02696566
 
 		ret = devm_extcon_dev_register(rphy->dev, edev);
 		if (ret) {
@@ -501,18 +492,11 @@
 {
 	struct rockchip_usb2phy_port *rport = phy_get_drvdata(phy);
 
-<<<<<<< HEAD
-	if (!rport->port_cfg)
-		return 0;
-
-	if (rport->port_id == USB2PHY_PORT_HOST)
-=======
 	if (rport->port_id == USB2PHY_PORT_OTG &&
 	    rport->mode != USB_DR_MODE_HOST) {
 		cancel_delayed_work_sync(&rport->otg_sm_work);
 		cancel_delayed_work_sync(&rport->chg_work);
 	} else if (rport->port_id == USB2PHY_PORT_HOST)
->>>>>>> 02696566
 		cancel_delayed_work_sync(&rport->sm_work);
 
 	return 0;
