#
# RTC class/drivers configuration
#

config RTC_LIB
	bool

menuconfig RTC_CLASS
	bool "Real Time Clock"
	default n
	depends on !S390 && !UML
	select RTC_LIB
	help
	  Generic RTC class support. If you say yes here, you will
 	  be allowed to plug one or more RTCs to your system. You will
	  probably want to enable one or more of the interfaces below.

if RTC_CLASS

config RTC_HCTOSYS
	bool "Set system time from RTC on startup and resume"
	default y
	help
	  If you say yes here, the system time (wall clock) will be set using
	  the value read from a specified RTC device. This is useful to avoid
	  unnecessary fsck runs at boot time, and to network better.

config RTC_SYSTOHC
	bool "Set the RTC time based on NTP synchronization"
	default y
	help
	  If you say yes here, the system time (wall clock) will be stored
	  in the RTC specified by RTC_HCTOSYS_DEVICE approximately every 11
	  minutes if userspace reports synchronized NTP status.

config RTC_HCTOSYS_DEVICE
	string "RTC used to set the system time"
	depends on RTC_HCTOSYS = y || RTC_SYSTOHC = y
	default "rtc0"
	help
	  The RTC device that will be used to (re)initialize the system
	  clock, usually rtc0. Initialization is done when the system
	  starts up, and when it resumes from a low power state. This
	  device should record time in UTC, since the kernel won't do
	  timezone correction.

	  The driver for this RTC device must be loaded before late_initcall
	  functions run, so it must usually be statically linked.

	  This clock should be battery-backed, so that it reads the correct
	  time when the system boots from a power-off state. Otherwise, your
	  system will need an external clock source (like an NTP server).

	  If the clock you specify here is not battery backed, it may still
	  be useful to reinitialize system time when resuming from system
	  sleep states. Do not specify an RTC here unless it stays powered
	  during all this system's supported sleep states.

config RTC_DEBUG
	bool "RTC debug support"
	help
	  Say yes here to enable debugging support in the RTC framework
	  and individual RTC drivers.

comment "RTC interfaces"

config RTC_INTF_SYSFS
	boolean "/sys/class/rtc/rtcN (sysfs)"
	depends on SYSFS
	default RTC_CLASS
	help
	  Say yes here if you want to use your RTCs using sysfs interfaces,
	  /sys/class/rtc/rtc0 through /sys/.../rtcN.

	  If unsure, say Y.

config RTC_INTF_PROC
	boolean "/proc/driver/rtc (procfs for rtcN)"
	depends on PROC_FS
	default RTC_CLASS
	help
	  Say yes here if you want to use your system clock RTC through
	  the proc interface, /proc/driver/rtc.
	  Other RTCs will not be available through that API.
	  If there is no RTC for the system clock, then the first RTC(rtc0)
	  is used by default.

	  If unsure, say Y.

config RTC_INTF_DEV
	boolean "/dev/rtcN (character devices)"
	default RTC_CLASS
	help
	  Say yes here if you want to use your RTCs using the /dev
	  interfaces, which "udev" sets up as /dev/rtc0 through
	  /dev/rtcN.

	  You may want to set up a symbolic link so one of these
	  can be accessed as /dev/rtc, which is a name
	  expected by "hwclock" and some other programs. Recent
	  versions of "udev" are known to set up the symlink for you.

	  If unsure, say Y.

config RTC_INTF_DEV_UIE_EMUL
	bool "RTC UIE emulation on dev interface"
	depends on RTC_INTF_DEV
	help
	  Provides an emulation for RTC_UIE if the underlying rtc chip
	  driver does not expose RTC_UIE ioctls. Those requests generate
	  once-per-second update interrupts, used for synchronization.

	  The emulation code will read the time from the hardware
	  clock several times per second, please enable this option
	  only if you know that you really need it.

config RTC_DRV_TEST
	tristate "Test driver/device"
	help
	  If you say yes here you get support for the
	  RTC test driver. It's a software RTC which can be
	  used to test the RTC subsystem APIs. It gets
	  the time from the system clock.
	  You want this driver only if you are doing development
	  on the RTC subsystem. Please read the source code
	  for further details.

	  This driver can also be built as a module. If so, the module
	  will be called rtc-test.

comment "I2C RTC drivers"
	depends on I2C

if I2C

config RTC_DRV_88PM860X
	tristate "Marvell 88PM860x"
	depends on I2C && MFD_88PM860X
	help
	  If you say yes here you get support for RTC function in Marvell
	  88PM860x chips.

	  This driver can also be built as a module. If so, the module
	  will be called rtc-88pm860x.

config RTC_DRV_88PM80X
	tristate "Marvell 88PM80x"
	depends on I2C && MFD_88PM800
	help
	  If you say yes here you get support for RTC function in Marvell
	  88PM80x chips.

	  This driver can also be built as a module. If so, the module
	  will be called rtc-88pm80x.

config RTC_DRV_AS3722
	tristate "ams AS3722 RTC driver"
	depends on MFD_AS3722
	help
	  If you say yes here you get support for the RTC of ams AS3722 PMIC
	  chips.

	  This driver can also be built as a module. If so, the module
	  will be called rtc-as3722.

config RTC_DRV_DS1307
	tristate "Dallas/Maxim DS1307/37/38/39/40, ST M41T00, EPSON RX-8025"
	help
	  If you say yes here you get support for various compatible RTC
	  chips (often with battery backup) connected with I2C. This driver
	  should handle DS1307, DS1337, DS1338, DS1339, DS1340, ST M41T00,
	  EPSON RX-8025 and probably other chips. In some cases the RTC
	  must already have been initialized (by manufacturing or a
	  bootloader).

	  The first seven registers on these chips hold an RTC, and other
	  registers may add features such as NVRAM, a trickle charger for
	  the RTC/NVRAM backup power, and alarms. NVRAM is visible in
	  sysfs, but other chip features may not be available.

	  This driver can also be built as a module. If so, the module
	  will be called rtc-ds1307.

config RTC_DRV_DS1374
	tristate "Dallas/Maxim DS1374"
	depends on I2C
	help
	  If you say yes here you get support for Dallas Semiconductor
	  DS1374 real-time clock chips. If an interrupt is associated
	  with the device, the alarm functionality is supported.

	  This driver can also be built as a module. If so, the module
	  will be called rtc-ds1374.

config RTC_DRV_DS1672
	tristate "Dallas/Maxim DS1672"
	help
	  If you say yes here you get support for the
	  Dallas/Maxim DS1672 timekeeping chip.

	  This driver can also be built as a module. If so, the module
	  will be called rtc-ds1672.

config RTC_DRV_DS3232
	tristate "Dallas/Maxim DS3232"
	depends on I2C
	help
	  If you say yes here you get support for Dallas Semiconductor
	  DS3232 real-time clock chips. If an interrupt is associated
	  with the device, the alarm functionality is supported.

	  This driver can also be built as a module.  If so, the module
	  will be called rtc-ds3232.

config RTC_DRV_HYM8563
	tristate "Haoyu Microelectronics HYM8563"
	depends on I2C && OF
	help
	  Say Y to enable support for the HYM8563 I2C RTC chip. Apart
	  from the usual rtc functions it provides a clock output of
	  up to 32kHz.

	  This driver can also be built as a module. If so, the module
	  will be called rtc-hym8563.

config RTC_DRV_LP8788
	tristate "TI LP8788 RTC driver"
	depends on MFD_LP8788
	help
	  Say Y to enable support for the LP8788 RTC/ALARM driver.

config RTC_DRV_MAX6900
	tristate "Maxim MAX6900"
	help
	  If you say yes here you will get support for the
	  Maxim MAX6900 I2C RTC chip.

	  This driver can also be built as a module. If so, the module
	  will be called rtc-max6900.

config RTC_DRV_MAX8907
	tristate "Maxim MAX8907"
	depends on MFD_MAX8907
	help
	  If you say yes here you will get support for the
	  RTC of Maxim MAX8907 PMIC.

	  This driver can also be built as a module. If so, the module
	  will be called rtc-max8907.

config RTC_DRV_MAX8925
	tristate "Maxim MAX8925"
	depends on MFD_MAX8925
	help
	  If you say yes here you will get support for the
	  RTC of Maxim MAX8925 PMIC.

	  This driver can also be built as a module. If so, the module
	  will be called rtc-max8925.

config RTC_DRV_MAX8998
	tristate "Maxim MAX8998"
	depends on MFD_MAX8998
	help
	  If you say yes here you will get support for the
	  RTC of Maxim MAX8998 PMIC.

	  This driver can also be built as a module. If so, the module
	  will be called rtc-max8998.

config RTC_DRV_MAX8997
	tristate "Maxim MAX8997"
	depends on MFD_MAX8997
	help
	  If you say yes here you will get support for the
	  RTC of Maxim MAX8997 PMIC.

	  This driver can also be built as a module. If so, the module
	  will be called rtc-max8997.

config RTC_DRV_MAX77686
	tristate "Maxim MAX77686"
	depends on MFD_MAX77686
	help
	  If you say yes here you will get support for the
	  RTC of Maxim MAX77686 PMIC.

	  This driver can also be built as a module. If so, the module
	  will be called rtc-max77686.

config RTC_DRV_RK808
	tristate "Rockchip RK808 RTC"
	depends on MFD_RK808
	help
	  If you say yes here you will get support for the
	  RTC of RK808 PMIC.

	  This driver can also be built as a module. If so, the module
	  will be called rk808-rtc.

<<<<<<< HEAD
=======
config RTC_DRV_MAX77802
	tristate "Maxim 77802 RTC"
	depends on MFD_MAX77686
	help
	  If you say yes here you will get support for the
	  RTC of Maxim MAX77802 PMIC.

	  This driver can also be built as a module. If so, the module
	  will be called rtc-max77802.

>>>>>>> da92da36
config RTC_DRV_RS5C372
	tristate "Ricoh R2025S/D, RS5C372A/B, RV5C386, RV5C387A"
	help
	  If you say yes here you get support for the
	  Ricoh R2025S/D, RS5C372A, RS5C372B, RV5C386, and RV5C387A RTC chips.

	  This driver can also be built as a module. If so, the module
	  will be called rtc-rs5c372.

config RTC_DRV_ISL1208
	tristate "Intersil ISL1208"
	help
	  If you say yes here you get support for the
	  Intersil ISL1208 RTC chip.

	  This driver can also be built as a module. If so, the module
	  will be called rtc-isl1208.

config RTC_DRV_ISL12022
	tristate "Intersil ISL12022"
	help
	  If you say yes here you get support for the
	  Intersil ISL12022 RTC chip.

	  This driver can also be built as a module. If so, the module
	  will be called rtc-isl12022.

config RTC_DRV_ISL12057
       depends on I2C
       select REGMAP_I2C
       tristate "Intersil ISL12057"
       help
	  If you say yes here you get support for the Intersil ISL12057
	  I2C RTC chip.

	  This driver can also be built as a module. If so, the module
	  will be called rtc-isl12057.

config RTC_DRV_X1205
	tristate "Xicor/Intersil X1205"
	help
	  If you say yes here you get support for the
	  Xicor/Intersil X1205 RTC chip.

	  This driver can also be built as a module. If so, the module
	  will be called rtc-x1205.

config RTC_DRV_PALMAS
	tristate "TI Palmas RTC driver"
	depends on MFD_PALMAS
	help
	  If you say yes here you get support for the RTC of TI PALMA series PMIC
	  chips.

	  This driver can also be built as a module. If so, the module
	  will be called rtc-palma.

config RTC_DRV_PCF2127
	tristate "NXP PCF2127"
	help
	  If you say yes here you get support for the NXP PCF2127/29 RTC
	  chips.

	  This driver can also be built as a module. If so, the module
	  will be called rtc-pcf2127.

config RTC_DRV_PCF8523
	tristate "NXP PCF8523"
	help
	  If you say yes here you get support for the NXP PCF8523 RTC
	  chips.

	  This driver can also be built as a module. If so, the module
	  will be called rtc-pcf8523.

config RTC_DRV_PCF8563
	tristate "Philips PCF8563/Epson RTC8564"
	help
	  If you say yes here you get support for the
	  Philips PCF8563 RTC chip. The Epson RTC8564
	  should work as well.

	  This driver can also be built as a module. If so, the module
	  will be called rtc-pcf8563.

config RTC_DRV_PCF85063
	tristate "nxp PCF85063"
	help
	  If you say yes here you get support for the PCF85063 RTC chip

	  This driver can also be built as a module. If so, the module
	  will be called rtc-pcf85063.

config RTC_DRV_PCF8583
	tristate "Philips PCF8583"
	help
	  If you say yes here you get support for the Philips PCF8583
	  RTC chip found on Acorn RiscPCs. This driver supports the
	  platform specific method of retrieving the current year from
	  the RTC's SRAM. It will work on other platforms with the same
	  chip, but the year will probably have to be tweaked.

	  This driver can also be built as a module. If so, the module
	  will be called rtc-pcf8583.

config RTC_DRV_M41T80
	tristate "ST M41T62/65/M41T80/81/82/83/84/85/87 and compatible"
	help
	  If you say Y here you will get support for the ST M41T60
	  and M41T80 RTC chips series. Currently, the following chips are
	  supported: M41T62, M41T65, M41T80, M41T81, M41T82, M41T83, M41ST84,
	  M41ST85, M41ST87, and MicroCrystal RV4162.

	  This driver can also be built as a module. If so, the module
	  will be called rtc-m41t80.

config RTC_DRV_M41T80_WDT
	bool "ST M41T65/M41T80 series RTC watchdog timer"
	depends on RTC_DRV_M41T80
	help
	  If you say Y here you will get support for the
	  watchdog timer in the ST M41T60 and M41T80 RTC chips series.

config RTC_DRV_BQ32K
	tristate "TI BQ32000"
	help
	  If you say Y here you will get support for the TI
	  BQ32000 I2C RTC chip.

	  This driver can also be built as a module. If so, the module
	  will be called rtc-bq32k.

config RTC_DRV_DM355EVM
	tristate "TI DaVinci DM355 EVM RTC"
	depends on MFD_DM355EVM_MSP
	help
	  Supports the RTC firmware in the MSP430 on the DM355 EVM.

config RTC_DRV_TWL92330
	boolean "TI TWL92330/Menelaus"
	depends on MENELAUS
	help
	  If you say yes here you get support for the RTC on the
	  TWL92330 "Menelaus" power management chip, used with OMAP2
	  platforms. The support is integrated with the rest of
	  the Menelaus driver; it's not separate module.

config RTC_DRV_TWL4030
	tristate "TI TWL4030/TWL5030/TWL6030/TPS659x0"
	depends on TWL4030_CORE
	help
	  If you say yes here you get support for the RTC on the
	  TWL4030/TWL5030/TWL6030 family chips, used mostly with OMAP3 platforms.

	  This driver can also be built as a module. If so, the module
	  will be called rtc-twl.

config RTC_DRV_TPS6586X
	tristate "TI TPS6586X RTC driver"
	depends on MFD_TPS6586X
	help
	  TI Power Management IC TPS6586X supports RTC functionality
	  along with alarm. This driver supports the RTC driver for
	  the TPS6586X RTC module.

config RTC_DRV_TPS65910
	tristate "TI TPS65910 RTC driver"
	depends on RTC_CLASS && MFD_TPS65910
	help
	  If you say yes here you get support for the RTC on the
	  TPS65910 chips.

	  This driver can also be built as a module. If so, the module
	  will be called rtc-tps65910.

config RTC_DRV_TPS80031
	tristate "TI TPS80031/TPS80032 RTC driver"
	depends on MFD_TPS80031
	help
	  TI Power Management IC TPS80031 supports RTC functionality
	  along with alarm. This driver supports the RTC driver for
	  the TPS80031 RTC module.

config RTC_DRV_RC5T583
	tristate "RICOH 5T583 RTC driver"
	depends on MFD_RC5T583
	help
	  If you say yes here you get support for the RTC on the
	  RICOH 5T583 chips.

	  This driver can also be built as a module. If so, the module
	  will be called rtc-rc5t583.

config RTC_DRV_S35390A
	tristate "Seiko Instruments S-35390A"
	select BITREVERSE
	help
	  If you say yes here you will get support for the Seiko
	  Instruments S-35390A.

	  This driver can also be built as a module. If so the module
	  will be called rtc-s35390a.

config RTC_DRV_FM3130
	tristate "Ramtron FM3130"
	help
	  If you say Y here you will get support for the
	  Ramtron FM3130 RTC chips.
	  Ramtron FM3130 is a chip with two separate devices inside,
	  RTC clock and FRAM. This driver provides only RTC functionality.

	  This driver can also be built as a module. If so the module
	  will be called rtc-fm3130.

config RTC_DRV_RX8581
	tristate "Epson RX-8581"
	help
	  If you say yes here you will get support for the Epson RX-8581.

	  This driver can also be built as a module. If so the module
	  will be called rtc-rx8581.

config RTC_DRV_RX8025
	tristate "Epson RX-8025SA/NB"
	help
	  If you say yes here you get support for the Epson
	  RX-8025SA/NB RTC chips.

	  This driver can also be built as a module. If so, the module
	  will be called rtc-rx8025.

config RTC_DRV_EM3027
	tristate "EM Microelectronic EM3027"
	help
	  If you say yes here you get support for the EM
	  Microelectronic EM3027 RTC chips.

	  This driver can also be built as a module. If so, the module
	  will be called rtc-em3027.

config RTC_DRV_RV3029C2
	tristate "Micro Crystal RTC"
	help
	  If you say yes here you get support for the Micro Crystal
	  RV3029-C2 RTC chips.

	  This driver can also be built as a module. If so, the module
	  will be called rtc-rv3029c2.

config RTC_DRV_S5M
	tristate "Samsung S2M/S5M series"
	depends on MFD_SEC_CORE
	help
	  If you say yes here you will get support for the
	  RTC of Samsung S2MPS14 and S5M PMIC series.

	  This driver can also be built as a module. If so, the module
	  will be called rtc-s5m.

endif # I2C

comment "SPI RTC drivers"

if SPI_MASTER

config RTC_DRV_M41T93
        tristate "ST M41T93"
        help
          If you say yes here you will get support for the
          ST M41T93 SPI RTC chip.

          This driver can also be built as a module. If so, the module
          will be called rtc-m41t93.

config RTC_DRV_M41T94
	tristate "ST M41T94"
	help
	  If you say yes here you will get support for the
	  ST M41T94 SPI RTC chip.

	  This driver can also be built as a module. If so, the module
	  will be called rtc-m41t94.

config RTC_DRV_DS1305
	tristate "Dallas/Maxim DS1305/DS1306"
	help
	  Select this driver to get support for the Dallas/Maxim DS1305
	  and DS1306 real time clock chips. These support a trickle
	  charger, alarms, and NVRAM in addition to the clock.

	  This driver can also be built as a module. If so, the module
	  will be called rtc-ds1305.

config RTC_DRV_DS1343
	select REGMAP_SPI
	tristate "Dallas/Maxim DS1343/DS1344"
	help
	  If you say yes here you get support for the
	  Dallas/Maxim DS1343 and DS1344 real time clock chips.
	  Support for trickle charger, alarm is provided.

	  This driver can also be built as a module. If so, the module
	  will be called rtc-ds1343.

config RTC_DRV_DS1347
	tristate "Dallas/Maxim DS1347"
	help
	  If you say yes here you get support for the
	  Dallas/Maxim DS1347 chips.

	  This driver only supports the RTC feature, and not other chip
	  features such as alarms.

	  This driver can also be built as a module. If so, the module
	  will be called rtc-ds1347.

config RTC_DRV_DS1390
	tristate "Dallas/Maxim DS1390/93/94"
	help
	  If you say yes here you get support for the
	  Dallas/Maxim DS1390/93/94 chips.

	  This driver only supports the RTC feature, and not other chip
	  features such as alarms and trickle charging.

	  This driver can also be built as a module. If so, the module
	  will be called rtc-ds1390.

config RTC_DRV_MAX6902
	tristate "Maxim MAX6902"
	help
	  If you say yes here you will get support for the
	  Maxim MAX6902 SPI RTC chip.

	  This driver can also be built as a module. If so, the module
	  will be called rtc-max6902.

config RTC_DRV_R9701
	tristate "Epson RTC-9701JE"
	help
	  If you say yes here you will get support for the
	  Epson RTC-9701JE SPI RTC chip.

	  This driver can also be built as a module. If so, the module
	  will be called rtc-r9701.

config RTC_DRV_RS5C348
	tristate "Ricoh RS5C348A/B"
	help
	  If you say yes here you get support for the
	  Ricoh RS5C348A and RS5C348B RTC chips.

	  This driver can also be built as a module. If so, the module
	  will be called rtc-rs5c348.

config RTC_DRV_DS3234
	tristate "Maxim/Dallas DS3234"
	help
	  If you say yes here you get support for the
	  Maxim/Dallas DS3234 SPI RTC chip.

	  This driver can also be built as a module. If so, the module
	  will be called rtc-ds3234.

config RTC_DRV_PCF2123
	tristate "NXP PCF2123"
	help
	  If you say yes here you get support for the NXP PCF2123
	  RTC chip.

	  This driver can also be built as a module. If so, the module
	  will be called rtc-pcf2123.

config RTC_DRV_RX4581
	tristate "Epson RX-4581"
	help
	  If you say yes here you will get support for the Epson RX-4581.

	  This driver can also be built as a module. If so the module
	  will be called rtc-rx4581.

config RTC_DRV_MCP795
	tristate "Microchip MCP795"
	help
	  If you say yes here you will get support for the Microchip MCP795.

	  This driver can also be built as a module. If so the module
	  will be called rtc-mcp795.

endif # SPI_MASTER

comment "Platform RTC drivers"

# this 'CMOS' RTC driver is arch dependent because <asm-generic/rtc.h>
# requires <asm/mc146818rtc.h> defining CMOS_READ/CMOS_WRITE, and a
# global rtc_lock ... it's not yet just another platform_device.

config RTC_DRV_CMOS
	tristate "PC-style 'CMOS'"
	depends on X86 || ARM || M32R || PPC || MIPS || SPARC64
	default y if X86
	help
	  Say "yes" here to get direct support for the real time clock
	  found in every PC or ACPI-based system, and some other boards.
	  Specifically the original MC146818, compatibles like those in
	  PC south bridges, the DS12887 or M48T86, some multifunction
	  or LPC bus chips, and so on.

	  Your system will need to define the platform device used by
	  this driver, otherwise it won't be accessible. This means
	  you can safely enable this driver if you don't know whether
	  or not your board has this kind of hardware.

	  This driver can also be built as a module. If so, the module
	  will be called rtc-cmos.

config RTC_DRV_ALPHA
	bool "Alpha PC-style CMOS"
	depends on ALPHA
	default y
	help
	  Direct support for the real-time clock found on every Alpha
	  system, specifically MC146818 compatibles.  If in doubt, say Y.

config RTC_DRV_VRTC
	tristate "Virtual RTC for Intel MID platforms"
	depends on X86_INTEL_MID
	default y if X86_INTEL_MID

	help
	Say "yes" here to get direct support for the real time clock
	found on Moorestown platforms. The VRTC is a emulated RTC that
	derives its clock source from a real RTC in the PMIC. The MC146818
	style programming interface is mostly conserved, but any
	updates are done via IPC calls to the system controller FW.

config RTC_DRV_DS1216
	tristate "Dallas DS1216"
	depends on SNI_RM
	help
	  If you say yes here you get support for the Dallas DS1216 RTC chips.

config RTC_DRV_DS1286
	tristate "Dallas DS1286"
	depends on HAS_IOMEM
	help
	  If you say yes here you get support for the Dallas DS1286 RTC chips.

config RTC_DRV_DS1302
	tristate "Dallas DS1302"
	depends on SH_SECUREEDGE5410
	help
	  If you say yes here you get support for the Dallas DS1302 RTC chips.

config RTC_DRV_DS1511
	tristate "Dallas DS1511"
	depends on HAS_IOMEM
	help
	  If you say yes here you get support for the
	  Dallas DS1511 timekeeping/watchdog chip.

	  This driver can also be built as a module. If so, the module
	  will be called rtc-ds1511.

config RTC_DRV_DS1553
	tristate "Maxim/Dallas DS1553"
	depends on HAS_IOMEM
	help
	  If you say yes here you get support for the
	  Maxim/Dallas DS1553 timekeeping chip.

	  This driver can also be built as a module. If so, the module
	  will be called rtc-ds1553.

config RTC_DRV_DS1742
	tristate "Maxim/Dallas DS1742/1743"
	depends on HAS_IOMEM
	help
	  If you say yes here you get support for the
	  Maxim/Dallas DS1742/1743 timekeeping chip.

	  This driver can also be built as a module. If so, the module
	  will be called rtc-ds1742.

config RTC_DRV_DS2404
	tristate "Maxim/Dallas DS2404"
	help
	  If you say yes here you get support for the
	  Dallas DS2404 RTC chip.

	  This driver can also be built as a module. If so, the module
	  will be called rtc-ds2404.

config RTC_DRV_DA9052
	tristate "Dialog DA9052/DA9053 RTC"
	depends on PMIC_DA9052
	help
	  Say y here to support the RTC driver for Dialog Semiconductor
	  DA9052-BC and DA9053-AA/Bx PMICs.

config RTC_DRV_DA9055
	tristate "Dialog Semiconductor DA9055 RTC"
	depends on MFD_DA9055
	help
	  If you say yes here you will get support for the
	  RTC of the Dialog DA9055 PMIC.

	  This driver can also be built as a module. If so, the module
	  will be called rtc-da9055

config RTC_DRV_DA9063
	tristate "Dialog Semiconductor DA9063 RTC"
	depends on MFD_DA9063
	help
	  If you say yes here you will get support for the RTC subsystem
	  of the Dialog Semiconductor DA9063.

	  This driver can also be built as a module. If so, the module
	  will be called "rtc-da9063".

config RTC_DRV_EFI
	tristate "EFI RTC"
	depends on EFI
	help
	  If you say yes here you will get support for the EFI
	  Real Time Clock.

	  This driver can also be built as a module. If so, the module
	  will be called rtc-efi.

config RTC_DRV_STK17TA8
	tristate "Simtek STK17TA8"
	depends on HAS_IOMEM
	help
	  If you say yes here you get support for the
	  Simtek STK17TA8 timekeeping chip.

	  This driver can also be built as a module. If so, the module
	  will be called rtc-stk17ta8.

config RTC_DRV_M48T86
	tristate "ST M48T86/Dallas DS12887"
	help
	  If you say Y here you will get support for the
	  ST M48T86 and Dallas DS12887 RTC chips.

	  This driver can also be built as a module. If so, the module
	  will be called rtc-m48t86.

config RTC_DRV_M48T35
	tristate "ST M48T35"
	depends on HAS_IOMEM
	help
	  If you say Y here you will get support for the
	  ST M48T35 RTC chip.

	  This driver can also be built as a module, if so, the module
	  will be called "rtc-m48t35".

config RTC_DRV_M48T59
	tristate "ST M48T59/M48T08/M48T02"
	depends on HAS_IOMEM
	help
	  If you say Y here you will get support for the
	  ST M48T59 RTC chip and compatible ST M48T08 and M48T02.

	  These chips are usually found in Sun SPARC and UltraSPARC
	  workstations.

	  This driver can also be built as a module, if so, the module
	  will be called "rtc-m48t59".

config RTC_DRV_MSM6242
	tristate "Oki MSM6242"
	depends on HAS_IOMEM
	help
	  If you say yes here you get support for the Oki MSM6242
	  timekeeping chip. It is used in some Amiga models (e.g. A2000).

	  This driver can also be built as a module. If so, the module
	  will be called rtc-msm6242.

config RTC_DRV_BQ4802
	tristate "TI BQ4802"
	depends on HAS_IOMEM
	help
	  If you say Y here you will get support for the TI
	  BQ4802 RTC chip.

	  This driver can also be built as a module. If so, the module
	  will be called rtc-bq4802.

config RTC_DRV_RP5C01
	tristate "Ricoh RP5C01"
	depends on HAS_IOMEM
	help
	  If you say yes here you get support for the Ricoh RP5C01
	  timekeeping chip. It is used in some Amiga models (e.g. A3000
	  and A4000).

	  This driver can also be built as a module. If so, the module
	  will be called rtc-rp5c01.

config RTC_DRV_V3020
	tristate "EM Microelectronic V3020"
	help
	  If you say yes here you will get support for the
	  EM Microelectronic v3020 RTC chip.

	  This driver can also be built as a module. If so, the module
	  will be called rtc-v3020.

config RTC_DRV_WM831X
	tristate "Wolfson Microelectronics WM831x RTC"
	depends on MFD_WM831X
	help
	  If you say yes here you will get support for the RTC subsystem
	  of the Wolfson Microelectronics WM831X series PMICs.

	  This driver can also be built as a module. If so, the module
	  will be called "rtc-wm831x".

config RTC_DRV_WM8350
	tristate "Wolfson Microelectronics WM8350 RTC"
	depends on MFD_WM8350
	help
	  If you say yes here you will get support for the RTC subsystem
	  of the Wolfson Microelectronics WM8350.

	  This driver can also be built as a module. If so, the module
	  will be called "rtc-wm8350".

config RTC_DRV_SPEAR
	tristate "SPEAR ST RTC"
	depends on PLAT_SPEAR
	default y
	help
	 If you say Y here you will get support for the RTC found on
	 spear

config RTC_DRV_PCF50633
	depends on MFD_PCF50633
	tristate "NXP PCF50633 RTC"
	help
	  If you say yes here you get support for the RTC subsystem of the
	  NXP PCF50633 used in embedded systems.

config RTC_DRV_AB3100
	tristate "ST-Ericsson AB3100 RTC"
	depends on AB3100_CORE
	default y if AB3100_CORE
	help
	  Select this to enable the ST-Ericsson AB3100 Mixed Signal IC RTC
	  support. This chip contains a battery- and capacitor-backed RTC.

config RTC_DRV_AB8500
	tristate "ST-Ericsson AB8500 RTC"
	depends on AB8500_CORE
	select RTC_INTF_DEV
	select RTC_INTF_DEV_UIE_EMUL
	help
	  Select this to enable the ST-Ericsson AB8500 power management IC RTC
	  support. This chip contains a battery- and capacitor-backed RTC.

config RTC_DRV_NUC900
	tristate "NUC910/NUC920 RTC driver"
	depends on ARCH_W90X900
	help
	  If you say yes here you get support for the RTC subsystem of the
	  NUC910/NUC920 used in embedded systems.

comment "on-CPU RTC drivers"

config RTC_DRV_DAVINCI
	tristate "TI DaVinci RTC"
	depends on ARCH_DAVINCI_DM365
	help
	  If you say yes here you get support for the RTC on the
	  DaVinci platforms (DM365).

	  This driver can also be built as a module. If so, the module
	  will be called rtc-davinci.

config RTC_DRV_IMXDI
	tristate "Freescale IMX DryIce Real Time Clock"
	depends on ARCH_MXC
	help
	   Support for Freescale IMX DryIce RTC

	   This driver can also be built as a module, if so, the module
	   will be called "rtc-imxdi".

config RTC_DRV_OMAP
	tristate "TI OMAP1"
	depends on ARCH_OMAP15XX || ARCH_OMAP16XX || ARCH_OMAP730 || ARCH_DAVINCI_DA8XX || SOC_AM33XX
	help
	  Say "yes" here to support the on chip real time clock
	  present on TI OMAP1, AM33xx and DA8xx/OMAP-L13x.

	  This driver can also be built as a module, if so, module
	  will be called rtc-omap.

config HAVE_S3C_RTC
	bool
	help
	  This will include RTC support for Samsung SoCs. If
	  you want to include RTC support for any machine, kindly
	  select this in the respective mach-XXXX/Kconfig file.

config RTC_DRV_S3C
	tristate "Samsung S3C series SoC RTC"
	depends on ARCH_S3C64XX || HAVE_S3C_RTC
	help
	  RTC (Realtime Clock) driver for the clock inbuilt into the
	  Samsung S3C24XX series of SoCs. This can provide periodic
	  interrupt rates from 1Hz to 64Hz for user programs, and
	  wakeup from Alarm.

	  The driver currently supports the common features on all the
	  S3C24XX range, such as the S3C2410, S3C2412, S3C2413, S3C2440
	  and S3C2442.

	  This driver can also be build as a module. If so, the module
	  will be called rtc-s3c.

config RTC_DRV_EP93XX
	tristate "Cirrus Logic EP93XX"
	depends on ARCH_EP93XX
	help
	  If you say yes here you get support for the
	  RTC embedded in the Cirrus Logic EP93XX processors.

	  This driver can also be built as a module. If so, the module
	  will be called rtc-ep93xx.

config RTC_DRV_SA1100
	tristate "SA11x0/PXA2xx/PXA910"
	depends on ARCH_SA1100 || ARCH_PXA || ARCH_MMP
	help
	  If you say Y here you will get access to the real time clock
	  built into your SA11x0 or PXA2xx CPU.

	  To compile this driver as a module, choose M here: the
	  module will be called rtc-sa1100.

config RTC_DRV_SH
	tristate "SuperH On-Chip RTC"
	depends on SUPERH && HAVE_CLK
	help
	  Say Y here to enable support for the on-chip RTC found in
	  most SuperH processors.

 	  To compile this driver as a module, choose M here: the
	  module will be called rtc-sh.

config RTC_DRV_VR41XX
	tristate "NEC VR41XX"
	depends on CPU_VR41XX
	help
	  If you say Y here you will get access to the real time clock
	  built into your NEC VR41XX CPU.

	  To compile this driver as a module, choose M here: the
	  module will be called rtc-vr41xx.

config RTC_DRV_PL030
	tristate "ARM AMBA PL030 RTC"
	depends on ARM_AMBA
	help
	  If you say Y here you will get access to ARM AMBA
	  PrimeCell PL030 RTC found on certain ARM SOCs.

	  To compile this driver as a module, choose M here: the
	  module will be called rtc-pl030.

config RTC_DRV_PL031
	tristate "ARM AMBA PL031 RTC"
	depends on ARM_AMBA
	help
	  If you say Y here you will get access to ARM AMBA
	  PrimeCell PL031 RTC found on certain ARM SOCs.

	  To compile this driver as a module, choose M here: the
	  module will be called rtc-pl031.

config RTC_DRV_AT32AP700X
	tristate "AT32AP700X series RTC"
	depends on PLATFORM_AT32AP
	help
	  Driver for the internal RTC (Realtime Clock) on Atmel AVR32
	  AT32AP700x family processors.

config RTC_DRV_AT91RM9200
	tristate "AT91RM9200 or some AT91SAM9 RTC"
	depends on ARCH_AT91
	help
	  Driver for the internal RTC (Realtime Clock) module found on
	  Atmel AT91RM9200's and some  AT91SAM9 chips. On AT91SAM9 chips
	  this is powered by the backup power supply.

config RTC_DRV_AT91SAM9
	tristate "AT91SAM9x/AT91CAP9 RTT as RTC"
	depends on ARCH_AT91 && !(ARCH_AT91RM9200 || ARCH_AT91X40)
	help
	  RTC driver for the Atmel AT91SAM9x and AT91CAP9 internal RTT
	  (Real Time Timer). These timers are powered by the backup power
	  supply (such as a small coin cell battery), but do not need to
	  be used as RTCs.

	  (On AT91SAM9rl and AT91SAM9G45 chips you probably want to use the
	  dedicated RTC module and leave the RTT available for other uses.)

config RTC_DRV_AT91SAM9_RTT
	int
	range 0 1
	default 0
	prompt "RTT module Number" if ARCH_AT91SAM9263
	depends on RTC_DRV_AT91SAM9
	help
	  More than one RTT module is available. You can choose which
	  one will be used as an RTC. The default of zero is normally
	  OK to use, though some systems use that for non-RTC purposes.

config RTC_DRV_AT91SAM9_GPBR
	int
	range 0 3 if !ARCH_AT91SAM9263
	range 0 15 if ARCH_AT91SAM9263
	default 0
	prompt "Backup Register Number"
	depends on RTC_DRV_AT91SAM9
	help
	  The RTC driver needs to use one of the General Purpose Backup
	  Registers (GPBRs) as well as the RTT. You can choose which one
	  will be used. The default of zero is normally OK to use, but
	  on some systems other software needs to use that register.

config RTC_DRV_AU1XXX
	tristate "Au1xxx Counter0 RTC support"
	depends on MIPS_ALCHEMY
	help
	  This is a driver for the Au1xxx on-chip Counter0 (Time-Of-Year
	  counter) to be used as a RTC.

	  This driver can also be built as a module. If so, the module
	  will be called rtc-au1xxx.

config RTC_DRV_BFIN
	tristate "Blackfin On-Chip RTC"
	depends on BLACKFIN && !BF561
	help
	  If you say yes here you will get support for the
	  Blackfin On-Chip Real Time Clock.

	  This driver can also be built as a module. If so, the module
	  will be called rtc-bfin.

config RTC_DRV_RS5C313
	tristate "Ricoh RS5C313"
	depends on SH_LANDISK
	help
	  If you say yes here you get support for the Ricoh RS5C313 RTC chips.

config RTC_DRV_GENERIC
	tristate "Generic RTC support"
	# Please consider writing a new RTC driver instead of using the generic
	# RTC abstraction
	depends on PARISC || M68K || PPC || SUPERH32
	help
	  Say Y or M here to enable RTC support on systems using the generic
	  RTC abstraction. If you do not know what you are doing, you should
	  just say Y.

config RTC_DRV_PXA
       tristate "PXA27x/PXA3xx"
       depends on ARCH_PXA
       help
         If you say Y here you will get access to the real time clock
         built into your PXA27x or PXA3xx CPU.

         This RTC driver uses PXA RTC registers available since pxa27x
         series (RDxR, RYxR) instead of legacy RCNR, RTAR.

config RTC_DRV_VT8500
	tristate "VIA/WonderMedia 85xx SoC RTC"
	depends on ARCH_VT8500
	help
	  If you say Y here you will get access to the real time clock
	  built into your VIA VT8500 SoC or its relatives.


config RTC_DRV_SUN4V
	bool "SUN4V Hypervisor RTC"
	depends on SPARC64
	help
	  If you say Y here you will get support for the Hypervisor
	  based RTC on SUN4V systems.

config RTC_DRV_SUN6I
	tristate "Allwinner A31 RTC"
	depends on MACH_SUN6I || MACH_SUN8I
	help
	  If you say Y here you will get support for the RTC found on
	  Allwinner A31.

config RTC_DRV_SUNXI
	tristate "Allwinner sun4i/sun7i RTC"
	depends on MACH_SUN4I || MACH_SUN7I
	help
	  If you say Y here you will get support for the RTC found on
	  Allwinner A10/A20.

config RTC_DRV_STARFIRE
	bool "Starfire RTC"
	depends on SPARC64
	help
	  If you say Y here you will get support for the RTC found on
	  Starfire systems.

config RTC_DRV_TX4939
	tristate "TX4939 SoC"
	depends on SOC_TX4939
	help
	  Driver for the internal RTC (Realtime Clock) module found on
	  Toshiba TX4939 SoC.

config RTC_DRV_MV
	tristate "Marvell SoC RTC"
	depends on ARCH_DOVE || ARCH_MVEBU
	help
	  If you say yes here you will get support for the in-chip RTC
	  that can be found in some of Marvell's SoC devices, such as
	  the Kirkwood 88F6281 and 88F6192.

	  This driver can also be built as a module. If so, the module
	  will be called rtc-mv.

config RTC_DRV_PS3
	tristate "PS3 RTC"
	depends on PPC_PS3
	help
	  If you say yes here you will get support for the RTC on PS3.

	  This driver can also be built as a module. If so, the module
	  will be called rtc-ps3.

config RTC_DRV_COH901331
	tristate "ST-Ericsson COH 901 331 RTC"
	depends on ARCH_U300
	help
	  If you say Y here you will get access to ST-Ericsson
	  COH 901 331 RTC clock found in some ST-Ericsson Mobile
	  Platforms.

	  This driver can also be built as a module. If so, the module
	  will be called "rtc-coh901331".


config RTC_DRV_STMP
	tristate "Freescale STMP3xxx/i.MX23/i.MX28 RTC"
	depends on ARCH_MXS
	help
	  If you say yes here you will get support for the onboard
	  STMP3xxx/i.MX23/i.MX28 RTC.

	  This driver can also be built as a module. If so, the module
	  will be called rtc-stmp3xxx.

config RTC_DRV_PCAP
	tristate "PCAP RTC"
	depends on EZX_PCAP
	help
	  If you say Y here you will get support for the RTC found on
	  the PCAP2 ASIC used on some Motorola phones.

config RTC_DRV_MC13XXX
	depends on MFD_MC13XXX
	tristate "Freescale MC13xxx RTC"
	help
	  This enables support for the RTCs found on Freescale's PMICs
	  MC13783 and MC13892.

config RTC_DRV_MPC5121
	tristate "Freescale MPC5121 built-in RTC"
	depends on PPC_MPC512x || PPC_MPC52xx
	help
	  If you say yes here you will get support for the
	  built-in RTC on MPC5121 or on MPC5200.

	  This driver can also be built as a module. If so, the module
	  will be called rtc-mpc5121.

config RTC_DRV_JZ4740
	tristate "Ingenic JZ4740 SoC"
	depends on MACH_JZ4740
	help
	  If you say yes here you get support for the Ingenic JZ4740 SoC RTC
	  controller.

	  This driver can also be buillt as a module. If so, the module
	  will be called rtc-jz4740.

config RTC_DRV_LPC32XX
	depends on ARCH_LPC32XX
	tristate "NXP LPC32XX RTC"
	help
	  This enables support for the NXP RTC in the LPC32XX

	  This driver can also be buillt as a module. If so, the module
	  will be called rtc-lpc32xx.

config RTC_DRV_PM8XXX
	tristate "Qualcomm PMIC8XXX RTC"
	depends on MFD_PM8XXX
	help
	  If you say yes here you get support for the
	  Qualcomm PMIC8XXX RTC.

	  To compile this driver as a module, choose M here: the
	  module will be called rtc-pm8xxx.

config RTC_DRV_TEGRA
	tristate "NVIDIA Tegra Internal RTC driver"
	depends on ARCH_TEGRA
	help
	  If you say yes here you get support for the
	  Tegra 200 series internal RTC module.

	  This drive can also be built as a module. If so, the module
	  will be called rtc-tegra.

config RTC_DRV_TILE
	tristate "Tilera hypervisor RTC support"
	depends on TILE
	help
	  Enable support for the Linux driver side of the Tilera
	  hypervisor's real-time clock interface.

config RTC_DRV_PUV3
	tristate "PKUnity v3 RTC support"
	depends on ARCH_PUV3
	help
	  This enables support for the RTC in the PKUnity-v3 SoCs.

	  This drive can also be built as a module. If so, the module
	  will be called rtc-puv3.

config RTC_DRV_LOONGSON1
	tristate "loongson1 RTC support"
	depends on MACH_LOONGSON1
	help
	  This is a driver for the loongson1 on-chip Counter0 (Time-Of-Year
	  counter) to be used as a RTC.

	  This driver can also be built as a module. If so, the module
	  will be called rtc-ls1x.

config RTC_DRV_MXC
	tristate "Freescale MXC Real Time Clock"
	depends on ARCH_MXC
	help
	   If you say yes here you get support for the Freescale MXC
	   RTC module.

	   This driver can also be built as a module, if so, the module
	   will be called "rtc-mxc".

config RTC_DRV_SNVS
	tristate "Freescale SNVS RTC support"
	depends on HAS_IOMEM
	depends on OF
	help
	   If you say yes here you get support for the Freescale SNVS
	   Low Power (LP) RTC module.

	   This driver can also be built as a module, if so, the module
	   will be called "rtc-snvs".

config RTC_DRV_SIRFSOC
	tristate "SiRFSOC RTC"
	depends on ARCH_SIRF
	help
	  Say "yes" here to support the real time clock on SiRF SOC chips.
	  This driver can also be built as a module called rtc-sirfsoc.

config RTC_DRV_MOXART
	tristate "MOXA ART RTC"
	depends on ARCH_MOXART || COMPILE_TEST
	help
	   If you say yes here you get support for the MOXA ART
	   RTC module.

	   This driver can also be built as a module. If so, the module
	   will be called rtc-moxart

config RTC_DRV_XGENE
	tristate "APM X-Gene RTC"
	depends on HAS_IOMEM
	help
	  If you say yes here you get support for the APM X-Gene SoC real time
	  clock.

	  This driver can also be built as a module, if so, the module
	  will be called "rtc-xgene".

comment "HID Sensor RTC drivers"

config RTC_DRV_HID_SENSOR_TIME
	tristate "HID Sensor Time"
	depends on USB_HID
	select IIO
	select HID_SENSOR_HUB
	select HID_SENSOR_IIO_COMMON
	help
	  Say yes here to build support for the HID Sensors of type Time.
	  This drivers makes such sensors available as RTCs.

	  If this driver is compiled as a module, it will be named
	  rtc-hid-sensor-time.


endif # RTC_CLASS<|MERGE_RESOLUTION|>--- conflicted
+++ resolved
@@ -298,19 +298,6 @@
 	  This driver can also be built as a module. If so, the module
 	  will be called rk808-rtc.
 
-<<<<<<< HEAD
-=======
-config RTC_DRV_MAX77802
-	tristate "Maxim 77802 RTC"
-	depends on MFD_MAX77686
-	help
-	  If you say yes here you will get support for the
-	  RTC of Maxim MAX77802 PMIC.
-
-	  This driver can also be built as a module. If so, the module
-	  will be called rtc-max77802.
-
->>>>>>> da92da36
 config RTC_DRV_RS5C372
 	tristate "Ricoh R2025S/D, RS5C372A/B, RV5C386, RV5C387A"
 	help
