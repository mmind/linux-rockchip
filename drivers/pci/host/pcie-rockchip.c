--- conflicted
+++ resolved
@@ -309,10 +309,6 @@
 
 static u8 rockchip_pcie_lane_map(struct rockchip_pcie *rockchip)
 {
-<<<<<<< HEAD
-	u32 val = rockchip_pcie_read(rockchip, PCIE_CORE_LANE_MAP);
-	u8 map = val & PCIE_CORE_LANE_MAP_MASK;
-=======
 	u32 val;
 	u8 map;
 
@@ -321,7 +317,6 @@
 
 	val = rockchip_pcie_read(rockchip, PCIE_CORE_LANE_MAP);
 	map = val & PCIE_CORE_LANE_MAP_MASK;
->>>>>>> 4dfc2788
 
 	/* The link may be using a reverse-indexed mapping. */
 	if (val & PCIE_CORE_LANE_MAP_REVERSE)
@@ -572,11 +567,7 @@
 		err = phy_init(rockchip->phys[i]);
 		if (err) {
 			dev_err(dev, "init phy%d err %d\n", i, err);
-<<<<<<< HEAD
-			return err;
-=======
 			goto err_exit_phy;
->>>>>>> 4dfc2788
 		}
 	}
 
@@ -643,11 +634,7 @@
 		err = phy_power_on(rockchip->phys[i]);
 		if (err) {
 			dev_err(dev, "power on phy%d err %d\n", i, err);
-<<<<<<< HEAD
-			return err;
-=======
 			goto err_power_off_phy;
->>>>>>> 4dfc2788
 		}
 	}
 
@@ -734,20 +721,10 @@
 			  PCIE_CORE_PL_CONF_LANE_SHIFT);
 	dev_dbg(dev, "current link width is x%d\n", status);
 
-<<<<<<< HEAD
-	if (!rockchip->legacy_phy) {
-		/*  power off unused lane(s) */
-		rockchip->lanes_map = rockchip_pcie_lane_map(rockchip);
-		for (i = 0; i < MAX_LANE_NUM; i++) {
-			if (rockchip->lanes_map & BIT(i))
-				continue;
-
-=======
 	/* Power off unused lane(s) */
 	rockchip->lanes_map = rockchip_pcie_lane_map(rockchip);
 	for (i = 0; i < MAX_LANE_NUM; i++) {
 		if (!(rockchip->lanes_map & BIT(i))) {
->>>>>>> 4dfc2788
 			dev_dbg(dev, "idling lane %d\n", i);
 			phy_power_off(rockchip->phys[i]);
 		}
@@ -942,43 +919,25 @@
 	char *name;
 	u32 i;
 
-<<<<<<< HEAD
-	rockchip->phys[0] = devm_phy_get(dev, "pcie-phy");
-	if (IS_ERR(rockchip->phys[0])) {
-		if (PTR_ERR(rockchip->phys[0]) == -EPROBE_DEFER)
-			return PTR_ERR(rockchip->phys[0]);
-		dev_dbg(dev, "missing legacy phy, and search for per-lane PHY\n");
-	} else {
-		rockchip->legacy_phy = true;
-=======
 	phy = devm_phy_get(dev, "pcie-phy");
 	if (!IS_ERR(phy)) {
 		rockchip->legacy_phy = true;
 		rockchip->phys[0] = phy;
->>>>>>> 4dfc2788
 		dev_warn(dev, "legacy phy model is deprecated!\n");
 		return 0;
 	}
 
-<<<<<<< HEAD
-=======
 	if (PTR_ERR(phy) == -EPROBE_DEFER)
 		return PTR_ERR(phy);
 
 	dev_dbg(dev, "missing legacy phy; search for per-lane PHY\n");
 
->>>>>>> 4dfc2788
 	for (i = 0; i < MAX_LANE_NUM; i++) {
 		name = kasprintf(GFP_KERNEL, "pcie-phy-%u", i);
 		if (!name)
 			return -ENOMEM;
 
-<<<<<<< HEAD
-		phy = devm_of_phy_get(rockchip->dev,
-				      rockchip->dev->of_node, name);
-=======
 		phy = devm_of_phy_get(dev, dev->of_node, name);
->>>>>>> 4dfc2788
 		kfree(name);
 
 		if (IS_ERR(phy)) {
@@ -993,8 +952,6 @@
 
 	return 0;
 }
-<<<<<<< HEAD
-=======
 
 static int rockchip_pcie_setup_irq(struct rockchip_pcie *rockchip)
 {
@@ -1040,7 +997,6 @@
 
 	return 0;
 }
->>>>>>> 4dfc2788
 
 /**
  * rockchip_pcie_parse_dt - Parse Device Tree
@@ -1494,7 +1450,7 @@
 static int __maybe_unused rockchip_pcie_suspend_noirq(struct device *dev)
 {
 	struct rockchip_pcie *rockchip = dev_get_drvdata(dev);
-	int ret, i;
+	int ret;
 
 	/* disable core and cli int since we don't need to ack PME_ACK */
 	rockchip_pcie_write(rockchip, (PCIE_CLIENT_INT_CLI << 16) |
@@ -1507,16 +1463,7 @@
 		return ret;
 	}
 
-<<<<<<< HEAD
-	for (i = 0; i < MAX_LANE_NUM; i++) {
-		/* inactive lane is already powered off */
-		if (rockchip->lanes_map & BIT(i))
-			phy_power_off(rockchip->phys[i]);
-		phy_exit(rockchip->phys[i]);
-	}
-=======
 	rockchip_pcie_deinit_phys(rockchip);
->>>>>>> 4dfc2788
 
 	rockchip_pcie_disable_clocks(rockchip);
 
@@ -1716,23 +1663,13 @@
 {
 	struct device *dev = &pdev->dev;
 	struct rockchip_pcie *rockchip = dev_get_drvdata(dev);
-	int i;
 
 	pci_stop_root_bus(rockchip->root_bus);
 	pci_remove_root_bus(rockchip->root_bus);
 	pci_unmap_iospace(rockchip->io);
 	irq_domain_remove(rockchip->irq_domain);
 
-<<<<<<< HEAD
-	for (i = 0; i < MAX_LANE_NUM; i++) {
-		/* inactive lane is already powered off */
-		if (rockchip->lanes_map & BIT(i))
-			phy_power_off(rockchip->phys[i]);
-		phy_exit(rockchip->phys[i]);
-	}
-=======
 	rockchip_pcie_deinit_phys(rockchip);
->>>>>>> 4dfc2788
 
 	rockchip_pcie_disable_clocks(rockchip);
 
