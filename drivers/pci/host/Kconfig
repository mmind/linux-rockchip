--- conflicted
+++ resolved
@@ -285,8 +285,6 @@
 	  There is 1 internal PCIe port available to support GEN2 with
 	  4 slots.
 
-<<<<<<< HEAD
-=======
 config VMD
 	depends on PCI_MSI && X86_64
 	tristate "Intel Volume Management Device Driver"
@@ -303,5 +301,4 @@
 	  To compile this driver as a module, choose M here: the
 	  module will be called vmd.
 
->>>>>>> 1573d2ca
 endmenu