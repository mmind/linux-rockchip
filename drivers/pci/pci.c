--- conflicted
+++ resolved
@@ -3405,8 +3405,6 @@
 #endif
 }
 EXPORT_SYMBOL(pci_unmap_iospace);
-<<<<<<< HEAD
-=======
 
 /**
  * devm_pci_remap_cfgspace - Managed pci_remap_cfgspace()
@@ -3489,7 +3487,6 @@
 	return dest_ptr;
 }
 EXPORT_SYMBOL(devm_pci_remap_cfg_resource);
->>>>>>> 2868b251
 
 static void __pci_set_master(struct pci_dev *dev, bool enable)
 {
