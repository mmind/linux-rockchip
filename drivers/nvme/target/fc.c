--- conflicted
+++ resolved
@@ -1699,13 +1699,7 @@
 	struct scatterlist *sg;
 	unsigned int nent;
 
-<<<<<<< HEAD
-	length = fod->req.transfer_len;
-	nent = DIV_ROUND_UP(length, PAGE_SIZE);
-	sg = kmalloc_array(nent, sizeof(struct scatterlist), GFP_KERNEL);
-=======
 	sg = sgl_alloc(fod->req.transfer_len, GFP_KERNEL, &nent);
->>>>>>> 661e50bc
 	if (!sg)
 		goto out;
 
