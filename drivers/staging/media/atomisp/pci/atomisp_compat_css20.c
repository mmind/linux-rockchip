--- conflicted
+++ resolved
@@ -706,10 +706,6 @@
 			return true;
 
 		return false;
-<<<<<<< HEAD
-		fallthrough;
-=======
->>>>>>> 2c85ebc5
 	case ATOMISP_RUN_MODE_VIDEO:
 		if (!asd->continuous_mode->val) {
 			if (pipe_id == IA_CSS_PIPE_ID_VIDEO ||
