#ifndef _VBEXT_
#define _VBEXT_

struct DWORDREGS {
	unsigned long Eax, Ebx, Ecx, Edx, Esi, Edi, Ebp;
};

struct WORDREGS {
	unsigned short  ax, hi_ax, bx, hi_bx, cx, hi_cx, dx, hi_dx, si,
			hi_si, di, hi_di, bp, hi_bp;
};

struct BYTEREGS {
	unsigned char   al, ah, hi_al, hi_ah, bl, bh, hi_bl, hi_bh, cl, ch,
			hi_cl, hi_ch, dl, dh, hi_dl, hi_dh;
};

typedef union _X86_REGS {
	struct  DWORDREGS e;
	struct  WORDREGS x;
	struct  BYTEREGS h;
} X86_REGS, *PX86_REGS;

<<<<<<< HEAD
extern   void     XGI_GetSenseStatus(struct xgi_hw_device_info *HwDeviceExtension, struct vb_device_info *pVBInfo);
=======
extern void XGI_GetSenseStatus(struct xgi_hw_device_info *HwDeviceExtension,
			       struct vb_device_info *pVBInfo);
>>>>>>> d762f438
extern unsigned short XGINew_SenseLCD(struct xgi_hw_device_info *,
				      struct vb_device_info *pVBInfo);

#endif<|MERGE_RESOLUTION|>--- conflicted
+++ resolved
@@ -21,12 +21,8 @@
 	struct  BYTEREGS h;
 } X86_REGS, *PX86_REGS;
 
-<<<<<<< HEAD
-extern   void     XGI_GetSenseStatus(struct xgi_hw_device_info *HwDeviceExtension, struct vb_device_info *pVBInfo);
-=======
 extern void XGI_GetSenseStatus(struct xgi_hw_device_info *HwDeviceExtension,
 			       struct vb_device_info *pVBInfo);
->>>>>>> d762f438
 extern unsigned short XGINew_SenseLCD(struct xgi_hw_device_info *,
 				      struct vb_device_info *pVBInfo);
 
