--- conflicted
+++ resolved
@@ -810,7 +810,6 @@
 	pwm->args.period = chosen->period;
 	pwm->args.polarity = chosen->polarity;
 
-<<<<<<< HEAD
 	/*
 	 * FIXME: This should be removed once all PWM users properly make use
 	 * of struct pwm_args to initialize the PWM device. As long as this is
@@ -818,8 +817,6 @@
 	 */
 	pwm_apply_args(pwm);
 
-=======
->>>>>>> ecc5fbd5
 out:
 	mutex_unlock(&pwm_lookup_lock);
 	return pwm;
