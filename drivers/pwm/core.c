/*
 * Generic pwmlib implementation
 *
 * Copyright (C) 2011 Sascha Hauer <s.hauer@pengutronix.de>
 * Copyright (C) 2011-2012 Avionic Design GmbH
 *
 *  This program is free software; you can redistribute it and/or modify
 *  it under the terms of the GNU General Public License as published by
 *  the Free Software Foundation; either version 2, or (at your option)
 *  any later version.
 *
 *  This program is distributed in the hope that it will be useful,
 *  but WITHOUT ANY WARRANTY; without even the implied warranty of
 *  MERCHANTABILITY or FITNESS FOR A PARTICULAR PURPOSE.  See the
 *  GNU General Public License for more details.
 *
 *  You should have received a copy of the GNU General Public License
 *  along with this program; see the file COPYING.  If not, write to
 *  the Free Software Foundation, 675 Mass Ave, Cambridge, MA 02139, USA.
 */

#include <linux/module.h>
#include <linux/pwm.h>
#include <linux/radix-tree.h>
#include <linux/list.h>
#include <linux/mutex.h>
#include <linux/err.h>
#include <linux/slab.h>
#include <linux/device.h>
#include <linux/debugfs.h>
#include <linux/seq_file.h>

#include <dt-bindings/pwm/pwm.h>

#define MAX_PWMS 1024

static DEFINE_MUTEX(pwm_lookup_lock);
static LIST_HEAD(pwm_lookup_list);
static DEFINE_MUTEX(pwm_lock);
static LIST_HEAD(pwm_chips);
static DECLARE_BITMAP(allocated_pwms, MAX_PWMS);
static RADIX_TREE(pwm_tree, GFP_KERNEL);

static struct pwm_device *pwm_to_device(unsigned int pwm)
{
	return radix_tree_lookup(&pwm_tree, pwm);
}

static void pwm_set_state(struct pwm_device *pwm,
			  const struct pwm_state *state)
{
	pwm->state = *state;
}

static int alloc_pwms(int pwm, unsigned int count)
{
	unsigned int from = 0;
	unsigned int start;

	if (pwm >= MAX_PWMS)
		return -EINVAL;

	if (pwm >= 0)
		from = pwm;

	start = bitmap_find_next_zero_area(allocated_pwms, MAX_PWMS, from,
					   count, 0);

	if (pwm >= 0 && start != pwm)
		return -EEXIST;

	if (start + count > MAX_PWMS)
		return -ENOSPC;

	return start;
}

static void free_pwms(struct pwm_chip *chip)
{
	unsigned int i;

	for (i = 0; i < chip->npwm; i++) {
		struct pwm_device *pwm = &chip->pwms[i];
		radix_tree_delete(&pwm_tree, pwm->pwm);
	}

	bitmap_clear(allocated_pwms, chip->base, chip->npwm);

	kfree(chip->pwms);
	chip->pwms = NULL;
}

static struct pwm_chip *pwmchip_find_by_name(const char *name)
{
	struct pwm_chip *chip;

	if (!name)
		return NULL;

	mutex_lock(&pwm_lock);

	list_for_each_entry(chip, &pwm_chips, list) {
		const char *chip_name = dev_name(chip->dev);

		if (chip_name && strcmp(chip_name, name) == 0) {
			mutex_unlock(&pwm_lock);
			return chip;
		}
	}

	mutex_unlock(&pwm_lock);

	return NULL;
}

static int pwm_device_request(struct pwm_device *pwm, const char *label)
{
	int err;

	if (test_bit(PWMF_REQUESTED, &pwm->flags))
		return -EBUSY;

	if (!try_module_get(pwm->chip->ops->owner))
		return -ENODEV;

	if (pwm->chip->ops->request) {
		err = pwm->chip->ops->request(pwm->chip, pwm);
		if (err) {
			module_put(pwm->chip->ops->owner);
			return err;
		}
	}

	set_bit(PWMF_REQUESTED, &pwm->flags);
	pwm->label = label;

	return 0;
}

struct pwm_device *
of_pwm_xlate_with_flags(struct pwm_chip *pc, const struct of_phandle_args *args)
{
	struct pwm_device *pwm;

	if (pc->of_pwm_n_cells < 3)
		return ERR_PTR(-EINVAL);

	if (args->args[0] >= pc->npwm)
		return ERR_PTR(-EINVAL);

	pwm = pwm_request_from_chip(pc, args->args[0], NULL);
	if (IS_ERR(pwm))
		return pwm;

	pwm_set_default_period(pwm, args->args[1]);

	if (args->args[2] & PWM_POLARITY_INVERTED)
		pwm_set_default_polarity(pwm, PWM_POLARITY_INVERSED);
	else
		pwm_set_default_polarity(pwm, PWM_POLARITY_NORMAL);

	return pwm;
}
EXPORT_SYMBOL_GPL(of_pwm_xlate_with_flags);

static struct pwm_device *
of_pwm_simple_xlate(struct pwm_chip *pc, const struct of_phandle_args *args)
{
	struct pwm_device *pwm;

	if (pc->of_pwm_n_cells < 2)
		return ERR_PTR(-EINVAL);

	if (args->args[0] >= pc->npwm)
		return ERR_PTR(-EINVAL);

	pwm = pwm_request_from_chip(pc, args->args[0], NULL);
	if (IS_ERR(pwm))
		return pwm;

	pwm_set_default_period(pwm, args->args[1]);

	return pwm;
}

static void of_pwmchip_add(struct pwm_chip *chip)
{
	if (!chip->dev || !chip->dev->of_node)
		return;

	if (!chip->of_xlate) {
		chip->of_xlate = of_pwm_simple_xlate;
		chip->of_pwm_n_cells = 2;
	}

	of_node_get(chip->dev->of_node);
}

static void of_pwmchip_remove(struct pwm_chip *chip)
{
	if (chip->dev)
		of_node_put(chip->dev->of_node);
}

/**
 * pwm_set_chip_data() - set private chip data for a PWM
 * @pwm: PWM device
 * @data: pointer to chip-specific data
 *
 * Returns: 0 on success or a negative error code on failure.
 */
int pwm_set_chip_data(struct pwm_device *pwm, void *data)
{
	if (!pwm)
		return -EINVAL;

	pwm->chip_data = data;

	return 0;
}
EXPORT_SYMBOL_GPL(pwm_set_chip_data);

/**
 * pwm_get_chip_data() - get private chip data for a PWM
 * @pwm: PWM device
 *
 * Returns: A pointer to the chip-private data for the PWM device.
 */
void *pwm_get_chip_data(struct pwm_device *pwm)
{
	return pwm ? pwm->chip_data : NULL;
}
EXPORT_SYMBOL_GPL(pwm_get_chip_data);

static bool pwm_ops_check(const struct pwm_ops *ops)
{
	/* driver supports legacy, non-atomic operation */
	if (ops->config && ops->enable && ops->disable)
		return true;

	/* driver supports atomic operation */
	if (ops->apply)
		return true;

	return false;
}

/**
 * pwmchip_add_with_polarity() - register a new PWM chip
 * @chip: the PWM chip to add
 * @polarity: initial polarity of PWM channels
 *
 * Register a new PWM chip. If chip->base < 0 then a dynamically assigned base
 * will be used. The initial polarity for all channels is specified by the
 * @polarity parameter.
 *
 * Returns: 0 on success or a negative error code on failure.
 */
int pwmchip_add_with_polarity(struct pwm_chip *chip,
			      enum pwm_polarity polarity)
{
	struct pwm_device *pwm;
	unsigned int i;
	int ret;

	if (!chip || !chip->dev || !chip->ops || !chip->npwm)
		return -EINVAL;

	if (!pwm_ops_check(chip->ops))
		return -EINVAL;

	mutex_lock(&pwm_lock);

	ret = alloc_pwms(chip->base, chip->npwm);
	if (ret < 0)
		goto out;

	chip->pwms = kzalloc(chip->npwm * sizeof(*pwm), GFP_KERNEL);
	if (!chip->pwms) {
		ret = -ENOMEM;
		goto out;
	}

	chip->base = ret;

	for (i = 0; i < chip->npwm; i++) {
		pwm = &chip->pwms[i];

		pwm->chip = chip;
		pwm->pwm = chip->base + i;
		pwm->hwpwm = i;
<<<<<<< HEAD
		pwm_set_default_polarity(pwm, polarity);

		if (chip->ops->reset_state)
			chip->ops->reset_state(chip, pwm);
=======
		pwm->polarity = polarity;
		mutex_init(&pwm->lock);
>>>>>>> df4a67c2

		radix_tree_insert(&pwm_tree, pwm->pwm, pwm);
	}

	bitmap_set(allocated_pwms, chip->base, chip->npwm);

	INIT_LIST_HEAD(&chip->list);
	list_add(&chip->list, &pwm_chips);

	ret = 0;

	if (IS_ENABLED(CONFIG_OF))
		of_pwmchip_add(chip);

	pwmchip_sysfs_export(chip);

out:
	mutex_unlock(&pwm_lock);
	return ret;
}
EXPORT_SYMBOL_GPL(pwmchip_add_with_polarity);

/**
 * pwmchip_add() - register a new PWM chip
 * @chip: the PWM chip to add
 *
 * Register a new PWM chip. If chip->base < 0 then a dynamically assigned base
 * will be used. The initial polarity for all channels is normal.
 *
 * Returns: 0 on success or a negative error code on failure.
 */
int pwmchip_add(struct pwm_chip *chip)
{
	return pwmchip_add_with_polarity(chip, PWM_POLARITY_NORMAL);
}
EXPORT_SYMBOL_GPL(pwmchip_add);

/**
 * pwmchip_remove() - remove a PWM chip
 * @chip: the PWM chip to remove
 *
 * Removes a PWM chip. This function may return busy if the PWM chip provides
 * a PWM device that is still requested.
 *
 * Returns: 0 on success or a negative error code on failure.
 */
int pwmchip_remove(struct pwm_chip *chip)
{
	unsigned int i;
	int ret = 0;

	mutex_lock(&pwm_lock);

	for (i = 0; i < chip->npwm; i++) {
		struct pwm_device *pwm = &chip->pwms[i];

		if (test_bit(PWMF_REQUESTED, &pwm->flags)) {
			ret = -EBUSY;
			goto out;
		}
	}

	list_del_init(&chip->list);

	if (IS_ENABLED(CONFIG_OF))
		of_pwmchip_remove(chip);

	free_pwms(chip);

	pwmchip_sysfs_unexport(chip);

out:
	mutex_unlock(&pwm_lock);
	return ret;
}
EXPORT_SYMBOL_GPL(pwmchip_remove);

/**
 * pwm_request() - request a PWM device
 * @pwm: global PWM device index
 * @label: PWM device label
 *
 * This function is deprecated, use pwm_get() instead.
 *
 * Returns: A pointer to a PWM device or an ERR_PTR()-encoded error code on
 * failure.
 */
struct pwm_device *pwm_request(int pwm, const char *label)
{
	struct pwm_device *dev;
	int err;

	if (pwm < 0 || pwm >= MAX_PWMS)
		return ERR_PTR(-EINVAL);

	mutex_lock(&pwm_lock);

	dev = pwm_to_device(pwm);
	if (!dev) {
		dev = ERR_PTR(-EPROBE_DEFER);
		goto out;
	}

	err = pwm_device_request(dev, label);
	if (err < 0)
		dev = ERR_PTR(err);

out:
	mutex_unlock(&pwm_lock);

	return dev;
}
EXPORT_SYMBOL_GPL(pwm_request);

/**
 * pwm_request_from_chip() - request a PWM device relative to a PWM chip
 * @chip: PWM chip
 * @index: per-chip index of the PWM to request
 * @label: a literal description string of this PWM
 *
 * Returns: A pointer to the PWM device at the given index of the given PWM
 * chip. A negative error code is returned if the index is not valid for the
 * specified PWM chip or if the PWM device cannot be requested.
 */
struct pwm_device *pwm_request_from_chip(struct pwm_chip *chip,
					 unsigned int index,
					 const char *label)
{
	struct pwm_device *pwm;
	int err;

	if (!chip || index >= chip->npwm)
		return ERR_PTR(-EINVAL);

	mutex_lock(&pwm_lock);
	pwm = &chip->pwms[index];

	err = pwm_device_request(pwm, label);
	if (err < 0)
		pwm = ERR_PTR(err);

	mutex_unlock(&pwm_lock);
	return pwm;
}
EXPORT_SYMBOL_GPL(pwm_request_from_chip);

/**
 * pwm_free() - free a PWM device
 * @pwm: PWM device
 *
 * This function is deprecated, use pwm_put() instead.
 */
void pwm_free(struct pwm_device *pwm)
{
	pwm_put(pwm);
}
EXPORT_SYMBOL_GPL(pwm_free);

/**
 * pwm_config() - change a PWM device configuration
 * @pwm: PWM device
 * @duty_ns: "on" time (in nanoseconds)
 * @period_ns: duration (in nanoseconds) of one cycle
 *
 * Returns: 0 on success or a negative error code on failure.
 */
int pwm_config(struct pwm_device *pwm, int duty_ns, int period_ns)
{
	int err;

	if (!pwm || duty_ns < 0 || period_ns <= 0 || duty_ns > period_ns)
		return -EINVAL;

	if (pwm->chip->ops->apply) {
		struct pwm_state state;

		pwm_get_state(pwm, &state);
		state.period = period_ns;
		state.duty_cycle = duty_ns;

		err = pwm->chip->ops->apply(pwm->chip, pwm, &state);
	} else {
		err = pwm->chip->ops->config(pwm->chip, pwm, duty_ns,
					     period_ns);
	}

	if (err)
		return err;

	pwm->state.duty_cycle = duty_ns;
	pwm->state.period = period_ns;

	return 0;
}
EXPORT_SYMBOL_GPL(pwm_config);

/**
 * pwm_set_polarity() - configure the polarity of a PWM signal
 * @pwm: PWM device
 * @polarity: new polarity of the PWM signal
 *
 * Note that the polarity cannot be configured while the PWM device is
 * enabled.
 *
 * Returns: 0 on success or a negative error code on failure.
 */
int pwm_set_polarity(struct pwm_device *pwm, enum pwm_polarity polarity)
{
	int err;

	if (!pwm || !pwm->chip->ops)
		return -EINVAL;

	if (pwm->chip->ops->apply) {
		struct pwm_state state;

		pwm_get_state(pwm, &state);
		state.polarity = polarity;
		err = pwm->chip->ops->apply(pwm->chip, pwm, &state);
		if (!err)
			pwm->state.polarity = polarity;

		return err;
	}

	if (!pwm->chip->ops->set_polarity)
		return -ENOSYS;

	mutex_lock(&pwm->lock);

	if (pwm_is_enabled(pwm)) {
		err = -EBUSY;
		goto unlock;
	}

	err = pwm->chip->ops->set_polarity(pwm->chip, pwm, polarity);
	if (err)
		goto unlock;

	pwm->state.polarity = polarity;

unlock:
	mutex_unlock(&pwm->lock);
	return err;
}
EXPORT_SYMBOL_GPL(pwm_set_polarity);

/**
 * pwm_enable() - start a PWM output toggling
 * @pwm: PWM device
 *
 * Returns: 0 on success or a negative error code on failure.
 */
int pwm_enable(struct pwm_device *pwm)
{
<<<<<<< HEAD
	int err;

	if (!pwm)
		return -EINVAL;

	if (pwm_is_enabled(pwm))
		return 0;

	if (pwm->chip->ops->apply) {
		struct pwm_state state;

		pwm_get_state(pwm, &state);
		state.enabled = true;

		err = pwm->chip->ops->apply(pwm->chip, pwm, &state);
	} else {
		err = pwm->chip->ops->enable(pwm->chip, pwm);
	}

	if (!err)
		pwm->state.enabled = true;

=======
	int err = 0;

	if (!pwm)
		return -EINVAL;

	mutex_lock(&pwm->lock);

	if (!test_and_set_bit(PWMF_ENABLED, &pwm->flags)) {
		err = pwm->chip->ops->enable(pwm->chip, pwm);
		if (err)
			clear_bit(PWMF_ENABLED, &pwm->flags);
	}

	mutex_unlock(&pwm->lock);

>>>>>>> df4a67c2
	return err;
}
EXPORT_SYMBOL_GPL(pwm_enable);

/**
 * pwm_disable() - stop a PWM output toggling
 * @pwm: PWM device
 */
void pwm_disable(struct pwm_device *pwm)
{
	if (!pwm || !pwm_is_enabled(pwm))
		return;

	if (pwm->chip->ops->apply) {
		struct pwm_state state;

		pwm_get_state(pwm, &state);
		state.enabled = false;

		pwm->chip->ops->apply(pwm->chip, pwm, &state);
	} else {
		pwm->chip->ops->disable(pwm->chip, pwm);
	}

	pwm->state.enabled = false;
}
EXPORT_SYMBOL_GPL(pwm_disable);

/**
 * pwm_apply_state() - atomically apply a new state to a PWM device
 * @pwm: PWM device
 * @state: new state to apply
 */
int pwm_apply_state(struct pwm_device *pwm, const struct pwm_state *state)
{
	int err = 0;

	if (!pwm)
		return -EINVAL;

	if (!memcmp(state, &pwm->state, sizeof(*state)))
		return 0;

	if (pwm->chip->ops->apply) {
		err = pwm->chip->ops->apply(pwm->chip, pwm, state);
		if (!err)
			pwm_set_state(pwm, state);
	} else {
		/*
		 * FIXME: restore the initial state in case of error.
		 */
		if (state->polarity != pwm->state.polarity) {
			pwm_disable(pwm);
			err = pwm_set_polarity(pwm, state->polarity);
			if (err)
				goto out;
		}

		if (state->period != pwm->state.period ||
		    state->duty_cycle != pwm->state.duty_cycle) {
			err = pwm_config(pwm, state->period, state->duty_cycle);
			if (err)
				goto out;
		}

		if (state->enabled != pwm->state.enabled) {
			if (state->enabled)
				err = pwm_enable(pwm);
			else
				pwm_disable(pwm);
		}
	}

out:
	return err;
}
EXPORT_SYMBOL_GPL(pwm_apply_state);

static struct pwm_chip *of_node_to_pwmchip(struct device_node *np)
{
	struct pwm_chip *chip;

	mutex_lock(&pwm_lock);

	list_for_each_entry(chip, &pwm_chips, list)
		if (chip->dev && chip->dev->of_node == np) {
			mutex_unlock(&pwm_lock);
			return chip;
		}

	mutex_unlock(&pwm_lock);

	return ERR_PTR(-EPROBE_DEFER);
}

/**
 * of_pwm_get() - request a PWM via the PWM framework
 * @np: device node to get the PWM from
 * @con_id: consumer name
 *
 * Returns the PWM device parsed from the phandle and index specified in the
 * "pwms" property of a device tree node or a negative error-code on failure.
 * Values parsed from the device tree are stored in the returned PWM device
 * object.
 *
 * If con_id is NULL, the first PWM device listed in the "pwms" property will
 * be requested. Otherwise the "pwm-names" property is used to do a reverse
 * lookup of the PWM index. This also means that the "pwm-names" property
 * becomes mandatory for devices that look up the PWM device via the con_id
 * parameter.
 *
 * Returns: A pointer to the requested PWM device or an ERR_PTR()-encoded
 * error code on failure.
 */
struct pwm_device *of_pwm_get(struct device_node *np, const char *con_id)
{
	struct pwm_device *pwm = NULL;
	struct of_phandle_args args;
	struct pwm_chip *pc;
	int index = 0;
	int err;

	if (con_id) {
		index = of_property_match_string(np, "pwm-names", con_id);
		if (index < 0)
			return ERR_PTR(index);
	}

	err = of_parse_phandle_with_args(np, "pwms", "#pwm-cells", index,
					 &args);
	if (err) {
		pr_debug("%s(): can't parse \"pwms\" property\n", __func__);
		return ERR_PTR(err);
	}

	pc = of_node_to_pwmchip(args.np);
	if (IS_ERR(pc)) {
		pr_debug("%s(): PWM chip not found\n", __func__);
		pwm = ERR_CAST(pc);
		goto put;
	}

	if (args.args_count != pc->of_pwm_n_cells) {
		pr_debug("%s: wrong #pwm-cells for %s\n", np->full_name,
			 args.np->full_name);
		pwm = ERR_PTR(-EINVAL);
		goto put;
	}

	pwm = pc->of_xlate(pc, &args);
	if (IS_ERR(pwm))
		goto put;

	/*
	 * If a consumer name was not given, try to look it up from the
	 * "pwm-names" property if it exists. Otherwise use the name of
	 * the user device node.
	 */
	if (!con_id) {
		err = of_property_read_string_index(np, "pwm-names", index,
						    &con_id);
		if (err < 0)
			con_id = np->name;
	}

	pwm->label = con_id;

put:
	of_node_put(args.np);

	return pwm;
}
EXPORT_SYMBOL_GPL(of_pwm_get);

/**
 * pwm_add_table() - register PWM device consumers
 * @table: array of consumers to register
 * @num: number of consumers in table
 */
void pwm_add_table(struct pwm_lookup *table, size_t num)
{
	mutex_lock(&pwm_lookup_lock);

	while (num--) {
		list_add_tail(&table->list, &pwm_lookup_list);
		table++;
	}

	mutex_unlock(&pwm_lookup_lock);
}

/**
 * pwm_remove_table() - unregister PWM device consumers
 * @table: array of consumers to unregister
 * @num: number of consumers in table
 */
void pwm_remove_table(struct pwm_lookup *table, size_t num)
{
	mutex_lock(&pwm_lookup_lock);

	while (num--) {
		list_del(&table->list);
		table++;
	}

	mutex_unlock(&pwm_lookup_lock);
}

/**
 * pwm_get() - look up and request a PWM device
 * @dev: device for PWM consumer
 * @con_id: consumer name
 *
 * Lookup is first attempted using DT. If the device was not instantiated from
 * a device tree, a PWM chip and a relative index is looked up via a table
 * supplied by board setup code (see pwm_add_table()).
 *
 * Once a PWM chip has been found the specified PWM device will be requested
 * and is ready to be used.
 *
 * Returns: A pointer to the requested PWM device or an ERR_PTR()-encoded
 * error code on failure.
 */
struct pwm_device *pwm_get(struct device *dev, const char *con_id)
{
	struct pwm_device *pwm = ERR_PTR(-EPROBE_DEFER);
	const char *dev_id = dev ? dev_name(dev) : NULL;
	struct pwm_chip *chip = NULL;
	unsigned int best = 0;
	struct pwm_lookup *p, *chosen = NULL;
	unsigned int match;

	/* look up via DT first */
	if (IS_ENABLED(CONFIG_OF) && dev && dev->of_node)
		return of_pwm_get(dev->of_node, con_id);

	/*
	 * We look up the provider in the static table typically provided by
	 * board setup code. We first try to lookup the consumer device by
	 * name. If the consumer device was passed in as NULL or if no match
	 * was found, we try to find the consumer by directly looking it up
	 * by name.
	 *
	 * If a match is found, the provider PWM chip is looked up by name
	 * and a PWM device is requested using the PWM device per-chip index.
	 *
	 * The lookup algorithm was shamelessly taken from the clock
	 * framework:
	 *
	 * We do slightly fuzzy matching here:
	 *  An entry with a NULL ID is assumed to be a wildcard.
	 *  If an entry has a device ID, it must match
	 *  If an entry has a connection ID, it must match
	 * Then we take the most specific entry - with the following order
	 * of precedence: dev+con > dev only > con only.
	 */
	mutex_lock(&pwm_lookup_lock);

	list_for_each_entry(p, &pwm_lookup_list, list) {
		match = 0;

		if (p->dev_id) {
			if (!dev_id || strcmp(p->dev_id, dev_id))
				continue;

			match += 2;
		}

		if (p->con_id) {
			if (!con_id || strcmp(p->con_id, con_id))
				continue;

			match += 1;
		}

		if (match > best) {
			chosen = p;

			if (match != 3)
				best = match;
			else
				break;
		}
	}

	if (!chosen) {
		pwm = ERR_PTR(-ENODEV);
		goto out;
	}

	chip = pwmchip_find_by_name(chosen->provider);
	if (!chip)
		goto out;

	pwm = pwm_request_from_chip(chip, chosen->index, con_id ?: dev_id);
	if (IS_ERR(pwm))
		goto out;

	pwm_set_default_period(pwm, chosen->period);
	pwm_set_default_polarity(pwm, chosen->polarity);

out:
	mutex_unlock(&pwm_lookup_lock);
	return pwm;
}
EXPORT_SYMBOL_GPL(pwm_get);

/**
 * pwm_put() - release a PWM device
 * @pwm: PWM device
 */
void pwm_put(struct pwm_device *pwm)
{
	if (!pwm)
		return;

	mutex_lock(&pwm_lock);

	if (!test_and_clear_bit(PWMF_REQUESTED, &pwm->flags)) {
		pr_warn("PWM device already freed\n");
		goto out;
	}

	if (pwm->chip->ops->free)
		pwm->chip->ops->free(pwm->chip, pwm);

	pwm->label = NULL;

	module_put(pwm->chip->ops->owner);
out:
	mutex_unlock(&pwm_lock);
}
EXPORT_SYMBOL_GPL(pwm_put);

static void devm_pwm_release(struct device *dev, void *res)
{
	pwm_put(*(struct pwm_device **)res);
}

/**
 * devm_pwm_get() - resource managed pwm_get()
 * @dev: device for PWM consumer
 * @con_id: consumer name
 *
 * This function performs like pwm_get() but the acquired PWM device will
 * automatically be released on driver detach.
 *
 * Returns: A pointer to the requested PWM device or an ERR_PTR()-encoded
 * error code on failure.
 */
struct pwm_device *devm_pwm_get(struct device *dev, const char *con_id)
{
	struct pwm_device **ptr, *pwm;

	ptr = devres_alloc(devm_pwm_release, sizeof(*ptr), GFP_KERNEL);
	if (!ptr)
		return ERR_PTR(-ENOMEM);

	pwm = pwm_get(dev, con_id);
	if (!IS_ERR(pwm)) {
		*ptr = pwm;
		devres_add(dev, ptr);
	} else {
		devres_free(ptr);
	}

	return pwm;
}
EXPORT_SYMBOL_GPL(devm_pwm_get);

/**
 * devm_of_pwm_get() - resource managed of_pwm_get()
 * @dev: device for PWM consumer
 * @np: device node to get the PWM from
 * @con_id: consumer name
 *
 * This function performs like of_pwm_get() but the acquired PWM device will
 * automatically be released on driver detach.
 *
 * Returns: A pointer to the requested PWM device or an ERR_PTR()-encoded
 * error code on failure.
 */
struct pwm_device *devm_of_pwm_get(struct device *dev, struct device_node *np,
				   const char *con_id)
{
	struct pwm_device **ptr, *pwm;

	ptr = devres_alloc(devm_pwm_release, sizeof(*ptr), GFP_KERNEL);
	if (!ptr)
		return ERR_PTR(-ENOMEM);

	pwm = of_pwm_get(np, con_id);
	if (!IS_ERR(pwm)) {
		*ptr = pwm;
		devres_add(dev, ptr);
	} else {
		devres_free(ptr);
	}

	return pwm;
}
EXPORT_SYMBOL_GPL(devm_of_pwm_get);

static int devm_pwm_match(struct device *dev, void *res, void *data)
{
	struct pwm_device **p = res;

	if (WARN_ON(!p || !*p))
		return 0;

	return *p == data;
}

/**
 * devm_pwm_put() - resource managed pwm_put()
 * @dev: device for PWM consumer
 * @pwm: PWM device
 *
 * Release a PWM previously allocated using devm_pwm_get(). Calling this
 * function is usually not needed because devm-allocated resources are
 * automatically released on driver detach.
 */
void devm_pwm_put(struct device *dev, struct pwm_device *pwm)
{
	WARN_ON(devres_release(dev, devm_pwm_release, devm_pwm_match, pwm));
}
EXPORT_SYMBOL_GPL(devm_pwm_put);

/**
  * pwm_can_sleep() - report whether PWM access will sleep
  * @pwm: PWM device
  *
  * Returns: True if accessing the PWM can sleep, false otherwise.
  */
bool pwm_can_sleep(struct pwm_device *pwm)
{
	return pwm->chip->can_sleep;
}
EXPORT_SYMBOL_GPL(pwm_can_sleep);

#ifdef CONFIG_DEBUG_FS
static void pwm_dbg_show(struct pwm_chip *chip, struct seq_file *s)
{
	unsigned int i;

	for (i = 0; i < chip->npwm; i++) {
		struct pwm_device *pwm = &chip->pwms[i];

		seq_printf(s, " pwm-%-3d (%-20.20s):", i, pwm->label);

		if (test_bit(PWMF_REQUESTED, &pwm->flags))
			seq_puts(s, " requested");

		if (pwm_is_enabled(pwm))
			seq_puts(s, " enabled");

		seq_printf(s, " period:%uns", pwm_get_period(pwm));
		seq_printf(s, " duty:%uns", pwm_get_duty_cycle(pwm));
		seq_printf(s, " polarity:%s", pwm_get_polarity(pwm) ? "inverse"
								    : "normal");

		seq_puts(s, "\n");
	}
}

static void *pwm_seq_start(struct seq_file *s, loff_t *pos)
{
	mutex_lock(&pwm_lock);
	s->private = "";

	return seq_list_start(&pwm_chips, *pos);
}

static void *pwm_seq_next(struct seq_file *s, void *v, loff_t *pos)
{
	s->private = "\n";

	return seq_list_next(v, &pwm_chips, pos);
}

static void pwm_seq_stop(struct seq_file *s, void *v)
{
	mutex_unlock(&pwm_lock);
}

static int pwm_seq_show(struct seq_file *s, void *v)
{
	struct pwm_chip *chip = list_entry(v, struct pwm_chip, list);

	seq_printf(s, "%s%s/%s, %d PWM device%s\n", (char *)s->private,
		   chip->dev->bus ? chip->dev->bus->name : "no-bus",
		   dev_name(chip->dev), chip->npwm,
		   (chip->npwm != 1) ? "s" : "");

	if (chip->ops->dbg_show)
		chip->ops->dbg_show(chip, s);
	else
		pwm_dbg_show(chip, s);

	return 0;
}

static const struct seq_operations pwm_seq_ops = {
	.start = pwm_seq_start,
	.next = pwm_seq_next,
	.stop = pwm_seq_stop,
	.show = pwm_seq_show,
};

static int pwm_seq_open(struct inode *inode, struct file *file)
{
	return seq_open(file, &pwm_seq_ops);
}

static const struct file_operations pwm_debugfs_ops = {
	.owner = THIS_MODULE,
	.open = pwm_seq_open,
	.read = seq_read,
	.llseek = seq_lseek,
	.release = seq_release,
};

static int __init pwm_debugfs_init(void)
{
	debugfs_create_file("pwm", S_IFREG | S_IRUGO, NULL, NULL,
			    &pwm_debugfs_ops);

	return 0;
}
subsys_initcall(pwm_debugfs_init);
#endif /* CONFIG_DEBUG_FS */<|MERGE_RESOLUTION|>--- conflicted
+++ resolved
@@ -289,15 +289,12 @@
 		pwm->chip = chip;
 		pwm->pwm = chip->base + i;
 		pwm->hwpwm = i;
-<<<<<<< HEAD
+		mutex_init(&pwm->lock);
+
 		pwm_set_default_polarity(pwm, polarity);
 
 		if (chip->ops->reset_state)
 			chip->ops->reset_state(chip, pwm);
-=======
-		pwm->polarity = polarity;
-		mutex_init(&pwm->lock);
->>>>>>> df4a67c2
 
 		radix_tree_insert(&pwm_tree, pwm->pwm, pwm);
 	}
@@ -553,7 +550,6 @@
  */
 int pwm_enable(struct pwm_device *pwm)
 {
-<<<<<<< HEAD
 	int err;
 
 	if (!pwm)
@@ -561,6 +557,8 @@
 
 	if (pwm_is_enabled(pwm))
 		return 0;
+
+	mutex_lock(&pwm->lock);
 
 	if (pwm->chip->ops->apply) {
 		struct pwm_state state;
@@ -576,23 +574,8 @@
 	if (!err)
 		pwm->state.enabled = true;
 
-=======
-	int err = 0;
-
-	if (!pwm)
-		return -EINVAL;
-
-	mutex_lock(&pwm->lock);
-
-	if (!test_and_set_bit(PWMF_ENABLED, &pwm->flags)) {
-		err = pwm->chip->ops->enable(pwm->chip, pwm);
-		if (err)
-			clear_bit(PWMF_ENABLED, &pwm->flags);
-	}
-
 	mutex_unlock(&pwm->lock);
 
->>>>>>> df4a67c2
 	return err;
 }
 EXPORT_SYMBOL_GPL(pwm_enable);
@@ -605,6 +588,8 @@
 {
 	if (!pwm || !pwm_is_enabled(pwm))
 		return;
+
+	mutex_lock(&pwm->lock);
 
 	if (pwm->chip->ops->apply) {
 		struct pwm_state state;
@@ -618,6 +603,8 @@
 	}
 
 	pwm->state.enabled = false;
+
+	mutex_unlock(&pwm->lock);
 }
 EXPORT_SYMBOL_GPL(pwm_disable);
 
