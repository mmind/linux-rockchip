--- conflicted
+++ resolved
@@ -289,16 +289,9 @@
 		pwm->chip = chip;
 		pwm->pwm = chip->base + i;
 		pwm->hwpwm = i;
-<<<<<<< HEAD
-		mutex_init(&pwm->lock);
-
-		pwm_set_default_polarity(pwm, polarity);
-
-=======
 		pwm_set_default_polarity(pwm, polarity);
 		mutex_init(&pwm->lock);
 
->>>>>>> 25c51f8e
 		if (chip->ops->reset_state)
 			chip->ops->reset_state(chip, pwm);
 
@@ -566,17 +559,6 @@
 
 	mutex_lock(&pwm->lock);
 
-<<<<<<< HEAD
-	if (pwm->chip->ops->apply) {
-		struct pwm_state state;
-
-		pwm_get_state(pwm, &state);
-		state.enabled = true;
-
-		err = pwm->chip->ops->apply(pwm->chip, pwm, &state);
-	} else {
-		err = pwm->chip->ops->enable(pwm->chip, pwm);
-=======
 	if (!pwm_is_enabled(pwm)) {
 		if (pwm->chip->ops->apply) {
 			struct pwm_state state;
@@ -591,7 +573,6 @@
 
 		if (!err)
 			pwm->state.enabled = true;
->>>>>>> 25c51f8e
 	}
 
 	if (!err)
@@ -609,30 +590,11 @@
  */
 void pwm_disable(struct pwm_device *pwm)
 {
-<<<<<<< HEAD
-	if (!pwm || !pwm_is_enabled(pwm))
-=======
 	if (!pwm)
->>>>>>> 25c51f8e
 		return;
 
 	mutex_lock(&pwm->lock);
 
-<<<<<<< HEAD
-	if (pwm->chip->ops->apply) {
-		struct pwm_state state;
-
-		pwm_get_state(pwm, &state);
-		state.enabled = false;
-
-		pwm->chip->ops->apply(pwm->chip, pwm, &state);
-	} else {
-		pwm->chip->ops->disable(pwm->chip, pwm);
-	}
-
-	pwm->state.enabled = false;
-
-=======
 	if (pwm_is_enabled(pwm)) {
 		if (pwm->chip->ops->apply) {
 			struct pwm_state state;
@@ -647,7 +609,6 @@
 		pwm->state.enabled = false;
 	}
 
->>>>>>> 25c51f8e
 	mutex_unlock(&pwm->lock);
 }
 EXPORT_SYMBOL_GPL(pwm_disable);
