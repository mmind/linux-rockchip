--- conflicted
+++ resolved
@@ -160,11 +160,7 @@
 	if (IS_ERR(pwm))
 		return pwm;
 
-<<<<<<< HEAD
-	pwm_set_default_period(pwm, args->args[0]);
-=======
 	pwm->args.period = args->args[0];
->>>>>>> 31d4a8c6
 
 	return pwm;
 }
