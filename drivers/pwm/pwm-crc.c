--- conflicted
+++ resolved
@@ -75,11 +75,7 @@
 		return -EINVAL;
 	}
 
-<<<<<<< HEAD
-	if (pwm_get_period((pwm)) != period_ns) {
-=======
 	if (pwm_get_period(pwm) != period_ns) {
->>>>>>> 31d4a8c6
 		int clk_div;
 
 		/* changing the clk divisor, need to disable fisrt */
