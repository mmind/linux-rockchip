--- conflicted
+++ resolved
@@ -170,11 +170,7 @@
 	unsigned long long prd, div, dty;
 	unsigned long rate;
 	unsigned int psc = 0, icpsc, scale;
-<<<<<<< HEAD
-	u32 raw_prd, raw_dty;
-=======
 	u32 raw_prd = 0, raw_dty = 0;
->>>>>>> 8efcf34a
 	int ret = 0;
 
 	mutex_lock(&priv->lock);
