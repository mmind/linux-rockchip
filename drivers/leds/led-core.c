/*
 * LED Class Core
 *
 * Copyright 2005-2006 Openedhand Ltd.
 *
 * Author: Richard Purdie <rpurdie@openedhand.com>
 *
 * This program is free software; you can redistribute it and/or modify
 * it under the terms of the GNU General Public License version 2 as
 * published by the Free Software Foundation.
 *
 */

#include <linux/kernel.h>
#include <linux/leds.h>
#include <linux/list.h>
#include <linux/module.h>
#include <linux/mutex.h>
#include <linux/rwsem.h>
#include "leds.h"

DECLARE_RWSEM(leds_list_lock);
EXPORT_SYMBOL_GPL(leds_list_lock);

LIST_HEAD(leds_list);
EXPORT_SYMBOL_GPL(leds_list);

static void led_set_software_blink(struct led_classdev *led_cdev,
				   unsigned long delay_on,
				   unsigned long delay_off)
{
	int current_brightness;

	current_brightness = led_get_brightness(led_cdev);
	if (current_brightness)
		led_cdev->blink_brightness = current_brightness;
	if (!led_cdev->blink_brightness)
		led_cdev->blink_brightness = led_cdev->max_brightness;

	led_cdev->blink_delay_on = delay_on;
	led_cdev->blink_delay_off = delay_off;

	/* never on - just set to off */
	if (!delay_on) {
		led_set_brightness_async(led_cdev, LED_OFF);
		return;
	}

	/* never off - just set to brightness */
	if (!delay_off) {
		led_set_brightness_async(led_cdev, led_cdev->blink_brightness);
		return;
	}

	mod_timer(&led_cdev->blink_timer, jiffies + 1);
}


static void led_blink_setup(struct led_classdev *led_cdev,
		     unsigned long *delay_on,
		     unsigned long *delay_off)
{
	if (!(led_cdev->flags & LED_BLINK_ONESHOT) &&
	    led_cdev->blink_set &&
	    !led_cdev->blink_set(led_cdev, delay_on, delay_off))
		return;

	/* blink with 1 Hz as default if nothing specified */
	if (!*delay_on && !*delay_off)
		*delay_on = *delay_off = 500;

	led_set_software_blink(led_cdev, *delay_on, *delay_off);
}

void led_blink_set(struct led_classdev *led_cdev,
		   unsigned long *delay_on,
		   unsigned long *delay_off)
{
	del_timer_sync(&led_cdev->blink_timer);

	led_cdev->flags &= ~LED_BLINK_ONESHOT;
	led_cdev->flags &= ~LED_BLINK_ONESHOT_STOP;

	led_blink_setup(led_cdev, delay_on, delay_off);
}
EXPORT_SYMBOL(led_blink_set);

void led_blink_set_oneshot(struct led_classdev *led_cdev,
			   unsigned long *delay_on,
			   unsigned long *delay_off,
			   int invert)
{
	if ((led_cdev->flags & LED_BLINK_ONESHOT) &&
	     timer_pending(&led_cdev->blink_timer))
		return;

	led_cdev->flags |= LED_BLINK_ONESHOT;
	led_cdev->flags &= ~LED_BLINK_ONESHOT_STOP;

	if (invert)
		led_cdev->flags |= LED_BLINK_INVERT;
	else
		led_cdev->flags &= ~LED_BLINK_INVERT;

	led_blink_setup(led_cdev, delay_on, delay_off);
}
EXPORT_SYMBOL(led_blink_set_oneshot);

void led_stop_software_blink(struct led_classdev *led_cdev)
{
	del_timer_sync(&led_cdev->blink_timer);
	led_cdev->blink_delay_on = 0;
	led_cdev->blink_delay_off = 0;
}
EXPORT_SYMBOL_GPL(led_stop_software_blink);

void led_set_brightness(struct led_classdev *led_cdev,
			enum led_brightness brightness)
{
	int ret = 0;

	/* delay brightness setting if need to stop soft-blink timer */
	if (led_cdev->blink_delay_on || led_cdev->blink_delay_off) {
		led_cdev->delayed_set_value = brightness;
		schedule_work(&led_cdev->set_brightness_work);
		return;
	}

	if (led_cdev->flags & SET_BRIGHTNESS_ASYNC) {
		led_set_brightness_async(led_cdev, brightness);
		return;
	} else if (led_cdev->flags & SET_BRIGHTNESS_SYNC)
		ret = led_set_brightness_sync(led_cdev, brightness);
	else
		ret = -EINVAL;

	if (ret < 0)
		dev_dbg(led_cdev->dev, "Setting LED brightness failed (%d)\n",
			ret);
}
EXPORT_SYMBOL(led_set_brightness);

int led_update_brightness(struct led_classdev *led_cdev)
{
	int ret = 0;

	if (led_cdev->brightness_get) {
		ret = led_cdev->brightness_get(led_cdev);
		if (ret >= 0) {
			led_cdev->brightness = ret;
			return 0;
		}
	}

	return ret;
}
EXPORT_SYMBOL(led_update_brightness);

/* Caller must ensure led_cdev->led_access held */
void led_sysfs_disable(struct led_classdev *led_cdev)
{
	lockdep_assert_held(&led_cdev->led_access);

	led_cdev->flags |= LED_SYSFS_DISABLE;
}
EXPORT_SYMBOL_GPL(led_sysfs_disable);

/* Caller must ensure led_cdev->led_access held */
void led_sysfs_enable(struct led_classdev *led_cdev)
{
	lockdep_assert_held(&led_cdev->led_access);

	led_cdev->flags &= ~LED_SYSFS_DISABLE;
}
<<<<<<< HEAD
EXPORT_SYMBOL(led_set_brightness);

int led_update_brightness(struct led_classdev *led_cdev)
{
	int ret = 0;

	if (led_cdev->brightness_get) {
		ret = led_cdev->brightness_get(led_cdev);
		if (ret >= 0) {
			led_cdev->brightness = ret;
			return 0;
		}
	}

	return ret;
}
EXPORT_SYMBOL(led_update_brightness);
=======
EXPORT_SYMBOL_GPL(led_sysfs_enable);
>>>>>>> 2dbfca5a
<|MERGE_RESOLUTION|>--- conflicted
+++ resolved
@@ -172,24 +172,4 @@
 
 	led_cdev->flags &= ~LED_SYSFS_DISABLE;
 }
-<<<<<<< HEAD
-EXPORT_SYMBOL(led_set_brightness);
-
-int led_update_brightness(struct led_classdev *led_cdev)
-{
-	int ret = 0;
-
-	if (led_cdev->brightness_get) {
-		ret = led_cdev->brightness_get(led_cdev);
-		if (ret >= 0) {
-			led_cdev->brightness = ret;
-			return 0;
-		}
-	}
-
-	return ret;
-}
-EXPORT_SYMBOL(led_update_brightness);
-=======
-EXPORT_SYMBOL_GPL(led_sysfs_enable);
->>>>>>> 2dbfca5a
+EXPORT_SYMBOL_GPL(led_sysfs_enable);