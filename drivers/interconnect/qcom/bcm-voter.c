// SPDX-License-Identifier: GPL-2.0
/*
 * Copyright (c) 2020, The Linux Foundation. All rights reserved.
 */

#include <asm/div64.h>
#include <linux/interconnect-provider.h>
#include <linux/list_sort.h>
#include <linux/module.h>
#include <linux/of.h>
#include <linux/platform_device.h>

#include <soc/qcom/rpmh.h>
#include <soc/qcom/tcs.h>

#include "bcm-voter.h"
#include "icc-rpmh.h"

static LIST_HEAD(bcm_voters);
static DEFINE_MUTEX(bcm_voter_lock);

/**
 * struct bcm_voter - Bus Clock Manager voter
 * @dev: reference to the device that communicates with the BCM
 * @np: reference to the device node to match bcm voters
 * @lock: mutex to protect commit and wake/sleep lists in the voter
 * @commit_list: list containing bcms to be committed to hardware
 * @ws_list: list containing bcms that have different wake/sleep votes
 * @voter_node: list of bcm voters
 * @tcs_wait: mask for which buckets require TCS completion
 */
struct bcm_voter {
	struct device *dev;
	struct device_node *np;
	struct mutex lock;
	struct list_head commit_list;
	struct list_head ws_list;
	struct list_head voter_node;
	u32 tcs_wait;
};

static int cmp_vcd(void *priv, struct list_head *a, struct list_head *b)
{
	const struct qcom_icc_bcm *bcm_a =
			list_entry(a, struct qcom_icc_bcm, list);
	const struct qcom_icc_bcm *bcm_b =
			list_entry(b, struct qcom_icc_bcm, list);

	if (bcm_a->aux_data.vcd < bcm_b->aux_data.vcd)
		return -1;
	else if (bcm_a->aux_data.vcd == bcm_b->aux_data.vcd)
		return 0;
	else
		return 1;
}

static u64 bcm_div(u64 num, u32 base)
{
	/* Ensure that small votes aren't lost. */
	if (num && num < base)
		return 1;

	do_div(num, base);

	return num;
}

static void bcm_aggregate(struct qcom_icc_bcm *bcm)
{
	struct qcom_icc_node *node;
	size_t i, bucket;
	u64 agg_avg[QCOM_ICC_NUM_BUCKETS] = {0};
	u64 agg_peak[QCOM_ICC_NUM_BUCKETS] = {0};
	u64 temp;

	for (bucket = 0; bucket < QCOM_ICC_NUM_BUCKETS; bucket++) {
		for (i = 0; i < bcm->num_nodes; i++) {
			node = bcm->nodes[i];
			temp = bcm_div(node->sum_avg[bucket] * bcm->aux_data.width,
				       node->buswidth * node->channels);
			agg_avg[bucket] = max(agg_avg[bucket], temp);

			temp = bcm_div(node->max_peak[bucket] * bcm->aux_data.width,
				       node->buswidth);
			agg_peak[bucket] = max(agg_peak[bucket], temp);
		}

<<<<<<< HEAD
		temp = agg_avg[bucket] * 1000ULL;
		bcm->vote_x[bucket] = bcm_div(temp, bcm->aux_data.unit);

		temp = agg_peak[bucket] * 1000ULL;
=======
		temp = agg_avg[bucket] * bcm->vote_scale;
		bcm->vote_x[bucket] = bcm_div(temp, bcm->aux_data.unit);

		temp = agg_peak[bucket] * bcm->vote_scale;
>>>>>>> 2c85ebc5
		bcm->vote_y[bucket] = bcm_div(temp, bcm->aux_data.unit);
	}

	if (bcm->keepalive && bcm->vote_x[QCOM_ICC_BUCKET_AMC] == 0 &&
	    bcm->vote_y[QCOM_ICC_BUCKET_AMC] == 0) {
		bcm->vote_x[QCOM_ICC_BUCKET_AMC] = 1;
		bcm->vote_x[QCOM_ICC_BUCKET_WAKE] = 1;
		bcm->vote_y[QCOM_ICC_BUCKET_AMC] = 1;
		bcm->vote_y[QCOM_ICC_BUCKET_WAKE] = 1;
	}
}

static inline void tcs_cmd_gen(struct tcs_cmd *cmd, u64 vote_x, u64 vote_y,
			       u32 addr, bool commit, bool wait)
{
	bool valid = true;

	if (!cmd)
		return;

	memset(cmd, 0, sizeof(*cmd));

	if (vote_x == 0 && vote_y == 0)
		valid = false;

	if (vote_x > BCM_TCS_CMD_VOTE_MASK)
		vote_x = BCM_TCS_CMD_VOTE_MASK;

	if (vote_y > BCM_TCS_CMD_VOTE_MASK)
		vote_y = BCM_TCS_CMD_VOTE_MASK;

	cmd->addr = addr;
	cmd->data = BCM_TCS_CMD(commit, valid, vote_x, vote_y);

	/*
	 * Set the wait for completion flag on command that need to be completed
	 * before the next command.
	 */
	cmd->wait = wait;
}

static void tcs_list_gen(struct bcm_voter *voter, int bucket,
			 struct tcs_cmd tcs_list[MAX_VCD],
			 int n[MAX_VCD + 1])
{
	struct list_head *bcm_list = &voter->commit_list;
	struct qcom_icc_bcm *bcm;
	bool commit, wait;
	size_t idx = 0, batch = 0, cur_vcd_size = 0;

	memset(n, 0, sizeof(int) * (MAX_VCD + 1));

	list_for_each_entry(bcm, bcm_list, list) {
		commit = false;
		cur_vcd_size++;
		if ((list_is_last(&bcm->list, bcm_list)) ||
		    bcm->aux_data.vcd != list_next_entry(bcm, list)->aux_data.vcd) {
			commit = true;
			cur_vcd_size = 0;
		}

		wait = commit && (voter->tcs_wait & BIT(bucket));

		tcs_cmd_gen(&tcs_list[idx], bcm->vote_x[bucket],
			    bcm->vote_y[bucket], bcm->addr, commit, wait);
		idx++;
		n[batch]++;
		/*
		 * Batch the BCMs in such a way that we do not split them in
		 * multiple payloads when they are under the same VCD. This is
		 * to ensure that every BCM is committed since we only set the
		 * commit bit on the last BCM request of every VCD.
		 */
		if (n[batch] >= MAX_RPMH_PAYLOAD) {
			if (!commit) {
				n[batch] -= cur_vcd_size;
				n[batch + 1] = cur_vcd_size;
			}
			batch++;
		}
	}
}

/**
 * of_bcm_voter_get - gets a bcm voter handle from DT node
 * @dev: device pointer for the consumer device
 * @name: name for the bcm voter device
 *
 * This function will match a device_node pointer for the phandle
 * specified in the device DT and return a bcm_voter handle on success.
 *
 * Returns bcm_voter pointer or ERR_PTR() on error. EPROBE_DEFER is returned
 * when matching bcm voter is yet to be found.
 */
struct bcm_voter *of_bcm_voter_get(struct device *dev, const char *name)
{
	struct bcm_voter *voter = ERR_PTR(-EPROBE_DEFER);
	struct bcm_voter *temp;
	struct device_node *np, *node;
	int idx = 0;

	if (!dev || !dev->of_node)
		return ERR_PTR(-ENODEV);

	np = dev->of_node;

	if (name) {
		idx = of_property_match_string(np, "qcom,bcm-voter-names", name);
		if (idx < 0)
			return ERR_PTR(idx);
	}

	node = of_parse_phandle(np, "qcom,bcm-voters", idx);

	mutex_lock(&bcm_voter_lock);
	list_for_each_entry(temp, &bcm_voters, voter_node) {
		if (temp->np == node) {
			voter = temp;
			break;
		}
	}
	mutex_unlock(&bcm_voter_lock);

	return voter;
}
EXPORT_SYMBOL_GPL(of_bcm_voter_get);

/**
 * qcom_icc_bcm_voter_add - queues up the bcm nodes that require updates
 * @voter: voter that the bcms are being added to
 * @bcm: bcm to add to the commit and wake sleep list
 */
void qcom_icc_bcm_voter_add(struct bcm_voter *voter, struct qcom_icc_bcm *bcm)
{
	if (!voter)
		return;

	mutex_lock(&voter->lock);
	if (list_empty(&bcm->list))
		list_add_tail(&bcm->list, &voter->commit_list);

	if (list_empty(&bcm->ws_list))
		list_add_tail(&bcm->ws_list, &voter->ws_list);

	mutex_unlock(&voter->lock);
}
EXPORT_SYMBOL_GPL(qcom_icc_bcm_voter_add);

/**
 * qcom_icc_bcm_voter_commit - generates and commits tcs cmds based on bcms
 * @voter: voter that needs flushing
 *
 * This function generates a set of AMC commands and flushes to the BCM device
 * associated with the voter. It conditionally generate WAKE and SLEEP commands
 * based on deltas between WAKE/SLEEP requirements. The ws_list persists
 * through multiple commit requests and bcm nodes are removed only when the
 * requirements for WAKE matches SLEEP.
 *
 * Returns 0 on success, or an appropriate error code otherwise.
 */
int qcom_icc_bcm_voter_commit(struct bcm_voter *voter)
{
	struct qcom_icc_bcm *bcm;
	struct qcom_icc_bcm *bcm_tmp;
	int commit_idx[MAX_VCD + 1];
	struct tcs_cmd cmds[MAX_BCMS];
	int ret = 0;

	if (!voter)
		return 0;

	mutex_lock(&voter->lock);
	list_for_each_entry(bcm, &voter->commit_list, list)
		bcm_aggregate(bcm);

	/*
	 * Pre sort the BCMs based on VCD for ease of generating a command list
	 * that groups the BCMs with the same VCD together. VCDs are numbered
	 * with lowest being the most expensive time wise, ensuring that
	 * those commands are being sent the earliest in the queue. This needs
	 * to be sorted every commit since we can't guarantee the order in which
	 * the BCMs are added to the list.
	 */
	list_sort(NULL, &voter->commit_list, cmp_vcd);

	/*
	 * Construct the command list based on a pre ordered list of BCMs
	 * based on VCD.
	 */
	tcs_list_gen(voter, QCOM_ICC_BUCKET_AMC, cmds, commit_idx);
	if (!commit_idx[0])
		goto out;

	rpmh_invalidate(voter->dev);

	ret = rpmh_write_batch(voter->dev, RPMH_ACTIVE_ONLY_STATE,
			       cmds, commit_idx);
	if (ret) {
		pr_err("Error sending AMC RPMH requests (%d)\n", ret);
		goto out;
	}

	list_for_each_entry_safe(bcm, bcm_tmp, &voter->commit_list, list)
		list_del_init(&bcm->list);

	list_for_each_entry_safe(bcm, bcm_tmp, &voter->ws_list, ws_list) {
		/*
		 * Only generate WAKE and SLEEP commands if a resource's
		 * requirements change as the execution environment transitions
		 * between different power states.
		 */
		if (bcm->vote_x[QCOM_ICC_BUCKET_WAKE] !=
		    bcm->vote_x[QCOM_ICC_BUCKET_SLEEP] ||
		    bcm->vote_y[QCOM_ICC_BUCKET_WAKE] !=
		    bcm->vote_y[QCOM_ICC_BUCKET_SLEEP])
			list_add_tail(&bcm->list, &voter->commit_list);
		else
			list_del_init(&bcm->ws_list);
	}

	if (list_empty(&voter->commit_list))
		goto out;

	list_sort(NULL, &voter->commit_list, cmp_vcd);

	tcs_list_gen(voter, QCOM_ICC_BUCKET_WAKE, cmds, commit_idx);

	ret = rpmh_write_batch(voter->dev, RPMH_WAKE_ONLY_STATE, cmds, commit_idx);
	if (ret) {
		pr_err("Error sending WAKE RPMH requests (%d)\n", ret);
		goto out;
	}

	tcs_list_gen(voter, QCOM_ICC_BUCKET_SLEEP, cmds, commit_idx);

	ret = rpmh_write_batch(voter->dev, RPMH_SLEEP_STATE, cmds, commit_idx);
	if (ret) {
		pr_err("Error sending SLEEP RPMH requests (%d)\n", ret);
		goto out;
	}

out:
	list_for_each_entry_safe(bcm, bcm_tmp, &voter->commit_list, list)
		list_del_init(&bcm->list);

	mutex_unlock(&voter->lock);
	return ret;
}
EXPORT_SYMBOL_GPL(qcom_icc_bcm_voter_commit);

static int qcom_icc_bcm_voter_probe(struct platform_device *pdev)
{
	struct device_node *np = pdev->dev.of_node;
	struct bcm_voter *voter;

	voter = devm_kzalloc(&pdev->dev, sizeof(*voter), GFP_KERNEL);
	if (!voter)
		return -ENOMEM;

	voter->dev = &pdev->dev;
	voter->np = np;

	if (of_property_read_u32(np, "qcom,tcs-wait", &voter->tcs_wait))
		voter->tcs_wait = QCOM_ICC_TAG_ACTIVE_ONLY;

	mutex_init(&voter->lock);
	INIT_LIST_HEAD(&voter->commit_list);
	INIT_LIST_HEAD(&voter->ws_list);

	mutex_lock(&bcm_voter_lock);
	list_add_tail(&voter->voter_node, &bcm_voters);
	mutex_unlock(&bcm_voter_lock);

	return 0;
}

static const struct of_device_id bcm_voter_of_match[] = {
	{ .compatible = "qcom,bcm-voter" },
	{ }
};

static struct platform_driver qcom_icc_bcm_voter_driver = {
	.probe = qcom_icc_bcm_voter_probe,
	.driver = {
		.name		= "bcm_voter",
		.of_match_table = bcm_voter_of_match,
	},
};
module_platform_driver(qcom_icc_bcm_voter_driver);

MODULE_AUTHOR("David Dai <daidavid1@codeaurora.org>");
MODULE_DESCRIPTION("Qualcomm BCM Voter interconnect driver");
MODULE_LICENSE("GPL v2");<|MERGE_RESOLUTION|>--- conflicted
+++ resolved
@@ -85,17 +85,10 @@
 			agg_peak[bucket] = max(agg_peak[bucket], temp);
 		}
 
-<<<<<<< HEAD
-		temp = agg_avg[bucket] * 1000ULL;
-		bcm->vote_x[bucket] = bcm_div(temp, bcm->aux_data.unit);
-
-		temp = agg_peak[bucket] * 1000ULL;
-=======
 		temp = agg_avg[bucket] * bcm->vote_scale;
 		bcm->vote_x[bucket] = bcm_div(temp, bcm->aux_data.unit);
 
 		temp = agg_peak[bucket] * bcm->vote_scale;
->>>>>>> 2c85ebc5
 		bcm->vote_y[bucket] = bcm_div(temp, bcm->aux_data.unit);
 	}
 
