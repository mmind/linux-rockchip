--- conflicted
+++ resolved
@@ -545,14 +545,6 @@
 	 via I2C bus. S5M8767A have 9 Bucks and 28 LDOs output and
 	 supports DVS mode with 8bits of output voltage control.
 
-<<<<<<< HEAD
-config REGULATOR_SYR82X
-	tristate "Silergy SYR82x voltage regulator"
-	depends on I2C
-	select REGMAP_I2C
-	help
-	  Support the voltage regulators of the SYR82X series.
-=======
 config REGULATOR_SKY81452
 	tristate "Skyworks Solutions SKY81452 voltage regulator"
 	depends on SKY81452
@@ -563,7 +555,6 @@
 
 	  This driver can also be built as a module. If so, the module
 	  will be called sky81452-regulator.
->>>>>>> 11d15c3c
 
 config REGULATOR_TI_ABB
 	tristate "TI Adaptive Body Bias on-chip LDO"
