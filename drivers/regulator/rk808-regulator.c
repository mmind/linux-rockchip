--- conflicted
+++ resolved
@@ -298,21 +298,12 @@
 {
 	struct rk808 *rk808 = dev_get_drvdata(pdev->dev.parent);
 	struct i2c_client *client = rk808->i2c;
-<<<<<<< HEAD
-	struct regulator_config config = {};
-	struct regulator_dev *rk808_rdev;
-	int ret = 0;
-	int i = 0;
-
-	reg_np = of_get_child_by_name(np, "regulators");
-=======
 	struct device_node *reg_np;
 	struct regulator_config config = {};
 	struct regulator_dev *rk808_rdev;
 	int ret, i;
 
 	reg_np = of_get_child_by_name(client->dev.of_node, "regulators");
->>>>>>> aa4f0869
 	if (!reg_np)
 		return -ENXIO;
 
