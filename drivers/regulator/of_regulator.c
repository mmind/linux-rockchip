/*
 * OF helpers for regulator framework
 *
 * Copyright (C) 2011 Texas Instruments, Inc.
 * Rajendra Nayak <rnayak@ti.com>
 *
 * This program is free software; you can redistribute it and/or modify
 * it under the terms of the GNU General Public License as published by
 * the Free Software Foundation; either version 2 of the License, or
 * (at your option) any later version.
 */

#include <linux/module.h>
#include <linux/slab.h>
#include <linux/of.h>
#include <linux/regulator/machine.h>
#include <linux/regulator/driver.h>
#include <linux/regulator/of_regulator.h>

#include "internal.h"

<<<<<<< HEAD
const char *const regulator_states[PM_SUSPEND_MAX + 1] = {
=======
static const char *const regulator_states[PM_SUSPEND_MAX + 1] = {
>>>>>>> 2dbfca5a
	[PM_SUSPEND_MEM]	= "regulator-state-mem",
	[PM_SUSPEND_MAX]	= "regulator-state-disk",
};

static void of_get_regulation_constraints(struct device_node *np,
					struct regulator_init_data **init_data,
					const struct regulator_desc *desc)
{
	const __be32 *min_uV, *max_uV;
	struct regulation_constraints *constraints = &(*init_data)->constraints;
	struct regulator_state *suspend_state;
	struct device_node *suspend_np;
	int ret, i;
	u32 pval;

	constraints->name = of_get_property(np, "regulator-name", NULL);

	min_uV = of_get_property(np, "regulator-min-microvolt", NULL);
	if (min_uV)
		constraints->min_uV = be32_to_cpu(*min_uV);
	max_uV = of_get_property(np, "regulator-max-microvolt", NULL);
	if (max_uV)
		constraints->max_uV = be32_to_cpu(*max_uV);

	/* Voltage change possible? */
	if (constraints->min_uV != constraints->max_uV)
		constraints->valid_ops_mask |= REGULATOR_CHANGE_VOLTAGE;
	/* Only one voltage?  Then make sure it's set. */
	if (min_uV && max_uV && constraints->min_uV == constraints->max_uV)
		constraints->apply_uV = true;

	if (!of_property_read_u32(np, "regulator-microvolt-offset", &pval))
		constraints->uV_offset = pval;
	if (!of_property_read_u32(np, "regulator-min-microamp", &pval))
		constraints->min_uA = pval;
	if (!of_property_read_u32(np, "regulator-max-microamp", &pval))
		constraints->max_uA = pval;

	/* Current change possible? */
	if (constraints->min_uA != constraints->max_uA)
		constraints->valid_ops_mask |= REGULATOR_CHANGE_CURRENT;

	constraints->boot_on = of_property_read_bool(np, "regulator-boot-on");
	constraints->always_on = of_property_read_bool(np, "regulator-always-on");
	if (!constraints->always_on) /* status change should be possible. */
		constraints->valid_ops_mask |= REGULATOR_CHANGE_STATUS;

	if (of_property_read_bool(np, "regulator-allow-bypass"))
		constraints->valid_ops_mask |= REGULATOR_CHANGE_BYPASS;

	ret = of_property_read_u32(np, "regulator-ramp-delay", &pval);
	if (!ret) {
		if (pval)
			constraints->ramp_delay = pval;
		else
			constraints->ramp_disable = true;
	}

	ret = of_property_read_u32(np, "regulator-enable-ramp-delay", &pval);
	if (!ret)
		constraints->enable_time = pval;

<<<<<<< HEAD
=======
	if (!of_property_read_u32(np, "regulator-initial-mode", &pval)) {
		if (desc && desc->of_map_mode) {
			ret = desc->of_map_mode(pval);
			if (ret == -EINVAL)
				pr_err("%s: invalid mode %u\n", np->name, pval);
			else
				constraints->initial_mode = ret;
		} else {
			pr_warn("%s: mapping for mode %d not defined\n",
				np->name, pval);
		}
	}

>>>>>>> 2dbfca5a
	for (i = 0; i < ARRAY_SIZE(regulator_states); i++) {
		switch (i) {
		case PM_SUSPEND_MEM:
			suspend_state = &constraints->state_mem;
			break;
		case PM_SUSPEND_MAX:
			suspend_state = &constraints->state_disk;
			break;
		case PM_SUSPEND_ON:
		case PM_SUSPEND_FREEZE:
		case PM_SUSPEND_STANDBY:
		default:
			continue;
		};

		suspend_np = of_get_child_by_name(np, regulator_states[i]);
		if (!suspend_np || !suspend_state)
			continue;

<<<<<<< HEAD
=======
		if (!of_property_read_u32(suspend_np, "regulator-mode",
					  &pval)) {
			if (desc && desc->of_map_mode) {
				ret = desc->of_map_mode(pval);
				if (ret == -EINVAL)
					pr_err("%s: invalid mode %u\n",
					       np->name, pval);
				else
					suspend_state->mode = ret;
			} else {
				pr_warn("%s: mapping for mode %d not defined\n",
					np->name, pval);
			}
		}

>>>>>>> 2dbfca5a
		if (of_property_read_bool(suspend_np,
					"regulator-on-in-suspend"))
			suspend_state->enabled = true;
		else if (of_property_read_bool(suspend_np,
					"regulator-off-in-suspend"))
			suspend_state->disabled = true;

		if (!of_property_read_u32(suspend_np,
					"regulator-suspend-microvolt", &pval))
			suspend_state->uV = pval;

		of_node_put(suspend_np);
		suspend_state = NULL;
		suspend_np = NULL;
	}
}

/**
 * of_get_regulator_init_data - extract regulator_init_data structure info
 * @dev: device requesting for regulator_init_data
 * @node: regulator device node
 * @desc: regulator description
 *
 * Populates regulator_init_data structure by extracting data from device
 * tree node, returns a pointer to the populated struture or NULL if memory
 * alloc fails.
 */
struct regulator_init_data *of_get_regulator_init_data(struct device *dev,
					  struct device_node *node,
					  const struct regulator_desc *desc)
{
	struct regulator_init_data *init_data;

	if (!node)
		return NULL;

	init_data = devm_kzalloc(dev, sizeof(*init_data), GFP_KERNEL);
	if (!init_data)
		return NULL; /* Out of memory? */

	of_get_regulation_constraints(node, &init_data, desc);
	return init_data;
}
EXPORT_SYMBOL_GPL(of_get_regulator_init_data);

struct devm_of_regulator_matches {
	struct of_regulator_match *matches;
	unsigned int num_matches;
};

static void devm_of_regulator_put_matches(struct device *dev, void *res)
{
	struct devm_of_regulator_matches *devm_matches = res;
	int i;

	for (i = 0; i < devm_matches->num_matches; i++)
		of_node_put(devm_matches->matches[i].of_node);
}

/**
 * of_regulator_match - extract multiple regulator init data from device tree.
 * @dev: device requesting the data
 * @node: parent device node of the regulators
 * @matches: match table for the regulators
 * @num_matches: number of entries in match table
 *
 * This function uses a match table specified by the regulator driver to
 * parse regulator init data from the device tree. @node is expected to
 * contain a set of child nodes, each providing the init data for one
 * regulator. The data parsed from a child node will be matched to a regulator
 * based on either the deprecated property regulator-compatible if present,
 * or otherwise the child node's name. Note that the match table is modified
 * in place and an additional of_node reference is taken for each matched
 * regulator.
 *
 * Returns the number of matches found or a negative error code on failure.
 */
int of_regulator_match(struct device *dev, struct device_node *node,
		       struct of_regulator_match *matches,
		       unsigned int num_matches)
{
	unsigned int count = 0;
	unsigned int i;
	const char *name;
	struct device_node *child;
	struct devm_of_regulator_matches *devm_matches;

	if (!dev || !node)
		return -EINVAL;

	devm_matches = devres_alloc(devm_of_regulator_put_matches,
				    sizeof(struct devm_of_regulator_matches),
				    GFP_KERNEL);
	if (!devm_matches)
		return -ENOMEM;

	devm_matches->matches = matches;
	devm_matches->num_matches = num_matches;

	devres_add(dev, devm_matches);

	for (i = 0; i < num_matches; i++) {
		struct of_regulator_match *match = &matches[i];
		match->init_data = NULL;
		match->of_node = NULL;
	}

	for_each_child_of_node(node, child) {
		name = of_get_property(child,
					"regulator-compatible", NULL);
		if (!name)
			name = child->name;
		for (i = 0; i < num_matches; i++) {
			struct of_regulator_match *match = &matches[i];
			if (match->of_node)
				continue;

			if (strcmp(match->name, name))
				continue;

			match->init_data =
				of_get_regulator_init_data(dev, child,
							   match->desc);
			if (!match->init_data) {
				dev_err(dev,
					"failed to parse DT for regulator %s\n",
					child->name);
				return -EINVAL;
			}
			match->of_node = of_node_get(child);
			count++;
			break;
		}
	}

	return count;
}
EXPORT_SYMBOL_GPL(of_regulator_match);

struct regulator_init_data *regulator_of_get_init_data(struct device *dev,
					    const struct regulator_desc *desc,
					    struct device_node **node)
{
	struct device_node *search, *child;
	struct regulator_init_data *init_data = NULL;
	const char *name;

	if (!dev->of_node || !desc->of_match)
		return NULL;

	if (desc->regulators_node)
		search = of_get_child_by_name(dev->of_node,
					      desc->regulators_node);
	else
		search = dev->of_node;

	if (!search) {
		dev_dbg(dev, "Failed to find regulator container node '%s'\n",
			desc->regulators_node);
		return NULL;
	}

	for_each_child_of_node(search, child) {
		name = of_get_property(child, "regulator-compatible", NULL);
		if (!name)
			name = child->name;

		if (strcmp(desc->of_match, name))
			continue;

		init_data = of_get_regulator_init_data(dev, child, desc);
		if (!init_data) {
			dev_err(dev,
				"failed to parse DT for regulator %s\n",
				child->name);
			break;
		}

		of_node_get(child);
		*node = child;
		break;
	}

	of_node_put(search);

	return init_data;
}<|MERGE_RESOLUTION|>--- conflicted
+++ resolved
@@ -19,11 +19,7 @@
 
 #include "internal.h"
 
-<<<<<<< HEAD
-const char *const regulator_states[PM_SUSPEND_MAX + 1] = {
-=======
 static const char *const regulator_states[PM_SUSPEND_MAX + 1] = {
->>>>>>> 2dbfca5a
 	[PM_SUSPEND_MEM]	= "regulator-state-mem",
 	[PM_SUSPEND_MAX]	= "regulator-state-disk",
 };
@@ -86,8 +82,6 @@
 	if (!ret)
 		constraints->enable_time = pval;
 
-<<<<<<< HEAD
-=======
 	if (!of_property_read_u32(np, "regulator-initial-mode", &pval)) {
 		if (desc && desc->of_map_mode) {
 			ret = desc->of_map_mode(pval);
@@ -101,7 +95,6 @@
 		}
 	}
 
->>>>>>> 2dbfca5a
 	for (i = 0; i < ARRAY_SIZE(regulator_states); i++) {
 		switch (i) {
 		case PM_SUSPEND_MEM:
@@ -121,8 +114,6 @@
 		if (!suspend_np || !suspend_state)
 			continue;
 
-<<<<<<< HEAD
-=======
 		if (!of_property_read_u32(suspend_np, "regulator-mode",
 					  &pval)) {
 			if (desc && desc->of_map_mode) {
@@ -138,7 +129,6 @@
 			}
 		}
 
->>>>>>> 2dbfca5a
 		if (of_property_read_bool(suspend_np,
 					"regulator-on-in-suspend"))
 			suspend_state->enabled = true;
