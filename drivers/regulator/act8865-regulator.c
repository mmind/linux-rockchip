--- conflicted
+++ resolved
@@ -198,12 +198,7 @@
 static int act8865_pdata_from_dt(struct device *dev,
 				 struct device_node **of_node,
 				 struct act8865_platform_data *pdata,
-<<<<<<< HEAD
-				 struct of_regulator_match *matches,
-				 int num_matches)
-=======
 				 unsigned long type)
->>>>>>> c309bfa9
 {
 	int matched, i, num_matches;
 	struct device_node *np;
@@ -216,8 +211,6 @@
 		return -EINVAL;
 	}
 
-<<<<<<< HEAD
-=======
 	switch (type) {
 	case ACT8846:
 		matches = act8846_matches;
@@ -232,7 +225,6 @@
 		return -EINVAL;
 	}
 
->>>>>>> c309bfa9
 	matched = of_regulator_match(dev, np, matches, num_matches);
 	of_node_put(np);
 	if (matched <= 0)
@@ -288,10 +280,6 @@
 {
 	static const struct regulator_desc *regulators;
 	struct act8865_platform_data pdata_of, *pdata;
-<<<<<<< HEAD
-	struct of_regulator_match *matches;
-=======
->>>>>>> c309bfa9
 	struct device *dev = &client->dev;
 	struct device_node **of_node;
 	int i, ret, num_regulators;
@@ -314,18 +302,10 @@
 
 	switch (type) {
 	case ACT8846:
-<<<<<<< HEAD
-		matches = act8846_matches;
-=======
->>>>>>> c309bfa9
 		regulators = act8846_regulators;
 		num_regulators = ARRAY_SIZE(act8846_regulators);
 		break;
 	case ACT8865:
-<<<<<<< HEAD
-		matches = act8865_matches;
-=======
->>>>>>> c309bfa9
 		regulators = act8865_regulators;
 		num_regulators = ARRAY_SIZE(act8865_regulators);
 		break;
@@ -340,12 +320,7 @@
 		return -ENOMEM;
 
 	if (dev->of_node && !pdata) {
-<<<<<<< HEAD
-		ret = act8865_pdata_from_dt(dev, of_node, &pdata_of, matches,
-					    num_regulators);
-=======
 		ret = act8865_pdata_from_dt(dev, of_node, &pdata_of, type);
->>>>>>> c309bfa9
 		if (ret < 0)
 			return ret;
 
