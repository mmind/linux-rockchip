--- conflicted
+++ resolved
@@ -267,12 +267,7 @@
 		ret = fan53555_voltages_setup_silergy(di);
 		break;
 	default:
-<<<<<<< HEAD
-		dev_err(di->dev,
-			"vendor %d not supported!\n", di->chip_id);
-=======
 		dev_err(di->dev, "vendor %d not supported!\n", di->vendor);
->>>>>>> 35a9ad8a
 		return -EINVAL;
 	}
 
@@ -366,10 +361,7 @@
 	if (!di)
 		return -ENOMEM;
 
-<<<<<<< HEAD
-=======
 	di->regulator = pdata->regulator;
->>>>>>> 35a9ad8a
 	if (client->dev.of_node) {
 		const struct of_device_id *match;
 
