/*
 * Regulator driver for PWM Regulators
 *
 * Copyright (C) 2014 - STMicroelectronics Inc.
 *
 * Author: Lee Jones <lee.jones@linaro.org>
 *
 * This program is free software; you can redistribute it and/or modify
 * it under the terms of the GNU General Public License version 2 as
 * published by the Free Software Foundation.
 */

#include <linux/delay.h>
#include <linux/module.h>
#include <linux/init.h>
#include <linux/err.h>
#include <linux/regulator/driver.h>
#include <linux/regulator/machine.h>
#include <linux/regulator/of_regulator.h>
#include <linux/of.h>
#include <linux/of_device.h>
#include <linux/pwm.h>

struct pwm_regulator_data {
	/*  Shared */
	struct pwm_device *pwm;

	/* Voltage table */
	struct pwm_voltages *duty_cycle_table;

	/* regulator descriptor */
	struct regulator_desc desc;

	/* Regulator ops */
	struct regulator_ops ops;

	int state;

	/* Continuous voltage */
	int volt_uV;
};

struct pwm_voltages {
	unsigned int uV;
	unsigned int dutycycle;
};

/**
 * Voltage table call-backs
 */
static void pwm_regulator_init_state(struct regulator_dev *rdev)
{
	struct pwm_regulator_data *drvdata = rdev_get_drvdata(rdev);
	struct pwm_state pwm_state;
	unsigned int dutycycle;
	int i;

	pwm_get_state(drvdata->pwm, &pwm_state);

	if (!pwm_state.period)
		return;

	dutycycle = (pwm_state.duty_cycle * 100) / pwm_state.period;

	for (i = 0; i < rdev->desc->n_voltages; i++) {
		if (dutycycle == drvdata->duty_cycle_table[i].dutycycle) {
			drvdata->state = i;
			return;
		}
	}
}

static int pwm_regulator_get_voltage_sel(struct regulator_dev *rdev)
{
	struct pwm_regulator_data *drvdata = rdev_get_drvdata(rdev);

	if (drvdata->state < 0)
		pwm_regulator_init_state(rdev);

	return drvdata->state;
}

static int pwm_regulator_set_voltage_sel(struct regulator_dev *rdev,
					 unsigned selector)
{
	struct pwm_regulator_data *drvdata = rdev_get_drvdata(rdev);
	struct pwm_args pargs;
	int dutycycle;
	int ret;

<<<<<<< HEAD
	pwm_reg_period = pwm_get_default_period(drvdata->pwm);
=======
	pwm_get_args(drvdata->pwm, &pargs);
>>>>>>> 31d4a8c6

	dutycycle = (pargs.period *
		    drvdata->duty_cycle_table[selector].dutycycle) / 100;

	ret = pwm_config(drvdata->pwm, dutycycle, pargs.period);
	if (ret) {
		dev_err(&rdev->dev, "Failed to configure PWM: %d\n", ret);
		return ret;
	}

	drvdata->state = selector;

	return 0;
}

static int pwm_regulator_list_voltage(struct regulator_dev *rdev,
				      unsigned selector)
{
	struct pwm_regulator_data *drvdata = rdev_get_drvdata(rdev);

	if (selector >= rdev->desc->n_voltages)
		return -EINVAL;

	return drvdata->duty_cycle_table[selector].uV;
}

static int pwm_regulator_enable(struct regulator_dev *dev)
{
	struct pwm_regulator_data *drvdata = rdev_get_drvdata(dev);

	return pwm_enable(drvdata->pwm);
}

static int pwm_regulator_disable(struct regulator_dev *dev)
{
	struct pwm_regulator_data *drvdata = rdev_get_drvdata(dev);

	pwm_disable(drvdata->pwm);

	return 0;
}

static int pwm_regulator_is_enabled(struct regulator_dev *dev)
{
	struct pwm_regulator_data *drvdata = rdev_get_drvdata(dev);

	return pwm_is_enabled(drvdata->pwm);
}

static int pwm_regulator_get_voltage(struct regulator_dev *rdev)
{
	struct pwm_regulator_data *drvdata = rdev_get_drvdata(rdev);

	return drvdata->volt_uV;
}

static int pwm_regulator_set_voltage(struct regulator_dev *rdev,
					int min_uV, int max_uV,
					unsigned *selector)
{
	struct pwm_regulator_data *drvdata = rdev_get_drvdata(rdev);
	unsigned int ramp_delay = rdev->constraints->ramp_delay;
<<<<<<< HEAD
	unsigned int period = pwm_get_default_period(drvdata->pwm);
	int duty_cycle;
=======
	struct pwm_args pargs;
	unsigned int req_diff = min_uV - rdev->constraints->min_uV;
	unsigned int diff;
	unsigned int duty_pulse;
	u64 req_period;
	u32 rem;
>>>>>>> 31d4a8c6
	int ret;

	pwm_get_args(drvdata->pwm, &pargs);
	diff = rdev->constraints->max_uV - rdev->constraints->min_uV;

	/* First try to find out if we get the iduty cycle time which is
	 * factor of PWM period time. If (request_diff_to_min * pwm_period)
	 * is perfect divided by voltage_range_diff then it is possible to
	 * get duty cycle time which is factor of PWM period. This will help
	 * to get output voltage nearer to requested value as there is no
	 * calculation loss.
	 */
	req_period = req_diff * pargs.period;
	div_u64_rem(req_period, diff, &rem);
	if (!rem) {
		do_div(req_period, diff);
		duty_pulse = (unsigned int)req_period;
	} else {
		duty_pulse = (pargs.period / 100) * ((req_diff * 100) / diff);
	}

	ret = pwm_config(drvdata->pwm, duty_pulse, pargs.period);
	if (ret) {
		dev_err(&rdev->dev, "Failed to configure PWM: %d\n", ret);
		return ret;
	}

	drvdata->volt_uV = min_uV;

	/* Delay required by PWM regulator to settle to the new voltage */
	usleep_range(ramp_delay, ramp_delay + 1000);

	return 0;
}

static struct regulator_ops pwm_regulator_voltage_table_ops = {
	.set_voltage_sel = pwm_regulator_set_voltage_sel,
	.get_voltage_sel = pwm_regulator_get_voltage_sel,
	.list_voltage    = pwm_regulator_list_voltage,
	.map_voltage     = regulator_map_voltage_iterate,
	.enable          = pwm_regulator_enable,
	.disable         = pwm_regulator_disable,
	.is_enabled      = pwm_regulator_is_enabled,
};

static struct regulator_ops pwm_regulator_voltage_continuous_ops = {
	.get_voltage = pwm_regulator_get_voltage,
	.set_voltage = pwm_regulator_set_voltage,
	.enable          = pwm_regulator_enable,
	.disable         = pwm_regulator_disable,
	.is_enabled      = pwm_regulator_is_enabled,
};

static struct regulator_desc pwm_regulator_desc = {
	.name		= "pwm-regulator",
	.type		= REGULATOR_VOLTAGE,
	.owner		= THIS_MODULE,
	.supply_name    = "pwm",
};

static int pwm_regulator_init_table(struct platform_device *pdev,
				    struct pwm_regulator_data *drvdata)
{
	struct device_node *np = pdev->dev.of_node;
	struct pwm_voltages *duty_cycle_table;
	unsigned int length = 0;
	int ret;

	of_find_property(np, "voltage-table", &length);

	if ((length < sizeof(*duty_cycle_table)) ||
	    (length % sizeof(*duty_cycle_table))) {
		dev_err(&pdev->dev, "voltage-table length(%d) is invalid\n",
			length);
		return -EINVAL;
	}

	duty_cycle_table = devm_kzalloc(&pdev->dev, length, GFP_KERNEL);
	if (!duty_cycle_table)
		return -ENOMEM;

	ret = of_property_read_u32_array(np, "voltage-table",
					 (u32 *)duty_cycle_table,
					 length / sizeof(u32));
	if (ret) {
		dev_err(&pdev->dev, "Failed to read voltage-table: %d\n", ret);
		return ret;
	}

	drvdata->state			= -EINVAL;
	drvdata->duty_cycle_table	= duty_cycle_table;
	memcpy(&drvdata->ops, &pwm_regulator_voltage_table_ops,
	       sizeof(drvdata->ops));
	drvdata->desc.ops = &drvdata->ops;
	drvdata->desc.n_voltages	= length / sizeof(*duty_cycle_table);

	return 0;
}

static int pwm_regulator_init_continuous(struct platform_device *pdev,
					 struct pwm_regulator_data *drvdata)
{
	memcpy(&drvdata->ops, &pwm_regulator_voltage_continuous_ops,
	       sizeof(drvdata->ops));
	drvdata->desc.ops = &drvdata->ops;
	drvdata->desc.continuous_voltage_range = true;

	return 0;
}

static int pwm_regulator_probe(struct platform_device *pdev)
{
	const struct regulator_init_data *init_data;
	struct pwm_regulator_data *drvdata;
	struct regulator_dev *regulator;
	struct regulator_config config = { };
	struct device_node *np = pdev->dev.of_node;
	int ret;

	if (!np) {
		dev_err(&pdev->dev, "Device Tree node missing\n");
		return -EINVAL;
	}

	drvdata = devm_kzalloc(&pdev->dev, sizeof(*drvdata), GFP_KERNEL);
	if (!drvdata)
		return -ENOMEM;

	memcpy(&drvdata->desc, &pwm_regulator_desc, sizeof(drvdata->desc));

	if (of_find_property(np, "voltage-table", NULL))
		ret = pwm_regulator_init_table(pdev, drvdata);
	else
		ret = pwm_regulator_init_continuous(pdev, drvdata);
	if (ret)
		return ret;

	init_data = of_get_regulator_init_data(&pdev->dev, np,
					       &drvdata->desc);
	if (!init_data)
		return -ENOMEM;

	config.of_node = np;
	config.dev = &pdev->dev;
	config.driver_data = drvdata;
	config.init_data = init_data;

	drvdata->pwm = devm_pwm_get(&pdev->dev, NULL);
	if (IS_ERR(drvdata->pwm)) {
		ret = PTR_ERR(drvdata->pwm);
		dev_err(&pdev->dev, "Failed to get PWM: %d\n", ret);
		return ret;
	}

	/*
	 * FIXME: pwm_apply_args() should be removed when switching to the
	 * atomic PWM API.
	 */
	pwm_apply_args(drvdata->pwm);

	regulator = devm_regulator_register(&pdev->dev,
					    &drvdata->desc, &config);
	if (IS_ERR(regulator)) {
		ret = PTR_ERR(regulator);
		dev_err(&pdev->dev, "Failed to register regulator %s: %d\n",
			drvdata->desc.name, ret);
		return ret;
	}

	return 0;
}

static const struct of_device_id pwm_of_match[] = {
	{ .compatible = "pwm-regulator" },
	{ },
};
MODULE_DEVICE_TABLE(of, pwm_of_match);

static struct platform_driver pwm_regulator_driver = {
	.driver = {
		.name		= "pwm-regulator",
		.of_match_table = of_match_ptr(pwm_of_match),
	},
	.probe = pwm_regulator_probe,
};

module_platform_driver(pwm_regulator_driver);

MODULE_LICENSE("GPL");
MODULE_AUTHOR("Lee Jones <lee.jones@linaro.org>");
MODULE_DESCRIPTION("PWM Regulator Driver");
MODULE_ALIAS("platform:pwm-regulator");<|MERGE_RESOLUTION|>--- conflicted
+++ resolved
@@ -48,34 +48,9 @@
 /**
  * Voltage table call-backs
  */
-static void pwm_regulator_init_state(struct regulator_dev *rdev)
-{
-	struct pwm_regulator_data *drvdata = rdev_get_drvdata(rdev);
-	struct pwm_state pwm_state;
-	unsigned int dutycycle;
-	int i;
-
-	pwm_get_state(drvdata->pwm, &pwm_state);
-
-	if (!pwm_state.period)
-		return;
-
-	dutycycle = (pwm_state.duty_cycle * 100) / pwm_state.period;
-
-	for (i = 0; i < rdev->desc->n_voltages; i++) {
-		if (dutycycle == drvdata->duty_cycle_table[i].dutycycle) {
-			drvdata->state = i;
-			return;
-		}
-	}
-}
-
 static int pwm_regulator_get_voltage_sel(struct regulator_dev *rdev)
 {
 	struct pwm_regulator_data *drvdata = rdev_get_drvdata(rdev);
-
-	if (drvdata->state < 0)
-		pwm_regulator_init_state(rdev);
 
 	return drvdata->state;
 }
@@ -88,11 +63,7 @@
 	int dutycycle;
 	int ret;
 
-<<<<<<< HEAD
-	pwm_reg_period = pwm_get_default_period(drvdata->pwm);
-=======
 	pwm_get_args(drvdata->pwm, &pargs);
->>>>>>> 31d4a8c6
 
 	dutycycle = (pargs.period *
 		    drvdata->duty_cycle_table[selector].dutycycle) / 100;
@@ -155,17 +126,12 @@
 {
 	struct pwm_regulator_data *drvdata = rdev_get_drvdata(rdev);
 	unsigned int ramp_delay = rdev->constraints->ramp_delay;
-<<<<<<< HEAD
-	unsigned int period = pwm_get_default_period(drvdata->pwm);
-	int duty_cycle;
-=======
 	struct pwm_args pargs;
 	unsigned int req_diff = min_uV - rdev->constraints->min_uV;
 	unsigned int diff;
 	unsigned int duty_pulse;
 	u64 req_period;
 	u32 rem;
->>>>>>> 31d4a8c6
 	int ret;
 
 	pwm_get_args(drvdata->pwm, &pargs);
@@ -255,7 +221,6 @@
 		return ret;
 	}
 
-	drvdata->state			= -EINVAL;
 	drvdata->duty_cycle_table	= duty_cycle_table;
 	memcpy(&drvdata->ops, &pwm_regulator_voltage_table_ops,
 	       sizeof(drvdata->ops));
