--- conflicted
+++ resolved
@@ -3989,31 +3989,13 @@
 	if (!rdev)
 		return;
 
-<<<<<<< HEAD
-	mutex_lock(&rdev->mutex);
-
-=======
->>>>>>> b79013b2
 	seq_printf(s, "%*s%-*s %3d %4d %6d ",
 		   level * 3 + 1, "",
 		   30 - level * 3, rdev_get_name(rdev),
 		   rdev->use_count, rdev->open_count, rdev->bypass_count);
 
-<<<<<<< HEAD
-	switch (rdev->desc->type) {
-	case REGULATOR_VOLTAGE:
-		seq_printf(s, "%5dmV ",
-			   _regulator_get_voltage(rdev) / 1000);
-		break;
-	case REGULATOR_CURRENT:
-		seq_printf(s, "%5dmA ",
-			   _regulator_get_current_limit(rdev) / 1000);
-		break;
-	}
-=======
 	seq_printf(s, "%5dmV ", _regulator_get_voltage(rdev) / 1000);
 	seq_printf(s, "%5dmA ", _regulator_get_current_limit(rdev) / 1000);
->>>>>>> b79013b2
 
 	c = rdev->constraints;
 	if (c) {
@@ -4041,31 +4023,17 @@
 
 		switch (rdev->desc->type) {
 		case REGULATOR_VOLTAGE:
-<<<<<<< HEAD
-			seq_printf(s, "%29dmV %5dmV",
-=======
 			seq_printf(s, "%37dmV %5dmV",
->>>>>>> b79013b2
 				   consumer->min_uV / 1000,
 				   consumer->max_uV / 1000);
 			break;
 		case REGULATOR_CURRENT:
-<<<<<<< HEAD
-			seq_printf(s, "%37dmA",
-				regulator_get_current_limit(consumer) / 1000);
-=======
->>>>>>> b79013b2
 			break;
 		}
 
 		seq_puts(s, "\n");
 	}
 
-<<<<<<< HEAD
-	mutex_unlock(&rdev->mutex);
-
-=======
->>>>>>> b79013b2
 	list_for_each_entry(child, list, list) {
 		/* handle only non-root regulators supplied by current rdev */
 		if (!child->supply || child->supply->rdev != rdev)
@@ -4080,13 +4048,8 @@
 	struct list_head *list = s->private;
 	struct regulator_dev *rdev;
 
-<<<<<<< HEAD
-	seq_puts(s, " regulator                      use open bypass   value     min     max\n");
-	seq_puts(s, "-----------------------------------------------------------------------\n");
-=======
 	seq_puts(s, " regulator                      use open bypass voltage current     min     max\n");
 	seq_puts(s, "-------------------------------------------------------------------------------\n");
->>>>>>> b79013b2
 
 	mutex_lock(&regulator_list_mutex);
 
