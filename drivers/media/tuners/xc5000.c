--- conflicted
+++ resolved
@@ -1336,12 +1336,7 @@
 
 	if (priv) {
 		cancel_delayed_work(&priv->timer_sleep);
-<<<<<<< HEAD
-		if (priv->firmware)
-			release_firmware(priv->firmware);
-=======
 		release_firmware(priv->firmware);
->>>>>>> 2dbfca5a
 		hybrid_tuner_release_state(priv);
 	}
 
