// SPDX-License-Identifier: GPL-2.0-or-later
/*
	STV0900/0903 Multistandard Broadcast Frontend driver
	Copyright (C) Manu Abraham <abraham.manu@gmail.com>

	Copyright (C) ST Microelectronics

*/

#include <linux/init.h>
#include <linux/kernel.h>
#include <linux/module.h>
#include <linux/string.h>
#include <linux/slab.h>
#include <linux/mutex.h>

#include <linux/dvb/frontend.h>
#include <media/dvb_frontend.h>

#include "stv6110x.h" /* for demodulator internal modes */

#include "stv090x_reg.h"
#include "stv090x.h"
#include "stv090x_priv.h"

/* Max transfer size done by I2C transfer functions */
#define MAX_XFER_SIZE  64

static unsigned int verbose;
module_param(verbose, int, 0644);

/* internal params node */
struct stv090x_dev {
	/* pointer for internal params, one for each pair of demods */
	struct stv090x_internal		*internal;
	struct stv090x_dev		*next_dev;
};

/* first internal params */
static struct stv090x_dev *stv090x_first_dev;

/* find chip by i2c adapter and i2c address */
static struct stv090x_dev *find_dev(struct i2c_adapter *i2c_adap,
					u8 i2c_addr)
{
	struct stv090x_dev *temp_dev = stv090x_first_dev;

	/*
	 Search of the last stv0900 chip or
	 find it by i2c adapter and i2c address */
	while ((temp_dev != NULL) &&
		((temp_dev->internal->i2c_adap != i2c_adap) ||
		(temp_dev->internal->i2c_addr != i2c_addr))) {

		temp_dev = temp_dev->next_dev;
	}

	return temp_dev;
}

/* deallocating chip */
static void remove_dev(struct stv090x_internal *internal)
{
	struct stv090x_dev *prev_dev = stv090x_first_dev;
	struct stv090x_dev *del_dev = find_dev(internal->i2c_adap,
						internal->i2c_addr);

	if (del_dev != NULL) {
		if (del_dev == stv090x_first_dev) {
			stv090x_first_dev = del_dev->next_dev;
		} else {
			while (prev_dev->next_dev != del_dev)
				prev_dev = prev_dev->next_dev;

			prev_dev->next_dev = del_dev->next_dev;
		}

		kfree(del_dev);
	}
}

/* allocating new chip */
static struct stv090x_dev *append_internal(struct stv090x_internal *internal)
{
	struct stv090x_dev *new_dev;
	struct stv090x_dev *temp_dev;

	new_dev = kmalloc(sizeof(struct stv090x_dev), GFP_KERNEL);
	if (new_dev != NULL) {
		new_dev->internal = internal;
		new_dev->next_dev = NULL;

		/* append to list */
		if (stv090x_first_dev == NULL) {
			stv090x_first_dev = new_dev;
		} else {
			temp_dev = stv090x_first_dev;
			while (temp_dev->next_dev != NULL)
				temp_dev = temp_dev->next_dev;

			temp_dev->next_dev = new_dev;
		}
	}

	return new_dev;
}


/* DVBS1 and DSS C/N Lookup table */
static const struct stv090x_tab stv090x_s1cn_tab[] = {
	{   0, 8917 }, /*  0.0dB */
	{   5, 8801 }, /*  0.5dB */
	{  10, 8667 }, /*  1.0dB */
	{  15, 8522 }, /*  1.5dB */
	{  20, 8355 }, /*  2.0dB */
	{  25, 8175 }, /*  2.5dB */
	{  30, 7979 }, /*  3.0dB */
	{  35, 7763 }, /*  3.5dB */
	{  40, 7530 }, /*  4.0dB */
	{  45, 7282 }, /*  4.5dB */
	{  50, 7026 }, /*  5.0dB */
	{  55, 6781 }, /*  5.5dB */
	{  60, 6514 }, /*  6.0dB */
	{  65, 6241 }, /*  6.5dB */
	{  70, 5965 }, /*  7.0dB */
	{  75, 5690 }, /*  7.5dB */
	{  80, 5424 }, /*  8.0dB */
	{  85, 5161 }, /*  8.5dB */
	{  90, 4902 }, /*  9.0dB */
	{  95, 4654 }, /*  9.5dB */
	{ 100, 4417 }, /* 10.0dB */
	{ 105, 4186 }, /* 10.5dB */
	{ 110, 3968 }, /* 11.0dB */
	{ 115, 3757 }, /* 11.5dB */
	{ 120, 3558 }, /* 12.0dB */
	{ 125, 3366 }, /* 12.5dB */
	{ 130, 3185 }, /* 13.0dB */
	{ 135, 3012 }, /* 13.5dB */
	{ 140, 2850 }, /* 14.0dB */
	{ 145, 2698 }, /* 14.5dB */
	{ 150, 2550 }, /* 15.0dB */
	{ 160, 2283 }, /* 16.0dB */
	{ 170, 2042 }, /* 17.0dB */
	{ 180, 1827 }, /* 18.0dB */
	{ 190, 1636 }, /* 19.0dB */
	{ 200, 1466 }, /* 20.0dB */
	{ 210, 1315 }, /* 21.0dB */
	{ 220, 1181 }, /* 22.0dB */
	{ 230, 1064 }, /* 23.0dB */
	{ 240,	960 }, /* 24.0dB */
	{ 250,	869 }, /* 25.0dB */
	{ 260,	792 }, /* 26.0dB */
	{ 270,	724 }, /* 27.0dB */
	{ 280,	665 }, /* 28.0dB */
	{ 290,	616 }, /* 29.0dB */
	{ 300,	573 }, /* 30.0dB */
	{ 310,	537 }, /* 31.0dB */
	{ 320,	507 }, /* 32.0dB */
	{ 330,	483 }, /* 33.0dB */
	{ 400,	398 }, /* 40.0dB */
	{ 450,	381 }, /* 45.0dB */
	{ 500,	377 }  /* 50.0dB */
};

/* DVBS2 C/N Lookup table */
static const struct stv090x_tab stv090x_s2cn_tab[] = {
	{ -30, 13348 }, /* -3.0dB */
	{ -20, 12640 }, /* -2d.0B */
	{ -10, 11883 }, /* -1.0dB */
	{   0, 11101 }, /* -0.0dB */
	{   5, 10718 }, /*  0.5dB */
	{  10, 10339 }, /*  1.0dB */
	{  15,  9947 }, /*  1.5dB */
	{  20,  9552 }, /*  2.0dB */
	{  25,  9183 }, /*  2.5dB */
	{  30,  8799 }, /*  3.0dB */
	{  35,  8422 }, /*  3.5dB */
	{  40,  8062 }, /*  4.0dB */
	{  45,  7707 }, /*  4.5dB */
	{  50,  7353 }, /*  5.0dB */
	{  55,  7025 }, /*  5.5dB */
	{  60,  6684 }, /*  6.0dB */
	{  65,  6331 }, /*  6.5dB */
	{  70,  6036 }, /*  7.0dB */
	{  75,  5727 }, /*  7.5dB */
	{  80,  5437 }, /*  8.0dB */
	{  85,  5164 }, /*  8.5dB */
	{  90,  4902 }, /*  9.0dB */
	{  95,  4653 }, /*  9.5dB */
	{ 100,  4408 }, /* 10.0dB */
	{ 105,  4187 }, /* 10.5dB */
	{ 110,  3961 }, /* 11.0dB */
	{ 115,  3751 }, /* 11.5dB */
	{ 120,  3558 }, /* 12.0dB */
	{ 125,  3368 }, /* 12.5dB */
	{ 130,  3191 }, /* 13.0dB */
	{ 135,  3017 }, /* 13.5dB */
	{ 140,  2862 }, /* 14.0dB */
	{ 145,  2710 }, /* 14.5dB */
	{ 150,  2565 }, /* 15.0dB */
	{ 160,  2300 }, /* 16.0dB */
	{ 170,  2058 }, /* 17.0dB */
	{ 180,  1849 }, /* 18.0dB */
	{ 190,  1663 }, /* 19.0dB */
	{ 200,  1495 }, /* 20.0dB */
	{ 210,  1349 }, /* 21.0dB */
	{ 220,  1222 }, /* 22.0dB */
	{ 230,  1110 }, /* 23.0dB */
	{ 240,  1011 }, /* 24.0dB */
	{ 250,   925 }, /* 25.0dB */
	{ 260,   853 }, /* 26.0dB */
	{ 270,   789 }, /* 27.0dB */
	{ 280,   734 }, /* 28.0dB */
	{ 290,   690 }, /* 29.0dB */
	{ 300,   650 }, /* 30.0dB */
	{ 310,   619 }, /* 31.0dB */
	{ 320,   593 }, /* 32.0dB */
	{ 330,   571 }, /* 33.0dB */
	{ 400,   498 }, /* 40.0dB */
	{ 450,	 484 }, /* 45.0dB */
	{ 500,	 481 }	/* 50.0dB */
};

/* RF level C/N lookup table */
static const struct stv090x_tab stv090x_rf_tab[] = {
	{  -5, 0xcaa1 }, /*  -5dBm */
	{ -10, 0xc229 }, /* -10dBm */
	{ -15, 0xbb08 }, /* -15dBm */
	{ -20, 0xb4bc }, /* -20dBm */
	{ -25, 0xad5a }, /* -25dBm */
	{ -30, 0xa298 }, /* -30dBm */
	{ -35, 0x98a8 }, /* -35dBm */
	{ -40, 0x8389 }, /* -40dBm */
	{ -45, 0x59be }, /* -45dBm */
	{ -50, 0x3a14 }, /* -50dBm */
	{ -55, 0x2d11 }, /* -55dBm */
	{ -60, 0x210d }, /* -60dBm */
	{ -65, 0xa14f }, /* -65dBm */
	{ -70, 0x07aa }	 /* -70dBm */
};


static struct stv090x_reg stv0900_initval[] = {

	{ STV090x_OUTCFG,		0x00 },
	{ STV090x_MODECFG,		0xff },
	{ STV090x_AGCRF1CFG,		0x11 },
	{ STV090x_AGCRF2CFG,		0x13 },
	{ STV090x_TSGENERAL1X,		0x14 },
	{ STV090x_TSTTNR2,		0x21 },
	{ STV090x_TSTTNR4,		0x21 },
	{ STV090x_P2_DISTXCTL,		0x22 },
	{ STV090x_P2_F22TX,		0xc0 },
	{ STV090x_P2_F22RX,		0xc0 },
	{ STV090x_P2_DISRXCTL,		0x00 },
	{ STV090x_P2_DMDCFGMD,		0xF9 },
	{ STV090x_P2_DEMOD,		0x08 },
	{ STV090x_P2_DMDCFG3,		0xc4 },
	{ STV090x_P2_CARFREQ,		0xed },
	{ STV090x_P2_LDT,		0xd0 },
	{ STV090x_P2_LDT2,		0xb8 },
	{ STV090x_P2_TMGCFG,		0xd2 },
	{ STV090x_P2_TMGTHRISE,		0x20 },
	{ STV090x_P1_TMGCFG,		0xd2 },

	{ STV090x_P2_TMGTHFALL,		0x00 },
	{ STV090x_P2_FECSPY,		0x88 },
	{ STV090x_P2_FSPYDATA,		0x3a },
	{ STV090x_P2_FBERCPT4,		0x00 },
	{ STV090x_P2_FSPYBER,		0x10 },
	{ STV090x_P2_ERRCTRL1,		0x35 },
	{ STV090x_P2_ERRCTRL2,		0xc1 },
	{ STV090x_P2_CFRICFG,		0xf8 },
	{ STV090x_P2_NOSCFG,		0x1c },
	{ STV090x_P2_DMDTOM,		0x20 },
	{ STV090x_P2_CORRELMANT,	0x70 },
	{ STV090x_P2_CORRELABS,		0x88 },
	{ STV090x_P2_AGC2O,		0x5b },
	{ STV090x_P2_AGC2REF,		0x38 },
	{ STV090x_P2_CARCFG,		0xe4 },
	{ STV090x_P2_ACLC,		0x1A },
	{ STV090x_P2_BCLC,		0x09 },
	{ STV090x_P2_CARHDR,		0x08 },
	{ STV090x_P2_KREFTMG,		0xc1 },
	{ STV090x_P2_SFRUPRATIO,	0xf0 },
	{ STV090x_P2_SFRLOWRATIO,	0x70 },
	{ STV090x_P2_SFRSTEP,		0x58 },
	{ STV090x_P2_TMGCFG2,		0x01 },
	{ STV090x_P2_CAR2CFG,		0x26 },
	{ STV090x_P2_BCLC2S2Q,		0x86 },
	{ STV090x_P2_BCLC2S28,		0x86 },
	{ STV090x_P2_SMAPCOEF7,		0x77 },
	{ STV090x_P2_SMAPCOEF6,		0x85 },
	{ STV090x_P2_SMAPCOEF5,		0x77 },
	{ STV090x_P2_TSCFGL,		0x20 },
	{ STV090x_P2_DMDCFG2,		0x3b },
	{ STV090x_P2_MODCODLST0,	0xff },
	{ STV090x_P2_MODCODLST1,	0xff },
	{ STV090x_P2_MODCODLST2,	0xff },
	{ STV090x_P2_MODCODLST3,	0xff },
	{ STV090x_P2_MODCODLST4,	0xff },
	{ STV090x_P2_MODCODLST5,	0xff },
	{ STV090x_P2_MODCODLST6,	0xff },
	{ STV090x_P2_MODCODLST7,	0xcc },
	{ STV090x_P2_MODCODLST8,	0xcc },
	{ STV090x_P2_MODCODLST9,	0xcc },
	{ STV090x_P2_MODCODLSTA,	0xcc },
	{ STV090x_P2_MODCODLSTB,	0xcc },
	{ STV090x_P2_MODCODLSTC,	0xcc },
	{ STV090x_P2_MODCODLSTD,	0xcc },
	{ STV090x_P2_MODCODLSTE,	0xcc },
	{ STV090x_P2_MODCODLSTF,	0xcf },
	{ STV090x_P1_DISTXCTL,		0x22 },
	{ STV090x_P1_F22TX,		0xc0 },
	{ STV090x_P1_F22RX,		0xc0 },
	{ STV090x_P1_DISRXCTL,		0x00 },
	{ STV090x_P1_DMDCFGMD,		0xf9 },
	{ STV090x_P1_DEMOD,		0x08 },
	{ STV090x_P1_DMDCFG3,		0xc4 },
	{ STV090x_P1_DMDTOM,		0x20 },
	{ STV090x_P1_CARFREQ,		0xed },
	{ STV090x_P1_LDT,		0xd0 },
	{ STV090x_P1_LDT2,		0xb8 },
	{ STV090x_P1_TMGCFG,		0xd2 },
	{ STV090x_P1_TMGTHRISE,		0x20 },
	{ STV090x_P1_TMGTHFALL,		0x00 },
	{ STV090x_P1_SFRUPRATIO,	0xf0 },
	{ STV090x_P1_SFRLOWRATIO,	0x70 },
	{ STV090x_P1_TSCFGL,		0x20 },
	{ STV090x_P1_FECSPY,		0x88 },
	{ STV090x_P1_FSPYDATA,		0x3a },
	{ STV090x_P1_FBERCPT4,		0x00 },
	{ STV090x_P1_FSPYBER,		0x10 },
	{ STV090x_P1_ERRCTRL1,		0x35 },
	{ STV090x_P1_ERRCTRL2,		0xc1 },
	{ STV090x_P1_CFRICFG,		0xf8 },
	{ STV090x_P1_NOSCFG,		0x1c },
	{ STV090x_P1_CORRELMANT,	0x70 },
	{ STV090x_P1_CORRELABS,		0x88 },
	{ STV090x_P1_AGC2O,		0x5b },
	{ STV090x_P1_AGC2REF,		0x38 },
	{ STV090x_P1_CARCFG,		0xe4 },
	{ STV090x_P1_ACLC,		0x1A },
	{ STV090x_P1_BCLC,		0x09 },
	{ STV090x_P1_CARHDR,		0x08 },
	{ STV090x_P1_KREFTMG,		0xc1 },
	{ STV090x_P1_SFRSTEP,		0x58 },
	{ STV090x_P1_TMGCFG2,		0x01 },
	{ STV090x_P1_CAR2CFG,		0x26 },
	{ STV090x_P1_BCLC2S2Q,		0x86 },
	{ STV090x_P1_BCLC2S28,		0x86 },
	{ STV090x_P1_SMAPCOEF7,		0x77 },
	{ STV090x_P1_SMAPCOEF6,		0x85 },
	{ STV090x_P1_SMAPCOEF5,		0x77 },
	{ STV090x_P1_DMDCFG2,		0x3b },
	{ STV090x_P1_MODCODLST0,	0xff },
	{ STV090x_P1_MODCODLST1,	0xff },
	{ STV090x_P1_MODCODLST2,	0xff },
	{ STV090x_P1_MODCODLST3,	0xff },
	{ STV090x_P1_MODCODLST4,	0xff },
	{ STV090x_P1_MODCODLST5,	0xff },
	{ STV090x_P1_MODCODLST6,	0xff },
	{ STV090x_P1_MODCODLST7,	0xcc },
	{ STV090x_P1_MODCODLST8,	0xcc },
	{ STV090x_P1_MODCODLST9,	0xcc },
	{ STV090x_P1_MODCODLSTA,	0xcc },
	{ STV090x_P1_MODCODLSTB,	0xcc },
	{ STV090x_P1_MODCODLSTC,	0xcc },
	{ STV090x_P1_MODCODLSTD,	0xcc },
	{ STV090x_P1_MODCODLSTE,	0xcc },
	{ STV090x_P1_MODCODLSTF,	0xcf },
	{ STV090x_GENCFG,		0x1d },
	{ STV090x_NBITER_NF4,		0x37 },
	{ STV090x_NBITER_NF5,		0x29 },
	{ STV090x_NBITER_NF6,		0x37 },
	{ STV090x_NBITER_NF7,		0x33 },
	{ STV090x_NBITER_NF8,		0x31 },
	{ STV090x_NBITER_NF9,		0x2f },
	{ STV090x_NBITER_NF10,		0x39 },
	{ STV090x_NBITER_NF11,		0x3a },
	{ STV090x_NBITER_NF12,		0x29 },
	{ STV090x_NBITER_NF13,		0x37 },
	{ STV090x_NBITER_NF14,		0x33 },
	{ STV090x_NBITER_NF15,		0x2f },
	{ STV090x_NBITER_NF16,		0x39 },
	{ STV090x_NBITER_NF17,		0x3a },
	{ STV090x_NBITERNOERR,		0x04 },
	{ STV090x_GAINLLR_NF4,		0x0C },
	{ STV090x_GAINLLR_NF5,		0x0F },
	{ STV090x_GAINLLR_NF6,		0x11 },
	{ STV090x_GAINLLR_NF7,		0x14 },
	{ STV090x_GAINLLR_NF8,		0x17 },
	{ STV090x_GAINLLR_NF9,		0x19 },
	{ STV090x_GAINLLR_NF10,		0x20 },
	{ STV090x_GAINLLR_NF11,		0x21 },
	{ STV090x_GAINLLR_NF12,		0x0D },
	{ STV090x_GAINLLR_NF13,		0x0F },
	{ STV090x_GAINLLR_NF14,		0x13 },
	{ STV090x_GAINLLR_NF15,		0x1A },
	{ STV090x_GAINLLR_NF16,		0x1F },
	{ STV090x_GAINLLR_NF17,		0x21 },
	{ STV090x_RCCFGH,		0x20 },
	{ STV090x_P1_FECM,		0x01 }, /* disable DSS modes */
	{ STV090x_P2_FECM,		0x01 }, /* disable DSS modes */
	{ STV090x_P1_PRVIT,		0x2F }, /* disable PR 6/7 */
	{ STV090x_P2_PRVIT,		0x2F }, /* disable PR 6/7 */
};

static struct stv090x_reg stv0903_initval[] = {
	{ STV090x_OUTCFG,		0x00 },
	{ STV090x_AGCRF1CFG,		0x11 },
	{ STV090x_STOPCLK1,		0x48 },
	{ STV090x_STOPCLK2,		0x14 },
	{ STV090x_TSTTNR1,		0x27 },
	{ STV090x_TSTTNR2,		0x21 },
	{ STV090x_P1_DISTXCTL,		0x22 },
	{ STV090x_P1_F22TX,		0xc0 },
	{ STV090x_P1_F22RX,		0xc0 },
	{ STV090x_P1_DISRXCTL,		0x00 },
	{ STV090x_P1_DMDCFGMD,		0xF9 },
	{ STV090x_P1_DEMOD,		0x08 },
	{ STV090x_P1_DMDCFG3,		0xc4 },
	{ STV090x_P1_CARFREQ,		0xed },
	{ STV090x_P1_TNRCFG2,		0x82 },
	{ STV090x_P1_LDT,		0xd0 },
	{ STV090x_P1_LDT2,		0xb8 },
	{ STV090x_P1_TMGCFG,		0xd2 },
	{ STV090x_P1_TMGTHRISE,		0x20 },
	{ STV090x_P1_TMGTHFALL,		0x00 },
	{ STV090x_P1_SFRUPRATIO,	0xf0 },
	{ STV090x_P1_SFRLOWRATIO,	0x70 },
	{ STV090x_P1_TSCFGL,		0x20 },
	{ STV090x_P1_FECSPY,		0x88 },
	{ STV090x_P1_FSPYDATA,		0x3a },
	{ STV090x_P1_FBERCPT4,		0x00 },
	{ STV090x_P1_FSPYBER,		0x10 },
	{ STV090x_P1_ERRCTRL1,		0x35 },
	{ STV090x_P1_ERRCTRL2,		0xc1 },
	{ STV090x_P1_CFRICFG,		0xf8 },
	{ STV090x_P1_NOSCFG,		0x1c },
	{ STV090x_P1_DMDTOM,		0x20 },
	{ STV090x_P1_CORRELMANT,	0x70 },
	{ STV090x_P1_CORRELABS,		0x88 },
	{ STV090x_P1_AGC2O,		0x5b },
	{ STV090x_P1_AGC2REF,		0x38 },
	{ STV090x_P1_CARCFG,		0xe4 },
	{ STV090x_P1_ACLC,		0x1A },
	{ STV090x_P1_BCLC,		0x09 },
	{ STV090x_P1_CARHDR,		0x08 },
	{ STV090x_P1_KREFTMG,		0xc1 },
	{ STV090x_P1_SFRSTEP,		0x58 },
	{ STV090x_P1_TMGCFG2,		0x01 },
	{ STV090x_P1_CAR2CFG,		0x26 },
	{ STV090x_P1_BCLC2S2Q,		0x86 },
	{ STV090x_P1_BCLC2S28,		0x86 },
	{ STV090x_P1_SMAPCOEF7,		0x77 },
	{ STV090x_P1_SMAPCOEF6,		0x85 },
	{ STV090x_P1_SMAPCOEF5,		0x77 },
	{ STV090x_P1_DMDCFG2,		0x3b },
	{ STV090x_P1_MODCODLST0,	0xff },
	{ STV090x_P1_MODCODLST1,	0xff },
	{ STV090x_P1_MODCODLST2,	0xff },
	{ STV090x_P1_MODCODLST3,	0xff },
	{ STV090x_P1_MODCODLST4,	0xff },
	{ STV090x_P1_MODCODLST5,	0xff },
	{ STV090x_P1_MODCODLST6,	0xff },
	{ STV090x_P1_MODCODLST7,	0xcc },
	{ STV090x_P1_MODCODLST8,	0xcc },
	{ STV090x_P1_MODCODLST9,	0xcc },
	{ STV090x_P1_MODCODLSTA,	0xcc },
	{ STV090x_P1_MODCODLSTB,	0xcc },
	{ STV090x_P1_MODCODLSTC,	0xcc },
	{ STV090x_P1_MODCODLSTD,	0xcc },
	{ STV090x_P1_MODCODLSTE,	0xcc },
	{ STV090x_P1_MODCODLSTF,	0xcf },
	{ STV090x_GENCFG,		0x1c },
	{ STV090x_NBITER_NF4,		0x37 },
	{ STV090x_NBITER_NF5,		0x29 },
	{ STV090x_NBITER_NF6,		0x37 },
	{ STV090x_NBITER_NF7,		0x33 },
	{ STV090x_NBITER_NF8,		0x31 },
	{ STV090x_NBITER_NF9,		0x2f },
	{ STV090x_NBITER_NF10,		0x39 },
	{ STV090x_NBITER_NF11,		0x3a },
	{ STV090x_NBITER_NF12,		0x29 },
	{ STV090x_NBITER_NF13,		0x37 },
	{ STV090x_NBITER_NF14,		0x33 },
	{ STV090x_NBITER_NF15,		0x2f },
	{ STV090x_NBITER_NF16,		0x39 },
	{ STV090x_NBITER_NF17,		0x3a },
	{ STV090x_NBITERNOERR,		0x04 },
	{ STV090x_GAINLLR_NF4,		0x0C },
	{ STV090x_GAINLLR_NF5,		0x0F },
	{ STV090x_GAINLLR_NF6,		0x11 },
	{ STV090x_GAINLLR_NF7,		0x14 },
	{ STV090x_GAINLLR_NF8,		0x17 },
	{ STV090x_GAINLLR_NF9,		0x19 },
	{ STV090x_GAINLLR_NF10,		0x20 },
	{ STV090x_GAINLLR_NF11,		0x21 },
	{ STV090x_GAINLLR_NF12,		0x0D },
	{ STV090x_GAINLLR_NF13,		0x0F },
	{ STV090x_GAINLLR_NF14,		0x13 },
	{ STV090x_GAINLLR_NF15,		0x1A },
	{ STV090x_GAINLLR_NF16,		0x1F },
	{ STV090x_GAINLLR_NF17,		0x21 },
	{ STV090x_RCCFGH,		0x20 },
	{ STV090x_P1_FECM,		0x01 }, /*disable the DSS mode */
	{ STV090x_P1_PRVIT,		0x2f }  /*disable puncture rate 6/7*/
};

static struct stv090x_reg stv0900_cut20_val[] = {

	{ STV090x_P2_DMDCFG3,		0xe8 },
	{ STV090x_P2_DMDCFG4,		0x10 },
	{ STV090x_P2_CARFREQ,		0x38 },
	{ STV090x_P2_CARHDR,		0x20 },
	{ STV090x_P2_KREFTMG,		0x5a },
	{ STV090x_P2_SMAPCOEF7,		0x06 },
	{ STV090x_P2_SMAPCOEF6,		0x00 },
	{ STV090x_P2_SMAPCOEF5,		0x04 },
	{ STV090x_P2_NOSCFG,		0x0c },
	{ STV090x_P1_DMDCFG3,		0xe8 },
	{ STV090x_P1_DMDCFG4,		0x10 },
	{ STV090x_P1_CARFREQ,		0x38 },
	{ STV090x_P1_CARHDR,		0x20 },
	{ STV090x_P1_KREFTMG,		0x5a },
	{ STV090x_P1_SMAPCOEF7,		0x06 },
	{ STV090x_P1_SMAPCOEF6,		0x00 },
	{ STV090x_P1_SMAPCOEF5,		0x04 },
	{ STV090x_P1_NOSCFG,		0x0c },
	{ STV090x_GAINLLR_NF4,		0x21 },
	{ STV090x_GAINLLR_NF5,		0x21 },
	{ STV090x_GAINLLR_NF6,		0x20 },
	{ STV090x_GAINLLR_NF7,		0x1F },
	{ STV090x_GAINLLR_NF8,		0x1E },
	{ STV090x_GAINLLR_NF9,		0x1E },
	{ STV090x_GAINLLR_NF10,		0x1D },
	{ STV090x_GAINLLR_NF11,		0x1B },
	{ STV090x_GAINLLR_NF12,		0x20 },
	{ STV090x_GAINLLR_NF13,		0x20 },
	{ STV090x_GAINLLR_NF14,		0x20 },
	{ STV090x_GAINLLR_NF15,		0x20 },
	{ STV090x_GAINLLR_NF16,		0x20 },
	{ STV090x_GAINLLR_NF17,		0x21 },
};

static struct stv090x_reg stv0903_cut20_val[] = {
	{ STV090x_P1_DMDCFG3,		0xe8 },
	{ STV090x_P1_DMDCFG4,		0x10 },
	{ STV090x_P1_CARFREQ,		0x38 },
	{ STV090x_P1_CARHDR,		0x20 },
	{ STV090x_P1_KREFTMG,		0x5a },
	{ STV090x_P1_SMAPCOEF7,		0x06 },
	{ STV090x_P1_SMAPCOEF6,		0x00 },
	{ STV090x_P1_SMAPCOEF5,		0x04 },
	{ STV090x_P1_NOSCFG,		0x0c },
	{ STV090x_GAINLLR_NF4,		0x21 },
	{ STV090x_GAINLLR_NF5,		0x21 },
	{ STV090x_GAINLLR_NF6,		0x20 },
	{ STV090x_GAINLLR_NF7,		0x1F },
	{ STV090x_GAINLLR_NF8,		0x1E },
	{ STV090x_GAINLLR_NF9,		0x1E },
	{ STV090x_GAINLLR_NF10,		0x1D },
	{ STV090x_GAINLLR_NF11,		0x1B },
	{ STV090x_GAINLLR_NF12,		0x20 },
	{ STV090x_GAINLLR_NF13,		0x20 },
	{ STV090x_GAINLLR_NF14,		0x20 },
	{ STV090x_GAINLLR_NF15,		0x20 },
	{ STV090x_GAINLLR_NF16,		0x20 },
	{ STV090x_GAINLLR_NF17,		0x21 }
};

/* Cut 2.0 Long Frame Tracking CR loop */
static struct stv090x_long_frame_crloop stv090x_s2_crl_cut20[] = {
	/* MODCOD  2MPon 2MPoff 5MPon 5MPoff 10MPon 10MPoff 20MPon 20MPoff 30MPon 30MPoff */
	{ STV090x_QPSK_12,  0x1f, 0x3f, 0x1e, 0x3f, 0x3d, 0x1f, 0x3d, 0x3e, 0x3d, 0x1e },
	{ STV090x_QPSK_35,  0x2f, 0x3f, 0x2e, 0x2f, 0x3d, 0x0f, 0x0e, 0x2e, 0x3d, 0x0e },
	{ STV090x_QPSK_23,  0x2f, 0x3f, 0x2e, 0x2f, 0x0e, 0x0f, 0x0e, 0x1e, 0x3d, 0x3d },
	{ STV090x_QPSK_34,  0x3f, 0x3f, 0x3e, 0x1f, 0x0e, 0x3e, 0x0e, 0x1e, 0x3d, 0x3d },
	{ STV090x_QPSK_45,  0x3f, 0x3f, 0x3e, 0x1f, 0x0e, 0x3e, 0x0e, 0x1e, 0x3d, 0x3d },
	{ STV090x_QPSK_56,  0x3f, 0x3f, 0x3e, 0x1f, 0x0e, 0x3e, 0x0e, 0x1e, 0x3d, 0x3d },
	{ STV090x_QPSK_89,  0x3f, 0x3f, 0x3e, 0x1f, 0x1e, 0x3e, 0x0e, 0x1e, 0x3d, 0x3d },
	{ STV090x_QPSK_910, 0x3f, 0x3f, 0x3e, 0x1f, 0x1e, 0x3e, 0x0e, 0x1e, 0x3d, 0x3d },
	{ STV090x_8PSK_35,  0x3c, 0x3e, 0x1c, 0x2e, 0x0c, 0x1e, 0x2b, 0x2d, 0x1b, 0x1d },
	{ STV090x_8PSK_23,  0x1d, 0x3e, 0x3c, 0x2e, 0x2c, 0x1e, 0x0c, 0x2d, 0x2b, 0x1d },
	{ STV090x_8PSK_34,  0x0e, 0x3e, 0x3d, 0x2e, 0x0d, 0x1e, 0x2c, 0x2d, 0x0c, 0x1d },
	{ STV090x_8PSK_56,  0x2e, 0x3e, 0x1e, 0x2e, 0x2d, 0x1e, 0x3c, 0x2d, 0x2c, 0x1d },
	{ STV090x_8PSK_89,  0x3e, 0x3e, 0x1e, 0x2e, 0x3d, 0x1e, 0x0d, 0x2d, 0x3c, 0x1d },
	{ STV090x_8PSK_910, 0x3e, 0x3e, 0x1e, 0x2e, 0x3d, 0x1e, 0x1d, 0x2d, 0x0d, 0x1d }
};

/* Cut 3.0 Long Frame Tracking CR loop */
static	struct stv090x_long_frame_crloop stv090x_s2_crl_cut30[] = {
	/* MODCOD  2MPon 2MPoff 5MPon 5MPoff 10MPon 10MPoff 20MPon 20MPoff 30MPon 30MPoff */
	{ STV090x_QPSK_12,  0x3c, 0x2c, 0x0c, 0x2c, 0x1b, 0x2c, 0x1b, 0x1c, 0x0b, 0x3b },
	{ STV090x_QPSK_35,  0x0d, 0x0d, 0x0c, 0x0d, 0x1b, 0x3c, 0x1b, 0x1c, 0x0b, 0x3b },
	{ STV090x_QPSK_23,  0x1d, 0x0d, 0x0c, 0x1d, 0x2b, 0x3c, 0x1b, 0x1c, 0x0b, 0x3b },
	{ STV090x_QPSK_34,  0x1d, 0x1d, 0x0c, 0x1d, 0x2b, 0x3c, 0x1b, 0x1c, 0x0b, 0x3b },
	{ STV090x_QPSK_45,  0x2d, 0x1d, 0x1c, 0x1d, 0x2b, 0x3c, 0x2b, 0x0c, 0x1b, 0x3b },
	{ STV090x_QPSK_56,  0x2d, 0x1d, 0x1c, 0x1d, 0x2b, 0x3c, 0x2b, 0x0c, 0x1b, 0x3b },
	{ STV090x_QPSK_89,  0x3d, 0x2d, 0x1c, 0x1d, 0x3b, 0x3c, 0x2b, 0x0c, 0x1b, 0x3b },
	{ STV090x_QPSK_910, 0x3d, 0x2d, 0x1c, 0x1d, 0x3b, 0x3c, 0x2b, 0x0c, 0x1b, 0x3b },
	{ STV090x_8PSK_35,  0x39, 0x29, 0x39, 0x19, 0x19, 0x19, 0x19, 0x19, 0x09, 0x19 },
	{ STV090x_8PSK_23,  0x2a, 0x39, 0x1a, 0x0a, 0x39, 0x0a, 0x29, 0x39, 0x29, 0x0a },
	{ STV090x_8PSK_34,  0x2b, 0x3a, 0x1b, 0x1b, 0x3a, 0x1b, 0x1a, 0x0b, 0x1a, 0x3a },
	{ STV090x_8PSK_56,  0x0c, 0x1b, 0x3b, 0x3b, 0x1b, 0x3b, 0x3a, 0x3b, 0x3a, 0x1b },
	{ STV090x_8PSK_89,  0x0d, 0x3c, 0x2c, 0x2c, 0x2b, 0x0c, 0x0b, 0x3b, 0x0b, 0x1b },
	{ STV090x_8PSK_910, 0x0d, 0x0d, 0x2c, 0x3c, 0x3b, 0x1c, 0x0b, 0x3b, 0x0b, 0x1b }
};

/* Cut 2.0 Long Frame Tracking CR Loop */
static struct stv090x_long_frame_crloop stv090x_s2_apsk_crl_cut20[] = {
	/* MODCOD  2MPon 2MPoff 5MPon 5MPoff 10MPon 10MPoff 20MPon 20MPoff 30MPon 30MPoff */
	{ STV090x_16APSK_23,  0x0c, 0x0c, 0x0c, 0x0c, 0x1d, 0x0c, 0x3c, 0x0c, 0x2c, 0x0c },
	{ STV090x_16APSK_34,  0x0c, 0x0c, 0x0c, 0x0c, 0x0e, 0x0c, 0x2d, 0x0c, 0x1d, 0x0c },
	{ STV090x_16APSK_45,  0x0c, 0x0c, 0x0c, 0x0c, 0x1e, 0x0c, 0x3d, 0x0c, 0x2d, 0x0c },
	{ STV090x_16APSK_56,  0x0c, 0x0c, 0x0c, 0x0c, 0x1e, 0x0c, 0x3d, 0x0c, 0x2d, 0x0c },
	{ STV090x_16APSK_89,  0x0c, 0x0c, 0x0c, 0x0c, 0x2e, 0x0c, 0x0e, 0x0c, 0x3d, 0x0c },
	{ STV090x_16APSK_910, 0x0c, 0x0c, 0x0c, 0x0c, 0x2e, 0x0c, 0x0e, 0x0c, 0x3d, 0x0c },
	{ STV090x_32APSK_34,  0x0c, 0x0c, 0x0c, 0x0c, 0x0c, 0x0c, 0x0c, 0x0c, 0x0c, 0x0c },
	{ STV090x_32APSK_45,  0x0c, 0x0c, 0x0c, 0x0c, 0x0c, 0x0c, 0x0c, 0x0c, 0x0c, 0x0c },
	{ STV090x_32APSK_56,  0x0c, 0x0c, 0x0c, 0x0c, 0x0c, 0x0c, 0x0c, 0x0c, 0x0c, 0x0c },
	{ STV090x_32APSK_89,  0x0c, 0x0c, 0x0c, 0x0c, 0x0c, 0x0c, 0x0c, 0x0c, 0x0c, 0x0c },
	{ STV090x_32APSK_910, 0x0c, 0x0c, 0x0c, 0x0c, 0x0c, 0x0c, 0x0c, 0x0c, 0x0c, 0x0c }
};

/* Cut 3.0 Long Frame Tracking CR Loop */
static struct stv090x_long_frame_crloop	stv090x_s2_apsk_crl_cut30[] = {
	/* MODCOD  2MPon 2MPoff 5MPon 5MPoff 10MPon 10MPoff 20MPon 20MPoff 30MPon 30MPoff */
	{ STV090x_16APSK_23,  0x0a, 0x0a, 0x0a, 0x0a, 0x1a, 0x0a, 0x3a, 0x0a, 0x2a, 0x0a },
	{ STV090x_16APSK_34,  0x0a, 0x0a, 0x0a, 0x0a, 0x0b, 0x0a, 0x3b, 0x0a, 0x1b, 0x0a },
	{ STV090x_16APSK_45,  0x0a, 0x0a, 0x0a, 0x0a, 0x1b, 0x0a, 0x3b, 0x0a, 0x2b, 0x0a },
	{ STV090x_16APSK_56,  0x0a, 0x0a, 0x0a, 0x0a, 0x1b, 0x0a, 0x3b, 0x0a, 0x2b, 0x0a },
	{ STV090x_16APSK_89,  0x0a, 0x0a, 0x0a, 0x0a, 0x2b, 0x0a, 0x0c, 0x0a, 0x3b, 0x0a },
	{ STV090x_16APSK_910, 0x0a, 0x0a, 0x0a, 0x0a, 0x2b, 0x0a, 0x0c, 0x0a, 0x3b, 0x0a },
	{ STV090x_32APSK_34,  0x0a, 0x0a, 0x0a, 0x0a, 0x0a, 0x0a, 0x0a, 0x0a, 0x0a, 0x0a },
	{ STV090x_32APSK_45,  0x0a, 0x0a, 0x0a, 0x0a, 0x0a, 0x0a, 0x0a, 0x0a, 0x0a, 0x0a },
	{ STV090x_32APSK_56,  0x0a, 0x0a, 0x0a, 0x0a, 0x0a, 0x0a, 0x0a, 0x0a, 0x0a, 0x0a },
	{ STV090x_32APSK_89,  0x0a, 0x0a, 0x0a, 0x0a, 0x0a, 0x0a, 0x0a, 0x0a, 0x0a, 0x0a },
	{ STV090x_32APSK_910, 0x0a, 0x0a, 0x0a, 0x0a, 0x0a, 0x0a, 0x0a, 0x0a, 0x0a, 0x0a }
};

static struct stv090x_long_frame_crloop stv090x_s2_lowqpsk_crl_cut20[] = {
	/* MODCOD  2MPon 2MPoff 5MPon 5MPoff 10MPon 10MPoff 20MPon 20MPoff 30MPon 30MPoff */
	{ STV090x_QPSK_14,  0x0f, 0x3f, 0x0e, 0x3f, 0x2d, 0x2f, 0x2d, 0x1f, 0x3d, 0x3e },
	{ STV090x_QPSK_13,  0x0f, 0x3f, 0x0e, 0x3f, 0x2d, 0x2f, 0x3d, 0x0f, 0x3d, 0x2e },
	{ STV090x_QPSK_25,  0x1f, 0x3f, 0x1e, 0x3f, 0x3d, 0x1f, 0x3d, 0x3e, 0x3d, 0x2e }
};

static struct stv090x_long_frame_crloop	stv090x_s2_lowqpsk_crl_cut30[] = {
	/* MODCOD  2MPon 2MPoff 5MPon 5MPoff 10MPon 10MPoff 20MPon 20MPoff 30MPon 30MPoff */
	{ STV090x_QPSK_14,  0x0c, 0x3c, 0x0b, 0x3c, 0x2a, 0x2c, 0x2a, 0x1c, 0x3a, 0x3b },
	{ STV090x_QPSK_13,  0x0c, 0x3c, 0x0b, 0x3c, 0x2a, 0x2c, 0x3a, 0x0c, 0x3a, 0x2b },
	{ STV090x_QPSK_25,  0x1c, 0x3c, 0x1b, 0x3c, 0x3a, 0x1c, 0x3a, 0x3b, 0x3a, 0x2b }
};

/* Cut 2.0 Short Frame Tracking CR Loop */
static struct stv090x_short_frame_crloop stv090x_s2_short_crl_cut20[] = {
	/* MODCOD	  2M    5M    10M   20M   30M */
	{ STV090x_QPSK,   0x2f, 0x2e, 0x0e, 0x0e, 0x3d },
	{ STV090x_8PSK,   0x3e, 0x0e, 0x2d, 0x0d, 0x3c },
	{ STV090x_16APSK, 0x1e, 0x1e, 0x1e, 0x3d, 0x2d },
	{ STV090x_32APSK, 0x1e, 0x1e, 0x1e, 0x3d, 0x2d }
};

/* Cut 3.0 Short Frame Tracking CR Loop */
static struct stv090x_short_frame_crloop stv090x_s2_short_crl_cut30[] = {
	/* MODCOD	  2M	5M    10M   20M	  30M */
	{ STV090x_QPSK,   0x2C, 0x2B, 0x0B, 0x0B, 0x3A },
	{ STV090x_8PSK,   0x3B, 0x0B, 0x2A, 0x0A, 0x39 },
	{ STV090x_16APSK, 0x1B, 0x1B, 0x1B, 0x3A, 0x2A },
	{ STV090x_32APSK, 0x1B, 0x1B, 0x1B, 0x3A, 0x2A }
};

static inline s32 comp2(s32 __x, s32 __width)
{
	if (__width == 32)
		return __x;
	else
		return (__x >= (1 << (__width - 1))) ? (__x - (1 << __width)) : __x;
}

static int stv090x_read_reg(struct stv090x_state *state, unsigned int reg)
{
	const struct stv090x_config *config = state->config;
	int ret;

	u8 b0[] = { reg >> 8, reg & 0xff };
	u8 buf;

	struct i2c_msg msg[] = {
		{ .addr	= config->address, .flags	= 0,		.buf = b0,   .len = 2 },
		{ .addr	= config->address, .flags	= I2C_M_RD,	.buf = &buf, .len = 1 }
	};

	ret = i2c_transfer(state->i2c, msg, 2);
	if (ret != 2) {
		if (ret != -ERESTARTSYS)
			dprintk(FE_ERROR, 1,
				"Read error, Reg=[0x%02x], Status=%d",
				reg, ret);

		return ret < 0 ? ret : -EREMOTEIO;
	}
	if (unlikely(*state->verbose >= FE_DEBUGREG))
		dprintk(FE_ERROR, 1, "Reg=[0x%02x], data=%02x",
			reg, buf);

	return (unsigned int) buf;
}

static int stv090x_write_regs(struct stv090x_state *state, unsigned int reg, u8 *data, u32 count)
{
	const struct stv090x_config *config = state->config;
	int ret;
	u8 buf[MAX_XFER_SIZE];
	struct i2c_msg i2c_msg = { .addr = config->address, .flags = 0, .buf = buf, .len = 2 + count };

	if (2 + count > sizeof(buf)) {
		printk(KERN_WARNING
		       "%s: i2c wr reg=%04x: len=%d is too big!\n",
		       KBUILD_MODNAME, reg, count);
		return -EINVAL;
	}

	buf[0] = reg >> 8;
	buf[1] = reg & 0xff;
	memcpy(&buf[2], data, count);

	dprintk(FE_DEBUGREG, 1, "%s [0x%04x]: %*ph",
		__func__, reg, count, data);

	ret = i2c_transfer(state->i2c, &i2c_msg, 1);
	if (ret != 1) {
		if (ret != -ERESTARTSYS)
			dprintk(FE_ERROR, 1, "Reg=[0x%04x], Data=[0x%02x ...], Count=%u, Status=%d",
				reg, data[0], count, ret);
		return ret < 0 ? ret : -EREMOTEIO;
	}

	return 0;
}

static int stv090x_write_reg(struct stv090x_state *state, unsigned int reg, u8 data)
{
	u8 tmp = data; /* see gcc.gnu.org/bugzilla/show_bug.cgi?id=81715 */

	return stv090x_write_regs(state, reg, &tmp, 1);
}

static int stv090x_i2c_gate_ctrl(struct stv090x_state *state, int enable)
{
	u32 reg;

	/*
	 * NOTE! A lock is used as a FSM to control the state in which
	 * access is serialized between two tuners on the same demod.
	 * This has nothing to do with a lock to protect a critical section
	 * which may in some other cases be confused with protecting I/O
	 * access to the demodulator gate.
	 * In case of any error, the lock is unlocked and exit within the
	 * relevant operations themselves.
	 */
	if (enable) {
		if (state->config->tuner_i2c_lock)
			state->config->tuner_i2c_lock(&state->frontend, 1);
		else
			mutex_lock(&state->internal->tuner_lock);
	}

	reg = STV090x_READ_DEMOD(state, I2CRPT);
	if (enable) {
		dprintk(FE_DEBUG, 1, "Enable Gate");
		STV090x_SETFIELD_Px(reg, I2CT_ON_FIELD, 1);
		if (STV090x_WRITE_DEMOD(state, I2CRPT, reg) < 0)
			goto err;

	} else {
		dprintk(FE_DEBUG, 1, "Disable Gate");
		STV090x_SETFIELD_Px(reg, I2CT_ON_FIELD, 0);
		if ((STV090x_WRITE_DEMOD(state, I2CRPT, reg)) < 0)
			goto err;
	}

	if (!enable) {
		if (state->config->tuner_i2c_lock)
			state->config->tuner_i2c_lock(&state->frontend, 0);
		else
			mutex_unlock(&state->internal->tuner_lock);
	}

	return 0;
err:
	dprintk(FE_ERROR, 1, "I/O error");
	if (state->config->tuner_i2c_lock)
		state->config->tuner_i2c_lock(&state->frontend, 0);
	else
		mutex_unlock(&state->internal->tuner_lock);
	return -1;
}

static void stv090x_get_lock_tmg(struct stv090x_state *state)
{
	switch (state->algo) {
	case STV090x_BLIND_SEARCH:
		dprintk(FE_DEBUG, 1, "Blind Search");
		if (state->srate <= 1500000) {  /*10Msps< SR <=15Msps*/
			state->DemodTimeout = 1500;
			state->FecTimeout = 400;
		} else if (state->srate <= 5000000) {  /*10Msps< SR <=15Msps*/
			state->DemodTimeout = 1000;
			state->FecTimeout = 300;
		} else {  /*SR >20Msps*/
			state->DemodTimeout = 700;
			state->FecTimeout = 100;
		}
		break;

	case STV090x_COLD_SEARCH:
	case STV090x_WARM_SEARCH:
	default:
		dprintk(FE_DEBUG, 1, "Normal Search");
		if (state->srate <= 1000000) {  /*SR <=1Msps*/
			state->DemodTimeout = 4500;
			state->FecTimeout = 1700;
		} else if (state->srate <= 2000000) { /*1Msps < SR <= 2Msps */
			state->DemodTimeout = 2500;
			state->FecTimeout = 1100;
		} else if (state->srate <= 5000000) { /*2Msps < SR <= 5Msps */
			state->DemodTimeout = 1000;
			state->FecTimeout = 550;
		} else if (state->srate <= 10000000) { /*5Msps < SR <= 10Msps */
			state->DemodTimeout = 700;
			state->FecTimeout = 250;
		} else if (state->srate <= 20000000) { /*10Msps < SR <= 20Msps */
			state->DemodTimeout = 400;
			state->FecTimeout = 130;
		} else {   /*SR >20Msps*/
			state->DemodTimeout = 300;
			state->FecTimeout = 100;
		}
		break;
	}

	if (state->algo == STV090x_WARM_SEARCH)
		state->DemodTimeout /= 2;
}

static int stv090x_set_srate(struct stv090x_state *state, u32 srate)
{
	u32 sym;

	if (srate > 60000000) {
		sym  = (srate << 4); /* SR * 2^16 / master_clk */
		sym /= (state->internal->mclk >> 12);
	} else if (srate > 6000000) {
		sym  = (srate << 6);
		sym /= (state->internal->mclk >> 10);
	} else {
		sym  = (srate << 9);
		sym /= (state->internal->mclk >> 7);
	}

	if (STV090x_WRITE_DEMOD(state, SFRINIT1, (sym >> 8) & 0x7f) < 0) /* MSB */
		goto err;
	if (STV090x_WRITE_DEMOD(state, SFRINIT0, (sym & 0xff)) < 0) /* LSB */
		goto err;

	return 0;
err:
	dprintk(FE_ERROR, 1, "I/O error");
	return -1;
}

static int stv090x_set_max_srate(struct stv090x_state *state, u32 clk, u32 srate)
{
	u32 sym;

	srate = 105 * (srate / 100);
	if (srate > 60000000) {
		sym  = (srate << 4); /* SR * 2^16 / master_clk */
		sym /= (state->internal->mclk >> 12);
	} else if (srate > 6000000) {
		sym  = (srate << 6);
		sym /= (state->internal->mclk >> 10);
	} else {
		sym  = (srate << 9);
		sym /= (state->internal->mclk >> 7);
	}

	if (sym < 0x7fff) {
		if (STV090x_WRITE_DEMOD(state, SFRUP1, (sym >> 8) & 0x7f) < 0) /* MSB */
			goto err;
		if (STV090x_WRITE_DEMOD(state, SFRUP0, sym & 0xff) < 0) /* LSB */
			goto err;
	} else {
		if (STV090x_WRITE_DEMOD(state, SFRUP1, 0x7f) < 0) /* MSB */
			goto err;
		if (STV090x_WRITE_DEMOD(state, SFRUP0, 0xff) < 0) /* LSB */
			goto err;
	}

	return 0;
err:
	dprintk(FE_ERROR, 1, "I/O error");
	return -1;
}

static int stv090x_set_min_srate(struct stv090x_state *state, u32 clk, u32 srate)
{
	u32 sym;

	srate = 95 * (srate / 100);
	if (srate > 60000000) {
		sym  = (srate << 4); /* SR * 2^16 / master_clk */
		sym /= (state->internal->mclk >> 12);
	} else if (srate > 6000000) {
		sym  = (srate << 6);
		sym /= (state->internal->mclk >> 10);
	} else {
		sym  = (srate << 9);
		sym /= (state->internal->mclk >> 7);
	}

	if (STV090x_WRITE_DEMOD(state, SFRLOW1, ((sym >> 8) & 0x7f)) < 0) /* MSB */
		goto err;
	if (STV090x_WRITE_DEMOD(state, SFRLOW0, (sym & 0xff)) < 0) /* LSB */
		goto err;
	return 0;
err:
	dprintk(FE_ERROR, 1, "I/O error");
	return -1;
}

static u32 stv090x_car_width(u32 srate, enum stv090x_rolloff rolloff)
{
	u32 ro;

	switch (rolloff) {
	case STV090x_RO_20:
		ro = 20;
		break;
	case STV090x_RO_25:
		ro = 25;
		break;
	case STV090x_RO_35:
	default:
		ro = 35;
		break;
	}

	return srate + (srate * ro) / 100;
}

static int stv090x_set_vit_thacq(struct stv090x_state *state)
{
	if (STV090x_WRITE_DEMOD(state, VTH12, 0x96) < 0)
		goto err;
	if (STV090x_WRITE_DEMOD(state, VTH23, 0x64) < 0)
		goto err;
	if (STV090x_WRITE_DEMOD(state, VTH34, 0x36) < 0)
		goto err;
	if (STV090x_WRITE_DEMOD(state, VTH56, 0x23) < 0)
		goto err;
	if (STV090x_WRITE_DEMOD(state, VTH67, 0x1e) < 0)
		goto err;
	if (STV090x_WRITE_DEMOD(state, VTH78, 0x19) < 0)
		goto err;
	return 0;
err:
	dprintk(FE_ERROR, 1, "I/O error");
	return -1;
}

static int stv090x_set_vit_thtracq(struct stv090x_state *state)
{
	if (STV090x_WRITE_DEMOD(state, VTH12, 0xd0) < 0)
		goto err;
	if (STV090x_WRITE_DEMOD(state, VTH23, 0x7d) < 0)
		goto err;
	if (STV090x_WRITE_DEMOD(state, VTH34, 0x53) < 0)
		goto err;
	if (STV090x_WRITE_DEMOD(state, VTH56, 0x2f) < 0)
		goto err;
	if (STV090x_WRITE_DEMOD(state, VTH67, 0x24) < 0)
		goto err;
	if (STV090x_WRITE_DEMOD(state, VTH78, 0x1f) < 0)
		goto err;
	return 0;
err:
	dprintk(FE_ERROR, 1, "I/O error");
	return -1;
}

static int stv090x_set_viterbi(struct stv090x_state *state)
{
	switch (state->search_mode) {
	case STV090x_SEARCH_AUTO:
		if (STV090x_WRITE_DEMOD(state, FECM, 0x10) < 0) /* DVB-S and DVB-S2 */
			goto err;
		if (STV090x_WRITE_DEMOD(state, PRVIT, 0x3f) < 0) /* all puncture rate */
			goto err;
		break;
	case STV090x_SEARCH_DVBS1:
		if (STV090x_WRITE_DEMOD(state, FECM, 0x00) < 0) /* disable DSS */
			goto err;
		switch (state->fec) {
		case STV090x_PR12:
			if (STV090x_WRITE_DEMOD(state, PRVIT, 0x01) < 0)
				goto err;
			break;

		case STV090x_PR23:
			if (STV090x_WRITE_DEMOD(state, PRVIT, 0x02) < 0)
				goto err;
			break;

		case STV090x_PR34:
			if (STV090x_WRITE_DEMOD(state, PRVIT, 0x04) < 0)
				goto err;
			break;

		case STV090x_PR56:
			if (STV090x_WRITE_DEMOD(state, PRVIT, 0x08) < 0)
				goto err;
			break;

		case STV090x_PR78:
			if (STV090x_WRITE_DEMOD(state, PRVIT, 0x20) < 0)
				goto err;
			break;

		default:
			if (STV090x_WRITE_DEMOD(state, PRVIT, 0x2f) < 0) /* all */
				goto err;
			break;
		}
		break;
	case STV090x_SEARCH_DSS:
		if (STV090x_WRITE_DEMOD(state, FECM, 0x80) < 0)
			goto err;
		switch (state->fec) {
		case STV090x_PR12:
			if (STV090x_WRITE_DEMOD(state, PRVIT, 0x01) < 0)
				goto err;
			break;

		case STV090x_PR23:
			if (STV090x_WRITE_DEMOD(state, PRVIT, 0x02) < 0)
				goto err;
			break;

		case STV090x_PR67:
			if (STV090x_WRITE_DEMOD(state, PRVIT, 0x10) < 0)
				goto err;
			break;

		default:
			if (STV090x_WRITE_DEMOD(state, PRVIT, 0x13) < 0) /* 1/2, 2/3, 6/7 */
				goto err;
			break;
		}
		break;
	default:
		break;
	}
	return 0;
err:
	dprintk(FE_ERROR, 1, "I/O error");
	return -1;
}

static int stv090x_stop_modcod(struct stv090x_state *state)
{
	if (STV090x_WRITE_DEMOD(state, MODCODLST0, 0xff) < 0)
		goto err;
	if (STV090x_WRITE_DEMOD(state, MODCODLST1, 0xff) < 0)
		goto err;
	if (STV090x_WRITE_DEMOD(state, MODCODLST2, 0xff) < 0)
		goto err;
	if (STV090x_WRITE_DEMOD(state, MODCODLST3, 0xff) < 0)
		goto err;
	if (STV090x_WRITE_DEMOD(state, MODCODLST4, 0xff) < 0)
		goto err;
	if (STV090x_WRITE_DEMOD(state, MODCODLST5, 0xff) < 0)
		goto err;
	if (STV090x_WRITE_DEMOD(state, MODCODLST6, 0xff) < 0)
		goto err;
	if (STV090x_WRITE_DEMOD(state, MODCODLST7, 0xff) < 0)
		goto err;
	if (STV090x_WRITE_DEMOD(state, MODCODLST8, 0xff) < 0)
		goto err;
	if (STV090x_WRITE_DEMOD(state, MODCODLST9, 0xff) < 0)
		goto err;
	if (STV090x_WRITE_DEMOD(state, MODCODLSTA, 0xff) < 0)
		goto err;
	if (STV090x_WRITE_DEMOD(state, MODCODLSTB, 0xff) < 0)
		goto err;
	if (STV090x_WRITE_DEMOD(state, MODCODLSTC, 0xff) < 0)
		goto err;
	if (STV090x_WRITE_DEMOD(state, MODCODLSTD, 0xff) < 0)
		goto err;
	if (STV090x_WRITE_DEMOD(state, MODCODLSTE, 0xff) < 0)
		goto err;
	if (STV090x_WRITE_DEMOD(state, MODCODLSTF, 0xff) < 0)
		goto err;
	return 0;
err:
	dprintk(FE_ERROR, 1, "I/O error");
	return -1;
}

static int stv090x_activate_modcod(struct stv090x_state *state)
{
	if (STV090x_WRITE_DEMOD(state, MODCODLST0, 0xff) < 0)
		goto err;
	if (STV090x_WRITE_DEMOD(state, MODCODLST1, 0xfc) < 0)
		goto err;
	if (STV090x_WRITE_DEMOD(state, MODCODLST2, 0xcc) < 0)
		goto err;
	if (STV090x_WRITE_DEMOD(state, MODCODLST3, 0xcc) < 0)
		goto err;
	if (STV090x_WRITE_DEMOD(state, MODCODLST4, 0xcc) < 0)
		goto err;
	if (STV090x_WRITE_DEMOD(state, MODCODLST5, 0xcc) < 0)
		goto err;
	if (STV090x_WRITE_DEMOD(state, MODCODLST6, 0xcc) < 0)
		goto err;
	if (STV090x_WRITE_DEMOD(state, MODCODLST7, 0xcc) < 0)
		goto err;
	if (STV090x_WRITE_DEMOD(state, MODCODLST8, 0xcc) < 0)
		goto err;
	if (STV090x_WRITE_DEMOD(state, MODCODLST9, 0xcc) < 0)
		goto err;
	if (STV090x_WRITE_DEMOD(state, MODCODLSTA, 0xcc) < 0)
		goto err;
	if (STV090x_WRITE_DEMOD(state, MODCODLSTB, 0xcc) < 0)
		goto err;
	if (STV090x_WRITE_DEMOD(state, MODCODLSTC, 0xcc) < 0)
		goto err;
	if (STV090x_WRITE_DEMOD(state, MODCODLSTD, 0xcc) < 0)
		goto err;
	if (STV090x_WRITE_DEMOD(state, MODCODLSTE, 0xcc) < 0)
		goto err;
	if (STV090x_WRITE_DEMOD(state, MODCODLSTF, 0xcf) < 0)
		goto err;

	return 0;
err:
	dprintk(FE_ERROR, 1, "I/O error");
	return -1;
}

static int stv090x_activate_modcod_single(struct stv090x_state *state)
{

	if (STV090x_WRITE_DEMOD(state, MODCODLST0, 0xff) < 0)
		goto err;
	if (STV090x_WRITE_DEMOD(state, MODCODLST1, 0xf0) < 0)
		goto err;
	if (STV090x_WRITE_DEMOD(state, MODCODLST2, 0x00) < 0)
		goto err;
	if (STV090x_WRITE_DEMOD(state, MODCODLST3, 0x00) < 0)
		goto err;
	if (STV090x_WRITE_DEMOD(state, MODCODLST4, 0x00) < 0)
		goto err;
	if (STV090x_WRITE_DEMOD(state, MODCODLST5, 0x00) < 0)
		goto err;
	if (STV090x_WRITE_DEMOD(state, MODCODLST6, 0x00) < 0)
		goto err;
	if (STV090x_WRITE_DEMOD(state, MODCODLST7, 0x00) < 0)
		goto err;
	if (STV090x_WRITE_DEMOD(state, MODCODLST8, 0x00) < 0)
		goto err;
	if (STV090x_WRITE_DEMOD(state, MODCODLST9, 0x00) < 0)
		goto err;
	if (STV090x_WRITE_DEMOD(state, MODCODLSTA, 0x00) < 0)
		goto err;
	if (STV090x_WRITE_DEMOD(state, MODCODLSTB, 0x00) < 0)
		goto err;
	if (STV090x_WRITE_DEMOD(state, MODCODLSTC, 0x00) < 0)
		goto err;
	if (STV090x_WRITE_DEMOD(state, MODCODLSTD, 0x00) < 0)
		goto err;
	if (STV090x_WRITE_DEMOD(state, MODCODLSTE, 0x00) < 0)
		goto err;
	if (STV090x_WRITE_DEMOD(state, MODCODLSTF, 0x0f) < 0)
		goto err;

	return 0;

err:
	dprintk(FE_ERROR, 1, "I/O error");
	return -1;
}

static int stv090x_vitclk_ctl(struct stv090x_state *state, int enable)
{
	u32 reg;

	switch (state->demod) {
	case STV090x_DEMODULATOR_0:
		mutex_lock(&state->internal->demod_lock);
		reg = stv090x_read_reg(state, STV090x_STOPCLK2);
		STV090x_SETFIELD(reg, STOP_CLKVIT1_FIELD, enable);
		if (stv090x_write_reg(state, STV090x_STOPCLK2, reg) < 0)
			goto err;
		mutex_unlock(&state->internal->demod_lock);
		break;

	case STV090x_DEMODULATOR_1:
		mutex_lock(&state->internal->demod_lock);
		reg = stv090x_read_reg(state, STV090x_STOPCLK2);
		STV090x_SETFIELD(reg, STOP_CLKVIT2_FIELD, enable);
		if (stv090x_write_reg(state, STV090x_STOPCLK2, reg) < 0)
			goto err;
		mutex_unlock(&state->internal->demod_lock);
		break;

	default:
		dprintk(FE_ERROR, 1, "Wrong demodulator!");
		break;
	}
	return 0;
err:
	mutex_unlock(&state->internal->demod_lock);
	dprintk(FE_ERROR, 1, "I/O error");
	return -1;
}

static int stv090x_dvbs_track_crl(struct stv090x_state *state)
{
	if (state->internal->dev_ver >= 0x30) {
		/* Set ACLC BCLC optimised value vs SR */
		if (state->srate >= 15000000) {
			if (STV090x_WRITE_DEMOD(state, ACLC, 0x2b) < 0)
				goto err;
			if (STV090x_WRITE_DEMOD(state, BCLC, 0x1a) < 0)
				goto err;
		} else if ((state->srate >= 7000000) && (15000000 > state->srate)) {
			if (STV090x_WRITE_DEMOD(state, ACLC, 0x0c) < 0)
				goto err;
			if (STV090x_WRITE_DEMOD(state, BCLC, 0x1b) < 0)
				goto err;
		} else if (state->srate < 7000000) {
			if (STV090x_WRITE_DEMOD(state, ACLC, 0x2c) < 0)
				goto err;
			if (STV090x_WRITE_DEMOD(state, BCLC, 0x1c) < 0)
				goto err;
		}

	} else {
		/* Cut 2.0 */
		if (STV090x_WRITE_DEMOD(state, ACLC, 0x1a) < 0)
			goto err;
		if (STV090x_WRITE_DEMOD(state, BCLC, 0x09) < 0)
			goto err;
	}
	return 0;
err:
	dprintk(FE_ERROR, 1, "I/O error");
	return -1;
}

static int stv090x_delivery_search(struct stv090x_state *state)
{
	u32 reg;

	switch (state->search_mode) {
	case STV090x_SEARCH_DVBS1:
	case STV090x_SEARCH_DSS:
		reg = STV090x_READ_DEMOD(state, DMDCFGMD);
		STV090x_SETFIELD_Px(reg, DVBS1_ENABLE_FIELD, 1);
		STV090x_SETFIELD_Px(reg, DVBS2_ENABLE_FIELD, 0);
		if (STV090x_WRITE_DEMOD(state, DMDCFGMD, reg) < 0)
			goto err;

		/* Activate Viterbi decoder in legacy search,
		 * do not use FRESVIT1, might impact VITERBI2
		 */
		if (stv090x_vitclk_ctl(state, 0) < 0)
			goto err;

		if (stv090x_dvbs_track_crl(state) < 0)
			goto err;

		if (STV090x_WRITE_DEMOD(state, CAR2CFG, 0x22) < 0) /* disable DVB-S2 */
			goto err;

		if (stv090x_set_vit_thacq(state) < 0)
			goto err;
		if (stv090x_set_viterbi(state) < 0)
			goto err;
		break;

	case STV090x_SEARCH_DVBS2:
		reg = STV090x_READ_DEMOD(state, DMDCFGMD);
		STV090x_SETFIELD_Px(reg, DVBS1_ENABLE_FIELD, 0);
		STV090x_SETFIELD_Px(reg, DVBS2_ENABLE_FIELD, 0);
		if (STV090x_WRITE_DEMOD(state, DMDCFGMD, reg) < 0)
			goto err;
		STV090x_SETFIELD_Px(reg, DVBS1_ENABLE_FIELD, 1);
		STV090x_SETFIELD_Px(reg, DVBS2_ENABLE_FIELD, 1);
		if (STV090x_WRITE_DEMOD(state, DMDCFGMD, reg) < 0)
			goto err;

		if (stv090x_vitclk_ctl(state, 1) < 0)
			goto err;

		if (STV090x_WRITE_DEMOD(state, ACLC, 0x1a) < 0) /* stop DVB-S CR loop */
			goto err;
		if (STV090x_WRITE_DEMOD(state, BCLC, 0x09) < 0)
			goto err;

		if (state->internal->dev_ver <= 0x20) {
			/* enable S2 carrier loop */
			if (STV090x_WRITE_DEMOD(state, CAR2CFG, 0x26) < 0)
				goto err;
		} else {
			/* > Cut 3: Stop carrier 3 */
			if (STV090x_WRITE_DEMOD(state, CAR2CFG, 0x66) < 0)
				goto err;
		}

		if (state->demod_mode != STV090x_SINGLE) {
			/* Cut 2: enable link during search */
			if (stv090x_activate_modcod(state) < 0)
				goto err;
		} else {
			/* Single demodulator
			 * Authorize SHORT and LONG frames,
			 * QPSK, 8PSK, 16APSK and 32APSK
			 */
			if (stv090x_activate_modcod_single(state) < 0)
				goto err;
		}

		if (stv090x_set_vit_thtracq(state) < 0)
			goto err;
		break;

	case STV090x_SEARCH_AUTO:
	default:
		/* enable DVB-S2 and DVB-S2 in Auto MODE */
		reg = STV090x_READ_DEMOD(state, DMDCFGMD);
		STV090x_SETFIELD_Px(reg, DVBS1_ENABLE_FIELD, 0);
		STV090x_SETFIELD_Px(reg, DVBS2_ENABLE_FIELD, 0);
		if (STV090x_WRITE_DEMOD(state, DMDCFGMD, reg) < 0)
			goto err;
		STV090x_SETFIELD_Px(reg, DVBS1_ENABLE_FIELD, 1);
		STV090x_SETFIELD_Px(reg, DVBS2_ENABLE_FIELD, 1);
		if (STV090x_WRITE_DEMOD(state, DMDCFGMD, reg) < 0)
			goto err;

		if (stv090x_vitclk_ctl(state, 0) < 0)
			goto err;

		if (stv090x_dvbs_track_crl(state) < 0)
			goto err;

		if (state->internal->dev_ver <= 0x20) {
			/* enable S2 carrier loop */
			if (STV090x_WRITE_DEMOD(state, CAR2CFG, 0x26) < 0)
				goto err;
		} else {
			/* > Cut 3: Stop carrier 3 */
			if (STV090x_WRITE_DEMOD(state, CAR2CFG, 0x66) < 0)
				goto err;
		}

		if (state->demod_mode != STV090x_SINGLE) {
			/* Cut 2: enable link during search */
			if (stv090x_activate_modcod(state) < 0)
				goto err;
		} else {
			/* Single demodulator
			 * Authorize SHORT and LONG frames,
			 * QPSK, 8PSK, 16APSK and 32APSK
			 */
			if (stv090x_activate_modcod_single(state) < 0)
				goto err;
		}

		if (stv090x_set_vit_thacq(state) < 0)
			goto err;

		if (stv090x_set_viterbi(state) < 0)
			goto err;
		break;
	}
	return 0;
err:
	dprintk(FE_ERROR, 1, "I/O error");
	return -1;
}

static int stv090x_start_search(struct stv090x_state *state)
{
	u32 reg, freq_abs;
	s16 freq;

	/* Reset demodulator */
	reg = STV090x_READ_DEMOD(state, DMDISTATE);
	STV090x_SETFIELD_Px(reg, I2C_DEMOD_MODE_FIELD, 0x1f);
	if (STV090x_WRITE_DEMOD(state, DMDISTATE, reg) < 0)
		goto err;

	if (state->internal->dev_ver <= 0x20) {
		if (state->srate <= 5000000) {
			if (STV090x_WRITE_DEMOD(state, CARCFG, 0x44) < 0)
				goto err;
			if (STV090x_WRITE_DEMOD(state, CFRUP1, 0x0f) < 0)
				goto err;
			if (STV090x_WRITE_DEMOD(state, CFRUP0, 0xff) < 0)
				goto err;
			if (STV090x_WRITE_DEMOD(state, CFRLOW1, 0xf0) < 0)
				goto err;
			if (STV090x_WRITE_DEMOD(state, CFRLOW0, 0x00) < 0)
				goto err;

			/*enlarge the timing bandwidth for Low SR*/
			if (STV090x_WRITE_DEMOD(state, RTCS2, 0x68) < 0)
				goto err;
		} else {
			/* If the symbol rate is >5 Msps
			Set The carrier search up and low to auto mode */
			if (STV090x_WRITE_DEMOD(state, CARCFG, 0xc4) < 0)
				goto err;
			/*reduce the timing bandwidth for high SR*/
			if (STV090x_WRITE_DEMOD(state, RTCS2, 0x44) < 0)
				goto err;
		}
	} else {
		/* >= Cut 3 */
		if (state->srate <= 5000000) {
			/* enlarge the timing bandwidth for Low SR */
			STV090x_WRITE_DEMOD(state, RTCS2, 0x68);
		} else {
			/* reduce timing bandwidth for high SR */
			STV090x_WRITE_DEMOD(state, RTCS2, 0x44);
		}

		/* Set CFR min and max to manual mode */
		STV090x_WRITE_DEMOD(state, CARCFG, 0x46);

		if (state->algo == STV090x_WARM_SEARCH) {
			/* WARM Start
			 * CFR min = -1MHz,
			 * CFR max = +1MHz
			 */
			freq_abs  = 1000 << 16;
			freq_abs /= (state->internal->mclk / 1000);
			freq      = (s16) freq_abs;
		} else {
			/* COLD Start
			 * CFR min =- (SearchRange / 2 + 600KHz)
			 * CFR max = +(SearchRange / 2 + 600KHz)
			 * (600KHz for the tuner step size)
			 */
			freq_abs  = (state->search_range / 2000) + 600;
			freq_abs  = freq_abs << 16;
			freq_abs /= (state->internal->mclk / 1000);
			freq      = (s16) freq_abs;
		}

		if (STV090x_WRITE_DEMOD(state, CFRUP1, MSB(freq)) < 0)
			goto err;
		if (STV090x_WRITE_DEMOD(state, CFRUP0, LSB(freq)) < 0)
			goto err;

		freq *= -1;

		if (STV090x_WRITE_DEMOD(state, CFRLOW1, MSB(freq)) < 0)
			goto err;
		if (STV090x_WRITE_DEMOD(state, CFRLOW0, LSB(freq)) < 0)
			goto err;

	}

	if (STV090x_WRITE_DEMOD(state, CFRINIT1, 0) < 0)
		goto err;
	if (STV090x_WRITE_DEMOD(state, CFRINIT0, 0) < 0)
		goto err;

	if (state->internal->dev_ver >= 0x20) {
		if (STV090x_WRITE_DEMOD(state, EQUALCFG, 0x41) < 0)
			goto err;
		if (STV090x_WRITE_DEMOD(state, FFECFG, 0x41) < 0)
			goto err;

		if ((state->search_mode == STV090x_SEARCH_DVBS1)	||
			(state->search_mode == STV090x_SEARCH_DSS)	||
			(state->search_mode == STV090x_SEARCH_AUTO)) {

			if (STV090x_WRITE_DEMOD(state, VITSCALE, 0x82) < 0)
				goto err;
			if (STV090x_WRITE_DEMOD(state, VAVSRVIT, 0x00) < 0)
				goto err;
		}
	}

	if (STV090x_WRITE_DEMOD(state, SFRSTEP, 0x00) < 0)
		goto err;
	if (STV090x_WRITE_DEMOD(state, TMGTHRISE, 0xe0) < 0)
		goto err;
	if (STV090x_WRITE_DEMOD(state, TMGTHFALL, 0xc0) < 0)
		goto err;

	reg = STV090x_READ_DEMOD(state, DMDCFGMD);
	STV090x_SETFIELD_Px(reg, SCAN_ENABLE_FIELD, 0);
	STV090x_SETFIELD_Px(reg, CFR_AUTOSCAN_FIELD, 0);
	if (STV090x_WRITE_DEMOD(state, DMDCFGMD, reg) < 0)
		goto err;
	reg = STV090x_READ_DEMOD(state, DMDCFG2);
	STV090x_SETFIELD_Px(reg, S1S2_SEQUENTIAL_FIELD, 0x0);
	if (STV090x_WRITE_DEMOD(state, DMDCFG2, reg) < 0)
		goto err;

	if (STV090x_WRITE_DEMOD(state, RTC, 0x88) < 0)
		goto err;

	if (state->internal->dev_ver >= 0x20) {
		/*Frequency offset detector setting*/
		if (state->srate < 2000000) {
			if (state->internal->dev_ver <= 0x20) {
				/* Cut 2 */
				if (STV090x_WRITE_DEMOD(state, CARFREQ, 0x39) < 0)
					goto err;
			} else {
				/* Cut 3 */
				if (STV090x_WRITE_DEMOD(state, CARFREQ, 0x89) < 0)
					goto err;
			}
			if (STV090x_WRITE_DEMOD(state, CARHDR, 0x40) < 0)
				goto err;
		} else if (state->srate < 10000000) {
			if (STV090x_WRITE_DEMOD(state, CARFREQ, 0x4c) < 0)
				goto err;
			if (STV090x_WRITE_DEMOD(state, CARHDR, 0x20) < 0)
				goto err;
		} else {
			if (STV090x_WRITE_DEMOD(state, CARFREQ, 0x4b) < 0)
				goto err;
			if (STV090x_WRITE_DEMOD(state, CARHDR, 0x20) < 0)
				goto err;
		}
	} else {
		if (state->srate < 10000000) {
			if (STV090x_WRITE_DEMOD(state, CARFREQ, 0xef) < 0)
				goto err;
		} else {
			if (STV090x_WRITE_DEMOD(state, CARFREQ, 0xed) < 0)
				goto err;
		}
	}

	switch (state->algo) {
	case STV090x_WARM_SEARCH:
		/* The symbol rate and the exact
		 * carrier Frequency are known
		 */
		if (STV090x_WRITE_DEMOD(state, DMDISTATE, 0x1f) < 0)
			goto err;
		if (STV090x_WRITE_DEMOD(state, DMDISTATE, 0x18) < 0)
			goto err;
		break;

	case STV090x_COLD_SEARCH:
		/* The symbol rate is known */
		if (STV090x_WRITE_DEMOD(state, DMDISTATE, 0x1f) < 0)
			goto err;
		if (STV090x_WRITE_DEMOD(state, DMDISTATE, 0x15) < 0)
			goto err;
		break;

	default:
		break;
	}
	return 0;
err:
	dprintk(FE_ERROR, 1, "I/O error");
	return -1;
}

static int stv090x_get_agc2_min_level(struct stv090x_state *state)
{
	u32 agc2_min = 0xffff, agc2 = 0, freq_init, freq_step, reg;
	s32 i, j, steps, dir;

	if (STV090x_WRITE_DEMOD(state, AGC2REF, 0x38) < 0)
		goto err;
	reg = STV090x_READ_DEMOD(state, DMDCFGMD);
	STV090x_SETFIELD_Px(reg, SCAN_ENABLE_FIELD, 0);
	STV090x_SETFIELD_Px(reg, CFR_AUTOSCAN_FIELD, 0);
	if (STV090x_WRITE_DEMOD(state, DMDCFGMD, reg) < 0)
		goto err;

	if (STV090x_WRITE_DEMOD(state, SFRUP1, 0x83) < 0) /* SR = 65 Msps Max */
		goto err;
	if (STV090x_WRITE_DEMOD(state, SFRUP0, 0xc0) < 0)
		goto err;
	if (STV090x_WRITE_DEMOD(state, SFRLOW1, 0x82) < 0) /* SR= 400 ksps Min */
		goto err;
	if (STV090x_WRITE_DEMOD(state, SFRLOW0, 0xa0) < 0)
		goto err;
	if (STV090x_WRITE_DEMOD(state, DMDTOM, 0x00) < 0) /* stop acq @ coarse carrier state */
		goto err;
	if (stv090x_set_srate(state, 1000000) < 0)
		goto err;

	steps  = state->search_range / 1000000;
	if (steps <= 0)
		steps = 1;

	dir = 1;
	freq_step = (1000000 * 256) / (state->internal->mclk / 256);
	freq_init = 0;

	for (i = 0; i < steps; i++) {
		if (dir > 0)
			freq_init = freq_init + (freq_step * i);
		else
			freq_init = freq_init - (freq_step * i);

		dir *= -1;

		if (STV090x_WRITE_DEMOD(state, DMDISTATE, 0x5c) < 0) /* Demod RESET */
			goto err;
		if (STV090x_WRITE_DEMOD(state, CFRINIT1, (freq_init >> 8) & 0xff) < 0)
			goto err;
		if (STV090x_WRITE_DEMOD(state, CFRINIT0, freq_init & 0xff) < 0)
			goto err;
		if (STV090x_WRITE_DEMOD(state, DMDISTATE, 0x58) < 0) /* Demod RESET */
			goto err;
		msleep(10);

		agc2 = 0;
		for (j = 0; j < 10; j++) {
			agc2 += (STV090x_READ_DEMOD(state, AGC2I1) << 8) |
				STV090x_READ_DEMOD(state, AGC2I0);
		}
		agc2 /= 10;
		if (agc2 < agc2_min)
			agc2_min = agc2;
	}

	return agc2_min;
err:
	dprintk(FE_ERROR, 1, "I/O error");
	return -1;
}

static u32 stv090x_get_srate(struct stv090x_state *state, u32 clk)
{
	u8 r3, r2, r1, r0;
	s32 srate, int_1, int_2, tmp_1, tmp_2;

	r3 = STV090x_READ_DEMOD(state, SFR3);
	r2 = STV090x_READ_DEMOD(state, SFR2);
	r1 = STV090x_READ_DEMOD(state, SFR1);
	r0 = STV090x_READ_DEMOD(state, SFR0);

	srate = ((r3 << 24) | (r2 << 16) | (r1 <<  8) | r0);

	int_1 = clk >> 16;
	int_2 = srate >> 16;

	tmp_1 = clk % 0x10000;
	tmp_2 = srate % 0x10000;

	srate = (int_1 * int_2) +
		((int_1 * tmp_2) >> 16) +
		((int_2 * tmp_1) >> 16);

	return srate;
}

static u32 stv090x_srate_srch_coarse(struct stv090x_state *state)
{
	struct dvb_frontend *fe = &state->frontend;

	int tmg_lock = 0, i;
	s32 tmg_cpt = 0, dir = 1, steps, cur_step = 0, freq;
	u32 srate_coarse = 0, agc2 = 0, car_step = 1200, reg;
	u32 agc2th;

	if (state->internal->dev_ver >= 0x30)
		agc2th = 0x2e00;
	else
		agc2th = 0x1f00;

	reg = STV090x_READ_DEMOD(state, DMDISTATE);
	STV090x_SETFIELD_Px(reg, I2C_DEMOD_MODE_FIELD, 0x1f); /* Demod RESET */
	if (STV090x_WRITE_DEMOD(state, DMDISTATE, reg) < 0)
		goto err;
	if (STV090x_WRITE_DEMOD(state, TMGCFG, 0x12) < 0)
		goto err;
	if (STV090x_WRITE_DEMOD(state, TMGCFG2, 0xc0) < 0)
		goto err;
	if (STV090x_WRITE_DEMOD(state, TMGTHRISE, 0xf0) < 0)
		goto err;
	if (STV090x_WRITE_DEMOD(state, TMGTHFALL, 0xe0) < 0)
		goto err;
	reg = STV090x_READ_DEMOD(state, DMDCFGMD);
	STV090x_SETFIELD_Px(reg, SCAN_ENABLE_FIELD, 1);
	STV090x_SETFIELD_Px(reg, CFR_AUTOSCAN_FIELD, 0);
	if (STV090x_WRITE_DEMOD(state, DMDCFGMD, reg) < 0)
		goto err;

	if (STV090x_WRITE_DEMOD(state, SFRUP1, 0x83) < 0)
		goto err;
	if (STV090x_WRITE_DEMOD(state, SFRUP0, 0xc0) < 0)
		goto err;
	if (STV090x_WRITE_DEMOD(state, SFRLOW1, 0x82) < 0)
		goto err;
	if (STV090x_WRITE_DEMOD(state, SFRLOW0, 0xa0) < 0)
		goto err;
	if (STV090x_WRITE_DEMOD(state, DMDTOM, 0x00) < 0)
		goto err;
	if (STV090x_WRITE_DEMOD(state, AGC2REF, 0x50) < 0)
		goto err;

	if (state->internal->dev_ver >= 0x30) {
		if (STV090x_WRITE_DEMOD(state, CARFREQ, 0x99) < 0)
			goto err;
		if (STV090x_WRITE_DEMOD(state, SFRSTEP, 0x98) < 0)
			goto err;

	} else if (state->internal->dev_ver >= 0x20) {
		if (STV090x_WRITE_DEMOD(state, CARFREQ, 0x6a) < 0)
			goto err;
		if (STV090x_WRITE_DEMOD(state, SFRSTEP, 0x95) < 0)
			goto err;
	}

	if (state->srate <= 2000000)
		car_step = 1000;
	else if (state->srate <= 5000000)
		car_step = 2000;
	else if (state->srate <= 12000000)
		car_step = 3000;
	else
		car_step = 5000;

	steps  = -1 + ((state->search_range / 1000) / car_step);
	steps /= 2;
	steps  = (2 * steps) + 1;
	if (steps < 0)
		steps = 1;
	else if (steps > 10) {
		steps = 11;
		car_step = (state->search_range / 1000) / 10;
	}
	cur_step = 0;
	dir = 1;
	freq = state->frequency;

	while ((!tmg_lock) && (cur_step < steps)) {
		if (STV090x_WRITE_DEMOD(state, DMDISTATE, 0x5f) < 0) /* Demod RESET */
			goto err;
		if (STV090x_WRITE_DEMOD(state, CFRINIT1, 0x00) < 0)
			goto err;
		if (STV090x_WRITE_DEMOD(state, CFRINIT0, 0x00) < 0)
			goto err;
		if (STV090x_WRITE_DEMOD(state, SFRINIT1, 0x00) < 0)
			goto err;
		if (STV090x_WRITE_DEMOD(state, SFRINIT0, 0x00) < 0)
			goto err;
		/* trigger acquisition */
		if (STV090x_WRITE_DEMOD(state, DMDISTATE, 0x40) < 0)
			goto err;
		msleep(50);
		for (i = 0; i < 10; i++) {
			reg = STV090x_READ_DEMOD(state, DSTATUS);
			if (STV090x_GETFIELD_Px(reg, TMGLOCK_QUALITY_FIELD) >= 2)
				tmg_cpt++;
			agc2 += (STV090x_READ_DEMOD(state, AGC2I1) << 8) |
				STV090x_READ_DEMOD(state, AGC2I0);
		}
		agc2 /= 10;
		srate_coarse = stv090x_get_srate(state, state->internal->mclk);
		cur_step++;
		dir *= -1;
		if ((tmg_cpt >= 5) && (agc2 < agc2th) &&
		    (srate_coarse < 50000000) && (srate_coarse > 850000))
			tmg_lock = 1;
		else if (cur_step < steps) {
			if (dir > 0)
				freq += cur_step * car_step;
			else
				freq -= cur_step * car_step;

			/* Setup tuner */
			if (stv090x_i2c_gate_ctrl(state, 1) < 0)
				goto err;

			if (state->config->tuner_set_frequency) {
				if (state->config->tuner_set_frequency(fe, freq) < 0)
					goto err_gateoff;
			}

			if (state->config->tuner_set_bandwidth) {
				if (state->config->tuner_set_bandwidth(fe, state->tuner_bw) < 0)
					goto err_gateoff;
			}

			if (stv090x_i2c_gate_ctrl(state, 0) < 0)
				goto err;

			msleep(50);

			if (stv090x_i2c_gate_ctrl(state, 1) < 0)
				goto err;

			if (state->config->tuner_get_status) {
				if (state->config->tuner_get_status(fe, &reg) < 0)
					goto err_gateoff;
			}

			if (reg)
				dprintk(FE_DEBUG, 1, "Tuner phase locked");
			else
				dprintk(FE_DEBUG, 1, "Tuner unlocked");

			if (stv090x_i2c_gate_ctrl(state, 0) < 0)
				goto err;

		}
	}
	if (!tmg_lock)
		srate_coarse = 0;
	else
		srate_coarse = stv090x_get_srate(state, state->internal->mclk);

	return srate_coarse;

err_gateoff:
	stv090x_i2c_gate_ctrl(state, 0);
err:
	dprintk(FE_ERROR, 1, "I/O error");
	return -1;
}

static u32 stv090x_srate_srch_fine(struct stv090x_state *state)
{
	u32 srate_coarse, freq_coarse, sym, reg;

	srate_coarse = stv090x_get_srate(state, state->internal->mclk);
	freq_coarse  = STV090x_READ_DEMOD(state, CFR2) << 8;
	freq_coarse |= STV090x_READ_DEMOD(state, CFR1);
	sym = 13 * (srate_coarse / 10); /* SFRUP = SFR + 30% */

	if (sym < state->srate)
		srate_coarse = 0;
	else {
		if (STV090x_WRITE_DEMOD(state, DMDISTATE, 0x1f) < 0) /* Demod RESET */
			goto err;
		if (STV090x_WRITE_DEMOD(state, TMGCFG2, 0xc1) < 0)
			goto err;
		if (STV090x_WRITE_DEMOD(state, TMGTHRISE, 0x20) < 0)
			goto err;
		if (STV090x_WRITE_DEMOD(state, TMGTHFALL, 0x00) < 0)
			goto err;
		if (STV090x_WRITE_DEMOD(state, TMGCFG, 0xd2) < 0)
			goto err;
		reg = STV090x_READ_DEMOD(state, DMDCFGMD);
		STV090x_SETFIELD_Px(reg, CFR_AUTOSCAN_FIELD, 0x00);
		if (STV090x_WRITE_DEMOD(state, DMDCFGMD, reg) < 0)
			goto err;

		if (STV090x_WRITE_DEMOD(state, AGC2REF, 0x38) < 0)
			goto err;

		if (state->internal->dev_ver >= 0x30) {
			if (STV090x_WRITE_DEMOD(state, CARFREQ, 0x79) < 0)
				goto err;
		} else if (state->internal->dev_ver >= 0x20) {
			if (STV090x_WRITE_DEMOD(state, CARFREQ, 0x49) < 0)
				goto err;
		}

		if (srate_coarse > 3000000) {
			sym  = 13 * (srate_coarse / 10); /* SFRUP = SFR + 30% */
			sym  = (sym / 1000) * 65536;
			sym /= (state->internal->mclk / 1000);
			if (STV090x_WRITE_DEMOD(state, SFRUP1, (sym >> 8) & 0x7f) < 0)
				goto err;
			if (STV090x_WRITE_DEMOD(state, SFRUP0, sym & 0xff) < 0)
				goto err;
			sym  = 10 * (srate_coarse / 13); /* SFRLOW = SFR - 30% */
			sym  = (sym / 1000) * 65536;
			sym /= (state->internal->mclk / 1000);
			if (STV090x_WRITE_DEMOD(state, SFRLOW1, (sym >> 8) & 0x7f) < 0)
				goto err;
			if (STV090x_WRITE_DEMOD(state, SFRLOW0, sym & 0xff) < 0)
				goto err;
			sym  = (srate_coarse / 1000) * 65536;
			sym /= (state->internal->mclk / 1000);
			if (STV090x_WRITE_DEMOD(state, SFRINIT1, (sym >> 8) & 0xff) < 0)
				goto err;
			if (STV090x_WRITE_DEMOD(state, SFRINIT0, sym & 0xff) < 0)
				goto err;
		} else {
			sym  = 13 * (srate_coarse / 10); /* SFRUP = SFR + 30% */
			sym  = (sym / 100) * 65536;
			sym /= (state->internal->mclk / 100);
			if (STV090x_WRITE_DEMOD(state, SFRUP1, (sym >> 8) & 0x7f) < 0)
				goto err;
			if (STV090x_WRITE_DEMOD(state, SFRUP0, sym & 0xff) < 0)
				goto err;
			sym  = 10 * (srate_coarse / 14); /* SFRLOW = SFR - 30% */
			sym  = (sym / 100) * 65536;
			sym /= (state->internal->mclk / 100);
			if (STV090x_WRITE_DEMOD(state, SFRLOW1, (sym >> 8) & 0x7f) < 0)
				goto err;
			if (STV090x_WRITE_DEMOD(state, SFRLOW0, sym & 0xff) < 0)
				goto err;
			sym  = (srate_coarse / 100) * 65536;
			sym /= (state->internal->mclk / 100);
			if (STV090x_WRITE_DEMOD(state, SFRINIT1, (sym >> 8) & 0xff) < 0)
				goto err;
			if (STV090x_WRITE_DEMOD(state, SFRINIT0, sym & 0xff) < 0)
				goto err;
		}
		if (STV090x_WRITE_DEMOD(state, DMDTOM, 0x20) < 0)
			goto err;
		if (STV090x_WRITE_DEMOD(state, CFRINIT1, (freq_coarse >> 8) & 0xff) < 0)
			goto err;
		if (STV090x_WRITE_DEMOD(state, CFRINIT0, freq_coarse & 0xff) < 0)
			goto err;
		if (STV090x_WRITE_DEMOD(state, DMDISTATE, 0x15) < 0) /* trigger acquisition */
			goto err;
	}

	return srate_coarse;

err:
	dprintk(FE_ERROR, 1, "I/O error");
	return -1;
}

static int stv090x_get_dmdlock(struct stv090x_state *state, s32 timeout)
{
	s32 timer = 0, lock = 0;
	u32 reg;
	u8 stat;

	while ((timer < timeout) && (!lock)) {
		reg = STV090x_READ_DEMOD(state, DMDSTATE);
		stat = STV090x_GETFIELD_Px(reg, HEADER_MODE_FIELD);

		switch (stat) {
		case 0: /* searching */
		case 1: /* first PLH detected */
		default:
			dprintk(FE_DEBUG, 1, "Demodulator searching ..");
			lock = 0;
			break;
		case 2: /* DVB-S2 mode */
		case 3: /* DVB-S1/legacy mode */
			reg = STV090x_READ_DEMOD(state, DSTATUS);
			lock = STV090x_GETFIELD_Px(reg, LOCK_DEFINITIF_FIELD);
			break;
		}

		if (!lock)
			msleep(10);
		else
			dprintk(FE_DEBUG, 1, "Demodulator acquired LOCK");

		timer += 10;
	}
	return lock;
}

static int stv090x_blind_search(struct stv090x_state *state)
{
	u32 agc2, reg, srate_coarse;
	s32 cpt_fail, agc2_ovflw, i;
	u8 k_ref, k_max, k_min;
	int coarse_fail = 0;
	int lock;

	k_max = 110;
	k_min = 10;

	agc2 = stv090x_get_agc2_min_level(state);

	if (agc2 > STV090x_SEARCH_AGC2_TH(state->internal->dev_ver)) {
		lock = 0;
	} else {

		if (state->internal->dev_ver <= 0x20) {
			if (STV090x_WRITE_DEMOD(state, CARCFG, 0xc4) < 0)
				goto err;
		} else {
			/* > Cut 3 */
			if (STV090x_WRITE_DEMOD(state, CARCFG, 0x06) < 0)
				goto err;
		}

		if (STV090x_WRITE_DEMOD(state, RTCS2, 0x44) < 0)
			goto err;

		if (state->internal->dev_ver >= 0x20) {
			if (STV090x_WRITE_DEMOD(state, EQUALCFG, 0x41) < 0)
				goto err;
			if (STV090x_WRITE_DEMOD(state, FFECFG, 0x41) < 0)
				goto err;
			if (STV090x_WRITE_DEMOD(state, VITSCALE, 0x82) < 0)
				goto err;
			if (STV090x_WRITE_DEMOD(state, VAVSRVIT, 0x00) < 0) /* set viterbi hysteresis */
				goto err;
		}

		k_ref = k_max;
		do {
			if (STV090x_WRITE_DEMOD(state, KREFTMG, k_ref) < 0)
				goto err;
			if (stv090x_srate_srch_coarse(state) != 0) {
				srate_coarse = stv090x_srate_srch_fine(state);
				if (srate_coarse != 0) {
					stv090x_get_lock_tmg(state);
					lock = stv090x_get_dmdlock(state,
							state->DemodTimeout);
				} else {
					lock = 0;
				}
			} else {
				cpt_fail = 0;
				agc2_ovflw = 0;
				for (i = 0; i < 10; i++) {
					agc2 += (STV090x_READ_DEMOD(state, AGC2I1) << 8) |
						STV090x_READ_DEMOD(state, AGC2I0);
					if (agc2 >= 0xff00)
						agc2_ovflw++;
					reg = STV090x_READ_DEMOD(state, DSTATUS2);
					if ((STV090x_GETFIELD_Px(reg, CFR_OVERFLOW_FIELD) == 0x01) &&
					    (STV090x_GETFIELD_Px(reg, DEMOD_DELOCK_FIELD) == 0x01))

						cpt_fail++;
				}
				if ((cpt_fail > 7) || (agc2_ovflw > 7))
					coarse_fail = 1;

				lock = 0;
			}
			k_ref -= 20;
		} while ((k_ref >= k_min) && (!lock) && (!coarse_fail));
	}

	return lock;

err:
	dprintk(FE_ERROR, 1, "I/O error");
	return -1;
}

static int stv090x_chk_tmg(struct stv090x_state *state)
{
	u32 reg;
	s32 tmg_cpt = 0, i;
	u8 freq, tmg_thh, tmg_thl;
	int tmg_lock = 0;

	freq = STV090x_READ_DEMOD(state, CARFREQ);
	tmg_thh = STV090x_READ_DEMOD(state, TMGTHRISE);
	tmg_thl = STV090x_READ_DEMOD(state, TMGTHFALL);
	if (STV090x_WRITE_DEMOD(state, TMGTHRISE, 0x20) < 0)
		goto err;
	if (STV090x_WRITE_DEMOD(state, TMGTHFALL, 0x00) < 0)
		goto err;

	reg = STV090x_READ_DEMOD(state, DMDCFGMD);
	STV090x_SETFIELD_Px(reg, CFR_AUTOSCAN_FIELD, 0x00); /* stop carrier offset search */
	if (STV090x_WRITE_DEMOD(state, DMDCFGMD, reg) < 0)
		goto err;
	if (STV090x_WRITE_DEMOD(state, RTC, 0x80) < 0)
		goto err;

	if (STV090x_WRITE_DEMOD(state, RTCS2, 0x40) < 0)
		goto err;
	if (STV090x_WRITE_DEMOD(state, CARFREQ, 0x00) < 0)
		goto err;

	if (STV090x_WRITE_DEMOD(state, CFRINIT1, 0x00) < 0) /* set car ofset to 0 */
		goto err;
	if (STV090x_WRITE_DEMOD(state, CFRINIT0, 0x00) < 0)
		goto err;
	if (STV090x_WRITE_DEMOD(state, AGC2REF, 0x65) < 0)
		goto err;

	if (STV090x_WRITE_DEMOD(state, DMDISTATE, 0x18) < 0) /* trigger acquisition */
		goto err;
	msleep(10);

	for (i = 0; i < 10; i++) {
		reg = STV090x_READ_DEMOD(state, DSTATUS);
		if (STV090x_GETFIELD_Px(reg, TMGLOCK_QUALITY_FIELD) >= 2)
			tmg_cpt++;
		msleep(1);
	}
	if (tmg_cpt >= 3)
		tmg_lock = 1;

	if (STV090x_WRITE_DEMOD(state, AGC2REF, 0x38) < 0)
		goto err;
	if (STV090x_WRITE_DEMOD(state, RTC, 0x88) < 0) /* DVB-S1 timing */
		goto err;
	if (STV090x_WRITE_DEMOD(state, RTCS2, 0x68) < 0) /* DVB-S2 timing */
		goto err;

	if (STV090x_WRITE_DEMOD(state, CARFREQ, freq) < 0)
		goto err;
	if (STV090x_WRITE_DEMOD(state, TMGTHRISE, tmg_thh) < 0)
		goto err;
	if (STV090x_WRITE_DEMOD(state, TMGTHFALL, tmg_thl) < 0)
		goto err;

	return	tmg_lock;

err:
	dprintk(FE_ERROR, 1, "I/O error");
	return -1;
}

static int stv090x_get_coldlock(struct stv090x_state *state, s32 timeout_dmd)
{
	struct dvb_frontend *fe = &state->frontend;

	u32 reg;
	s32 car_step, steps, cur_step, dir, freq, timeout_lock;
	int lock;

	if (state->srate >= 10000000)
		timeout_lock = timeout_dmd / 3;
	else
		timeout_lock = timeout_dmd / 2;

	lock = stv090x_get_dmdlock(state, timeout_lock); /* cold start wait */
	if (lock)
		return lock;

	if (state->srate >= 10000000) {
		if (stv090x_chk_tmg(state)) {
			if (STV090x_WRITE_DEMOD(state, DMDISTATE, 0x1f) < 0)
				goto err;
			if (STV090x_WRITE_DEMOD(state, DMDISTATE, 0x15) < 0)
				goto err;
			return stv090x_get_dmdlock(state, timeout_dmd);
		}
		return 0;
	}

	if (state->srate <= 4000000)
		car_step = 1000;
	else if (state->srate <= 7000000)
		car_step = 2000;
	else if (state->srate <= 10000000)
		car_step = 3000;
	else
		car_step = 5000;

	steps  = (state->search_range / 1000) / car_step;
	steps /= 2;
	steps  = 2 * (steps + 1);
	if (steps < 0)
		steps = 2;
	else if (steps > 12)
		steps = 12;

	cur_step = 1;
	dir = 1;

	freq = state->frequency;
	state->tuner_bw = stv090x_car_width(state->srate, state->rolloff) + state->srate;
	while ((cur_step <= steps) && (!lock)) {
		if (dir > 0)
			freq += cur_step * car_step;
		else
			freq -= cur_step * car_step;

		/* Setup tuner */
		if (stv090x_i2c_gate_ctrl(state, 1) < 0)
			goto err;

		if (state->config->tuner_set_frequency) {
			if (state->config->tuner_set_frequency(fe, freq) < 0)
				goto err_gateoff;
		}

		if (state->config->tuner_set_bandwidth) {
			if (state->config->tuner_set_bandwidth(fe, state->tuner_bw) < 0)
				goto err_gateoff;
		}

		if (stv090x_i2c_gate_ctrl(state, 0) < 0)
			goto err;

		msleep(50);

		if (stv090x_i2c_gate_ctrl(state, 1) < 0)
			goto err;

		if (state->config->tuner_get_status) {
			if (state->config->tuner_get_status(fe, &reg) < 0)
				goto err_gateoff;
			if (reg)
				dprintk(FE_DEBUG, 1, "Tuner phase locked");
			else
				dprintk(FE_DEBUG, 1, "Tuner unlocked");
		}

		if (stv090x_i2c_gate_ctrl(state, 0) < 0)
			goto err;

		STV090x_WRITE_DEMOD(state, DMDISTATE, 0x1c);
		if (STV090x_WRITE_DEMOD(state, CFRINIT1, 0x00) < 0)
			goto err;
		if (STV090x_WRITE_DEMOD(state, CFRINIT0, 0x00) < 0)
			goto err;
		if (STV090x_WRITE_DEMOD(state, DMDISTATE, 0x1f) < 0)
			goto err;
		if (STV090x_WRITE_DEMOD(state, DMDISTATE, 0x15) < 0)
			goto err;
		lock = stv090x_get_dmdlock(state, (timeout_dmd / 3));

		dir *= -1;
		cur_step++;
	}

	return lock;

err_gateoff:
	stv090x_i2c_gate_ctrl(state, 0);
err:
	dprintk(FE_ERROR, 1, "I/O error");
	return -1;
}

static int stv090x_get_loop_params(struct stv090x_state *state, s32 *freq_inc, s32 *timeout_sw, s32 *steps)
{
	s32 timeout, inc, steps_max, srate, car_max;

	srate = state->srate;
	car_max = state->search_range / 1000;
	car_max += car_max / 10;
	car_max  = 65536 * (car_max / 2);
	car_max /= (state->internal->mclk / 1000);

	if (car_max > 0x4000)
		car_max = 0x4000 ; /* maxcarrier should be<= +-1/4 Mclk */

	inc  = srate;
	inc /= state->internal->mclk / 1000;
	inc *= 256;
	inc *= 256;
	inc /= 1000;

	switch (state->search_mode) {
	case STV090x_SEARCH_DVBS1:
	case STV090x_SEARCH_DSS:
		inc *= 3; /* freq step = 3% of srate */
		timeout = 20;
		break;

	case STV090x_SEARCH_DVBS2:
		inc *= 4;
		timeout = 25;
		break;

	case STV090x_SEARCH_AUTO:
	default:
		inc *= 3;
		timeout = 25;
		break;
	}
	inc /= 100;
	if ((inc > car_max) || (inc < 0))
		inc = car_max / 2; /* increment <= 1/8 Mclk */

	timeout *= 27500; /* 27.5 Msps reference */
	if (srate > 0)
		timeout /= (srate / 1000);

	if ((timeout > 100) || (timeout < 0))
		timeout = 100;

	steps_max = (car_max / inc) + 1; /* min steps = 3 */
	if ((steps_max > 100) || (steps_max < 0)) {
		steps_max = 100; /* max steps <= 100 */
		inc = car_max / steps_max;
	}
	*freq_inc = inc;
	*timeout_sw = timeout;
	*steps = steps_max;

	return 0;
}

static int stv090x_chk_signal(struct stv090x_state *state)
{
	s32 offst_car, agc2, car_max;
	int no_signal;

	offst_car  = STV090x_READ_DEMOD(state, CFR2) << 8;
	offst_car |= STV090x_READ_DEMOD(state, CFR1);
	offst_car = comp2(offst_car, 16);

	agc2  = STV090x_READ_DEMOD(state, AGC2I1) << 8;
	agc2 |= STV090x_READ_DEMOD(state, AGC2I0);
	car_max = state->search_range / 1000;

	car_max += (car_max / 10); /* 10% margin */
	car_max  = (65536 * car_max / 2);
	car_max /= state->internal->mclk / 1000;

	if (car_max > 0x4000)
		car_max = 0x4000;

	if ((agc2 > 0x2000) || (offst_car > 2 * car_max) || (offst_car < -2 * car_max)) {
		no_signal = 1;
		dprintk(FE_DEBUG, 1, "No Signal");
	} else {
		no_signal = 0;
		dprintk(FE_DEBUG, 1, "Found Signal");
	}

	return no_signal;
}

static int stv090x_search_car_loop(struct stv090x_state *state, s32 inc, s32 timeout, int zigzag, s32 steps_max)
{
	int no_signal, lock = 0;
	s32 cpt_step = 0, offst_freq, car_max;
	u32 reg;

	car_max  = state->search_range / 1000;
	car_max += (car_max / 10);
	car_max  = (65536 * car_max / 2);
	car_max /= (state->internal->mclk / 1000);
	if (car_max > 0x4000)
		car_max = 0x4000;

	if (zigzag)
		offst_freq = 0;
	else
		offst_freq = -car_max + inc;

	do {
		if (STV090x_WRITE_DEMOD(state, DMDISTATE, 0x1c) < 0)
			goto err;
		if (STV090x_WRITE_DEMOD(state, CFRINIT1, ((offst_freq / 256) & 0xff)) < 0)
			goto err;
		if (STV090x_WRITE_DEMOD(state, CFRINIT0, offst_freq & 0xff) < 0)
			goto err;
		if (STV090x_WRITE_DEMOD(state, DMDISTATE, 0x18) < 0)
			goto err;

		reg = STV090x_READ_DEMOD(state, PDELCTRL1);
		STV090x_SETFIELD_Px(reg, ALGOSWRST_FIELD, 0x1); /* stop DVB-S2 packet delin */
		if (STV090x_WRITE_DEMOD(state, PDELCTRL1, reg) < 0)
			goto err;

		if (zigzag) {
			if (offst_freq >= 0)
				offst_freq = -offst_freq - 2 * inc;
			else
				offst_freq = -offst_freq;
		} else {
			offst_freq += 2 * inc;
		}

		cpt_step++;

		lock = stv090x_get_dmdlock(state, timeout);
		no_signal = stv090x_chk_signal(state);

	} while ((!lock) &&
		 (!no_signal) &&
		  ((offst_freq - inc) < car_max) &&
		  ((offst_freq + inc) > -car_max) &&
		  (cpt_step < steps_max));

	reg = STV090x_READ_DEMOD(state, PDELCTRL1);
	STV090x_SETFIELD_Px(reg, ALGOSWRST_FIELD, 0);
	if (STV090x_WRITE_DEMOD(state, PDELCTRL1, reg) < 0)
			goto err;

	return lock;
err:
	dprintk(FE_ERROR, 1, "I/O error");
	return -1;
}

static int stv090x_sw_algo(struct stv090x_state *state)
{
	int no_signal, zigzag, lock = 0;
	u32 reg;

	s32 dvbs2_fly_wheel;
	s32 inc, timeout_step, trials, steps_max;

	/* get params */
	stv090x_get_loop_params(state, &inc, &timeout_step, &steps_max);

	switch (state->search_mode) {
	case STV090x_SEARCH_DVBS1:
	case STV090x_SEARCH_DSS:
		/* accelerate the frequency detector */
		if (state->internal->dev_ver >= 0x20) {
			if (STV090x_WRITE_DEMOD(state, CARFREQ, 0x3B) < 0)
				goto err;
		}

		if (STV090x_WRITE_DEMOD(state, DMDCFGMD, 0x49) < 0)
			goto err;
		zigzag = 0;
		break;

	case STV090x_SEARCH_DVBS2:
		if (state->internal->dev_ver >= 0x20) {
			if (STV090x_WRITE_DEMOD(state, CORRELABS, 0x79) < 0)
				goto err;
		}

		if (STV090x_WRITE_DEMOD(state, DMDCFGMD, 0x89) < 0)
			goto err;
		zigzag = 1;
		break;

	case STV090x_SEARCH_AUTO:
	default:
		/* accelerate the frequency detector */
		if (state->internal->dev_ver >= 0x20) {
			if (STV090x_WRITE_DEMOD(state, CARFREQ, 0x3b) < 0)
				goto err;
			if (STV090x_WRITE_DEMOD(state, CORRELABS, 0x79) < 0)
				goto err;
		}

		if (STV090x_WRITE_DEMOD(state, DMDCFGMD, 0xc9) < 0)
			goto err;
		zigzag = 0;
		break;
	}

	trials = 0;
	do {
		lock = stv090x_search_car_loop(state, inc, timeout_step, zigzag, steps_max);
		no_signal = stv090x_chk_signal(state);
		trials++;

		/*run the SW search 2 times maximum*/
		if (lock || no_signal || (trials == 2)) {
			/*Check if the demod is not losing lock in DVBS2*/
			if (state->internal->dev_ver >= 0x20) {
				if (STV090x_WRITE_DEMOD(state, CARFREQ, 0x49) < 0)
					goto err;
				if (STV090x_WRITE_DEMOD(state, CORRELABS, 0x9e) < 0)
					goto err;
			}

			reg = STV090x_READ_DEMOD(state, DMDSTATE);
			if ((lock) && (STV090x_GETFIELD_Px(reg, HEADER_MODE_FIELD) == STV090x_DVBS2)) {
				/*Check if the demod is not losing lock in DVBS2*/
				msleep(timeout_step);
				reg = STV090x_READ_DEMOD(state, DMDFLYW);
				dvbs2_fly_wheel = STV090x_GETFIELD_Px(reg, FLYWHEEL_CPT_FIELD);
				if (dvbs2_fly_wheel < 0xd) {	 /*if correct frames is decrementing */
					msleep(timeout_step);
					reg = STV090x_READ_DEMOD(state, DMDFLYW);
					dvbs2_fly_wheel = STV090x_GETFIELD_Px(reg, FLYWHEEL_CPT_FIELD);
				}
				if (dvbs2_fly_wheel < 0xd) {
					/*FALSE lock, The demod is losing lock */
					lock = 0;
					if (trials < 2) {
						if (state->internal->dev_ver >= 0x20) {
							if (STV090x_WRITE_DEMOD(state, CORRELABS, 0x79) < 0)
								goto err;
						}

						if (STV090x_WRITE_DEMOD(state, DMDCFGMD, 0x89) < 0)
							goto err;
					}
				}
			}
		}
	} while ((!lock) && (trials < 2) && (!no_signal));

	return lock;
err:
	dprintk(FE_ERROR, 1, "I/O error");
	return -1;
}

static enum stv090x_delsys stv090x_get_std(struct stv090x_state *state)
{
	u32 reg;
	enum stv090x_delsys delsys;

	reg = STV090x_READ_DEMOD(state, DMDSTATE);
	if (STV090x_GETFIELD_Px(reg, HEADER_MODE_FIELD) == 2)
		delsys = STV090x_DVBS2;
	else if (STV090x_GETFIELD_Px(reg, HEADER_MODE_FIELD) == 3) {
		reg = STV090x_READ_DEMOD(state, FECM);
		if (STV090x_GETFIELD_Px(reg, DSS_DVB_FIELD) == 1)
			delsys = STV090x_DSS;
		else
			delsys = STV090x_DVBS1;
	} else {
		delsys = STV090x_ERROR;
	}

	return delsys;
}

/* in Hz */
static s32 stv090x_get_car_freq(struct stv090x_state *state, u32 mclk)
{
	s32 derot, int_1, int_2, tmp_1, tmp_2;

	derot  = STV090x_READ_DEMOD(state, CFR2) << 16;
	derot |= STV090x_READ_DEMOD(state, CFR1) <<  8;
	derot |= STV090x_READ_DEMOD(state, CFR0);

	derot = comp2(derot, 24);
	int_1 = mclk >> 12;
	int_2 = derot >> 12;

	/* carrier_frequency = MasterClock * Reg / 2^24 */
	tmp_1 = mclk % 0x1000;
	tmp_2 = derot % 0x1000;

	derot = (int_1 * int_2) +
		((int_1 * tmp_2) >> 12) +
		((int_2 * tmp_1) >> 12);

	return derot;
}

static int stv090x_get_viterbi(struct stv090x_state *state)
{
	u32 reg, rate;

	reg = STV090x_READ_DEMOD(state, VITCURPUN);
	rate = STV090x_GETFIELD_Px(reg, VIT_CURPUN_FIELD);

	switch (rate) {
	case 13:
		state->fec = STV090x_PR12;
		break;

	case 18:
		state->fec = STV090x_PR23;
		break;

	case 21:
		state->fec = STV090x_PR34;
		break;

	case 24:
		state->fec = STV090x_PR56;
		break;

	case 25:
		state->fec = STV090x_PR67;
		break;

	case 26:
		state->fec = STV090x_PR78;
		break;

	default:
		state->fec = STV090x_PRERR;
		break;
	}

	return 0;
}

static enum stv090x_signal_state stv090x_get_sig_params(struct stv090x_state *state)
{
	struct dvb_frontend *fe = &state->frontend;

	u8 tmg;
	u32 reg;
	s32 i = 0, offst_freq;

	msleep(5);

	if (state->algo == STV090x_BLIND_SEARCH) {
		tmg = STV090x_READ_DEMOD(state, TMGREG2);
		STV090x_WRITE_DEMOD(state, SFRSTEP, 0x5c);
		while ((i <= 50) && (tmg != 0) && (tmg != 0xff)) {
			tmg = STV090x_READ_DEMOD(state, TMGREG2);
			msleep(5);
			i += 5;
		}
	}
	state->delsys = stv090x_get_std(state);

	if (stv090x_i2c_gate_ctrl(state, 1) < 0)
		goto err;

	if (state->config->tuner_get_frequency) {
		if (state->config->tuner_get_frequency(fe, &state->frequency) < 0)
			goto err_gateoff;
	}

	if (stv090x_i2c_gate_ctrl(state, 0) < 0)
		goto err;

	offst_freq = stv090x_get_car_freq(state, state->internal->mclk) / 1000;
	state->frequency += offst_freq;

	if (stv090x_get_viterbi(state) < 0)
		goto err;

	reg = STV090x_READ_DEMOD(state, DMDMODCOD);
	state->modcod = STV090x_GETFIELD_Px(reg, DEMOD_MODCOD_FIELD);
	state->pilots = STV090x_GETFIELD_Px(reg, DEMOD_TYPE_FIELD) & 0x01;
	state->frame_len = STV090x_GETFIELD_Px(reg, DEMOD_TYPE_FIELD) >> 1;
	reg = STV090x_READ_DEMOD(state, TMGOBS);
	state->rolloff = STV090x_GETFIELD_Px(reg, ROLLOFF_STATUS_FIELD);
	reg = STV090x_READ_DEMOD(state, FECM);
	state->inversion = STV090x_GETFIELD_Px(reg, IQINV_FIELD);

	if ((state->algo == STV090x_BLIND_SEARCH) || (state->srate < 10000000)) {

		if (stv090x_i2c_gate_ctrl(state, 1) < 0)
			goto err;

		if (state->config->tuner_get_frequency) {
			if (state->config->tuner_get_frequency(fe, &state->frequency) < 0)
				goto err_gateoff;
		}

		if (stv090x_i2c_gate_ctrl(state, 0) < 0)
			goto err;

		if (abs(offst_freq) <= ((state->search_range / 2000) + 500))
			return STV090x_RANGEOK;
		else if (abs(offst_freq) <= (stv090x_car_width(state->srate, state->rolloff) / 2000))
			return STV090x_RANGEOK;
	} else {
		if (abs(offst_freq) <= ((state->search_range / 2000) + 500))
			return STV090x_RANGEOK;
	}

	return STV090x_OUTOFRANGE;

err_gateoff:
	stv090x_i2c_gate_ctrl(state, 0);
err:
	dprintk(FE_ERROR, 1, "I/O error");
	return -1;
}

static u32 stv090x_get_tmgoffst(struct stv090x_state *state, u32 srate)
{
	s32 offst_tmg;

	offst_tmg  = STV090x_READ_DEMOD(state, TMGREG2) << 16;
	offst_tmg |= STV090x_READ_DEMOD(state, TMGREG1) <<  8;
	offst_tmg |= STV090x_READ_DEMOD(state, TMGREG0);

	offst_tmg = comp2(offst_tmg, 24); /* 2's complement */
	if (!offst_tmg)
		offst_tmg = 1;

	offst_tmg  = ((s32) srate * 10) / ((s32) 0x1000000 / offst_tmg);
	offst_tmg /= 320;

	return offst_tmg;
}

static u8 stv090x_optimize_carloop(struct stv090x_state *state, enum stv090x_modcod modcod, s32 pilots)
{
	u8 aclc = 0x29;
	s32 i;
	struct stv090x_long_frame_crloop *car_loop, *car_loop_qpsk_low, *car_loop_apsk_low;

	if (state->internal->dev_ver == 0x20) {
		car_loop		= stv090x_s2_crl_cut20;
		car_loop_qpsk_low	= stv090x_s2_lowqpsk_crl_cut20;
		car_loop_apsk_low	= stv090x_s2_apsk_crl_cut20;
	} else {
		/* >= Cut 3 */
		car_loop		= stv090x_s2_crl_cut30;
		car_loop_qpsk_low	= stv090x_s2_lowqpsk_crl_cut30;
		car_loop_apsk_low	= stv090x_s2_apsk_crl_cut30;
	}

	if (modcod < STV090x_QPSK_12) {
		i = 0;
		while ((i < 3) && (modcod != car_loop_qpsk_low[i].modcod))
			i++;

		if (i >= 3)
			i = 2;

	} else {
		i = 0;
		while ((i < 14) && (modcod != car_loop[i].modcod))
			i++;

		if (i >= 14) {
			i = 0;
			while ((i < 11) && (modcod != car_loop_apsk_low[i].modcod))
				i++;

			if (i >= 11)
				i = 10;
		}
	}

	if (modcod <= STV090x_QPSK_25) {
		if (pilots) {
			if (state->srate <= 3000000)
				aclc = car_loop_qpsk_low[i].crl_pilots_on_2;
			else if (state->srate <= 7000000)
				aclc = car_loop_qpsk_low[i].crl_pilots_on_5;
			else if (state->srate <= 15000000)
				aclc = car_loop_qpsk_low[i].crl_pilots_on_10;
			else if (state->srate <= 25000000)
				aclc = car_loop_qpsk_low[i].crl_pilots_on_20;
			else
				aclc = car_loop_qpsk_low[i].crl_pilots_on_30;
		} else {
			if (state->srate <= 3000000)
				aclc = car_loop_qpsk_low[i].crl_pilots_off_2;
			else if (state->srate <= 7000000)
				aclc = car_loop_qpsk_low[i].crl_pilots_off_5;
			else if (state->srate <= 15000000)
				aclc = car_loop_qpsk_low[i].crl_pilots_off_10;
			else if (state->srate <= 25000000)
				aclc = car_loop_qpsk_low[i].crl_pilots_off_20;
			else
				aclc = car_loop_qpsk_low[i].crl_pilots_off_30;
		}

	} else if (modcod <= STV090x_8PSK_910) {
		if (pilots) {
			if (state->srate <= 3000000)
				aclc = car_loop[i].crl_pilots_on_2;
			else if (state->srate <= 7000000)
				aclc = car_loop[i].crl_pilots_on_5;
			else if (state->srate <= 15000000)
				aclc = car_loop[i].crl_pilots_on_10;
			else if (state->srate <= 25000000)
				aclc = car_loop[i].crl_pilots_on_20;
			else
				aclc = car_loop[i].crl_pilots_on_30;
		} else {
			if (state->srate <= 3000000)
				aclc = car_loop[i].crl_pilots_off_2;
			else if (state->srate <= 7000000)
				aclc = car_loop[i].crl_pilots_off_5;
			else if (state->srate <= 15000000)
				aclc = car_loop[i].crl_pilots_off_10;
			else if (state->srate <= 25000000)
				aclc = car_loop[i].crl_pilots_off_20;
			else
				aclc = car_loop[i].crl_pilots_off_30;
		}
	} else { /* 16APSK and 32APSK */
		/*
		 * This should never happen in practice, except if
		 * something is really wrong at the car_loop table.
		 */
		if (i >= 11)
			i = 10;
		if (state->srate <= 3000000)
			aclc = car_loop_apsk_low[i].crl_pilots_on_2;
		else if (state->srate <= 7000000)
			aclc = car_loop_apsk_low[i].crl_pilots_on_5;
		else if (state->srate <= 15000000)
			aclc = car_loop_apsk_low[i].crl_pilots_on_10;
		else if (state->srate <= 25000000)
			aclc = car_loop_apsk_low[i].crl_pilots_on_20;
		else
			aclc = car_loop_apsk_low[i].crl_pilots_on_30;
	}

	return aclc;
}

static u8 stv090x_optimize_carloop_short(struct stv090x_state *state)
{
	struct stv090x_short_frame_crloop *short_crl = NULL;
	s32 index = 0;
	u8 aclc = 0x0b;

	switch (state->modulation) {
	case STV090x_QPSK:
	default:
		index = 0;
		break;
	case STV090x_8PSK:
		index = 1;
		break;
	case STV090x_16APSK:
		index = 2;
		break;
	case STV090x_32APSK:
		index = 3;
		break;
	}

	if (state->internal->dev_ver >= 0x30) {
		/* Cut 3.0 and up */
		short_crl = stv090x_s2_short_crl_cut30;
	} else {
		/* Cut 2.0 and up: we don't support cuts older than 2.0 */
		short_crl = stv090x_s2_short_crl_cut20;
	}

	if (state->srate <= 3000000)
		aclc = short_crl[index].crl_2;
	else if (state->srate <= 7000000)
		aclc = short_crl[index].crl_5;
	else if (state->srate <= 15000000)
		aclc = short_crl[index].crl_10;
	else if (state->srate <= 25000000)
		aclc = short_crl[index].crl_20;
	else
		aclc = short_crl[index].crl_30;

	return aclc;
}

static int stv090x_optimize_track(struct stv090x_state *state)
{
	struct dvb_frontend *fe = &state->frontend;

	enum stv090x_modcod modcod;

	s32 srate, pilots, aclc, f_1, f_0, i = 0, blind_tune = 0;
	u32 reg;

	srate  = stv090x_get_srate(state, state->internal->mclk);
	srate += stv090x_get_tmgoffst(state, srate);

	switch (state->delsys) {
	case STV090x_DVBS1:
	case STV090x_DSS:
		if (state->search_mode == STV090x_SEARCH_AUTO) {
			reg = STV090x_READ_DEMOD(state, DMDCFGMD);
			STV090x_SETFIELD_Px(reg, DVBS1_ENABLE_FIELD, 1);
			STV090x_SETFIELD_Px(reg, DVBS2_ENABLE_FIELD, 0);
			if (STV090x_WRITE_DEMOD(state, DMDCFGMD, reg) < 0)
				goto err;
		}
		reg = STV090x_READ_DEMOD(state, DEMOD);
		STV090x_SETFIELD_Px(reg, ROLLOFF_CONTROL_FIELD, state->rolloff);
		STV090x_SETFIELD_Px(reg, MANUAL_SXROLLOFF_FIELD, 0x01);
		if (STV090x_WRITE_DEMOD(state, DEMOD, reg) < 0)
			goto err;

		if (state->internal->dev_ver >= 0x30) {
			if (stv090x_get_viterbi(state) < 0)
				goto err;

			if (state->fec == STV090x_PR12) {
				if (STV090x_WRITE_DEMOD(state, GAUSSR0, 0x98) < 0)
					goto err;
				if (STV090x_WRITE_DEMOD(state, CCIR0, 0x18) < 0)
					goto err;
			} else {
				if (STV090x_WRITE_DEMOD(state, GAUSSR0, 0x18) < 0)
					goto err;
				if (STV090x_WRITE_DEMOD(state, CCIR0, 0x18) < 0)
					goto err;
			}
		}

		if (STV090x_WRITE_DEMOD(state, ERRCTRL1, 0x75) < 0)
			goto err;
		break;

	case STV090x_DVBS2:
		reg = STV090x_READ_DEMOD(state, DMDCFGMD);
		STV090x_SETFIELD_Px(reg, DVBS1_ENABLE_FIELD, 0);
		STV090x_SETFIELD_Px(reg, DVBS2_ENABLE_FIELD, 1);
		if (STV090x_WRITE_DEMOD(state, DMDCFGMD, reg) < 0)
			goto err;
		if (state->internal->dev_ver >= 0x30) {
			if (STV090x_WRITE_DEMOD(state, ACLC, 0) < 0)
				goto err;
			if (STV090x_WRITE_DEMOD(state, BCLC, 0) < 0)
				goto err;
		}
		if (state->frame_len == STV090x_LONG_FRAME) {
			reg = STV090x_READ_DEMOD(state, DMDMODCOD);
			modcod = STV090x_GETFIELD_Px(reg, DEMOD_MODCOD_FIELD);
			pilots = STV090x_GETFIELD_Px(reg, DEMOD_TYPE_FIELD) & 0x01;
			aclc = stv090x_optimize_carloop(state, modcod, pilots);
			if (modcod <= STV090x_QPSK_910) {
				STV090x_WRITE_DEMOD(state, ACLC2S2Q, aclc);
			} else if (modcod <= STV090x_8PSK_910) {
				if (STV090x_WRITE_DEMOD(state, ACLC2S2Q, 0x2a) < 0)
					goto err;
				if (STV090x_WRITE_DEMOD(state, ACLC2S28, aclc) < 0)
					goto err;
			}
			if ((state->demod_mode == STV090x_SINGLE) && (modcod > STV090x_8PSK_910)) {
				if (modcod <= STV090x_16APSK_910) {
					if (STV090x_WRITE_DEMOD(state, ACLC2S2Q, 0x2a) < 0)
						goto err;
					if (STV090x_WRITE_DEMOD(state, ACLC2S216A, aclc) < 0)
						goto err;
				} else {
					if (STV090x_WRITE_DEMOD(state, ACLC2S2Q, 0x2a) < 0)
						goto err;
					if (STV090x_WRITE_DEMOD(state, ACLC2S232A, aclc) < 0)
						goto err;
				}
			}
		} else {
			/*Carrier loop setting for short frame*/
			aclc = stv090x_optimize_carloop_short(state);
			if (state->modulation == STV090x_QPSK) {
				if (STV090x_WRITE_DEMOD(state, ACLC2S2Q, aclc) < 0)
					goto err;
			} else if (state->modulation == STV090x_8PSK) {
				if (STV090x_WRITE_DEMOD(state, ACLC2S2Q, 0x2a) < 0)
					goto err;
				if (STV090x_WRITE_DEMOD(state, ACLC2S28, aclc) < 0)
					goto err;
			} else if (state->modulation == STV090x_16APSK) {
				if (STV090x_WRITE_DEMOD(state, ACLC2S2Q, 0x2a) < 0)
					goto err;
				if (STV090x_WRITE_DEMOD(state, ACLC2S216A, aclc) < 0)
					goto err;
			} else if (state->modulation == STV090x_32APSK)  {
				if (STV090x_WRITE_DEMOD(state, ACLC2S2Q, 0x2a) < 0)
					goto err;
				if (STV090x_WRITE_DEMOD(state, ACLC2S232A, aclc) < 0)
					goto err;
			}
		}

		STV090x_WRITE_DEMOD(state, ERRCTRL1, 0x67); /* PER */
		break;

	case STV090x_ERROR:
	default:
		reg = STV090x_READ_DEMOD(state, DMDCFGMD);
		STV090x_SETFIELD_Px(reg, DVBS1_ENABLE_FIELD, 1);
		STV090x_SETFIELD_Px(reg, DVBS2_ENABLE_FIELD, 1);
		if (STV090x_WRITE_DEMOD(state, DMDCFGMD, reg) < 0)
			goto err;
		break;
	}

	f_1 = STV090x_READ_DEMOD(state, CFR2);
	f_0 = STV090x_READ_DEMOD(state, CFR1);
	reg = STV090x_READ_DEMOD(state, TMGOBS);

	if (state->algo == STV090x_BLIND_SEARCH) {
		STV090x_WRITE_DEMOD(state, SFRSTEP, 0x00);
		reg = STV090x_READ_DEMOD(state, DMDCFGMD);
		STV090x_SETFIELD_Px(reg, SCAN_ENABLE_FIELD, 0x00);
		STV090x_SETFIELD_Px(reg, CFR_AUTOSCAN_FIELD, 0x00);
		if (STV090x_WRITE_DEMOD(state, DMDCFGMD, reg) < 0)
			goto err;
		if (STV090x_WRITE_DEMOD(state, TMGCFG2, 0xc1) < 0)
			goto err;

		if (stv090x_set_srate(state, srate) < 0)
			goto err;
		blind_tune = 1;

		if (stv090x_dvbs_track_crl(state) < 0)
			goto err;
	}

	if (state->internal->dev_ver >= 0x20) {
		if ((state->search_mode == STV090x_SEARCH_DVBS1)	||
		    (state->search_mode == STV090x_SEARCH_DSS)		||
		    (state->search_mode == STV090x_SEARCH_AUTO)) {

			if (STV090x_WRITE_DEMOD(state, VAVSRVIT, 0x0a) < 0)
				goto err;
			if (STV090x_WRITE_DEMOD(state, VITSCALE, 0x00) < 0)
				goto err;
		}
	}

	if (STV090x_WRITE_DEMOD(state, AGC2REF, 0x38) < 0)
		goto err;

	/* AUTO tracking MODE */
	if (STV090x_WRITE_DEMOD(state, SFRUP1, 0x80) < 0)
		goto err;
	/* AUTO tracking MODE */
	if (STV090x_WRITE_DEMOD(state, SFRLOW1, 0x80) < 0)
		goto err;

	if ((state->internal->dev_ver >= 0x20) || (blind_tune == 1) ||
	    (state->srate < 10000000)) {
		/* update initial carrier freq with the found freq offset */
		if (STV090x_WRITE_DEMOD(state, CFRINIT1, f_1) < 0)
			goto err;
		if (STV090x_WRITE_DEMOD(state, CFRINIT0, f_0) < 0)
			goto err;
		state->tuner_bw = stv090x_car_width(srate, state->rolloff) + 10000000;

		if ((state->internal->dev_ver >= 0x20) || (blind_tune == 1)) {

			if (state->algo != STV090x_WARM_SEARCH) {

				if (stv090x_i2c_gate_ctrl(state, 1) < 0)
					goto err;

				if (state->config->tuner_set_bandwidth) {
					if (state->config->tuner_set_bandwidth(fe, state->tuner_bw) < 0)
						goto err_gateoff;
				}

				if (stv090x_i2c_gate_ctrl(state, 0) < 0)
					goto err;

			}
		}
		if ((state->algo == STV090x_BLIND_SEARCH) || (state->srate < 10000000))
			msleep(50); /* blind search: wait 50ms for SR stabilization */
		else
			msleep(5);

		stv090x_get_lock_tmg(state);

		if (!(stv090x_get_dmdlock(state, (state->DemodTimeout / 2)))) {
			if (STV090x_WRITE_DEMOD(state, DMDISTATE, 0x1f) < 0)
				goto err;
			if (STV090x_WRITE_DEMOD(state, CFRINIT1, f_1) < 0)
				goto err;
			if (STV090x_WRITE_DEMOD(state, CFRINIT0, f_0) < 0)
				goto err;
			if (STV090x_WRITE_DEMOD(state, DMDISTATE, 0x18) < 0)
				goto err;

			i = 0;

			while ((!(stv090x_get_dmdlock(state, (state->DemodTimeout / 2)))) && (i <= 2)) {

				if (STV090x_WRITE_DEMOD(state, DMDISTATE, 0x1f) < 0)
					goto err;
				if (STV090x_WRITE_DEMOD(state, CFRINIT1, f_1) < 0)
					goto err;
				if (STV090x_WRITE_DEMOD(state, CFRINIT0, f_0) < 0)
					goto err;
				if (STV090x_WRITE_DEMOD(state, DMDISTATE, 0x18) < 0)
					goto err;
				i++;
			}
		}

	}

	if (state->internal->dev_ver >= 0x20) {
		if (STV090x_WRITE_DEMOD(state, CARFREQ, 0x49) < 0)
			goto err;
	}

	if ((state->delsys == STV090x_DVBS1) || (state->delsys == STV090x_DSS))
		stv090x_set_vit_thtracq(state);

	return 0;

err_gateoff:
	stv090x_i2c_gate_ctrl(state, 0);
err:
	dprintk(FE_ERROR, 1, "I/O error");
	return -1;
}

static int stv090x_get_feclock(struct stv090x_state *state, s32 timeout)
{
	s32 timer = 0, lock = 0, stat;
	u32 reg;

	while ((timer < timeout) && (!lock)) {
		reg = STV090x_READ_DEMOD(state, DMDSTATE);
		stat = STV090x_GETFIELD_Px(reg, HEADER_MODE_FIELD);

		switch (stat) {
		case 0: /* searching */
		case 1: /* first PLH detected */
		default:
			lock = 0;
			break;

		case 2: /* DVB-S2 mode */
			reg = STV090x_READ_DEMOD(state, PDELSTATUS1);
			lock = STV090x_GETFIELD_Px(reg, PKTDELIN_LOCK_FIELD);
			break;

		case 3: /* DVB-S1/legacy mode */
			reg = STV090x_READ_DEMOD(state, VSTATUSVIT);
			lock = STV090x_GETFIELD_Px(reg, LOCKEDVIT_FIELD);
			break;
		}
		if (!lock) {
			msleep(10);
			timer += 10;
		}
	}
	return lock;
}

static int stv090x_get_lock(struct stv090x_state *state, s32 timeout_dmd, s32 timeout_fec)
{
	u32 reg;
	s32 timer = 0;
	int lock;

	lock = stv090x_get_dmdlock(state, timeout_dmd);
	if (lock)
		lock = stv090x_get_feclock(state, timeout_fec);

	if (lock) {
		lock = 0;

		while ((timer < timeout_fec) && (!lock)) {
			reg = STV090x_READ_DEMOD(state, TSSTATUS);
			lock = STV090x_GETFIELD_Px(reg, TSFIFO_LINEOK_FIELD);
			msleep(1);
			timer++;
		}
	}

	return lock;
}

static int stv090x_set_s2rolloff(struct stv090x_state *state)
{
	u32 reg;

	if (state->internal->dev_ver <= 0x20) {
		/* rolloff to auto mode if DVBS2 */
		reg = STV090x_READ_DEMOD(state, DEMOD);
		STV090x_SETFIELD_Px(reg, MANUAL_SXROLLOFF_FIELD, 0x00);
		if (STV090x_WRITE_DEMOD(state, DEMOD, reg) < 0)
			goto err;
	} else {
		/* DVB-S2 rolloff to auto mode if DVBS2 */
		reg = STV090x_READ_DEMOD(state, DEMOD);
		STV090x_SETFIELD_Px(reg, MANUAL_S2ROLLOFF_FIELD, 0x00);
		if (STV090x_WRITE_DEMOD(state, DEMOD, reg) < 0)
			goto err;
	}
	return 0;
err:
	dprintk(FE_ERROR, 1, "I/O error");
	return -1;
}


static enum stv090x_signal_state stv090x_algo(struct stv090x_state *state)
{
	struct dvb_frontend *fe = &state->frontend;
	enum stv090x_signal_state signal_state = STV090x_NOCARRIER;
	u32 reg;
	s32 agc1_power, power_iq = 0, i;
	int lock = 0, low_sr = 0;

	reg = STV090x_READ_DEMOD(state, TSCFGH);
	STV090x_SETFIELD_Px(reg, RST_HWARE_FIELD, 1); /* Stop path 1 stream merger */
	if (STV090x_WRITE_DEMOD(state, TSCFGH, reg) < 0)
		goto err;

	if (STV090x_WRITE_DEMOD(state, DMDISTATE, 0x5c) < 0) /* Demod stop */
		goto err;

	if (state->internal->dev_ver >= 0x20) {
		if (state->srate > 5000000) {
			if (STV090x_WRITE_DEMOD(state, CORRELABS, 0x9e) < 0)
				goto err;
		} else {
			if (STV090x_WRITE_DEMOD(state, CORRELABS, 0x82) < 0)
				goto err;
		}
	}

	stv090x_get_lock_tmg(state);

	if (state->algo == STV090x_BLIND_SEARCH) {
		state->tuner_bw = 2 * 36000000; /* wide bw for unknown srate */
		if (STV090x_WRITE_DEMOD(state, TMGCFG2, 0xc0) < 0) /* wider srate scan */
			goto err;
		if (STV090x_WRITE_DEMOD(state, CORRELMANT, 0x70) < 0)
			goto err;
		if (stv090x_set_srate(state, 1000000) < 0) /* initial srate = 1Msps */
			goto err;
	} else {
		/* known srate */
		if (STV090x_WRITE_DEMOD(state, DMDTOM, 0x20) < 0)
			goto err;
		if (STV090x_WRITE_DEMOD(state, TMGCFG, 0xd2) < 0)
			goto err;

		if (state->srate < 2000000) {
			/* SR < 2MSPS */
			if (STV090x_WRITE_DEMOD(state, CORRELMANT, 0x63) < 0)
				goto err;
		} else {
			/* SR >= 2Msps */
			if (STV090x_WRITE_DEMOD(state, CORRELMANT, 0x70) < 0)
				goto err;
		}

		if (STV090x_WRITE_DEMOD(state, AGC2REF, 0x38) < 0)
			goto err;

		if (state->internal->dev_ver >= 0x20) {
			if (STV090x_WRITE_DEMOD(state, KREFTMG, 0x5a) < 0)
				goto err;
			if (state->algo == STV090x_COLD_SEARCH)
				state->tuner_bw = (15 * (stv090x_car_width(state->srate, state->rolloff) + 10000000)) / 10;
			else if (state->algo == STV090x_WARM_SEARCH)
				state->tuner_bw = stv090x_car_width(state->srate, state->rolloff) + 10000000;
		}

		/* if cold start or warm  (Symbolrate is known)
		 * use a Narrow symbol rate scan range
		 */
		if (STV090x_WRITE_DEMOD(state, TMGCFG2, 0xc1) < 0) /* narrow srate scan */
			goto err;

		if (stv090x_set_srate(state, state->srate) < 0)
			goto err;

		if (stv090x_set_max_srate(state, state->internal->mclk,
					  state->srate) < 0)
			goto err;
		if (stv090x_set_min_srate(state, state->internal->mclk,
					  state->srate) < 0)
			goto err;

		if (state->srate >= 10000000)
			low_sr = 0;
		else
			low_sr = 1;
	}

	/* Setup tuner */
	if (stv090x_i2c_gate_ctrl(state, 1) < 0)
		goto err;

	if (state->config->tuner_set_bbgain) {
		reg = state->config->tuner_bbgain;
		if (reg == 0)
			reg = 10; /* default: 10dB */
		if (state->config->tuner_set_bbgain(fe, reg) < 0)
			goto err_gateoff;
	}

	if (state->config->tuner_set_frequency) {
		if (state->config->tuner_set_frequency(fe, state->frequency) < 0)
			goto err_gateoff;
	}

	if (state->config->tuner_set_bandwidth) {
		if (state->config->tuner_set_bandwidth(fe, state->tuner_bw) < 0)
			goto err_gateoff;
	}

	if (stv090x_i2c_gate_ctrl(state, 0) < 0)
		goto err;

	msleep(50);

	if (state->config->tuner_get_status) {
		if (stv090x_i2c_gate_ctrl(state, 1) < 0)
			goto err;
		if (state->config->tuner_get_status(fe, &reg) < 0)
			goto err_gateoff;
		if (stv090x_i2c_gate_ctrl(state, 0) < 0)
			goto err;

		if (reg)
			dprintk(FE_DEBUG, 1, "Tuner phase locked");
		else {
			dprintk(FE_DEBUG, 1, "Tuner unlocked");
			return STV090x_NOCARRIER;
		}
	}

	msleep(10);
	agc1_power = MAKEWORD16(STV090x_READ_DEMOD(state, AGCIQIN1),
				STV090x_READ_DEMOD(state, AGCIQIN0));

	if (agc1_power == 0) {
		/* If AGC1 integrator value is 0
		 * then read POWERI, POWERQ
		 */
		for (i = 0; i < 5; i++) {
			power_iq += (STV090x_READ_DEMOD(state, POWERI) +
				     STV090x_READ_DEMOD(state, POWERQ)) >> 1;
		}
		power_iq /= 5;
	}

	if ((agc1_power == 0) && (power_iq < STV090x_IQPOWER_THRESHOLD)) {
		dprintk(FE_ERROR, 1, "No Signal: POWER_IQ=0x%02x", power_iq);
		lock = 0;
		signal_state = STV090x_NOAGC1;
	} else {
		reg = STV090x_READ_DEMOD(state, DEMOD);
		STV090x_SETFIELD_Px(reg, SPECINV_CONTROL_FIELD, state->inversion);

		if (state->internal->dev_ver <= 0x20) {
			/* rolloff to auto mode if DVBS2 */
			STV090x_SETFIELD_Px(reg, MANUAL_SXROLLOFF_FIELD, 1);
		} else {
			/* DVB-S2 rolloff to auto mode if DVBS2 */
			STV090x_SETFIELD_Px(reg, MANUAL_S2ROLLOFF_FIELD, 1);
		}
		if (STV090x_WRITE_DEMOD(state, DEMOD, reg) < 0)
			goto err;

		if (stv090x_delivery_search(state) < 0)
			goto err;

		if (state->algo != STV090x_BLIND_SEARCH) {
			if (stv090x_start_search(state) < 0)
				goto err;
		}
	}

	if (signal_state == STV090x_NOAGC1)
		return signal_state;

	if (state->algo == STV090x_BLIND_SEARCH)
		lock = stv090x_blind_search(state);

	else if (state->algo == STV090x_COLD_SEARCH)
		lock = stv090x_get_coldlock(state, state->DemodTimeout);

	else if (state->algo == STV090x_WARM_SEARCH)
		lock = stv090x_get_dmdlock(state, state->DemodTimeout);

	if ((!lock) && (state->algo == STV090x_COLD_SEARCH)) {
		if (!low_sr) {
			if (stv090x_chk_tmg(state))
				lock = stv090x_sw_algo(state);
		}
	}

	if (lock)
		signal_state = stv090x_get_sig_params(state);

	if ((lock) && (signal_state == STV090x_RANGEOK)) { /* signal within Range */
		stv090x_optimize_track(state);

		if (state->internal->dev_ver >= 0x20) {
			/* >= Cut 2.0 :release TS reset after
			 * demod lock and optimized Tracking
			 */
			reg = STV090x_READ_DEMOD(state, TSCFGH);
			STV090x_SETFIELD_Px(reg, RST_HWARE_FIELD, 0); /* release merger reset */
			if (STV090x_WRITE_DEMOD(state, TSCFGH, reg) < 0)
				goto err;

			msleep(3);

			STV090x_SETFIELD_Px(reg, RST_HWARE_FIELD, 1); /* merger reset */
			if (STV090x_WRITE_DEMOD(state, TSCFGH, reg) < 0)
				goto err;

			STV090x_SETFIELD_Px(reg, RST_HWARE_FIELD, 0); /* release merger reset */
			if (STV090x_WRITE_DEMOD(state, TSCFGH, reg) < 0)
				goto err;
		}

		lock = stv090x_get_lock(state, state->FecTimeout,
				state->FecTimeout);
		if (lock) {
			if (state->delsys == STV090x_DVBS2) {
				stv090x_set_s2rolloff(state);

				reg = STV090x_READ_DEMOD(state, PDELCTRL2);
				STV090x_SETFIELD_Px(reg, RESET_UPKO_COUNT, 1);
				if (STV090x_WRITE_DEMOD(state, PDELCTRL2, reg) < 0)
					goto err;
				/* Reset DVBS2 packet delinator error counter */
				reg = STV090x_READ_DEMOD(state, PDELCTRL2);
				STV090x_SETFIELD_Px(reg, RESET_UPKO_COUNT, 0);
				if (STV090x_WRITE_DEMOD(state, PDELCTRL2, reg) < 0)
					goto err;

				if (STV090x_WRITE_DEMOD(state, ERRCTRL1, 0x67) < 0) /* PER */
					goto err;
			} else {
				if (STV090x_WRITE_DEMOD(state, ERRCTRL1, 0x75) < 0)
					goto err;
			}
			/* Reset the Total packet counter */
			if (STV090x_WRITE_DEMOD(state, FBERCPT4, 0x00) < 0)
				goto err;
			/* Reset the packet Error counter2 */
			if (STV090x_WRITE_DEMOD(state, ERRCTRL2, 0xc1) < 0)
				goto err;
		} else {
			signal_state = STV090x_NODATA;
			stv090x_chk_signal(state);
		}
	}
	return signal_state;

err_gateoff:
	stv090x_i2c_gate_ctrl(state, 0);
err:
	dprintk(FE_ERROR, 1, "I/O error");
	return -1;
}

static int stv090x_set_pls(struct stv090x_state *state, u32 pls_code)
{
	dprintk(FE_DEBUG, 1, "Set Gold PLS code %d", pls_code);
	if (STV090x_WRITE_DEMOD(state, PLROOT0, pls_code & 0xff) < 0)
		goto err;
	if (STV090x_WRITE_DEMOD(state, PLROOT1, (pls_code >> 8) & 0xff) < 0)
		goto err;
	if (STV090x_WRITE_DEMOD(state, PLROOT2, 0x04 | (pls_code >> 16)) < 0)
		goto err;
	return 0;
err:
	dprintk(FE_ERROR, 1, "I/O error");
	return -1;
}

static int stv090x_set_mis(struct stv090x_state *state, int mis)
{
	u32 reg;

	if (mis < 0 || mis > 255) {
		dprintk(FE_DEBUG, 1, "Disable MIS filtering");
		reg = STV090x_READ_DEMOD(state, PDELCTRL1);
		STV090x_SETFIELD_Px(reg, FILTER_EN_FIELD, 0x00);
		if (STV090x_WRITE_DEMOD(state, PDELCTRL1, reg) < 0)
			goto err;
	} else {
		dprintk(FE_DEBUG, 1, "Enable MIS filtering - %d", mis);
		reg = STV090x_READ_DEMOD(state, PDELCTRL1);
		STV090x_SETFIELD_Px(reg, FILTER_EN_FIELD, 0x01);
		if (STV090x_WRITE_DEMOD(state, PDELCTRL1, reg) < 0)
			goto err;
		if (STV090x_WRITE_DEMOD(state, ISIENTRY, mis) < 0)
			goto err;
		if (STV090x_WRITE_DEMOD(state, ISIBITENA, 0xff) < 0)
			goto err;
	}
	return 0;
err:
	dprintk(FE_ERROR, 1, "I/O error");
	return -1;
}

static enum dvbfe_search stv090x_search(struct dvb_frontend *fe)
{
	struct stv090x_state *state = fe->demodulator_priv;
	struct dtv_frontend_properties *props = &fe->dtv_property_cache;

	if (props->frequency == 0)
		return DVBFE_ALGO_SEARCH_INVALID;

	switch (props->delivery_system) {
	case SYS_DSS:
		state->delsys = STV090x_DSS;
		break;
	case SYS_DVBS:
		state->delsys = STV090x_DVBS1;
		break;
	case SYS_DVBS2:
		state->delsys = STV090x_DVBS2;
		break;
	default:
		return DVBFE_ALGO_SEARCH_INVALID;
	}

	state->frequency = props->frequency;
	state->srate = props->symbol_rate;
	state->search_mode = STV090x_SEARCH_AUTO;
	state->algo = STV090x_COLD_SEARCH;
	state->fec = STV090x_PRERR;
	if (state->srate > 10000000) {
		dprintk(FE_DEBUG, 1, "Search range: 10 MHz");
		state->search_range = 10000000;
	} else {
		dprintk(FE_DEBUG, 1, "Search range: 5 MHz");
		state->search_range = 5000000;
	}

	stv090x_set_pls(state, props->scrambling_sequence_index);
	stv090x_set_mis(state, props->stream_id);

	if (stv090x_algo(state) == STV090x_RANGEOK) {
		dprintk(FE_DEBUG, 1, "Search success!");
		return DVBFE_ALGO_SEARCH_SUCCESS;
	} else {
		dprintk(FE_DEBUG, 1, "Search failed!");
		return DVBFE_ALGO_SEARCH_FAILED;
	}

	return DVBFE_ALGO_SEARCH_ERROR;
}

static int stv090x_read_status(struct dvb_frontend *fe, enum fe_status *status)
{
	struct stv090x_state *state = fe->demodulator_priv;
	u32 reg, dstatus;
	u8 search_state;

	*status = 0;

	dstatus = STV090x_READ_DEMOD(state, DSTATUS);
	if (STV090x_GETFIELD_Px(dstatus, CAR_LOCK_FIELD))
		*status |= FE_HAS_SIGNAL | FE_HAS_CARRIER;

	reg = STV090x_READ_DEMOD(state, DMDSTATE);
	search_state = STV090x_GETFIELD_Px(reg, HEADER_MODE_FIELD);

	switch (search_state) {
	case 0: /* searching */
	case 1: /* first PLH detected */
	default:
		dprintk(FE_DEBUG, 1, "Status: Unlocked (Searching ..)");
		break;

	case 2: /* DVB-S2 mode */
		dprintk(FE_DEBUG, 1, "Delivery system: DVB-S2");
		if (STV090x_GETFIELD_Px(dstatus, LOCK_DEFINITIF_FIELD)) {
			reg = STV090x_READ_DEMOD(state, PDELSTATUS1);
			if (STV090x_GETFIELD_Px(reg, PKTDELIN_LOCK_FIELD)) {
				*status |= FE_HAS_VITERBI;
				reg = STV090x_READ_DEMOD(state, TSSTATUS);
				if (STV090x_GETFIELD_Px(reg, TSFIFO_LINEOK_FIELD))
					*status |= FE_HAS_SYNC | FE_HAS_LOCK;
			}
		}
		break;

	case 3: /* DVB-S1/legacy mode */
		dprintk(FE_DEBUG, 1, "Delivery system: DVB-S");
		if (STV090x_GETFIELD_Px(dstatus, LOCK_DEFINITIF_FIELD)) {
			reg = STV090x_READ_DEMOD(state, VSTATUSVIT);
			if (STV090x_GETFIELD_Px(reg, LOCKEDVIT_FIELD)) {
				*status |= FE_HAS_VITERBI;
				reg = STV090x_READ_DEMOD(state, TSSTATUS);
				if (STV090x_GETFIELD_Px(reg, TSFIFO_LINEOK_FIELD))
					*status |= FE_HAS_SYNC | FE_HAS_LOCK;
			}
		}
		break;
	}

	return 0;
}

static int stv090x_read_per(struct dvb_frontend *fe, u32 *per)
{
	struct stv090x_state *state = fe->demodulator_priv;

	s32 count_4, count_3, count_2, count_1, count_0, count;
	u32 reg, h, m, l;
	enum fe_status status;

	stv090x_read_status(fe, &status);
	if (!(status & FE_HAS_LOCK)) {
		*per = 1 << 23; /* Max PER */
	} else {
		/* Counter 2 */
		reg = STV090x_READ_DEMOD(state, ERRCNT22);
		h = STV090x_GETFIELD_Px(reg, ERR_CNT2_FIELD);

		reg = STV090x_READ_DEMOD(state, ERRCNT21);
		m = STV090x_GETFIELD_Px(reg, ERR_CNT21_FIELD);

		reg = STV090x_READ_DEMOD(state, ERRCNT20);
		l = STV090x_GETFIELD_Px(reg, ERR_CNT20_FIELD);

		*per = ((h << 16) | (m << 8) | l);

		count_4 = STV090x_READ_DEMOD(state, FBERCPT4);
		count_3 = STV090x_READ_DEMOD(state, FBERCPT3);
		count_2 = STV090x_READ_DEMOD(state, FBERCPT2);
		count_1 = STV090x_READ_DEMOD(state, FBERCPT1);
		count_0 = STV090x_READ_DEMOD(state, FBERCPT0);

		if ((!count_4) && (!count_3)) {
			count  = (count_2 & 0xff) << 16;
			count |= (count_1 & 0xff) <<  8;
			count |=  count_0 & 0xff;
		} else {
			count = 1 << 24;
		}
		if (count == 0)
			*per = 1;
	}
	if (STV090x_WRITE_DEMOD(state, FBERCPT4, 0) < 0)
		goto err;
	if (STV090x_WRITE_DEMOD(state, ERRCTRL2, 0xc1) < 0)
		goto err;

	return 0;
err:
	dprintk(FE_ERROR, 1, "I/O error");
	return -1;
}

static int stv090x_table_lookup(const struct stv090x_tab *tab, int max, int val)
{
	int res = 0;
	int min = 0, med;

	if ((val >= tab[min].read && val < tab[max].read) ||
	    (val >= tab[max].read && val < tab[min].read)) {
		while ((max - min) > 1) {
			med = (max + min) / 2;
			if ((val >= tab[min].read && val < tab[med].read) ||
			    (val >= tab[med].read && val < tab[min].read))
				max = med;
			else
				min = med;
		}
		res = ((val - tab[min].read) *
		       (tab[max].real - tab[min].real) /
		       (tab[max].read - tab[min].read)) +
			tab[min].real;
	} else {
		if (tab[min].read < tab[max].read) {
			if (val < tab[min].read)
				res = tab[min].real;
			else if (val >= tab[max].read)
				res = tab[max].real;
		} else {
			if (val >= tab[min].read)
				res = tab[min].real;
			else if (val < tab[max].read)
				res = tab[max].real;
		}
	}

	return res;
}

static int stv090x_read_signal_strength(struct dvb_frontend *fe, u16 *strength)
{
	struct stv090x_state *state = fe->demodulator_priv;
	u32 reg;
	s32 agc_0, agc_1, agc;
	s32 str;

	reg = STV090x_READ_DEMOD(state, AGCIQIN1);
	agc_1 = STV090x_GETFIELD_Px(reg, AGCIQ_VALUE_FIELD);
	reg = STV090x_READ_DEMOD(state, AGCIQIN0);
	agc_0 = STV090x_GETFIELD_Px(reg, AGCIQ_VALUE_FIELD);
	agc = MAKEWORD16(agc_1, agc_0);

	str = stv090x_table_lookup(stv090x_rf_tab,
		ARRAY_SIZE(stv090x_rf_tab) - 1, agc);
	if (agc > stv090x_rf_tab[0].read)
		str = 0;
	else if (agc < stv090x_rf_tab[ARRAY_SIZE(stv090x_rf_tab) - 1].read)
		str = -100;
	*strength = (str + 100) * 0xFFFF / 100;

	return 0;
}

static int stv090x_read_cnr(struct dvb_frontend *fe, u16 *cnr)
{
	struct stv090x_state *state = fe->demodulator_priv;
	u32 reg_0, reg_1, reg, i;
	s32 val_0, val_1, val = 0;
	u8 lock_f;
	s32 div;
	u32 last;

	switch (state->delsys) {
	case STV090x_DVBS2:
		reg = STV090x_READ_DEMOD(state, DSTATUS);
		lock_f = STV090x_GETFIELD_Px(reg, LOCK_DEFINITIF_FIELD);
		if (lock_f) {
			msleep(5);
			for (i = 0; i < 16; i++) {
				reg_1 = STV090x_READ_DEMOD(state, NNOSPLHT1);
				val_1 = STV090x_GETFIELD_Px(reg_1, NOSPLHT_NORMED_FIELD);
				reg_0 = STV090x_READ_DEMOD(state, NNOSPLHT0);
				val_0 = STV090x_GETFIELD_Px(reg_0, NOSPLHT_NORMED_FIELD);
				val  += MAKEWORD16(val_1, val_0);
				msleep(1);
			}
			val /= 16;
			last = ARRAY_SIZE(stv090x_s2cn_tab) - 1;
			div = stv090x_s2cn_tab[last].real -
			      stv090x_s2cn_tab[3].real;
			val = stv090x_table_lookup(stv090x_s2cn_tab, last, val);
			if (val < 0)
				val = 0;
			*cnr = val * 0xFFFF / div;
		}
		break;

	case STV090x_DVBS1:
	case STV090x_DSS:
		reg = STV090x_READ_DEMOD(state, DSTATUS);
		lock_f = STV090x_GETFIELD_Px(reg, LOCK_DEFINITIF_FIELD);
		if (lock_f) {
			msleep(5);
			for (i = 0; i < 16; i++) {
				reg_1 = STV090x_READ_DEMOD(state, NOSDATAT1);
				val_1 = STV090x_GETFIELD_Px(reg_1, NOSDATAT_UNNORMED_FIELD);
				reg_0 = STV090x_READ_DEMOD(state, NOSDATAT0);
				val_0 = STV090x_GETFIELD_Px(reg_0, NOSDATAT_UNNORMED_FIELD);
				val  += MAKEWORD16(val_1, val_0);
				msleep(1);
			}
			val /= 16;
			last = ARRAY_SIZE(stv090x_s1cn_tab) - 1;
			div = stv090x_s1cn_tab[last].real -
			      stv090x_s1cn_tab[0].real;
			val = stv090x_table_lookup(stv090x_s1cn_tab, last, val);
			*cnr = val * 0xFFFF / div;
		}
		break;
	default:
		break;
	}

	return 0;
}

static int stv090x_set_tone(struct dvb_frontend *fe, enum fe_sec_tone_mode tone)
{
	struct stv090x_state *state = fe->demodulator_priv;
	u32 reg;

	reg = STV090x_READ_DEMOD(state, DISTXCTL);
	switch (tone) {
	case SEC_TONE_ON:
		STV090x_SETFIELD_Px(reg, DISTX_MODE_FIELD, 0);
		STV090x_SETFIELD_Px(reg, DISEQC_RESET_FIELD, 1);
		if (STV090x_WRITE_DEMOD(state, DISTXCTL, reg) < 0)
			goto err;
		STV090x_SETFIELD_Px(reg, DISEQC_RESET_FIELD, 0);
		if (STV090x_WRITE_DEMOD(state, DISTXCTL, reg) < 0)
			goto err;
		break;

	case SEC_TONE_OFF:
		STV090x_SETFIELD_Px(reg, DISTX_MODE_FIELD, 0);
		STV090x_SETFIELD_Px(reg, DISEQC_RESET_FIELD, 1);
		if (STV090x_WRITE_DEMOD(state, DISTXCTL, reg) < 0)
			goto err;
		break;
	default:
		return -EINVAL;
	}

	return 0;
err:
	dprintk(FE_ERROR, 1, "I/O error");
	return -1;
}


static enum dvbfe_algo stv090x_frontend_algo(struct dvb_frontend *fe)
{
	return DVBFE_ALGO_CUSTOM;
}

static int stv090x_send_diseqc_msg(struct dvb_frontend *fe, struct dvb_diseqc_master_cmd *cmd)
{
	struct stv090x_state *state = fe->demodulator_priv;
	u32 reg, idle = 0, fifo_full = 1;
	int i;

	reg = STV090x_READ_DEMOD(state, DISTXCTL);

	STV090x_SETFIELD_Px(reg, DISTX_MODE_FIELD,
		(state->config->diseqc_envelope_mode) ? 4 : 2);
	STV090x_SETFIELD_Px(reg, DISEQC_RESET_FIELD, 1);
	if (STV090x_WRITE_DEMOD(state, DISTXCTL, reg) < 0)
		goto err;
	STV090x_SETFIELD_Px(reg, DISEQC_RESET_FIELD, 0);
	if (STV090x_WRITE_DEMOD(state, DISTXCTL, reg) < 0)
		goto err;

	STV090x_SETFIELD_Px(reg, DIS_PRECHARGE_FIELD, 1);
	if (STV090x_WRITE_DEMOD(state, DISTXCTL, reg) < 0)
		goto err;

	for (i = 0; i < cmd->msg_len; i++) {

		while (fifo_full) {
			reg = STV090x_READ_DEMOD(state, DISTXSTATUS);
			fifo_full = STV090x_GETFIELD_Px(reg, FIFO_FULL_FIELD);
		}

		if (STV090x_WRITE_DEMOD(state, DISTXDATA, cmd->msg[i]) < 0)
			goto err;
	}
	reg = STV090x_READ_DEMOD(state, DISTXCTL);
	STV090x_SETFIELD_Px(reg, DIS_PRECHARGE_FIELD, 0);
	if (STV090x_WRITE_DEMOD(state, DISTXCTL, reg) < 0)
		goto err;

	i = 0;

	while ((!idle) && (i < 10)) {
		reg = STV090x_READ_DEMOD(state, DISTXSTATUS);
		idle = STV090x_GETFIELD_Px(reg, TX_IDLE_FIELD);
		msleep(10);
		i++;
	}

	return 0;
err:
	dprintk(FE_ERROR, 1, "I/O error");
	return -1;
}

static int stv090x_send_diseqc_burst(struct dvb_frontend *fe,
				     enum fe_sec_mini_cmd burst)
{
	struct stv090x_state *state = fe->demodulator_priv;
	u32 reg, idle = 0, fifo_full = 1;
	u8 mode, value;
	int i;

	reg = STV090x_READ_DEMOD(state, DISTXCTL);

	if (burst == SEC_MINI_A) {
		mode = (state->config->diseqc_envelope_mode) ? 5 : 3;
		value = 0x00;
	} else {
		mode = (state->config->diseqc_envelope_mode) ? 4 : 2;
		value = 0xFF;
	}

	STV090x_SETFIELD_Px(reg, DISTX_MODE_FIELD, mode);
	STV090x_SETFIELD_Px(reg, DISEQC_RESET_FIELD, 1);
	if (STV090x_WRITE_DEMOD(state, DISTXCTL, reg) < 0)
		goto err;
	STV090x_SETFIELD_Px(reg, DISEQC_RESET_FIELD, 0);
	if (STV090x_WRITE_DEMOD(state, DISTXCTL, reg) < 0)
		goto err;

	STV090x_SETFIELD_Px(reg, DIS_PRECHARGE_FIELD, 1);
	if (STV090x_WRITE_DEMOD(state, DISTXCTL, reg) < 0)
		goto err;

	while (fifo_full) {
		reg = STV090x_READ_DEMOD(state, DISTXSTATUS);
		fifo_full = STV090x_GETFIELD_Px(reg, FIFO_FULL_FIELD);
	}

	if (STV090x_WRITE_DEMOD(state, DISTXDATA, value) < 0)
		goto err;

	reg = STV090x_READ_DEMOD(state, DISTXCTL);
	STV090x_SETFIELD_Px(reg, DIS_PRECHARGE_FIELD, 0);
	if (STV090x_WRITE_DEMOD(state, DISTXCTL, reg) < 0)
		goto err;

	i = 0;

	while ((!idle) && (i < 10)) {
		reg = STV090x_READ_DEMOD(state, DISTXSTATUS);
		idle = STV090x_GETFIELD_Px(reg, TX_IDLE_FIELD);
		msleep(10);
		i++;
	}

	return 0;
err:
	dprintk(FE_ERROR, 1, "I/O error");
	return -1;
}

static int stv090x_recv_slave_reply(struct dvb_frontend *fe, struct dvb_diseqc_slave_reply *reply)
{
	struct stv090x_state *state = fe->demodulator_priv;
	u32 reg = 0, i = 0, rx_end = 0;

	while ((rx_end != 1) && (i < 10)) {
		msleep(10);
		i++;
		reg = STV090x_READ_DEMOD(state, DISRX_ST0);
		rx_end = STV090x_GETFIELD_Px(reg, RX_END_FIELD);
	}

	if (rx_end) {
		reply->msg_len = STV090x_GETFIELD_Px(reg, FIFO_BYTENBR_FIELD);
		for (i = 0; i < reply->msg_len; i++)
			reply->msg[i] = STV090x_READ_DEMOD(state, DISRXDATA);
	}

	return 0;
}

static int stv090x_sleep(struct dvb_frontend *fe)
{
	struct stv090x_state *state = fe->demodulator_priv;
	u32 reg;
	u8 full_standby = 0;

	if (stv090x_i2c_gate_ctrl(state, 1) < 0)
		goto err;

	if (state->config->tuner_sleep) {
		if (state->config->tuner_sleep(fe) < 0)
			goto err_gateoff;
	}

	if (stv090x_i2c_gate_ctrl(state, 0) < 0)
		goto err;

	dprintk(FE_DEBUG, 1, "Set %s(%d) to sleep",
		state->device == STV0900 ? "STV0900" : "STV0903",
		state->demod);

	mutex_lock(&state->internal->demod_lock);

	switch (state->demod) {
	case STV090x_DEMODULATOR_0:
		/* power off ADC 1 */
		reg = stv090x_read_reg(state, STV090x_TSTTNR1);
		STV090x_SETFIELD(reg, ADC1_PON_FIELD, 0);
		if (stv090x_write_reg(state, STV090x_TSTTNR1, reg) < 0)
			goto err_unlock;
		/* power off DiSEqC 1 */
		reg = stv090x_read_reg(state, STV090x_TSTTNR2);
		STV090x_SETFIELD(reg, DISEQC1_PON_FIELD, 0);
		if (stv090x_write_reg(state, STV090x_TSTTNR2, reg) < 0)
			goto err_unlock;

		/* check whether path 2 is already sleeping, that is when
		   ADC2 is off */
		reg = stv090x_read_reg(state, STV090x_TSTTNR3);
		if (STV090x_GETFIELD(reg, ADC2_PON_FIELD) == 0)
			full_standby = 1;

		/* stop clocks */
		reg = stv090x_read_reg(state, STV090x_STOPCLK1);
		/* packet delineator 1 clock */
		STV090x_SETFIELD(reg, STOP_CLKPKDT1_FIELD, 1);
		/* ADC 1 clock */
		STV090x_SETFIELD(reg, STOP_CLKADCI1_FIELD, 1);
		/* FEC clock is shared between the two paths, only stop it
		   when full standby is possible */
		if (full_standby)
			STV090x_SETFIELD(reg, STOP_CLKFEC_FIELD, 1);
		if (stv090x_write_reg(state, STV090x_STOPCLK1, reg) < 0)
			goto err_unlock;
		reg = stv090x_read_reg(state, STV090x_STOPCLK2);
		/* sampling 1 clock */
		STV090x_SETFIELD(reg, STOP_CLKSAMP1_FIELD, 1);
		/* viterbi 1 clock */
		STV090x_SETFIELD(reg, STOP_CLKVIT1_FIELD, 1);
		/* TS clock is shared between the two paths, only stop it
		   when full standby is possible */
		if (full_standby)
			STV090x_SETFIELD(reg, STOP_CLKTS_FIELD, 1);
		if (stv090x_write_reg(state, STV090x_STOPCLK2, reg) < 0)
			goto err_unlock;
		break;

	case STV090x_DEMODULATOR_1:
		/* power off ADC 2 */
		reg = stv090x_read_reg(state, STV090x_TSTTNR3);
		STV090x_SETFIELD(reg, ADC2_PON_FIELD, 0);
		if (stv090x_write_reg(state, STV090x_TSTTNR3, reg) < 0)
			goto err_unlock;
		/* power off DiSEqC 2 */
		reg = stv090x_read_reg(state, STV090x_TSTTNR4);
		STV090x_SETFIELD(reg, DISEQC2_PON_FIELD, 0);
		if (stv090x_write_reg(state, STV090x_TSTTNR4, reg) < 0)
			goto err_unlock;

		/* check whether path 1 is already sleeping, that is when
		   ADC1 is off */
		reg = stv090x_read_reg(state, STV090x_TSTTNR1);
		if (STV090x_GETFIELD(reg, ADC1_PON_FIELD) == 0)
			full_standby = 1;

		/* stop clocks */
		reg = stv090x_read_reg(state, STV090x_STOPCLK1);
		/* packet delineator 2 clock */
		STV090x_SETFIELD(reg, STOP_CLKPKDT2_FIELD, 1);
		/* ADC 2 clock */
		STV090x_SETFIELD(reg, STOP_CLKADCI2_FIELD, 1);
		/* FEC clock is shared between the two paths, only stop it
		   when full standby is possible */
		if (full_standby)
			STV090x_SETFIELD(reg, STOP_CLKFEC_FIELD, 1);
		if (stv090x_write_reg(state, STV090x_STOPCLK1, reg) < 0)
			goto err_unlock;
		reg = stv090x_read_reg(state, STV090x_STOPCLK2);
		/* sampling 2 clock */
		STV090x_SETFIELD(reg, STOP_CLKSAMP2_FIELD, 1);
		/* viterbi 2 clock */
		STV090x_SETFIELD(reg, STOP_CLKVIT2_FIELD, 1);
		/* TS clock is shared between the two paths, only stop it
		   when full standby is possible */
		if (full_standby)
			STV090x_SETFIELD(reg, STOP_CLKTS_FIELD, 1);
		if (stv090x_write_reg(state, STV090x_STOPCLK2, reg) < 0)
			goto err_unlock;
		break;

	default:
		dprintk(FE_ERROR, 1, "Wrong demodulator!");
		break;
	}

	if (full_standby) {
		/* general power off */
		reg = stv090x_read_reg(state, STV090x_SYNTCTRL);
		STV090x_SETFIELD(reg, STANDBY_FIELD, 0x01);
		if (stv090x_write_reg(state, STV090x_SYNTCTRL, reg) < 0)
			goto err_unlock;
	}

	mutex_unlock(&state->internal->demod_lock);
	return 0;

err_gateoff:
	stv090x_i2c_gate_ctrl(state, 0);
	goto err;
err_unlock:
	mutex_unlock(&state->internal->demod_lock);
err:
	dprintk(FE_ERROR, 1, "I/O error");
	return -1;
}

static int stv090x_wakeup(struct dvb_frontend *fe)
{
	struct stv090x_state *state = fe->demodulator_priv;
	u32 reg;

	dprintk(FE_DEBUG, 1, "Wake %s(%d) from standby",
		state->device == STV0900 ? "STV0900" : "STV0903",
		state->demod);

	mutex_lock(&state->internal->demod_lock);

	/* general power on */
	reg = stv090x_read_reg(state, STV090x_SYNTCTRL);
	STV090x_SETFIELD(reg, STANDBY_FIELD, 0x00);
	if (stv090x_write_reg(state, STV090x_SYNTCTRL, reg) < 0)
		goto err;

	switch (state->demod) {
	case STV090x_DEMODULATOR_0:
		/* power on ADC 1 */
		reg = stv090x_read_reg(state, STV090x_TSTTNR1);
		STV090x_SETFIELD(reg, ADC1_PON_FIELD, 1);
		if (stv090x_write_reg(state, STV090x_TSTTNR1, reg) < 0)
			goto err;
		/* power on DiSEqC 1 */
		reg = stv090x_read_reg(state, STV090x_TSTTNR2);
		STV090x_SETFIELD(reg, DISEQC1_PON_FIELD, 1);
		if (stv090x_write_reg(state, STV090x_TSTTNR2, reg) < 0)
			goto err;

		/* activate clocks */
		reg = stv090x_read_reg(state, STV090x_STOPCLK1);
		/* packet delineator 1 clock */
		STV090x_SETFIELD(reg, STOP_CLKPKDT1_FIELD, 0);
		/* ADC 1 clock */
		STV090x_SETFIELD(reg, STOP_CLKADCI1_FIELD, 0);
		/* FEC clock */
		STV090x_SETFIELD(reg, STOP_CLKFEC_FIELD, 0);
		if (stv090x_write_reg(state, STV090x_STOPCLK1, reg) < 0)
			goto err;
		reg = stv090x_read_reg(state, STV090x_STOPCLK2);
		/* sampling 1 clock */
		STV090x_SETFIELD(reg, STOP_CLKSAMP1_FIELD, 0);
		/* viterbi 1 clock */
		STV090x_SETFIELD(reg, STOP_CLKVIT1_FIELD, 0);
		/* TS clock */
		STV090x_SETFIELD(reg, STOP_CLKTS_FIELD, 0);
		if (stv090x_write_reg(state, STV090x_STOPCLK2, reg) < 0)
			goto err;
		break;

	case STV090x_DEMODULATOR_1:
		/* power on ADC 2 */
		reg = stv090x_read_reg(state, STV090x_TSTTNR3);
		STV090x_SETFIELD(reg, ADC2_PON_FIELD, 1);
		if (stv090x_write_reg(state, STV090x_TSTTNR3, reg) < 0)
			goto err;
		/* power on DiSEqC 2 */
		reg = stv090x_read_reg(state, STV090x_TSTTNR4);
		STV090x_SETFIELD(reg, DISEQC2_PON_FIELD, 1);
		if (stv090x_write_reg(state, STV090x_TSTTNR4, reg) < 0)
			goto err;

		/* activate clocks */
		reg = stv090x_read_reg(state, STV090x_STOPCLK1);
		/* packet delineator 2 clock */
		STV090x_SETFIELD(reg, STOP_CLKPKDT2_FIELD, 0);
		/* ADC 2 clock */
		STV090x_SETFIELD(reg, STOP_CLKADCI2_FIELD, 0);
		/* FEC clock */
		STV090x_SETFIELD(reg, STOP_CLKFEC_FIELD, 0);
		if (stv090x_write_reg(state, STV090x_STOPCLK1, reg) < 0)
			goto err;
		reg = stv090x_read_reg(state, STV090x_STOPCLK2);
		/* sampling 2 clock */
		STV090x_SETFIELD(reg, STOP_CLKSAMP2_FIELD, 0);
		/* viterbi 2 clock */
		STV090x_SETFIELD(reg, STOP_CLKVIT2_FIELD, 0);
		/* TS clock */
		STV090x_SETFIELD(reg, STOP_CLKTS_FIELD, 0);
		if (stv090x_write_reg(state, STV090x_STOPCLK2, reg) < 0)
			goto err;
		break;

	default:
		dprintk(FE_ERROR, 1, "Wrong demodulator!");
		break;
	}

	mutex_unlock(&state->internal->demod_lock);
	return 0;
err:
	mutex_unlock(&state->internal->demod_lock);
	dprintk(FE_ERROR, 1, "I/O error");
	return -1;
}

static void stv090x_release(struct dvb_frontend *fe)
{
	struct stv090x_state *state = fe->demodulator_priv;

	state->internal->num_used--;
	if (state->internal->num_used <= 0) {

		dprintk(FE_ERROR, 1, "Actually removing");

		remove_dev(state->internal);
		kfree(state->internal);
	}

	kfree(state);
}

static int stv090x_ldpc_mode(struct stv090x_state *state, enum stv090x_mode ldpc_mode)
{
	u32 reg = 0;

	reg = stv090x_read_reg(state, STV090x_GENCFG);

	switch (ldpc_mode) {
	case STV090x_DUAL:
	default:
		if ((state->demod_mode != STV090x_DUAL) || (STV090x_GETFIELD(reg, DDEMOD_FIELD) != 1)) {
			/* set LDPC to dual mode */
			if (stv090x_write_reg(state, STV090x_GENCFG, 0x1d) < 0)
				goto err;

			state->demod_mode = STV090x_DUAL;

			reg = stv090x_read_reg(state, STV090x_TSTRES0);
			STV090x_SETFIELD(reg, FRESFEC_FIELD, 0x1);
			if (stv090x_write_reg(state, STV090x_TSTRES0, reg) < 0)
				goto err;
			STV090x_SETFIELD(reg, FRESFEC_FIELD, 0x0);
			if (stv090x_write_reg(state, STV090x_TSTRES0, reg) < 0)
				goto err;

			if (STV090x_WRITE_DEMOD(state, MODCODLST0, 0xff) < 0)
				goto err;
			if (STV090x_WRITE_DEMOD(state, MODCODLST1, 0xff) < 0)
				goto err;
			if (STV090x_WRITE_DEMOD(state, MODCODLST2, 0xff) < 0)
				goto err;
			if (STV090x_WRITE_DEMOD(state, MODCODLST3, 0xff) < 0)
				goto err;
			if (STV090x_WRITE_DEMOD(state, MODCODLST4, 0xff) < 0)
				goto err;
			if (STV090x_WRITE_DEMOD(state, MODCODLST5, 0xff) < 0)
				goto err;
			if (STV090x_WRITE_DEMOD(state, MODCODLST6, 0xff) < 0)
				goto err;

			if (STV090x_WRITE_DEMOD(state, MODCODLST7, 0xcc) < 0)
				goto err;
			if (STV090x_WRITE_DEMOD(state, MODCODLST8, 0xcc) < 0)
				goto err;
			if (STV090x_WRITE_DEMOD(state, MODCODLST9, 0xcc) < 0)
				goto err;
			if (STV090x_WRITE_DEMOD(state, MODCODLSTA, 0xcc) < 0)
				goto err;
			if (STV090x_WRITE_DEMOD(state, MODCODLSTB, 0xcc) < 0)
				goto err;
			if (STV090x_WRITE_DEMOD(state, MODCODLSTC, 0xcc) < 0)
				goto err;
			if (STV090x_WRITE_DEMOD(state, MODCODLSTD, 0xcc) < 0)
				goto err;

			if (STV090x_WRITE_DEMOD(state, MODCODLSTE, 0xff) < 0)
				goto err;
			if (STV090x_WRITE_DEMOD(state, MODCODLSTF, 0xcf) < 0)
				goto err;
		}
		break;

	case STV090x_SINGLE:
		if (stv090x_stop_modcod(state) < 0)
			goto err;
		if (stv090x_activate_modcod_single(state) < 0)
			goto err;

		if (state->demod == STV090x_DEMODULATOR_1) {
			if (stv090x_write_reg(state, STV090x_GENCFG, 0x06) < 0) /* path 2 */
				goto err;
		} else {
			if (stv090x_write_reg(state, STV090x_GENCFG, 0x04) < 0) /* path 1 */
				goto err;
		}

		reg = stv090x_read_reg(state, STV090x_TSTRES0);
		STV090x_SETFIELD(reg, FRESFEC_FIELD, 0x1);
		if (stv090x_write_reg(state, STV090x_TSTRES0, reg) < 0)
			goto err;
		STV090x_SETFIELD(reg, FRESFEC_FIELD, 0x0);
		if (stv090x_write_reg(state, STV090x_TSTRES0, reg) < 0)
			goto err;

		reg = STV090x_READ_DEMOD(state, PDELCTRL1);
		STV090x_SETFIELD_Px(reg, ALGOSWRST_FIELD, 0x01);
		if (STV090x_WRITE_DEMOD(state, PDELCTRL1, reg) < 0)
			goto err;
		STV090x_SETFIELD_Px(reg, ALGOSWRST_FIELD, 0x00);
		if (STV090x_WRITE_DEMOD(state, PDELCTRL1, reg) < 0)
			goto err;
		break;
	}

	return 0;
err:
	dprintk(FE_ERROR, 1, "I/O error");
	return -1;
}

/* return (Hz), clk in Hz*/
static u32 stv090x_get_mclk(struct stv090x_state *state)
{
	const struct stv090x_config *config = state->config;
	u32 div, reg;
	u8 ratio;

	div = stv090x_read_reg(state, STV090x_NCOARSE);
	reg = stv090x_read_reg(state, STV090x_SYNTCTRL);
	ratio = STV090x_GETFIELD(reg, SELX1RATIO_FIELD) ? 4 : 6;

	return (div + 1) * config->xtal / ratio; /* kHz */
}

static int stv090x_set_mclk(struct stv090x_state *state, u32 mclk, u32 clk)
{
	const struct stv090x_config *config = state->config;
	u32 reg, div, clk_sel;

	reg = stv090x_read_reg(state, STV090x_SYNTCTRL);
	clk_sel = ((STV090x_GETFIELD(reg, SELX1RATIO_FIELD) == 1) ? 4 : 6);

	div = ((clk_sel * mclk) / config->xtal) - 1;

	reg = stv090x_read_reg(state, STV090x_NCOARSE);
	STV090x_SETFIELD(reg, M_DIV_FIELD, div);
	if (stv090x_write_reg(state, STV090x_NCOARSE, reg) < 0)
		goto err;

	state->internal->mclk = stv090x_get_mclk(state);

	/*Set the DiseqC frequency to 22KHz */
	div = state->internal->mclk / 704000;
	if (STV090x_WRITE_DEMOD(state, F22TX, div) < 0)
		goto err;
	if (STV090x_WRITE_DEMOD(state, F22RX, div) < 0)
		goto err;

	return 0;
err:
	dprintk(FE_ERROR, 1, "I/O error");
	return -1;
}

static int stv0900_set_tspath(struct stv090x_state *state)
{
	u32 reg;

	if (state->internal->dev_ver >= 0x20) {
		switch (state->config->ts1_mode) {
		case STV090x_TSMODE_PARALLEL_PUNCTURED:
		case STV090x_TSMODE_DVBCI:
			switch (state->config->ts2_mode) {
			case STV090x_TSMODE_SERIAL_PUNCTURED:
			case STV090x_TSMODE_SERIAL_CONTINUOUS:
			default:
				stv090x_write_reg(state, STV090x_TSGENERAL, 0x00);
				break;

			case STV090x_TSMODE_PARALLEL_PUNCTURED:
			case STV090x_TSMODE_DVBCI:
				if (stv090x_write_reg(state, STV090x_TSGENERAL, 0x06) < 0) /* Mux'd stream mode */
					goto err;
				reg = stv090x_read_reg(state, STV090x_P1_TSCFGM);
				STV090x_SETFIELD_Px(reg, TSFIFO_MANSPEED_FIELD, 3);
				if (stv090x_write_reg(state, STV090x_P1_TSCFGM, reg) < 0)
					goto err;
				reg = stv090x_read_reg(state, STV090x_P2_TSCFGM);
				STV090x_SETFIELD_Px(reg, TSFIFO_MANSPEED_FIELD, 3);
				if (stv090x_write_reg(state, STV090x_P2_TSCFGM, reg) < 0)
					goto err;
				if (stv090x_write_reg(state, STV090x_P1_TSSPEED, 0x14) < 0)
					goto err;
				if (stv090x_write_reg(state, STV090x_P2_TSSPEED, 0x28) < 0)
					goto err;
				break;
			}
			break;

		case STV090x_TSMODE_SERIAL_PUNCTURED:
		case STV090x_TSMODE_SERIAL_CONTINUOUS:
		default:
			switch (state->config->ts2_mode) {
			case STV090x_TSMODE_SERIAL_PUNCTURED:
			case STV090x_TSMODE_SERIAL_CONTINUOUS:
			default:
				if (stv090x_write_reg(state, STV090x_TSGENERAL, 0x0c) < 0)
					goto err;
				break;

			case STV090x_TSMODE_PARALLEL_PUNCTURED:
			case STV090x_TSMODE_DVBCI:
				if (stv090x_write_reg(state, STV090x_TSGENERAL, 0x0a) < 0)
					goto err;
				break;
			}
			break;
		}
	} else {
		switch (state->config->ts1_mode) {
		case STV090x_TSMODE_PARALLEL_PUNCTURED:
		case STV090x_TSMODE_DVBCI:
			switch (state->config->ts2_mode) {
			case STV090x_TSMODE_SERIAL_PUNCTURED:
			case STV090x_TSMODE_SERIAL_CONTINUOUS:
			default:
				stv090x_write_reg(state, STV090x_TSGENERAL1X, 0x10);
				break;

			case STV090x_TSMODE_PARALLEL_PUNCTURED:
			case STV090x_TSMODE_DVBCI:
				stv090x_write_reg(state, STV090x_TSGENERAL1X, 0x16);
				reg = stv090x_read_reg(state, STV090x_P1_TSCFGM);
				STV090x_SETFIELD_Px(reg, TSFIFO_MANSPEED_FIELD, 3);
				if (stv090x_write_reg(state, STV090x_P1_TSCFGM, reg) < 0)
					goto err;
				reg = stv090x_read_reg(state, STV090x_P1_TSCFGM);
				STV090x_SETFIELD_Px(reg, TSFIFO_MANSPEED_FIELD, 0);
				if (stv090x_write_reg(state, STV090x_P1_TSCFGM, reg) < 0)
					goto err;
				if (stv090x_write_reg(state, STV090x_P1_TSSPEED, 0x14) < 0)
					goto err;
				if (stv090x_write_reg(state, STV090x_P2_TSSPEED, 0x28) < 0)
					goto err;
				break;
			}
			break;

		case STV090x_TSMODE_SERIAL_PUNCTURED:
		case STV090x_TSMODE_SERIAL_CONTINUOUS:
		default:
			switch (state->config->ts2_mode) {
			case STV090x_TSMODE_SERIAL_PUNCTURED:
			case STV090x_TSMODE_SERIAL_CONTINUOUS:
			default:
				stv090x_write_reg(state, STV090x_TSGENERAL1X, 0x14);
				break;

			case STV090x_TSMODE_PARALLEL_PUNCTURED:
			case STV090x_TSMODE_DVBCI:
				stv090x_write_reg(state, STV090x_TSGENERAL1X, 0x12);
				break;
			}
			break;
		}
	}

	switch (state->config->ts1_mode) {
	case STV090x_TSMODE_PARALLEL_PUNCTURED:
		reg = stv090x_read_reg(state, STV090x_P1_TSCFGH);
		STV090x_SETFIELD_Px(reg, TSFIFO_TEIUPDATE_FIELD, state->config->ts1_tei);
		STV090x_SETFIELD_Px(reg, TSFIFO_SERIAL_FIELD, 0x00);
		STV090x_SETFIELD_Px(reg, TSFIFO_DVBCI_FIELD, 0x00);
		if (stv090x_write_reg(state, STV090x_P1_TSCFGH, reg) < 0)
			goto err;
		break;

	case STV090x_TSMODE_DVBCI:
		reg = stv090x_read_reg(state, STV090x_P1_TSCFGH);
		STV090x_SETFIELD_Px(reg, TSFIFO_TEIUPDATE_FIELD, state->config->ts1_tei);
		STV090x_SETFIELD_Px(reg, TSFIFO_SERIAL_FIELD, 0x00);
		STV090x_SETFIELD_Px(reg, TSFIFO_DVBCI_FIELD, 0x01);
		if (stv090x_write_reg(state, STV090x_P1_TSCFGH, reg) < 0)
			goto err;
		break;

	case STV090x_TSMODE_SERIAL_PUNCTURED:
		reg = stv090x_read_reg(state, STV090x_P1_TSCFGH);
		STV090x_SETFIELD_Px(reg, TSFIFO_TEIUPDATE_FIELD, state->config->ts1_tei);
		STV090x_SETFIELD_Px(reg, TSFIFO_SERIAL_FIELD, 0x01);
		STV090x_SETFIELD_Px(reg, TSFIFO_DVBCI_FIELD, 0x00);
		if (stv090x_write_reg(state, STV090x_P1_TSCFGH, reg) < 0)
			goto err;
		break;

	case STV090x_TSMODE_SERIAL_CONTINUOUS:
		reg = stv090x_read_reg(state, STV090x_P1_TSCFGH);
		STV090x_SETFIELD_Px(reg, TSFIFO_TEIUPDATE_FIELD, state->config->ts1_tei);
		STV090x_SETFIELD_Px(reg, TSFIFO_SERIAL_FIELD, 0x01);
		STV090x_SETFIELD_Px(reg, TSFIFO_DVBCI_FIELD, 0x01);
		if (stv090x_write_reg(state, STV090x_P1_TSCFGH, reg) < 0)
			goto err;
		break;

	default:
		break;
	}

	switch (state->config->ts2_mode) {
	case STV090x_TSMODE_PARALLEL_PUNCTURED:
		reg = stv090x_read_reg(state, STV090x_P2_TSCFGH);
		STV090x_SETFIELD_Px(reg, TSFIFO_TEIUPDATE_FIELD, state->config->ts2_tei);
		STV090x_SETFIELD_Px(reg, TSFIFO_SERIAL_FIELD, 0x00);
		STV090x_SETFIELD_Px(reg, TSFIFO_DVBCI_FIELD, 0x00);
		if (stv090x_write_reg(state, STV090x_P2_TSCFGH, reg) < 0)
			goto err;
		break;

	case STV090x_TSMODE_DVBCI:
		reg = stv090x_read_reg(state, STV090x_P2_TSCFGH);
		STV090x_SETFIELD_Px(reg, TSFIFO_TEIUPDATE_FIELD, state->config->ts2_tei);
		STV090x_SETFIELD_Px(reg, TSFIFO_SERIAL_FIELD, 0x00);
		STV090x_SETFIELD_Px(reg, TSFIFO_DVBCI_FIELD, 0x01);
		if (stv090x_write_reg(state, STV090x_P2_TSCFGH, reg) < 0)
			goto err;
		break;

	case STV090x_TSMODE_SERIAL_PUNCTURED:
		reg = stv090x_read_reg(state, STV090x_P2_TSCFGH);
		STV090x_SETFIELD_Px(reg, TSFIFO_TEIUPDATE_FIELD, state->config->ts2_tei);
		STV090x_SETFIELD_Px(reg, TSFIFO_SERIAL_FIELD, 0x01);
		STV090x_SETFIELD_Px(reg, TSFIFO_DVBCI_FIELD, 0x00);
		if (stv090x_write_reg(state, STV090x_P2_TSCFGH, reg) < 0)
			goto err;
		break;

	case STV090x_TSMODE_SERIAL_CONTINUOUS:
		reg = stv090x_read_reg(state, STV090x_P2_TSCFGH);
		STV090x_SETFIELD_Px(reg, TSFIFO_TEIUPDATE_FIELD, state->config->ts2_tei);
		STV090x_SETFIELD_Px(reg, TSFIFO_SERIAL_FIELD, 0x01);
		STV090x_SETFIELD_Px(reg, TSFIFO_DVBCI_FIELD, 0x01);
		if (stv090x_write_reg(state, STV090x_P2_TSCFGH, reg) < 0)
			goto err;
		break;

	default:
		break;
	}

	if (state->config->ts1_clk > 0) {
		u32 speed;

		switch (state->config->ts1_mode) {
		case STV090x_TSMODE_PARALLEL_PUNCTURED:
		case STV090x_TSMODE_DVBCI:
		default:
			speed = state->internal->mclk /
				(state->config->ts1_clk / 4);
			if (speed < 0x08)
				speed = 0x08;
			if (speed > 0xFF)
				speed = 0xFF;
			break;
		case STV090x_TSMODE_SERIAL_PUNCTURED:
		case STV090x_TSMODE_SERIAL_CONTINUOUS:
			speed = state->internal->mclk /
				(state->config->ts1_clk / 32);
			if (speed < 0x20)
				speed = 0x20;
			if (speed > 0xFF)
				speed = 0xFF;
			break;
		}
		reg = stv090x_read_reg(state, STV090x_P1_TSCFGM);
		STV090x_SETFIELD_Px(reg, TSFIFO_MANSPEED_FIELD, 3);
		if (stv090x_write_reg(state, STV090x_P1_TSCFGM, reg) < 0)
			goto err;
		if (stv090x_write_reg(state, STV090x_P1_TSSPEED, speed) < 0)
			goto err;
	}

	if (state->config->ts2_clk > 0) {
		u32 speed;

		switch (state->config->ts2_mode) {
		case STV090x_TSMODE_PARALLEL_PUNCTURED:
		case STV090x_TSMODE_DVBCI:
		default:
			speed = state->internal->mclk /
				(state->config->ts2_clk / 4);
			if (speed < 0x08)
				speed = 0x08;
			if (speed > 0xFF)
				speed = 0xFF;
			break;
		case STV090x_TSMODE_SERIAL_PUNCTURED:
		case STV090x_TSMODE_SERIAL_CONTINUOUS:
			speed = state->internal->mclk /
				(state->config->ts2_clk / 32);
			if (speed < 0x20)
				speed = 0x20;
			if (speed > 0xFF)
				speed = 0xFF;
			break;
		}
		reg = stv090x_read_reg(state, STV090x_P2_TSCFGM);
		STV090x_SETFIELD_Px(reg, TSFIFO_MANSPEED_FIELD, 3);
		if (stv090x_write_reg(state, STV090x_P2_TSCFGM, reg) < 0)
			goto err;
		if (stv090x_write_reg(state, STV090x_P2_TSSPEED, speed) < 0)
			goto err;
	}

	reg = stv090x_read_reg(state, STV090x_P2_TSCFGH);
	STV090x_SETFIELD_Px(reg, RST_HWARE_FIELD, 0x01);
	if (stv090x_write_reg(state, STV090x_P2_TSCFGH, reg) < 0)
		goto err;
	STV090x_SETFIELD_Px(reg, RST_HWARE_FIELD, 0x00);
	if (stv090x_write_reg(state, STV090x_P2_TSCFGH, reg) < 0)
		goto err;

	reg = stv090x_read_reg(state, STV090x_P1_TSCFGH);
	STV090x_SETFIELD_Px(reg, RST_HWARE_FIELD, 0x01);
	if (stv090x_write_reg(state, STV090x_P1_TSCFGH, reg) < 0)
		goto err;
	STV090x_SETFIELD_Px(reg, RST_HWARE_FIELD, 0x00);
	if (stv090x_write_reg(state, STV090x_P1_TSCFGH, reg) < 0)
		goto err;

	return 0;
err:
	dprintk(FE_ERROR, 1, "I/O error");
	return -1;
}

static int stv0903_set_tspath(struct stv090x_state *state)
{
	u32 reg;

	if (state->internal->dev_ver >= 0x20) {
		switch (state->config->ts1_mode) {
		case STV090x_TSMODE_PARALLEL_PUNCTURED:
		case STV090x_TSMODE_DVBCI:
			stv090x_write_reg(state, STV090x_TSGENERAL, 0x00);
			break;

		case STV090x_TSMODE_SERIAL_PUNCTURED:
		case STV090x_TSMODE_SERIAL_CONTINUOUS:
		default:
			stv090x_write_reg(state, STV090x_TSGENERAL, 0x0c);
			break;
		}
	} else {
		switch (state->config->ts1_mode) {
		case STV090x_TSMODE_PARALLEL_PUNCTURED:
		case STV090x_TSMODE_DVBCI:
			stv090x_write_reg(state, STV090x_TSGENERAL1X, 0x10);
			break;

		case STV090x_TSMODE_SERIAL_PUNCTURED:
		case STV090x_TSMODE_SERIAL_CONTINUOUS:
		default:
			stv090x_write_reg(state, STV090x_TSGENERAL1X, 0x14);
			break;
		}
	}

	switch (state->config->ts1_mode) {
	case STV090x_TSMODE_PARALLEL_PUNCTURED:
		reg = stv090x_read_reg(state, STV090x_P1_TSCFGH);
		STV090x_SETFIELD_Px(reg, TSFIFO_SERIAL_FIELD, 0x00);
		STV090x_SETFIELD_Px(reg, TSFIFO_DVBCI_FIELD, 0x00);
		if (stv090x_write_reg(state, STV090x_P1_TSCFGH, reg) < 0)
			goto err;
		break;

	case STV090x_TSMODE_DVBCI:
		reg = stv090x_read_reg(state, STV090x_P1_TSCFGH);
		STV090x_SETFIELD_Px(reg, TSFIFO_SERIAL_FIELD, 0x00);
		STV090x_SETFIELD_Px(reg, TSFIFO_DVBCI_FIELD, 0x01);
		if (stv090x_write_reg(state, STV090x_P1_TSCFGH, reg) < 0)
			goto err;
		break;

	case STV090x_TSMODE_SERIAL_PUNCTURED:
		reg = stv090x_read_reg(state, STV090x_P1_TSCFGH);
		STV090x_SETFIELD_Px(reg, TSFIFO_SERIAL_FIELD, 0x01);
		STV090x_SETFIELD_Px(reg, TSFIFO_DVBCI_FIELD, 0x00);
		if (stv090x_write_reg(state, STV090x_P1_TSCFGH, reg) < 0)
			goto err;
		break;

	case STV090x_TSMODE_SERIAL_CONTINUOUS:
		reg = stv090x_read_reg(state, STV090x_P1_TSCFGH);
		STV090x_SETFIELD_Px(reg, TSFIFO_SERIAL_FIELD, 0x01);
		STV090x_SETFIELD_Px(reg, TSFIFO_DVBCI_FIELD, 0x01);
		if (stv090x_write_reg(state, STV090x_P1_TSCFGH, reg) < 0)
			goto err;
		break;

	default:
		break;
	}

	if (state->config->ts1_clk > 0) {
		u32 speed;

		switch (state->config->ts1_mode) {
		case STV090x_TSMODE_PARALLEL_PUNCTURED:
		case STV090x_TSMODE_DVBCI:
		default:
			speed = state->internal->mclk /
				(state->config->ts1_clk / 4);
			if (speed < 0x08)
				speed = 0x08;
			if (speed > 0xFF)
				speed = 0xFF;
			break;
		case STV090x_TSMODE_SERIAL_PUNCTURED:
		case STV090x_TSMODE_SERIAL_CONTINUOUS:
			speed = state->internal->mclk /
				(state->config->ts1_clk / 32);
			if (speed < 0x20)
				speed = 0x20;
			if (speed > 0xFF)
				speed = 0xFF;
			break;
		}
		reg = stv090x_read_reg(state, STV090x_P1_TSCFGM);
		STV090x_SETFIELD_Px(reg, TSFIFO_MANSPEED_FIELD, 3);
		if (stv090x_write_reg(state, STV090x_P1_TSCFGM, reg) < 0)
			goto err;
		if (stv090x_write_reg(state, STV090x_P1_TSSPEED, speed) < 0)
			goto err;
	}

	reg = stv090x_read_reg(state, STV090x_P1_TSCFGH);
	STV090x_SETFIELD_Px(reg, RST_HWARE_FIELD, 0x01);
	if (stv090x_write_reg(state, STV090x_P1_TSCFGH, reg) < 0)
		goto err;
	STV090x_SETFIELD_Px(reg, RST_HWARE_FIELD, 0x00);
	if (stv090x_write_reg(state, STV090x_P1_TSCFGH, reg) < 0)
		goto err;

	return 0;
err:
	dprintk(FE_ERROR, 1, "I/O error");
	return -1;
}

static int stv090x_init(struct dvb_frontend *fe)
{
	struct stv090x_state *state = fe->demodulator_priv;
	const struct stv090x_config *config = state->config;
	u32 reg;

	if (state->internal->mclk == 0) {
		/* call tuner init to configure the tuner's clock output
		   divider directly before setting up the master clock of
		   the stv090x. */
		if (stv090x_i2c_gate_ctrl(state, 1) < 0)
			goto err;

		if (config->tuner_init) {
			if (config->tuner_init(fe) < 0)
				goto err_gateoff;
		}

		if (stv090x_i2c_gate_ctrl(state, 0) < 0)
			goto err;

		stv090x_set_mclk(state, 135000000, config->xtal); /* 135 Mhz */
		msleep(5);
		if (stv090x_write_reg(state, STV090x_SYNTCTRL,
				      0x20 | config->clk_mode) < 0)
			goto err;
		stv090x_get_mclk(state);
	}

	if (stv090x_wakeup(fe) < 0) {
		dprintk(FE_ERROR, 1, "Error waking device");
		goto err;
	}

	if (stv090x_ldpc_mode(state, state->demod_mode) < 0)
		goto err;

	reg = STV090x_READ_DEMOD(state, TNRCFG2);
	STV090x_SETFIELD_Px(reg, TUN_IQSWAP_FIELD, state->inversion);
	if (STV090x_WRITE_DEMOD(state, TNRCFG2, reg) < 0)
		goto err;
	reg = STV090x_READ_DEMOD(state, DEMOD);
	STV090x_SETFIELD_Px(reg, ROLLOFF_CONTROL_FIELD, state->rolloff);
	if (STV090x_WRITE_DEMOD(state, DEMOD, reg) < 0)
		goto err;

	if (stv090x_i2c_gate_ctrl(state, 1) < 0)
		goto err;

	if (config->tuner_set_mode) {
		if (config->tuner_set_mode(fe, TUNER_WAKE) < 0)
			goto err_gateoff;
	}

	if (config->tuner_init) {
		if (config->tuner_init(fe) < 0)
			goto err_gateoff;
	}

	if (stv090x_i2c_gate_ctrl(state, 0) < 0)
		goto err;

	if (state->device == STV0900) {
		if (stv0900_set_tspath(state) < 0)
			goto err;
	} else {
		if (stv0903_set_tspath(state) < 0)
			goto err;
	}

	return 0;

err_gateoff:
	stv090x_i2c_gate_ctrl(state, 0);
err:
	dprintk(FE_ERROR, 1, "I/O error");
	return -1;
}

static int stv090x_setup(struct dvb_frontend *fe)
{
	struct stv090x_state *state = fe->demodulator_priv;
	const struct stv090x_config *config = state->config;
	const struct stv090x_reg *stv090x_initval = NULL;
	const struct stv090x_reg *stv090x_cut20_val = NULL;
	unsigned long t1_size = 0, t2_size = 0;
	u32 reg = 0;

	int i;

	if (state->device == STV0900) {
		dprintk(FE_DEBUG, 1, "Initializing STV0900");
		stv090x_initval = stv0900_initval;
		t1_size = ARRAY_SIZE(stv0900_initval);
		stv090x_cut20_val = stv0900_cut20_val;
		t2_size = ARRAY_SIZE(stv0900_cut20_val);
	} else if (state->device == STV0903) {
		dprintk(FE_DEBUG, 1, "Initializing STV0903");
		stv090x_initval = stv0903_initval;
		t1_size = ARRAY_SIZE(stv0903_initval);
		stv090x_cut20_val = stv0903_cut20_val;
		t2_size = ARRAY_SIZE(stv0903_cut20_val);
	}

	/* STV090x init */

	/* Stop Demod */
	if (stv090x_write_reg(state, STV090x_P1_DMDISTATE, 0x5c) < 0)
		goto err;
	if (state->device == STV0900)
		if (stv090x_write_reg(state, STV090x_P2_DMDISTATE, 0x5c) < 0)
			goto err;

	msleep(5);

	/* Set No Tuner Mode */
	if (stv090x_write_reg(state, STV090x_P1_TNRCFG, 0x6c) < 0)
		goto err;
	if (state->device == STV0900)
		if (stv090x_write_reg(state, STV090x_P2_TNRCFG, 0x6c) < 0)
			goto err;

	/* I2C repeater OFF */
	STV090x_SETFIELD_Px(reg, ENARPT_LEVEL_FIELD, config->repeater_level);
	if (stv090x_write_reg(state, STV090x_P1_I2CRPT, reg) < 0)
		goto err;
	if (state->device == STV0900)
		if (stv090x_write_reg(state, STV090x_P2_I2CRPT, reg) < 0)
			goto err;

	if (stv090x_write_reg(state, STV090x_NCOARSE, 0x13) < 0) /* set PLL divider */
		goto err;
	msleep(5);
	if (stv090x_write_reg(state, STV090x_I2CCFG, 0x08) < 0) /* 1/41 oversampling */
		goto err;
	if (stv090x_write_reg(state, STV090x_SYNTCTRL, 0x20 | config->clk_mode) < 0) /* enable PLL */
		goto err;
	msleep(5);

	/* write initval */
	dprintk(FE_DEBUG, 1, "Setting up initial values");
	for (i = 0; i < t1_size; i++) {
		if (stv090x_write_reg(state, stv090x_initval[i].addr, stv090x_initval[i].data) < 0)
			goto err;
	}

	state->internal->dev_ver = stv090x_read_reg(state, STV090x_MID);
	if (state->internal->dev_ver >= 0x20) {
		if (stv090x_write_reg(state, STV090x_TSGENERAL, 0x0c) < 0)
			goto err;

		/* write cut20_val*/
		dprintk(FE_DEBUG, 1, "Setting up Cut 2.0 initial values");
		for (i = 0; i < t2_size; i++) {
			if (stv090x_write_reg(state, stv090x_cut20_val[i].addr, stv090x_cut20_val[i].data) < 0)
				goto err;
		}

	} else if (state->internal->dev_ver < 0x20) {
		dprintk(FE_ERROR, 1, "ERROR: Unsupported Cut: 0x%02x!",
			state->internal->dev_ver);

		goto err;
	} else if (state->internal->dev_ver > 0x30) {
		/* we shouldn't bail out from here */
		dprintk(FE_ERROR, 1, "INFO: Cut: 0x%02x probably incomplete support!",
			state->internal->dev_ver);
	}

	/* ADC1 range */
	reg = stv090x_read_reg(state, STV090x_TSTTNR1);
	STV090x_SETFIELD(reg, ADC1_INMODE_FIELD,
		(config->adc1_range == STV090x_ADC_1Vpp) ? 0 : 1);
	if (stv090x_write_reg(state, STV090x_TSTTNR1, reg) < 0)
		goto err;

	/* ADC2 range */
	reg = stv090x_read_reg(state, STV090x_TSTTNR3);
	STV090x_SETFIELD(reg, ADC2_INMODE_FIELD,
		(config->adc2_range == STV090x_ADC_1Vpp) ? 0 : 1);
	if (stv090x_write_reg(state, STV090x_TSTTNR3, reg) < 0)
		goto err;

	if (stv090x_write_reg(state, STV090x_TSTRES0, 0x80) < 0)
		goto err;
	if (stv090x_write_reg(state, STV090x_TSTRES0, 0x00) < 0)
		goto err;

	return 0;
err:
	dprintk(FE_ERROR, 1, "I/O error");
	return -1;
}

static int stv090x_set_gpio(struct dvb_frontend *fe, u8 gpio, u8 dir,
			    u8 value, u8 xor_value)
{
	struct stv090x_state *state = fe->demodulator_priv;
	u8 reg = 0;

	STV090x_SETFIELD(reg, GPIOx_OPD_FIELD, dir);
	STV090x_SETFIELD(reg, GPIOx_CONFIG_FIELD, value);
	STV090x_SETFIELD(reg, GPIOx_XOR_FIELD, xor_value);

	return stv090x_write_reg(state, STV090x_GPIOxCFG(gpio), reg);
}

static int stv090x_setup_compound(struct stv090x_state *state)
{
	struct stv090x_dev *temp_int;

	temp_int = find_dev(state->i2c,
			    state->config->address);

	if (temp_int && state->demod_mode == STV090x_DUAL) {
		state->internal = temp_int->internal;
		state->internal->num_used++;
		dprintk(FE_INFO, 1, "Found Internal Structure!");
	} else {
		state->internal = kmalloc(sizeof(*state->internal), GFP_KERNEL);
		if (!state->internal)
			goto error;
		temp_int = append_internal(state->internal);
		if (!temp_int) {
			kfree(state->internal);
			goto error;
		}
		state->internal->num_used = 1;
		state->internal->mclk = 0;
		state->internal->dev_ver = 0;
		state->internal->i2c_adap = state->i2c;
		state->internal->i2c_addr = state->config->address;
		dprintk(FE_INFO, 1, "Create New Internal Structure!");

		mutex_init(&state->internal->demod_lock);
		mutex_init(&state->internal->tuner_lock);

		if (stv090x_setup(&state->frontend) < 0) {
			dprintk(FE_ERROR, 1, "Error setting up device");
			goto err_remove;
		}
	}

	if (state->internal->dev_ver >= 0x30)
		state->frontend.ops.info.caps |= FE_CAN_MULTISTREAM;

	/* workaround for stuck DiSEqC output */
	if (state->config->diseqc_envelope_mode)
		stv090x_send_diseqc_burst(&state->frontend, SEC_MINI_A);

	state->config->set_gpio = stv090x_set_gpio;

	dprintk(FE_ERROR, 1, "Probing %s demodulator(%d) Cut=0x%02x",
		state->device == STV0900 ? "STV0900" : "STV0903",
		state->config->demod,
		state->internal->dev_ver);

	return 0;

error:
<<<<<<< HEAD
	kfree(state);
=======
>>>>>>> f81cbfc4
	return -ENOMEM;
err_remove:
	remove_dev(state->internal);
	kfree(state->internal);
	return -ENODEV;
}

static const struct dvb_frontend_ops stv090x_ops = {
	.delsys = { SYS_DVBS, SYS_DVBS2, SYS_DSS },
	.info = {
		.name			= "STV090x Multistandard",
		.frequency_min_hz	=  950 * MHz,
		.frequency_max_hz	= 2150 * MHz,
		.symbol_rate_min	= 1000000,
		.symbol_rate_max	= 45000000,
		.caps			= FE_CAN_INVERSION_AUTO |
					  FE_CAN_FEC_AUTO       |
					  FE_CAN_QPSK           |
					  FE_CAN_2G_MODULATION
	},

	.release			= stv090x_release,
	.init				= stv090x_init,

	.sleep				= stv090x_sleep,
	.get_frontend_algo		= stv090x_frontend_algo,

	.diseqc_send_master_cmd		= stv090x_send_diseqc_msg,
	.diseqc_send_burst		= stv090x_send_diseqc_burst,
	.diseqc_recv_slave_reply	= stv090x_recv_slave_reply,
	.set_tone			= stv090x_set_tone,

	.search				= stv090x_search,
	.read_status			= stv090x_read_status,
	.read_ber			= stv090x_read_per,
	.read_signal_strength		= stv090x_read_signal_strength,
	.read_snr			= stv090x_read_cnr,
};

static struct dvb_frontend *stv090x_get_dvb_frontend(struct i2c_client *client)
{
	struct stv090x_state *state = i2c_get_clientdata(client);

	dev_dbg(&client->dev, "\n");

	return &state->frontend;
}

static int stv090x_probe(struct i2c_client *client,
			 const struct i2c_device_id *id)
{
	int ret = 0;
	struct stv090x_config *config = client->dev.platform_data;

	struct stv090x_state *state = NULL;

	state = kzalloc(sizeof(*state), GFP_KERNEL);
	if (!state) {
		ret = -ENOMEM;
		goto error;
	}

	state->verbose				= &verbose;
	state->config				= config;
	state->i2c				= client->adapter;
	state->frontend.ops			= stv090x_ops;
	state->frontend.demodulator_priv	= state;
	state->demod				= config->demod;
						/* Single or Dual mode */
	state->demod_mode			= config->demod_mode;
	state->device				= config->device;
						/* default */
	state->rolloff				= STV090x_RO_35;

	ret = stv090x_setup_compound(state);
	if (ret)
		goto error;

	i2c_set_clientdata(client, state);

	/* setup callbacks */
	config->get_dvb_frontend = stv090x_get_dvb_frontend;

	return 0;

error:
	kfree(state);
	return ret;
}

static int stv090x_remove(struct i2c_client *client)
{
	struct stv090x_state *state = i2c_get_clientdata(client);

	stv090x_release(&state->frontend);
	return 0;
}

struct dvb_frontend *stv090x_attach(struct stv090x_config *config,
				    struct i2c_adapter *i2c,
				    enum stv090x_demodulator demod)
{
	int ret = 0;
	struct stv090x_state *state = NULL;

	state = kzalloc(sizeof(*state), GFP_KERNEL);
	if (!state)
		goto error;

	state->verbose				= &verbose;
	state->config				= config;
	state->i2c				= i2c;
	state->frontend.ops			= stv090x_ops;
	state->frontend.demodulator_priv	= state;
	state->demod				= demod;
						/* Single or Dual mode */
	state->demod_mode			= config->demod_mode;
	state->device				= config->device;
						/* default */
	state->rolloff				= STV090x_RO_35;

	ret = stv090x_setup_compound(state);
	if (ret)
		goto error;

	return &state->frontend;

error:
	kfree(state);
	return NULL;
}
EXPORT_SYMBOL(stv090x_attach);

static const struct i2c_device_id stv090x_id_table[] = {
	{"stv090x", 0},
	{}
};
MODULE_DEVICE_TABLE(i2c, stv090x_id_table);

static struct i2c_driver stv090x_driver = {
	.driver = {
		.name	= "stv090x",
		.suppress_bind_attrs = true,
	},
	.probe		= stv090x_probe,
	.remove		= stv090x_remove,
	.id_table	= stv090x_id_table,
};

module_i2c_driver(stv090x_driver);

MODULE_PARM_DESC(verbose, "Set Verbosity level");
MODULE_AUTHOR("Manu Abraham");
MODULE_DESCRIPTION("STV090x Multi-Std Broadcast frontend");
MODULE_LICENSE("GPL");<|MERGE_RESOLUTION|>--- conflicted
+++ resolved
@@ -4942,10 +4942,6 @@
 	return 0;
 
 error:
-<<<<<<< HEAD
-	kfree(state);
-=======
->>>>>>> f81cbfc4
 	return -ENOMEM;
 err_remove:
 	remove_dev(state->internal);
