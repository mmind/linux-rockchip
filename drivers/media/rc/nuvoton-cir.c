--- conflicted
+++ resolved
@@ -179,8 +179,6 @@
 	}
 }
 
-<<<<<<< HEAD
-=======
 static ssize_t wakeup_data_show(struct device *dev,
 				struct device_attribute *attr,
 				char *buf)
@@ -279,7 +277,6 @@
 }
 static DEVICE_ATTR_RW(wakeup_data);
 
->>>>>>> 09fd671c
 /* dump current cir register contents */
 static void cir_dump_regs(struct nvt_dev *nvt)
 {
@@ -1234,13 +1231,10 @@
 	if (devm_request_irq(&pdev->dev, nvt->cir_wake_irq,
 			     nvt_cir_wake_isr, IRQF_SHARED,
 			     NVT_DRIVER_NAME "-wake", (void *)nvt))
-<<<<<<< HEAD
-=======
 		goto exit_unregister_device;
 
 	ret = device_create_file(&rdev->dev, &dev_attr_wakeup_data);
 	if (ret)
->>>>>>> 09fd671c
 		goto exit_unregister_device;
 
 	device_init_wakeup(&pdev->dev, true);
@@ -1266,11 +1260,8 @@
 {
 	struct nvt_dev *nvt = pnp_get_drvdata(pdev);
 
-<<<<<<< HEAD
-=======
 	device_remove_file(&nvt->rdev->dev, &dev_attr_wakeup_data);
 
->>>>>>> 09fd671c
 	nvt_disable_cir(nvt);
 
 	/* enable CIR Wake (for IR power-on) */
