/*
   em28xx-video.c - driver for Empia EM2800/EM2820/2840 USB
		    video capture devices

   Copyright (C) 2005 Ludovico Cavedon <cavedon@sssup.it>
		      Markus Rechberger <mrechberger@gmail.com>
		      Mauro Carvalho Chehab <mchehab@infradead.org>
		      Sascha Sommer <saschasommer@freenet.de>
   Copyright (C) 2012 Frank Schäfer <fschaefer.oss@googlemail.com>

	Some parts based on SN9C10x PC Camera Controllers GPL driver made
		by Luca Risolia <luca.risolia@studio.unibo.it>

   This program is free software; you can redistribute it and/or modify
   it under the terms of the GNU General Public License as published by
   the Free Software Foundation; either version 2 of the License, or
   (at your option) any later version.

   This program is distributed in the hope that it will be useful,
   but WITHOUT ANY WARRANTY; without even the implied warranty of
   MERCHANTABILITY or FITNESS FOR A PARTICULAR PURPOSE.  See the
   GNU General Public License for more details.

   You should have received a copy of the GNU General Public License
   along with this program; if not, write to the Free Software
   Foundation, Inc., 675 Mass Ave, Cambridge, MA 02139, USA.
 */

#include <linux/init.h>
#include <linux/list.h>
#include <linux/module.h>
#include <linux/kernel.h>
#include <linux/bitmap.h>
#include <linux/usb.h>
#include <linux/i2c.h>
#include <linux/mm.h>
#include <linux/mutex.h>
#include <linux/slab.h>

#include "em28xx.h"
#include "em28xx-v4l.h"
#include <media/v4l2-common.h>
#include <media/v4l2-ioctl.h>
#include <media/v4l2-event.h>
#include <media/v4l2-clk.h>
#include <media/drv-intf/msp3400.h>
#include <media/tuner.h>

#define DRIVER_AUTHOR "Ludovico Cavedon <cavedon@sssup.it>, " \
		      "Markus Rechberger <mrechberger@gmail.com>, " \
		      "Mauro Carvalho Chehab <mchehab@infradead.org>, " \
		      "Sascha Sommer <saschasommer@freenet.de>"

static unsigned int isoc_debug;
module_param(isoc_debug, int, 0644);
MODULE_PARM_DESC(isoc_debug, "enable debug messages [isoc transfers]");

static unsigned int disable_vbi;
module_param(disable_vbi, int, 0644);
MODULE_PARM_DESC(disable_vbi, "disable vbi support");

static int alt;
module_param(alt, int, 0644);
MODULE_PARM_DESC(alt, "alternate setting to use for video endpoint");

#define em28xx_videodbg(fmt, arg...) do {\
	if (video_debug) \
		printk(KERN_INFO "%s %s :"fmt, \
			 dev->name, __func__ , ##arg); } while (0)

#define em28xx_isocdbg(fmt, arg...) \
do {\
	if (isoc_debug) { \
		printk(KERN_INFO "%s %s :"fmt, \
			 dev->name, __func__ , ##arg); \
	} \
  } while (0)

MODULE_AUTHOR(DRIVER_AUTHOR);
MODULE_DESCRIPTION(DRIVER_DESC " - v4l2 interface");
MODULE_LICENSE("GPL");
MODULE_VERSION(EM28XX_VERSION);

#define EM25XX_FRMDATAHDR_BYTE1			0x02
#define EM25XX_FRMDATAHDR_BYTE2_STILL_IMAGE	0x20
#define EM25XX_FRMDATAHDR_BYTE2_FRAME_END	0x02
#define EM25XX_FRMDATAHDR_BYTE2_FRAME_ID	0x01
#define EM25XX_FRMDATAHDR_BYTE2_MASK	(EM25XX_FRMDATAHDR_BYTE2_STILL_IMAGE | \
					 EM25XX_FRMDATAHDR_BYTE2_FRAME_END |   \
					 EM25XX_FRMDATAHDR_BYTE2_FRAME_ID)

static unsigned int video_nr[] = {[0 ... (EM28XX_MAXBOARDS - 1)] = -1U };
static unsigned int vbi_nr[]   = {[0 ... (EM28XX_MAXBOARDS - 1)] = -1U };
static unsigned int radio_nr[] = {[0 ... (EM28XX_MAXBOARDS - 1)] = -1U };

module_param_array(video_nr, int, NULL, 0444);
module_param_array(vbi_nr, int, NULL, 0444);
module_param_array(radio_nr, int, NULL, 0444);
MODULE_PARM_DESC(video_nr, "video device numbers");
MODULE_PARM_DESC(vbi_nr,   "vbi device numbers");
MODULE_PARM_DESC(radio_nr, "radio device numbers");

static unsigned int video_debug;
module_param(video_debug, int, 0644);
MODULE_PARM_DESC(video_debug, "enable debug messages [video]");

/* supported video standards */
static struct em28xx_fmt format[] = {
	{
		.name     = "16 bpp YUY2, 4:2:2, packed",
		.fourcc   = V4L2_PIX_FMT_YUYV,
		.depth    = 16,
		.reg	  = EM28XX_OUTFMT_YUV422_Y0UY1V,
	}, {
		.name     = "16 bpp RGB 565, LE",
		.fourcc   = V4L2_PIX_FMT_RGB565,
		.depth    = 16,
		.reg      = EM28XX_OUTFMT_RGB_16_656,
	}, {
		.name     = "8 bpp Bayer BGBG..GRGR",
		.fourcc   = V4L2_PIX_FMT_SBGGR8,
		.depth    = 8,
		.reg      = EM28XX_OUTFMT_RGB_8_BGBG,
	}, {
		.name     = "8 bpp Bayer GRGR..BGBG",
		.fourcc   = V4L2_PIX_FMT_SGRBG8,
		.depth    = 8,
		.reg      = EM28XX_OUTFMT_RGB_8_GRGR,
	}, {
		.name     = "8 bpp Bayer GBGB..RGRG",
		.fourcc   = V4L2_PIX_FMT_SGBRG8,
		.depth    = 8,
		.reg      = EM28XX_OUTFMT_RGB_8_GBGB,
	}, {
		.name     = "12 bpp YUV411",
		.fourcc   = V4L2_PIX_FMT_YUV411P,
		.depth    = 12,
		.reg      = EM28XX_OUTFMT_YUV411,
	},
};

/*FIXME: maxw should be dependent of alt mode */
static inline unsigned int norm_maxw(struct em28xx *dev)
{
	struct em28xx_v4l2 *v4l2 = dev->v4l2;

	if (dev->board.is_webcam)
		return v4l2->sensor_xres;

	if (dev->board.max_range_640_480)
		return 640;

	return 720;
}

static inline unsigned int norm_maxh(struct em28xx *dev)
{
	struct em28xx_v4l2 *v4l2 = dev->v4l2;

	if (dev->board.is_webcam)
		return v4l2->sensor_yres;

	if (dev->board.max_range_640_480)
		return 480;

	return (v4l2->norm & V4L2_STD_625_50) ? 576 : 480;
}

static int em28xx_vbi_supported(struct em28xx *dev)
{
	/* Modprobe option to manually disable */
	if (disable_vbi == 1)
		return 0;

	if (dev->board.is_webcam)
		return 0;

	/* FIXME: check subdevices for VBI support */

	if (dev->chip_id == CHIP_ID_EM2860 ||
	    dev->chip_id == CHIP_ID_EM2883)
		return 1;

	/* Version of em28xx that does not support VBI */
	return 0;
}

/*
 * em28xx_wake_i2c()
 * configure i2c attached devices
 */
static void em28xx_wake_i2c(struct em28xx *dev)
{
	struct v4l2_device *v4l2_dev = &dev->v4l2->v4l2_dev;

	v4l2_device_call_all(v4l2_dev, 0, core,  reset, 0);
	v4l2_device_call_all(v4l2_dev, 0, video, s_routing,
			     INPUT(dev->ctl_input)->vmux, 0, 0);
}

static int em28xx_colorlevels_set_default(struct em28xx *dev)
{
	em28xx_write_reg(dev, EM28XX_R20_YGAIN, CONTRAST_DEFAULT);
	em28xx_write_reg(dev, EM28XX_R21_YOFFSET, BRIGHTNESS_DEFAULT);
	em28xx_write_reg(dev, EM28XX_R22_UVGAIN, SATURATION_DEFAULT);
	em28xx_write_reg(dev, EM28XX_R23_UOFFSET, BLUE_BALANCE_DEFAULT);
	em28xx_write_reg(dev, EM28XX_R24_VOFFSET, RED_BALANCE_DEFAULT);
	em28xx_write_reg(dev, EM28XX_R25_SHARPNESS, SHARPNESS_DEFAULT);

	em28xx_write_reg(dev, EM28XX_R14_GAMMA, 0x20);
	em28xx_write_reg(dev, EM28XX_R15_RGAIN, 0x20);
	em28xx_write_reg(dev, EM28XX_R16_GGAIN, 0x20);
	em28xx_write_reg(dev, EM28XX_R17_BGAIN, 0x20);
	em28xx_write_reg(dev, EM28XX_R18_ROFFSET, 0x00);
	em28xx_write_reg(dev, EM28XX_R19_GOFFSET, 0x00);
	return em28xx_write_reg(dev, EM28XX_R1A_BOFFSET, 0x00);
}

static int em28xx_set_outfmt(struct em28xx *dev)
{
	int ret;
	u8 fmt, vinctrl;
	struct em28xx_v4l2 *v4l2 = dev->v4l2;

	fmt = v4l2->format->reg;
	if (!dev->is_em25xx)
		fmt |= 0x20;
	/*
	 * NOTE: it's not clear if this is really needed !
	 * The datasheets say bit 5 is a reserved bit and devices seem to work
	 * fine without it. But the Windows driver sets it for em2710/50+em28xx
	 * devices and we've always been setting it, too.
	 *
	 * em2765 (em25xx, em276x/7x/8x) devices do NOT work with this bit set,
	 * it's likely used for an additional (compressed ?) format there.
	 */
	ret = em28xx_write_reg(dev, EM28XX_R27_OUTFMT, fmt);
	if (ret < 0)
		return ret;

	ret = em28xx_write_reg(dev, EM28XX_R10_VINMODE, v4l2->vinmode);
	if (ret < 0)
		return ret;

	vinctrl = v4l2->vinctl;
	if (em28xx_vbi_supported(dev) == 1) {
		vinctrl |= EM28XX_VINCTRL_VBI_RAW;
		em28xx_write_reg(dev, EM28XX_R34_VBI_START_H, 0x00);
		em28xx_write_reg(dev, EM28XX_R36_VBI_WIDTH, v4l2->vbi_width/4);
		em28xx_write_reg(dev, EM28XX_R37_VBI_HEIGHT, v4l2->vbi_height);
		if (v4l2->norm & V4L2_STD_525_60) {
			/* NTSC */
			em28xx_write_reg(dev, EM28XX_R35_VBI_START_V, 0x09);
		} else if (v4l2->norm & V4L2_STD_625_50) {
			/* PAL */
			em28xx_write_reg(dev, EM28XX_R35_VBI_START_V, 0x07);
		}
	}

	return em28xx_write_reg(dev, EM28XX_R11_VINCTRL, vinctrl);
}

static int em28xx_accumulator_set(struct em28xx *dev, u8 xmin, u8 xmax,
				  u8 ymin, u8 ymax)
{
	em28xx_videodbg("em28xx Scale: (%d,%d)-(%d,%d)\n",
			xmin, ymin, xmax, ymax);

	em28xx_write_regs(dev, EM28XX_R28_XMIN, &xmin, 1);
	em28xx_write_regs(dev, EM28XX_R29_XMAX, &xmax, 1);
	em28xx_write_regs(dev, EM28XX_R2A_YMIN, &ymin, 1);
	return em28xx_write_regs(dev, EM28XX_R2B_YMAX, &ymax, 1);
}

static void em28xx_capture_area_set(struct em28xx *dev, u8 hstart, u8 vstart,
				    u16 width, u16 height)
{
	u8 cwidth = width >> 2;
	u8 cheight = height >> 2;
	u8 overflow = (height >> 9 & 0x02) | (width >> 10 & 0x01);
	/* NOTE: size limit: 2047x1023 = 2MPix */

	em28xx_videodbg("capture area set to (%d,%d): %dx%d\n",
			hstart, vstart,
		       ((overflow & 2) << 9 | cwidth << 2),
		       ((overflow & 1) << 10 | cheight << 2));

	em28xx_write_regs(dev, EM28XX_R1C_HSTART, &hstart, 1);
	em28xx_write_regs(dev, EM28XX_R1D_VSTART, &vstart, 1);
	em28xx_write_regs(dev, EM28XX_R1E_CWIDTH, &cwidth, 1);
	em28xx_write_regs(dev, EM28XX_R1F_CHEIGHT, &cheight, 1);
	em28xx_write_regs(dev, EM28XX_R1B_OFLOW, &overflow, 1);

	/* FIXME: function/meaning of these registers ? */
	/* FIXME: align width+height to multiples of 4 ?! */
	if (dev->is_em25xx) {
		em28xx_write_reg(dev, 0x34, width >> 4);
		em28xx_write_reg(dev, 0x35, height >> 4);
	}
}

static int em28xx_scaler_set(struct em28xx *dev, u16 h, u16 v)
{
	u8 mode = 0x00;
	/* the em2800 scaler only supports scaling down to 50% */

	if (dev->board.is_em2800) {
		mode = (v ? 0x20 : 0x00) | (h ? 0x10 : 0x00);
	} else {
		u8 buf[2];

		buf[0] = h;
		buf[1] = h >> 8;
		em28xx_write_regs(dev, EM28XX_R30_HSCALELOW, (char *)buf, 2);

		buf[0] = v;
		buf[1] = v >> 8;
		em28xx_write_regs(dev, EM28XX_R32_VSCALELOW, (char *)buf, 2);
		/* it seems that both H and V scalers must be active
		   to work correctly */
		mode = (h || v) ? 0x30 : 0x00;
	}
	return em28xx_write_reg(dev, EM28XX_R26_COMPR, mode);
}

/* FIXME: this only function read values from dev */
static int em28xx_resolution_set(struct em28xx *dev)
{
	struct em28xx_v4l2 *v4l2 = dev->v4l2;
	int width = norm_maxw(dev);
	int height = norm_maxh(dev);

	/* Properly setup VBI */
	v4l2->vbi_width = 720;
	if (v4l2->norm & V4L2_STD_525_60)
		v4l2->vbi_height = 12;
	else
		v4l2->vbi_height = 18;

	em28xx_set_outfmt(dev);

	em28xx_accumulator_set(dev, 1, (width - 4) >> 2, 1, (height - 4) >> 2);

	/* If we don't set the start position to 2 in VBI mode, we end up
	   with line 20/21 being YUYV encoded instead of being in 8-bit
	   greyscale.  The core of the issue is that line 21 (and line 23 for
	   PAL WSS) are inside of active video region, and as a result they
	   get the pixelformatting associated with that area.  So by cropping
	   it out, we end up with the same format as the rest of the VBI
	   region */
	if (em28xx_vbi_supported(dev) == 1)
		em28xx_capture_area_set(dev, 0, 2, width, height);
	else
		em28xx_capture_area_set(dev, 0, 0, width, height);

	return em28xx_scaler_set(dev, v4l2->hscale, v4l2->vscale);
}

/* Set USB alternate setting for analog video */
static int em28xx_set_alternate(struct em28xx *dev)
{
	struct em28xx_v4l2 *v4l2 = dev->v4l2;
	int errCode;
	int i;
	unsigned int min_pkt_size = v4l2->width * 2 + 4;

	/* NOTE: for isoc transfers, only alt settings > 0 are allowed
		 bulk transfers seem to work only with alt=0 ! */
	dev->alt = 0;
	if ((alt > 0) && (alt < dev->num_alt)) {
		em28xx_videodbg("alternate forced to %d\n", dev->alt);
		dev->alt = alt;
		goto set_alt;
	}
	if (dev->analog_xfer_bulk)
		goto set_alt;

	/* When image size is bigger than a certain value,
	   the frame size should be increased, otherwise, only
	   green screen will be received.
	 */
	if (v4l2->width * 2 * v4l2->height > 720 * 240 * 2)
		min_pkt_size *= 2;

	for (i = 0; i < dev->num_alt; i++) {
		/* stop when the selected alt setting offers enough bandwidth */
		if (dev->alt_max_pkt_size_isoc[i] >= min_pkt_size) {
			dev->alt = i;
			break;
		/* otherwise make sure that we end up with the maximum bandwidth
		   because the min_pkt_size equation might be wrong...
		*/
		} else if (dev->alt_max_pkt_size_isoc[i] >
			   dev->alt_max_pkt_size_isoc[dev->alt])
			dev->alt = i;
	}

set_alt:
	/* NOTE: for bulk transfers, we need to call usb_set_interface()
	 * even if the previous settings were the same. Otherwise streaming
	 * fails with all urbs having status = -EOVERFLOW ! */
	if (dev->analog_xfer_bulk) {
		dev->max_pkt_size = 512; /* USB 2.0 spec */
		dev->packet_multiplier = EM28XX_BULK_PACKET_MULTIPLIER;
	} else { /* isoc */
		em28xx_videodbg("minimum isoc packet size: %u (alt=%d)\n",
				min_pkt_size, dev->alt);
		dev->max_pkt_size =
				  dev->alt_max_pkt_size_isoc[dev->alt];
		dev->packet_multiplier = EM28XX_NUM_ISOC_PACKETS;
	}
	em28xx_videodbg("setting alternate %d with wMaxPacketSize=%u\n",
			dev->alt, dev->max_pkt_size);
	errCode = usb_set_interface(dev->udev, dev->ifnum, dev->alt);
	if (errCode < 0) {
		em28xx_errdev("cannot change alternate number to %d (error=%i)\n",
			      dev->alt, errCode);
		return errCode;
	}
	return 0;
}

/* ------------------------------------------------------------------
	DMA and thread functions
   ------------------------------------------------------------------*/

/*
 * Finish the current buffer
 */
static inline void finish_buffer(struct em28xx *dev,
				 struct em28xx_buffer *buf)
{
	em28xx_isocdbg("[%p/%d] wakeup\n", buf, buf->top_field);

	buf->vb.sequence = dev->v4l2->field_count++;
	if (dev->v4l2->progressive)
		buf->vb.field = V4L2_FIELD_NONE;
	else
		buf->vb.field = V4L2_FIELD_INTERLACED;
	buf->vb.vb2_buf.timestamp = ktime_get_ns();

	vb2_buffer_done(&buf->vb.vb2_buf, VB2_BUF_STATE_DONE);
}

/*
 * Copy picture data from USB buffer to videobuf buffer
 */
static void em28xx_copy_video(struct em28xx *dev,
			      struct em28xx_buffer *buf,
			      unsigned char *usb_buf,
			      unsigned long len)
{
	struct em28xx_v4l2 *v4l2 = dev->v4l2;
	void *fieldstart, *startwrite, *startread;
	int  linesdone, currlinedone, offset, lencopy, remain;
	int bytesperline = v4l2->width << 1;

	if (buf->pos + len > buf->length)
		len = buf->length - buf->pos;

	startread = usb_buf;
	remain = len;

	if (v4l2->progressive || buf->top_field)
		fieldstart = buf->vb_buf;
	else /* interlaced mode, even nr. of lines */
		fieldstart = buf->vb_buf + bytesperline;

	linesdone = buf->pos / bytesperline;
	currlinedone = buf->pos % bytesperline;

	if (v4l2->progressive)
		offset = linesdone * bytesperline + currlinedone;
	else
		offset = linesdone * bytesperline * 2 + currlinedone;

	startwrite = fieldstart + offset;
	lencopy = bytesperline - currlinedone;
	lencopy = lencopy > remain ? remain : lencopy;

	if ((char *)startwrite + lencopy > (char *)buf->vb_buf + buf->length) {
		em28xx_isocdbg("Overflow of %zu bytes past buffer end (1)\n",
			       ((char *)startwrite + lencopy) -
			      ((char *)buf->vb_buf + buf->length));
		remain = (char *)buf->vb_buf + buf->length -
			 (char *)startwrite;
		lencopy = remain;
	}
	if (lencopy <= 0)
		return;
	memcpy(startwrite, startread, lencopy);

	remain -= lencopy;

	while (remain > 0) {
		if (v4l2->progressive)
			startwrite += lencopy;
		else
			startwrite += lencopy + bytesperline;
		startread += lencopy;
		if (bytesperline > remain)
			lencopy = remain;
		else
			lencopy = bytesperline;

		if ((char *)startwrite + lencopy > (char *)buf->vb_buf +
		    buf->length) {
			em28xx_isocdbg("Overflow of %zu bytes past buffer end"
				       "(2)\n",
				       ((char *)startwrite + lencopy) -
				       ((char *)buf->vb_buf + buf->length));
			lencopy = remain = (char *)buf->vb_buf + buf->length -
				(char *)startwrite;
		}
		if (lencopy <= 0)
			break;

		memcpy(startwrite, startread, lencopy);

		remain -= lencopy;
	}

	buf->pos += len;
}

/*
 * Copy VBI data from USB buffer to videobuf buffer
 */
static void em28xx_copy_vbi(struct em28xx *dev,
			    struct em28xx_buffer *buf,
			    unsigned char *usb_buf,
			    unsigned long len)
{
	unsigned int offset;

	if (buf->pos + len > buf->length)
		len = buf->length - buf->pos;

	offset = buf->pos;
	/* Make sure the bottom field populates the second half of the frame */
	if (buf->top_field == 0)
		offset += dev->v4l2->vbi_width * dev->v4l2->vbi_height;

	memcpy(buf->vb_buf + offset, usb_buf, len);
	buf->pos += len;
}

static inline void print_err_status(struct em28xx *dev,
				    int packet, int status)
{
	char *errmsg = "Unknown";

	switch (status) {
	case -ENOENT:
		errmsg = "unlinked synchronuously";
		break;
	case -ECONNRESET:
		errmsg = "unlinked asynchronuously";
		break;
	case -ENOSR:
		errmsg = "Buffer error (overrun)";
		break;
	case -EPIPE:
		errmsg = "Stalled (device not responding)";
		break;
	case -EOVERFLOW:
		errmsg = "Babble (bad cable?)";
		break;
	case -EPROTO:
		errmsg = "Bit-stuff error (bad cable?)";
		break;
	case -EILSEQ:
		errmsg = "CRC/Timeout (could be anything)";
		break;
	case -ETIME:
		errmsg = "Device does not respond";
		break;
	}
	if (packet < 0) {
		em28xx_isocdbg("URB status %d [%s].\n",	status, errmsg);
	} else {
		em28xx_isocdbg("URB packet %d, status %d [%s].\n",
			       packet, status, errmsg);
	}
}

/*
 * get the next available buffer from dma queue
 */
static inline struct em28xx_buffer *get_next_buf(struct em28xx *dev,
						 struct em28xx_dmaqueue *dma_q)
{
	struct em28xx_buffer *buf;

	if (list_empty(&dma_q->active)) {
		em28xx_isocdbg("No active queue to serve\n");
		return NULL;
	}

	/* Get the next buffer */
	buf = list_entry(dma_q->active.next, struct em28xx_buffer, list);
	/* Cleans up buffer - Useful for testing for frame/URB loss */
	list_del(&buf->list);
	buf->pos = 0;
	buf->vb_buf = buf->mem;

	return buf;
}

/*
 * Finish the current buffer if completed and prepare for the next field
 */
static struct em28xx_buffer *
finish_field_prepare_next(struct em28xx *dev,
			  struct em28xx_buffer *buf,
			  struct em28xx_dmaqueue *dma_q)
{
	struct em28xx_v4l2 *v4l2 = dev->v4l2;

	if (v4l2->progressive || v4l2->top_field) { /* Brand new frame */
		if (buf != NULL)
			finish_buffer(dev, buf);
		buf = get_next_buf(dev, dma_q);
	}
	if (buf != NULL) {
		buf->top_field = v4l2->top_field;
		buf->pos = 0;
	}

	return buf;
}

/*
 * Process data packet according to the em2710/em2750/em28xx frame data format
 */
static inline void process_frame_data_em28xx(struct em28xx *dev,
					     unsigned char *data_pkt,
					     unsigned int  data_len)
{
	struct em28xx_v4l2      *v4l2 = dev->v4l2;
	struct em28xx_buffer    *buf = dev->usb_ctl.vid_buf;
	struct em28xx_buffer    *vbi_buf = dev->usb_ctl.vbi_buf;
	struct em28xx_dmaqueue  *dma_q = &dev->vidq;
	struct em28xx_dmaqueue  *vbi_dma_q = &dev->vbiq;

	/* capture type 0 = vbi start
	   capture type 1 = vbi in progress
	   capture type 2 = video start
	   capture type 3 = video in progress */
	if (data_len >= 4) {
		/* NOTE: Headers are always 4 bytes and
		 * never split across packets */
		if (data_pkt[0] == 0x88 && data_pkt[1] == 0x88 &&
		    data_pkt[2] == 0x88 && data_pkt[3] == 0x88) {
			/* Continuation */
			data_pkt += 4;
			data_len -= 4;
		} else if (data_pkt[0] == 0x33 && data_pkt[1] == 0x95) {
			/* Field start (VBI mode) */
			v4l2->capture_type = 0;
			v4l2->vbi_read = 0;
			em28xx_isocdbg("VBI START HEADER !!!\n");
			v4l2->top_field = !(data_pkt[2] & 1);
			data_pkt += 4;
			data_len -= 4;
		} else if (data_pkt[0] == 0x22 && data_pkt[1] == 0x5a) {
			/* Field start (VBI disabled) */
			v4l2->capture_type = 2;
			em28xx_isocdbg("VIDEO START HEADER !!!\n");
			v4l2->top_field = !(data_pkt[2] & 1);
			data_pkt += 4;
			data_len -= 4;
		}
	}
	/* NOTE: With bulk transfers, intermediate data packets
	 * have no continuation header */

	if (v4l2->capture_type == 0) {
		vbi_buf = finish_field_prepare_next(dev, vbi_buf, vbi_dma_q);
		dev->usb_ctl.vbi_buf = vbi_buf;
		v4l2->capture_type = 1;
	}

	if (v4l2->capture_type == 1) {
		int vbi_size = v4l2->vbi_width * v4l2->vbi_height;
		int vbi_data_len = ((v4l2->vbi_read + data_len) > vbi_size) ?
				   (vbi_size - v4l2->vbi_read) : data_len;

		/* Copy VBI data */
		if (vbi_buf != NULL)
			em28xx_copy_vbi(dev, vbi_buf, data_pkt, vbi_data_len);
		v4l2->vbi_read += vbi_data_len;

		if (vbi_data_len < data_len) {
			/* Continue with copying video data */
			v4l2->capture_type = 2;
			data_pkt += vbi_data_len;
			data_len -= vbi_data_len;
		}
	}

	if (v4l2->capture_type == 2) {
		buf = finish_field_prepare_next(dev, buf, dma_q);
		dev->usb_ctl.vid_buf = buf;
		v4l2->capture_type = 3;
	}

	if (v4l2->capture_type == 3 && buf != NULL && data_len > 0)
		em28xx_copy_video(dev, buf, data_pkt, data_len);
}

/*
 * Process data packet according to the em25xx/em276x/7x/8x frame data format
 */
static inline void process_frame_data_em25xx(struct em28xx *dev,
					     unsigned char *data_pkt,
					     unsigned int  data_len)
{
	struct em28xx_buffer    *buf = dev->usb_ctl.vid_buf;
	struct em28xx_dmaqueue  *dmaq = &dev->vidq;
	struct em28xx_v4l2      *v4l2 = dev->v4l2;
	bool frame_end = false;

	/* Check for header */
	/* NOTE: at least with bulk transfers, only the first packet
	 * has a header and has always set the FRAME_END bit         */
	if (data_len >= 2) {	/* em25xx header is only 2 bytes long */
		if ((data_pkt[0] == EM25XX_FRMDATAHDR_BYTE1) &&
		    ((data_pkt[1] & ~EM25XX_FRMDATAHDR_BYTE2_MASK) == 0x00)) {
			v4l2->top_field = !(data_pkt[1] &
					   EM25XX_FRMDATAHDR_BYTE2_FRAME_ID);
			frame_end = data_pkt[1] &
				    EM25XX_FRMDATAHDR_BYTE2_FRAME_END;
			data_pkt += 2;
			data_len -= 2;
		}

		/* Finish field and prepare next (BULK only) */
		if (dev->analog_xfer_bulk && frame_end) {
			buf = finish_field_prepare_next(dev, buf, dmaq);
			dev->usb_ctl.vid_buf = buf;
		}
		/* NOTE: in ISOC mode when a new frame starts and buf==NULL,
		 * we COULD already prepare a buffer here to avoid skipping the
		 * first frame.
		 */
	}

	/* Copy data */
	if (buf != NULL && data_len > 0)
		em28xx_copy_video(dev, buf, data_pkt, data_len);

	/* Finish frame (ISOC only) => avoids lag of 1 frame */
	if (!dev->analog_xfer_bulk && frame_end) {
		buf = finish_field_prepare_next(dev, buf, dmaq);
		dev->usb_ctl.vid_buf = buf;
	}

	/* NOTE: Tested with USB bulk transfers only !
	 * The wording in the datasheet suggests that isoc might work different.
	 * The current code assumes that with isoc transfers each packet has a
	 * header like with the other em28xx devices.
	 */
	/* NOTE: Support for interlaced mode is pure theory. It has not been
	 * tested and it is unknown if these devices actually support it. */
	/* NOTE: No VBI support yet (these chips likely do not support VBI). */
}

/* Processes and copies the URB data content (video and VBI data) */
static inline int em28xx_urb_data_copy(struct em28xx *dev, struct urb *urb)
{
	int xfer_bulk, num_packets, i;
	unsigned char *usb_data_pkt;
	unsigned int usb_data_len;

	if (!dev)
		return 0;

	if (dev->disconnected)
		return 0;

	if (urb->status < 0)
		print_err_status(dev, -1, urb->status);

	xfer_bulk = usb_pipebulk(urb->pipe);

	if (xfer_bulk) /* bulk */
		num_packets = 1;
	else /* isoc */
		num_packets = urb->number_of_packets;

	for (i = 0; i < num_packets; i++) {
		if (xfer_bulk) { /* bulk */
			usb_data_len = urb->actual_length;

			usb_data_pkt = urb->transfer_buffer;
		} else { /* isoc */
			if (urb->iso_frame_desc[i].status < 0) {
				print_err_status(dev, i,
						 urb->iso_frame_desc[i].status);
				if (urb->iso_frame_desc[i].status != -EPROTO)
					continue;
			}

			usb_data_len = urb->iso_frame_desc[i].actual_length;
			if (usb_data_len > dev->max_pkt_size) {
				em28xx_isocdbg("packet bigger than packet size");
				continue;
			}

			usb_data_pkt = urb->transfer_buffer +
				       urb->iso_frame_desc[i].offset;
		}

		if (usb_data_len == 0) {
			/* NOTE: happens very often with isoc transfers */
			/* em28xx_usbdbg("packet %d is empty",i); - spammy */
			continue;
		}

		if (dev->is_em25xx)
			process_frame_data_em25xx(dev,
						  usb_data_pkt, usb_data_len);
		else
			process_frame_data_em28xx(dev,
						  usb_data_pkt, usb_data_len);

	}
	return 1;
}

static int get_ressource(enum v4l2_buf_type f_type)
{
	switch (f_type) {
	case V4L2_BUF_TYPE_VIDEO_CAPTURE:
		return EM28XX_RESOURCE_VIDEO;
	case V4L2_BUF_TYPE_VBI_CAPTURE:
		return EM28XX_RESOURCE_VBI;
	default:
		BUG();
	}
}

/* Usage lock check functions */
static int res_get(struct em28xx *dev, enum v4l2_buf_type f_type)
{
	int res_type = get_ressource(f_type);

	/* is it free? */
	if (dev->resources & res_type) {
		/* no, someone else uses it */
		return -EBUSY;
	}

	/* it's free, grab it */
	dev->resources |= res_type;
	em28xx_videodbg("res: get %d\n", res_type);
	return 0;
}

static void res_free(struct em28xx *dev, enum v4l2_buf_type f_type)
{
	int res_type = get_ressource(f_type);

	dev->resources &= ~res_type;
	em28xx_videodbg("res: put %d\n", res_type);
}

static void em28xx_v4l2_media_release(struct em28xx *dev)
{
#ifdef CONFIG_MEDIA_CONTROLLER
	int i;

	for (i = 0; i < MAX_EM28XX_INPUT; i++) {
		if (!INPUT(i)->type)
			return;
		media_device_unregister_entity(&dev->input_ent[i]);
	}
#endif
}

/*
 * Media Controller helper functions
 */

static int em28xx_enable_analog_tuner(struct em28xx *dev)
{
#ifdef CONFIG_MEDIA_CONTROLLER
	struct media_device *mdev = dev->media_dev;
	struct em28xx_v4l2 *v4l2 = dev->v4l2;
	struct media_entity *source;
	struct media_link *link, *found_link = NULL;
	int ret, active_links = 0;

	if (!mdev || !v4l2->decoder)
		return 0;

	/*
	 * This will find the tuner that is connected into the decoder.
	 * Technically, this is not 100% correct, as the device may be
	 * using an analog input instead of the tuner. However, as we can't
	 * do DVB streaming while the DMA engine is being used for V4L2,
	 * this should be enough for the actual needs.
	 */
	list_for_each_entry(link, &v4l2->decoder->links, list) {
		if (link->sink->entity == v4l2->decoder) {
			found_link = link;
			if (link->flags & MEDIA_LNK_FL_ENABLED)
				active_links++;
			break;
		}
	}

	if (active_links == 1 || !found_link)
		return 0;

	source = found_link->source->entity;
	list_for_each_entry(link, &source->links, list) {
		struct media_entity *sink;
		int flags = 0;

		sink = link->sink->entity;

		if (sink == v4l2->decoder)
			flags = MEDIA_LNK_FL_ENABLED;

		ret = media_entity_setup_link(link, flags);
		if (ret) {
			pr_err("Couldn't change link %s->%s to %s. Error %d\n",
			       source->name, sink->name,
			       flags ? "enabled" : "disabled",
			       ret);
			return ret;
		} else
			em28xx_videodbg("link %s->%s was %s\n",
					source->name, sink->name,
					flags ? "ENABLED" : "disabled");
	}
#endif
	return 0;
}

static const char * const iname[] = {
	[EM28XX_VMUX_COMPOSITE]  = "Composite",
	[EM28XX_VMUX_SVIDEO]     = "S-Video",
	[EM28XX_VMUX_TELEVISION] = "Television",
	[EM28XX_RADIO]           = "Radio",
};

static void em28xx_v4l2_create_entities(struct em28xx *dev)
{
#if defined(CONFIG_MEDIA_CONTROLLER)
	struct em28xx_v4l2 *v4l2 = dev->v4l2;
	int ret, i;

	/* Initialize Video, VBI and Radio pads */
	v4l2->video_pad.flags = MEDIA_PAD_FL_SINK;
	ret = media_entity_pads_init(&v4l2->vdev.entity, 1, &v4l2->video_pad);
	if (ret < 0)
		pr_err("failed to initialize video media entity!\n");

	if (em28xx_vbi_supported(dev)) {
		v4l2->vbi_pad.flags = MEDIA_PAD_FL_SINK;
		ret = media_entity_pads_init(&v4l2->vbi_dev.entity, 1,
					     &v4l2->vbi_pad);
		if (ret < 0)
			pr_err("failed to initialize vbi media entity!\n");
	}

	/* Webcams don't have input connectors */
	if (dev->board.is_webcam)
		return;

	/* Create entities for each input connector */
	for (i = 0; i < MAX_EM28XX_INPUT; i++) {
		struct media_entity *ent = &dev->input_ent[i];

		if (!INPUT(i)->type)
			break;

		ent->name = iname[INPUT(i)->type];
		ent->flags = MEDIA_ENT_FL_CONNECTOR;
		dev->input_pad[i].flags = MEDIA_PAD_FL_SOURCE;

		switch (INPUT(i)->type) {
		case EM28XX_VMUX_COMPOSITE:
			ent->function = MEDIA_ENT_F_CONN_COMPOSITE;
			break;
		case EM28XX_VMUX_SVIDEO:
			ent->function = MEDIA_ENT_F_CONN_SVIDEO;
			break;
		default: /* EM28XX_VMUX_TELEVISION or EM28XX_RADIO */
			if (dev->tuner_type != TUNER_ABSENT)
				ent->function = MEDIA_ENT_F_CONN_RF;
			break;
		}

		ret = media_entity_pads_init(ent, 1, &dev->input_pad[i]);
		if (ret < 0)
			pr_err("failed to initialize input pad[%d]!\n", i);

		ret = media_device_register_entity(dev->media_dev, ent);
		if (ret < 0)
			pr_err("failed to register input entity %d!\n", i);
	}
#endif
}


/* ------------------------------------------------------------------
	Videobuf2 operations
   ------------------------------------------------------------------*/

static int queue_setup(struct vb2_queue *vq,
		       unsigned int *nbuffers, unsigned int *nplanes,
		       unsigned int sizes[], void *alloc_ctxs[])
{
	struct em28xx *dev = vb2_get_drv_priv(vq);
	struct em28xx_v4l2 *v4l2 = dev->v4l2;
	unsigned long size =
		    (v4l2->width * v4l2->height * v4l2->format->depth + 7) >> 3;

	if (*nplanes)
		return sizes[0] < size ? -EINVAL : 0;
	*nplanes = 1;
	sizes[0] = size;

	em28xx_enable_analog_tuner(dev);

	return 0;
}

static int
buffer_prepare(struct vb2_buffer *vb)
{
	struct vb2_v4l2_buffer *vbuf = to_vb2_v4l2_buffer(vb);
	struct em28xx        *dev = vb2_get_drv_priv(vb->vb2_queue);
	struct em28xx_v4l2   *v4l2 = dev->v4l2;
	unsigned long size;

	em28xx_videodbg("%s, field=%d\n", __func__, vbuf->field);

	size = (v4l2->width * v4l2->height * v4l2->format->depth + 7) >> 3;

	if (vb2_plane_size(vb, 0) < size) {
		em28xx_videodbg("%s data will not fit into plane (%lu < %lu)\n",
				__func__, vb2_plane_size(vb, 0), size);
		return -EINVAL;
	}
	vb2_set_plane_payload(vb, 0, size);

	return 0;
}

int em28xx_start_analog_streaming(struct vb2_queue *vq, unsigned int count)
{
	struct em28xx *dev = vb2_get_drv_priv(vq);
	struct em28xx_v4l2 *v4l2 = dev->v4l2;
	struct v4l2_frequency f;
	struct v4l2_fh *owner;
	int rc = 0;

	em28xx_videodbg("%s\n", __func__);

	/* Make sure streaming is not already in progress for this type
	   of filehandle (e.g. video, vbi) */
	rc = res_get(dev, vq->type);
	if (rc)
		return rc;

	if (v4l2->streaming_users == 0) {
		/* First active streaming user, so allocate all the URBs */

		/* Allocate the USB bandwidth */
		em28xx_set_alternate(dev);

		/* Needed, since GPIO might have disabled power of
		   some i2c device
		*/
		em28xx_wake_i2c(dev);

		v4l2->capture_type = -1;
		rc = em28xx_init_usb_xfer(dev, EM28XX_ANALOG_MODE,
					  dev->analog_xfer_bulk,
					  EM28XX_NUM_BUFS,
					  dev->max_pkt_size,
					  dev->packet_multiplier,
					  em28xx_urb_data_copy);
		if (rc < 0)
			return rc;

		/*
		 * djh: it's not clear whether this code is still needed.  I'm
		 * leaving it in here for now entirely out of concern for
		 * backward compatibility (the old code did it)
		 */

		/* Ask tuner to go to analog or radio mode */
		memset(&f, 0, sizeof(f));
		f.frequency = v4l2->frequency;
		owner = (struct v4l2_fh *)vq->owner;
		if (owner && owner->vdev->vfl_type == VFL_TYPE_RADIO)
			f.type = V4L2_TUNER_RADIO;
		else
			f.type = V4L2_TUNER_ANALOG_TV;
		v4l2_device_call_all(&v4l2->v4l2_dev,
				     0, tuner, s_frequency, &f);

		/* Enable video stream at TV decoder */
		v4l2_device_call_all(&v4l2->v4l2_dev, 0, video, s_stream, 1);
	}

	v4l2->streaming_users++;

	return rc;
}

static void em28xx_stop_streaming(struct vb2_queue *vq)
{
	struct em28xx *dev = vb2_get_drv_priv(vq);
	struct em28xx_v4l2 *v4l2 = dev->v4l2;
	struct em28xx_dmaqueue *vidq = &dev->vidq;
	unsigned long flags = 0;

	em28xx_videodbg("%s\n", __func__);

	res_free(dev, vq->type);

	if (v4l2->streaming_users-- == 1) {
		/* Disable video stream at TV decoder */
		v4l2_device_call_all(&v4l2->v4l2_dev, 0, video, s_stream, 0);

		/* Last active user, so shutdown all the URBS */
		em28xx_uninit_usb_xfer(dev, EM28XX_ANALOG_MODE);
	}

	spin_lock_irqsave(&dev->slock, flags);
	if (dev->usb_ctl.vid_buf != NULL) {
		vb2_buffer_done(&dev->usb_ctl.vid_buf->vb.vb2_buf,
				VB2_BUF_STATE_ERROR);
		dev->usb_ctl.vid_buf = NULL;
	}
	while (!list_empty(&vidq->active)) {
		struct em28xx_buffer *buf;

		buf = list_entry(vidq->active.next, struct em28xx_buffer, list);
		list_del(&buf->list);
		vb2_buffer_done(&buf->vb.vb2_buf, VB2_BUF_STATE_ERROR);
	}
	spin_unlock_irqrestore(&dev->slock, flags);
}

void em28xx_stop_vbi_streaming(struct vb2_queue *vq)
{
	struct em28xx *dev = vb2_get_drv_priv(vq);
	struct em28xx_v4l2 *v4l2 = dev->v4l2;
	struct em28xx_dmaqueue *vbiq = &dev->vbiq;
	unsigned long flags = 0;

	em28xx_videodbg("%s\n", __func__);

	res_free(dev, vq->type);

	if (v4l2->streaming_users-- == 1) {
		/* Disable video stream at TV decoder */
		v4l2_device_call_all(&v4l2->v4l2_dev, 0, video, s_stream, 0);

		/* Last active user, so shutdown all the URBS */
		em28xx_uninit_usb_xfer(dev, EM28XX_ANALOG_MODE);
	}

	spin_lock_irqsave(&dev->slock, flags);
	if (dev->usb_ctl.vbi_buf != NULL) {
		vb2_buffer_done(&dev->usb_ctl.vbi_buf->vb.vb2_buf,
				VB2_BUF_STATE_ERROR);
		dev->usb_ctl.vbi_buf = NULL;
	}
	while (!list_empty(&vbiq->active)) {
		struct em28xx_buffer *buf;

		buf = list_entry(vbiq->active.next, struct em28xx_buffer, list);
		list_del(&buf->list);
		vb2_buffer_done(&buf->vb.vb2_buf, VB2_BUF_STATE_ERROR);
	}
	spin_unlock_irqrestore(&dev->slock, flags);
}

static void
buffer_queue(struct vb2_buffer *vb)
{
	struct vb2_v4l2_buffer *vbuf = to_vb2_v4l2_buffer(vb);
	struct em28xx *dev = vb2_get_drv_priv(vb->vb2_queue);
	struct em28xx_buffer *buf =
		container_of(vbuf, struct em28xx_buffer, vb);
	struct em28xx_dmaqueue *vidq = &dev->vidq;
	unsigned long flags = 0;

	em28xx_videodbg("%s\n", __func__);
	buf->mem = vb2_plane_vaddr(vb, 0);
	buf->length = vb2_plane_size(vb, 0);

	spin_lock_irqsave(&dev->slock, flags);
	list_add_tail(&buf->list, &vidq->active);
	spin_unlock_irqrestore(&dev->slock, flags);
}

static struct vb2_ops em28xx_video_qops = {
	.queue_setup    = queue_setup,
	.buf_prepare    = buffer_prepare,
	.buf_queue      = buffer_queue,
	.start_streaming = em28xx_start_analog_streaming,
	.stop_streaming = em28xx_stop_streaming,
	.wait_prepare   = vb2_ops_wait_prepare,
	.wait_finish    = vb2_ops_wait_finish,
};

static int em28xx_vb2_setup(struct em28xx *dev)
{
	int rc;
	struct vb2_queue *q;
	struct em28xx_v4l2 *v4l2 = dev->v4l2;

	/* Setup Videobuf2 for Video capture */
	q = &v4l2->vb_vidq;
	q->type = V4L2_BUF_TYPE_VIDEO_CAPTURE;
	q->io_modes = VB2_READ | VB2_MMAP | VB2_USERPTR | VB2_DMABUF;
	q->timestamp_flags = V4L2_BUF_FLAG_TIMESTAMP_MONOTONIC;
	q->drv_priv = dev;
	q->buf_struct_size = sizeof(struct em28xx_buffer);
	q->ops = &em28xx_video_qops;
	q->mem_ops = &vb2_vmalloc_memops;

	rc = vb2_queue_init(q);
	if (rc < 0)
		return rc;

	/* Setup Videobuf2 for VBI capture */
	q = &v4l2->vb_vbiq;
	q->type = V4L2_BUF_TYPE_VBI_CAPTURE;
	q->io_modes = VB2_READ | VB2_MMAP | VB2_USERPTR;
	q->timestamp_flags = V4L2_BUF_FLAG_TIMESTAMP_MONOTONIC;
	q->drv_priv = dev;
	q->buf_struct_size = sizeof(struct em28xx_buffer);
	q->ops = &em28xx_vbi_qops;
	q->mem_ops = &vb2_vmalloc_memops;

	rc = vb2_queue_init(q);
	if (rc < 0)
		return rc;

	return 0;
}

/*********************  v4l2 interface  **************************************/

static void video_mux(struct em28xx *dev, int index)
{
	struct v4l2_device *v4l2_dev = &dev->v4l2->v4l2_dev;

	dev->ctl_input = index;
	dev->ctl_ainput = INPUT(index)->amux;
	dev->ctl_aoutput = INPUT(index)->aout;

	if (!dev->ctl_aoutput)
		dev->ctl_aoutput = EM28XX_AOUT_MASTER;

	v4l2_device_call_all(v4l2_dev, 0, video, s_routing,
			     INPUT(index)->vmux, 0, 0);

	if (dev->board.has_msp34xx) {
		if (dev->i2s_speed) {
			v4l2_device_call_all(v4l2_dev, 0, audio,
					     s_i2s_clock_freq, dev->i2s_speed);
		}
		/* Note: this is msp3400 specific */
		v4l2_device_call_all(v4l2_dev, 0, audio, s_routing,
				     dev->ctl_ainput,
				     MSP_OUTPUT(MSP_SC_IN_DSP_SCART1), 0);
	}

	if (dev->board.adecoder != EM28XX_NOADECODER) {
		v4l2_device_call_all(v4l2_dev, 0, audio, s_routing,
				     dev->ctl_ainput, dev->ctl_aoutput, 0);
	}

	em28xx_audio_analog_set(dev);
}

static void em28xx_ctrl_notify(struct v4l2_ctrl *ctrl, void *priv)
{
	struct em28xx *dev = priv;

	/*
	 * In the case of non-AC97 volume controls, we still need
	 * to do some setups at em28xx, in order to mute/unmute
	 * and to adjust audio volume. However, the value ranges
	 * should be checked by the corresponding V4L subdriver.
	 */
	switch (ctrl->id) {
	case V4L2_CID_AUDIO_MUTE:
		dev->mute = ctrl->val;
		em28xx_audio_analog_set(dev);
		break;
	case V4L2_CID_AUDIO_VOLUME:
		dev->volume = ctrl->val;
		em28xx_audio_analog_set(dev);
		break;
	}
}

static int em28xx_s_ctrl(struct v4l2_ctrl *ctrl)
{
	struct em28xx_v4l2 *v4l2 =
		  container_of(ctrl->handler, struct em28xx_v4l2, ctrl_handler);
	struct em28xx *dev = v4l2->dev;
	int ret = -EINVAL;

	switch (ctrl->id) {
	case V4L2_CID_AUDIO_MUTE:
		dev->mute = ctrl->val;
		ret = em28xx_audio_analog_set(dev);
		break;
	case V4L2_CID_AUDIO_VOLUME:
		dev->volume = ctrl->val;
		ret = em28xx_audio_analog_set(dev);
		break;
	case V4L2_CID_CONTRAST:
		ret = em28xx_write_reg(dev, EM28XX_R20_YGAIN, ctrl->val);
		break;
	case V4L2_CID_BRIGHTNESS:
		ret = em28xx_write_reg(dev, EM28XX_R21_YOFFSET, ctrl->val);
		break;
	case V4L2_CID_SATURATION:
		ret = em28xx_write_reg(dev, EM28XX_R22_UVGAIN, ctrl->val);
		break;
	case V4L2_CID_BLUE_BALANCE:
		ret = em28xx_write_reg(dev, EM28XX_R23_UOFFSET, ctrl->val);
		break;
	case V4L2_CID_RED_BALANCE:
		ret = em28xx_write_reg(dev, EM28XX_R24_VOFFSET, ctrl->val);
		break;
	case V4L2_CID_SHARPNESS:
		ret = em28xx_write_reg(dev, EM28XX_R25_SHARPNESS, ctrl->val);
		break;
	}

	return (ret < 0) ? ret : 0;
}

static const struct v4l2_ctrl_ops em28xx_ctrl_ops = {
	.s_ctrl = em28xx_s_ctrl,
};

static void size_to_scale(struct em28xx *dev,
			  unsigned int width, unsigned int height,
			unsigned int *hscale, unsigned int *vscale)
{
	unsigned int          maxw = norm_maxw(dev);
	unsigned int          maxh = norm_maxh(dev);

	*hscale = (((unsigned long)maxw) << 12) / width - 4096L;
	if (*hscale > EM28XX_HVSCALE_MAX)
		*hscale = EM28XX_HVSCALE_MAX;

	*vscale = (((unsigned long)maxh) << 12) / height - 4096L;
	if (*vscale > EM28XX_HVSCALE_MAX)
		*vscale = EM28XX_HVSCALE_MAX;
}

static void scale_to_size(struct em28xx *dev,
			  unsigned int hscale, unsigned int vscale,
			  unsigned int *width, unsigned int *height)
{
	unsigned int          maxw = norm_maxw(dev);
	unsigned int          maxh = norm_maxh(dev);

	*width = (((unsigned long)maxw) << 12) / (hscale + 4096L);
	*height = (((unsigned long)maxh) << 12) / (vscale + 4096L);

	/* Don't let width or height to be zero */
	if (*width < 1)
		*width = 1;
	if (*height < 1)
		*height = 1;
}

/* ------------------------------------------------------------------
	IOCTL vidioc handling
   ------------------------------------------------------------------*/

static int vidioc_g_fmt_vid_cap(struct file *file, void *priv,
				struct v4l2_format *f)
{
	struct em28xx         *dev = video_drvdata(file);
	struct em28xx_v4l2    *v4l2 = dev->v4l2;

	f->fmt.pix.width = v4l2->width;
	f->fmt.pix.height = v4l2->height;
	f->fmt.pix.pixelformat = v4l2->format->fourcc;
	f->fmt.pix.bytesperline = (v4l2->width * v4l2->format->depth + 7) >> 3;
	f->fmt.pix.sizeimage = f->fmt.pix.bytesperline * v4l2->height;
	f->fmt.pix.colorspace = V4L2_COLORSPACE_SMPTE170M;

	/* FIXME: TOP? NONE? BOTTOM? ALTENATE? */
	if (v4l2->progressive)
		f->fmt.pix.field = V4L2_FIELD_NONE;
	else
		f->fmt.pix.field = v4l2->interlaced_fieldmode ?
			   V4L2_FIELD_INTERLACED : V4L2_FIELD_TOP;
	return 0;
}

static struct em28xx_fmt *format_by_fourcc(unsigned int fourcc)
{
	unsigned int i;

	for (i = 0; i < ARRAY_SIZE(format); i++)
		if (format[i].fourcc == fourcc)
			return &format[i];

	return NULL;
}

static int vidioc_try_fmt_vid_cap(struct file *file, void *priv,
				  struct v4l2_format *f)
{
	struct em28xx         *dev   = video_drvdata(file);
	struct em28xx_v4l2    *v4l2  = dev->v4l2;
	unsigned int          width  = f->fmt.pix.width;
	unsigned int          height = f->fmt.pix.height;
	unsigned int          maxw   = norm_maxw(dev);
	unsigned int          maxh   = norm_maxh(dev);
	unsigned int          hscale, vscale;
	struct em28xx_fmt     *fmt;

	fmt = format_by_fourcc(f->fmt.pix.pixelformat);
	if (!fmt) {
		em28xx_videodbg("Fourcc format (%08x) invalid.\n",
				f->fmt.pix.pixelformat);
		return -EINVAL;
	}

	if (dev->board.is_em2800) {
		/* the em2800 can only scale down to 50% */
		height = height > (3 * maxh / 4) ? maxh : maxh / 2;
		width = width > (3 * maxw / 4) ? maxw : maxw / 2;
		/*
		 * MaxPacketSize for em2800 is too small to capture at full
		 * resolution use half of maxw as the scaler can only scale
		 * to 50%
		 */
		if (width == maxw && height == maxh)
			width /= 2;
	} else {
		/* width must even because of the YUYV format
		   height must be even because of interlacing */
		v4l_bound_align_image(&width, 48, maxw, 1, &height, 32, maxh,
				      1, 0);
	}
	/* Avoid division by zero at size_to_scale */
	if (width < 1)
		width = 1;
	if (height < 1)
		height = 1;

	size_to_scale(dev, width, height, &hscale, &vscale);
	scale_to_size(dev, hscale, vscale, &width, &height);

	f->fmt.pix.width = width;
	f->fmt.pix.height = height;
	f->fmt.pix.pixelformat = fmt->fourcc;
	f->fmt.pix.bytesperline = (width * fmt->depth + 7) >> 3;
	f->fmt.pix.sizeimage = f->fmt.pix.bytesperline * height;
	f->fmt.pix.colorspace = V4L2_COLORSPACE_SMPTE170M;
	if (v4l2->progressive)
		f->fmt.pix.field = V4L2_FIELD_NONE;
	else
		f->fmt.pix.field = v4l2->interlaced_fieldmode ?
			   V4L2_FIELD_INTERLACED : V4L2_FIELD_TOP;
	f->fmt.pix.priv = 0;

	return 0;
}

static int em28xx_set_video_format(struct em28xx *dev, unsigned int fourcc,
				   unsigned width, unsigned height)
{
	struct em28xx_fmt     *fmt;
	struct em28xx_v4l2    *v4l2 = dev->v4l2;

	fmt = format_by_fourcc(fourcc);
	if (!fmt)
		return -EINVAL;

	v4l2->format = fmt;
	v4l2->width  = width;
	v4l2->height = height;

	/* set new image size */
	size_to_scale(dev, v4l2->width, v4l2->height,
		      &v4l2->hscale, &v4l2->vscale);

	em28xx_resolution_set(dev);

	return 0;
}

static int vidioc_s_fmt_vid_cap(struct file *file, void *priv,
				struct v4l2_format *f)
{
	struct em28xx *dev = video_drvdata(file);
	struct em28xx_v4l2 *v4l2 = dev->v4l2;

	if (vb2_is_busy(&v4l2->vb_vidq))
		return -EBUSY;

	vidioc_try_fmt_vid_cap(file, priv, f);

	return em28xx_set_video_format(dev, f->fmt.pix.pixelformat,
				f->fmt.pix.width, f->fmt.pix.height);
}

static int vidioc_g_std(struct file *file, void *priv, v4l2_std_id *norm)
{
	struct em28xx *dev = video_drvdata(file);

	*norm = dev->v4l2->norm;

	return 0;
}

static int vidioc_querystd(struct file *file, void *priv, v4l2_std_id *norm)
{
	struct em28xx *dev = video_drvdata(file);

	v4l2_device_call_all(&dev->v4l2->v4l2_dev, 0, video, querystd, norm);

	return 0;
}

static int vidioc_s_std(struct file *file, void *priv, v4l2_std_id norm)
{
	struct em28xx      *dev  = video_drvdata(file);
	struct em28xx_v4l2 *v4l2 = dev->v4l2;
	struct v4l2_format f;

	if (norm == v4l2->norm)
		return 0;

	if (v4l2->streaming_users > 0)
		return -EBUSY;

	v4l2->norm = norm;

	/* Adjusts width/height, if needed */
	f.fmt.pix.width = 720;
	f.fmt.pix.height = (norm & V4L2_STD_525_60) ? 480 : 576;
	vidioc_try_fmt_vid_cap(file, priv, &f);

	/* set new image size */
	v4l2->width = f.fmt.pix.width;
	v4l2->height = f.fmt.pix.height;
	size_to_scale(dev, v4l2->width, v4l2->height,
		      &v4l2->hscale, &v4l2->vscale);

	em28xx_resolution_set(dev);
	v4l2_device_call_all(&v4l2->v4l2_dev, 0, video, s_std, v4l2->norm);

	return 0;
}

static int vidioc_g_parm(struct file *file, void *priv,
			 struct v4l2_streamparm *p)
{
	struct em28xx      *dev  = video_drvdata(file);
	struct em28xx_v4l2 *v4l2 = dev->v4l2;
	int rc = 0;

	p->parm.capture.readbuffers = EM28XX_MIN_BUF;
	if (dev->board.is_webcam)
		rc = v4l2_device_call_until_err(&v4l2->v4l2_dev, 0,
						video, g_parm, p);
	else
		v4l2_video_std_frame_period(v4l2->norm,
					    &p->parm.capture.timeperframe);

	return rc;
}

static int vidioc_s_parm(struct file *file, void *priv,
			 struct v4l2_streamparm *p)
{
	struct em28xx *dev = video_drvdata(file);

	p->parm.capture.readbuffers = EM28XX_MIN_BUF;
	return v4l2_device_call_until_err(&dev->v4l2->v4l2_dev,
					  0, video, s_parm, p);
}

static int vidioc_enum_input(struct file *file, void *priv,
			     struct v4l2_input *i)
{
	struct em28xx *dev = video_drvdata(file);
	unsigned int       n;

	n = i->index;
	if (n >= MAX_EM28XX_INPUT)
		return -EINVAL;
	if (0 == INPUT(n)->type)
		return -EINVAL;

	i->index = n;
	i->type = V4L2_INPUT_TYPE_CAMERA;

	strcpy(i->name, iname[INPUT(n)->type]);

	if ((EM28XX_VMUX_TELEVISION == INPUT(n)->type))
		i->type = V4L2_INPUT_TYPE_TUNER;

	i->std = dev->v4l2->vdev.tvnorms;
	/* webcams do not have the STD API */
	if (dev->board.is_webcam)
		i->capabilities = 0;

	return 0;
}

static int vidioc_g_input(struct file *file, void *priv, unsigned int *i)
{
	struct em28xx *dev = video_drvdata(file);

	*i = dev->ctl_input;

	return 0;
}

static int vidioc_s_input(struct file *file, void *priv, unsigned int i)
{
	struct em28xx *dev = video_drvdata(file);

	if (i >= MAX_EM28XX_INPUT)
		return -EINVAL;
	if (0 == INPUT(i)->type)
		return -EINVAL;

	video_mux(dev, i);
	return 0;
}

static int vidioc_g_audio(struct file *file, void *priv, struct v4l2_audio *a)
{
	struct em28xx *dev = video_drvdata(file);

	switch (a->index) {
	case EM28XX_AMUX_VIDEO:
		strcpy(a->name, "Television");
		break;
	case EM28XX_AMUX_LINE_IN:
		strcpy(a->name, "Line In");
		break;
	case EM28XX_AMUX_VIDEO2:
		strcpy(a->name, "Television alt");
		break;
	case EM28XX_AMUX_PHONE:
		strcpy(a->name, "Phone");
		break;
	case EM28XX_AMUX_MIC:
		strcpy(a->name, "Mic");
		break;
	case EM28XX_AMUX_CD:
		strcpy(a->name, "CD");
		break;
	case EM28XX_AMUX_AUX:
		strcpy(a->name, "Aux");
		break;
	case EM28XX_AMUX_PCM_OUT:
		strcpy(a->name, "PCM");
		break;
	default:
		return -EINVAL;
	}

	a->index = dev->ctl_ainput;
	a->capability = V4L2_AUDCAP_STEREO;

	return 0;
}

static int vidioc_s_audio(struct file *file, void *priv, const struct v4l2_audio *a)
{
	struct em28xx *dev = video_drvdata(file);

	if (a->index >= MAX_EM28XX_INPUT)
		return -EINVAL;
	if (0 == INPUT(a->index)->type)
		return -EINVAL;

	dev->ctl_ainput = INPUT(a->index)->amux;
	dev->ctl_aoutput = INPUT(a->index)->aout;

	if (!dev->ctl_aoutput)
		dev->ctl_aoutput = EM28XX_AOUT_MASTER;

	return 0;
}

static int vidioc_g_tuner(struct file *file, void *priv,
			  struct v4l2_tuner *t)
{
	struct em28xx *dev = video_drvdata(file);

	if (0 != t->index)
		return -EINVAL;

	strcpy(t->name, "Tuner");

	v4l2_device_call_all(&dev->v4l2->v4l2_dev, 0, tuner, g_tuner, t);
	return 0;
}

static int vidioc_s_tuner(struct file *file, void *priv,
			  const struct v4l2_tuner *t)
{
	struct em28xx *dev = video_drvdata(file);

	if (0 != t->index)
		return -EINVAL;

	v4l2_device_call_all(&dev->v4l2->v4l2_dev, 0, tuner, s_tuner, t);
	return 0;
}

static int vidioc_g_frequency(struct file *file, void *priv,
			      struct v4l2_frequency *f)
{
	struct em28xx         *dev = video_drvdata(file);
	struct em28xx_v4l2    *v4l2 = dev->v4l2;

	if (0 != f->tuner)
		return -EINVAL;

	f->frequency = v4l2->frequency;
	return 0;
}

static int vidioc_s_frequency(struct file *file, void *priv,
			      const struct v4l2_frequency *f)
{
	struct v4l2_frequency  new_freq = *f;
	struct em28xx             *dev  = video_drvdata(file);
	struct em28xx_v4l2        *v4l2 = dev->v4l2;

	if (0 != f->tuner)
		return -EINVAL;

	v4l2_device_call_all(&v4l2->v4l2_dev, 0, tuner, s_frequency, f);
	v4l2_device_call_all(&v4l2->v4l2_dev, 0, tuner, g_frequency, &new_freq);
	v4l2->frequency = new_freq.frequency;

	return 0;
}

#ifdef CONFIG_VIDEO_ADV_DEBUG
static int vidioc_g_chip_info(struct file *file, void *priv,
			      struct v4l2_dbg_chip_info *chip)
{
	struct em28xx *dev = video_drvdata(file);

	if (chip->match.addr > 1)
		return -EINVAL;
	if (chip->match.addr == 1)
		strlcpy(chip->name, "ac97", sizeof(chip->name));
	else
		strlcpy(chip->name,
			dev->v4l2->v4l2_dev.name, sizeof(chip->name));
	return 0;
}

static int em28xx_reg_len(int reg)
{
	switch (reg) {
	case EM28XX_R40_AC97LSB:
	case EM28XX_R30_HSCALELOW:
	case EM28XX_R32_VSCALELOW:
		return 2;
	default:
		return 1;
	}
}

static int vidioc_g_register(struct file *file, void *priv,
			     struct v4l2_dbg_register *reg)
{
	struct em28xx *dev = video_drvdata(file);
	int ret;

	if (reg->match.addr > 1)
		return -EINVAL;
	if (reg->match.addr) {
		ret = em28xx_read_ac97(dev, reg->reg);
		if (ret < 0)
			return ret;

		reg->val = ret;
		reg->size = 1;
		return 0;
	}

	/* Match host */
	reg->size = em28xx_reg_len(reg->reg);
	if (reg->size == 1) {
		ret = em28xx_read_reg(dev, reg->reg);

		if (ret < 0)
			return ret;

		reg->val = ret;
	} else {
		__le16 val = 0;

		ret = dev->em28xx_read_reg_req_len(dev, USB_REQ_GET_STATUS,
						   reg->reg, (char *)&val, 2);
		if (ret < 0)
			return ret;

		reg->val = le16_to_cpu(val);
	}

	return 0;
}

static int vidioc_s_register(struct file *file, void *priv,
			     const struct v4l2_dbg_register *reg)
{
	struct em28xx *dev = video_drvdata(file);
	__le16 buf;

	if (reg->match.addr > 1)
		return -EINVAL;
	if (reg->match.addr)
		return em28xx_write_ac97(dev, reg->reg, reg->val);

	/* Match host */
	buf = cpu_to_le16(reg->val);

	return em28xx_write_regs(dev, reg->reg, (char *)&buf,
			       em28xx_reg_len(reg->reg));
}
#endif

static int vidioc_querycap(struct file *file, void  *priv,
			   struct v4l2_capability *cap)
{
	struct video_device   *vdev = video_devdata(file);
	struct em28xx         *dev  = video_drvdata(file);
	struct em28xx_v4l2    *v4l2 = dev->v4l2;

	strlcpy(cap->driver, "em28xx", sizeof(cap->driver));
	strlcpy(cap->card, em28xx_boards[dev->model].name, sizeof(cap->card));
	usb_make_path(dev->udev, cap->bus_info, sizeof(cap->bus_info));

	if (vdev->vfl_type == VFL_TYPE_GRABBER)
		cap->device_caps = V4L2_CAP_READWRITE |
			V4L2_CAP_VIDEO_CAPTURE | V4L2_CAP_STREAMING;
	else if (vdev->vfl_type == VFL_TYPE_RADIO)
		cap->device_caps = V4L2_CAP_RADIO;
	else
		cap->device_caps = V4L2_CAP_READWRITE | V4L2_CAP_VBI_CAPTURE;

	if (dev->int_audio_type != EM28XX_INT_AUDIO_NONE)
		cap->device_caps |= V4L2_CAP_AUDIO;

	if (dev->tuner_type != TUNER_ABSENT)
		cap->device_caps |= V4L2_CAP_TUNER;

	cap->capabilities = cap->device_caps | V4L2_CAP_DEVICE_CAPS |
		V4L2_CAP_READWRITE | V4L2_CAP_VIDEO_CAPTURE | V4L2_CAP_STREAMING;
	if (video_is_registered(&v4l2->vbi_dev))
		cap->capabilities |= V4L2_CAP_VBI_CAPTURE;
	if (video_is_registered(&v4l2->radio_dev))
		cap->capabilities |= V4L2_CAP_RADIO;
	return 0;
}

static int vidioc_enum_fmt_vid_cap(struct file *file, void  *priv,
				   struct v4l2_fmtdesc *f)
{
	if (unlikely(f->index >= ARRAY_SIZE(format)))
		return -EINVAL;

	strlcpy(f->description, format[f->index].name, sizeof(f->description));
	f->pixelformat = format[f->index].fourcc;

	return 0;
}

static int vidioc_enum_framesizes(struct file *file, void *priv,
				  struct v4l2_frmsizeenum *fsize)
{
	struct em28xx         *dev = video_drvdata(file);
	struct em28xx_fmt     *fmt;
	unsigned int	      maxw = norm_maxw(dev);
	unsigned int	      maxh = norm_maxh(dev);

	fmt = format_by_fourcc(fsize->pixel_format);
	if (!fmt) {
		em28xx_videodbg("Fourcc format (%08x) invalid.\n",
				fsize->pixel_format);
		return -EINVAL;
	}

	if (dev->board.is_em2800) {
		if (fsize->index > 1)
			return -EINVAL;
		fsize->type = V4L2_FRMSIZE_TYPE_DISCRETE;
		fsize->discrete.width = maxw / (1 + fsize->index);
		fsize->discrete.height = maxh / (1 + fsize->index);
		return 0;
	}

	if (fsize->index != 0)
		return -EINVAL;

	/* Report a continuous range */
	fsize->type = V4L2_FRMSIZE_TYPE_STEPWISE;
	scale_to_size(dev, EM28XX_HVSCALE_MAX, EM28XX_HVSCALE_MAX,
		      &fsize->stepwise.min_width, &fsize->stepwise.min_height);
	if (fsize->stepwise.min_width < 48)
		fsize->stepwise.min_width = 48;
	if (fsize->stepwise.min_height < 38)
		fsize->stepwise.min_height = 38;
	fsize->stepwise.max_width = maxw;
	fsize->stepwise.max_height = maxh;
	fsize->stepwise.step_width = 1;
	fsize->stepwise.step_height = 1;
	return 0;
}

/* RAW VBI ioctls */

static int vidioc_g_fmt_vbi_cap(struct file *file, void *priv,
				struct v4l2_format *format)
{
	struct em28xx         *dev  = video_drvdata(file);
	struct em28xx_v4l2    *v4l2 = dev->v4l2;

	format->fmt.vbi.samples_per_line = v4l2->vbi_width;
	format->fmt.vbi.sample_format = V4L2_PIX_FMT_GREY;
	format->fmt.vbi.offset = 0;
	format->fmt.vbi.flags = 0;
	format->fmt.vbi.sampling_rate = 6750000 * 4 / 2;
	format->fmt.vbi.count[0] = v4l2->vbi_height;
	format->fmt.vbi.count[1] = v4l2->vbi_height;
	memset(format->fmt.vbi.reserved, 0, sizeof(format->fmt.vbi.reserved));

	/* Varies by video standard (NTSC, PAL, etc.) */
	if (v4l2->norm & V4L2_STD_525_60) {
		/* NTSC */
		format->fmt.vbi.start[0] = 10;
		format->fmt.vbi.start[1] = 273;
	} else if (v4l2->norm & V4L2_STD_625_50) {
		/* PAL */
		format->fmt.vbi.start[0] = 6;
		format->fmt.vbi.start[1] = 318;
	}

	return 0;
}

/* ----------------------------------------------------------- */
/* RADIO ESPECIFIC IOCTLS                                      */
/* ----------------------------------------------------------- */

static int radio_g_tuner(struct file *file, void *priv,
			 struct v4l2_tuner *t)
{
	struct em28xx *dev = video_drvdata(file);

	if (unlikely(t->index > 0))
		return -EINVAL;

	strcpy(t->name, "Radio");

	v4l2_device_call_all(&dev->v4l2->v4l2_dev, 0, tuner, g_tuner, t);

	return 0;
}

static int radio_s_tuner(struct file *file, void *priv,
			 const struct v4l2_tuner *t)
{
	struct em28xx *dev = video_drvdata(file);

	if (0 != t->index)
		return -EINVAL;

	v4l2_device_call_all(&dev->v4l2->v4l2_dev, 0, tuner, s_tuner, t);

	return 0;
}

/*
 * em28xx_free_v4l2() - Free struct em28xx_v4l2
 *
 * @ref: struct kref for struct em28xx_v4l2
 *
 * Called when all users of struct em28xx_v4l2 are gone
 */
static void em28xx_free_v4l2(struct kref *ref)
{
	struct em28xx_v4l2 *v4l2 = container_of(ref, struct em28xx_v4l2, ref);

	v4l2->dev->v4l2 = NULL;
	kfree(v4l2);
}

/*
 * em28xx_v4l2_open()
 * inits the device and starts isoc transfer
 */
static int em28xx_v4l2_open(struct file *filp)
{
	struct video_device *vdev = video_devdata(filp);
	struct em28xx *dev = video_drvdata(filp);
	struct em28xx_v4l2 *v4l2 = dev->v4l2;
	enum v4l2_buf_type fh_type = 0;
	int ret;

	switch (vdev->vfl_type) {
	case VFL_TYPE_GRABBER:
		fh_type = V4L2_BUF_TYPE_VIDEO_CAPTURE;
		break;
	case VFL_TYPE_VBI:
		fh_type = V4L2_BUF_TYPE_VBI_CAPTURE;
		break;
	case VFL_TYPE_RADIO:
		break;
	default:
		return -EINVAL;
	}

	em28xx_videodbg("open dev=%s type=%s users=%d\n",
			video_device_node_name(vdev), v4l2_type_names[fh_type],
			v4l2->users);

	if (mutex_lock_interruptible(&dev->lock))
		return -ERESTARTSYS;

	ret = v4l2_fh_open(filp);
	if (ret) {
		em28xx_errdev("%s: v4l2_fh_open() returned error %d\n",
			      __func__, ret);
		mutex_unlock(&dev->lock);
		return ret;
	}

	if (v4l2->users == 0) {
		em28xx_set_mode(dev, EM28XX_ANALOG_MODE);

		if (vdev->vfl_type != VFL_TYPE_RADIO)
			em28xx_resolution_set(dev);

		/*
		 * Needed, since GPIO might have disabled power
		 * of some i2c devices
		 */
		em28xx_wake_i2c(dev);
	}

	if (vdev->vfl_type == VFL_TYPE_RADIO) {
		em28xx_videodbg("video_open: setting radio device\n");
		v4l2_device_call_all(&v4l2->v4l2_dev, 0, tuner, s_radio);
	}

	kref_get(&dev->ref);
	kref_get(&v4l2->ref);
	v4l2->users++;

	mutex_unlock(&dev->lock);

	return 0;
}

/*
 * em28xx_v4l2_fini()
 * unregisters the v4l2,i2c and usb devices
 * called when the device gets disconected or at module unload
*/
static int em28xx_v4l2_fini(struct em28xx *dev)
{
	struct em28xx_v4l2 *v4l2 = dev->v4l2;

	if (dev->is_audio_only) {
		/* Shouldn't initialize IR for this interface */
		return 0;
	}

	if (!dev->has_video) {
		/* This device does not support the v4l2 extension */
		return 0;
	}

	if (v4l2 == NULL)
		return 0;

	em28xx_info("Closing video extension\n");

	mutex_lock(&dev->lock);

	v4l2_device_disconnect(&v4l2->v4l2_dev);

	em28xx_uninit_usb_xfer(dev, EM28XX_ANALOG_MODE);

	em28xx_v4l2_media_release(dev);

	if (video_is_registered(&v4l2->radio_dev)) {
		em28xx_info("V4L2 device %s deregistered\n",
			    video_device_node_name(&v4l2->radio_dev));
		video_unregister_device(&v4l2->radio_dev);
	}
	if (video_is_registered(&v4l2->vbi_dev)) {
		em28xx_info("V4L2 device %s deregistered\n",
			    video_device_node_name(&v4l2->vbi_dev));
		video_unregister_device(&v4l2->vbi_dev);
	}
	if (video_is_registered(&v4l2->vdev)) {
		em28xx_info("V4L2 device %s deregistered\n",
			    video_device_node_name(&v4l2->vdev));
		video_unregister_device(&v4l2->vdev);
	}

	v4l2_ctrl_handler_free(&v4l2->ctrl_handler);
	v4l2_device_unregister(&v4l2->v4l2_dev);

	if (v4l2->clk) {
		v4l2_clk_unregister_fixed(v4l2->clk);
		v4l2->clk = NULL;
	}

	kref_put(&v4l2->ref, em28xx_free_v4l2);

	mutex_unlock(&dev->lock);

	kref_put(&dev->ref, em28xx_free_device);

	return 0;
}

static int em28xx_v4l2_suspend(struct em28xx *dev)
{
	if (dev->is_audio_only)
		return 0;

	if (!dev->has_video)
		return 0;

	em28xx_info("Suspending video extension\n");
	em28xx_stop_urbs(dev);
	return 0;
}

static int em28xx_v4l2_resume(struct em28xx *dev)
{
	if (dev->is_audio_only)
		return 0;

	if (!dev->has_video)
		return 0;

	em28xx_info("Resuming video extension\n");
	/* what do we do here */
	return 0;
}

/*
 * em28xx_v4l2_close()
 * stops streaming and deallocates all resources allocated by the v4l2
 * calls and ioctls
 */
static int em28xx_v4l2_close(struct file *filp)
{
	struct em28xx         *dev  = video_drvdata(filp);
	struct em28xx_v4l2    *v4l2 = dev->v4l2;
	int              errCode;

	em28xx_videodbg("users=%d\n", v4l2->users);

	vb2_fop_release(filp);
	mutex_lock(&dev->lock);

	if (v4l2->users == 1) {
		/* No sense to try to write to the device */
		if (dev->disconnected)
			goto exit;

		/* Save some power by putting tuner to sleep */
		v4l2_device_call_all(&v4l2->v4l2_dev, 0, core, s_power, 0);

		/* do this before setting alternate! */
		em28xx_set_mode(dev, EM28XX_SUSPEND);

		/* set alternate 0 */
		dev->alt = 0;
		em28xx_videodbg("setting alternate 0\n");
		errCode = usb_set_interface(dev->udev, 0, 0);
		if (errCode < 0) {
			em28xx_errdev("cannot change alternate number to "
					"0 (error=%i)\n", errCode);
		}
	}

exit:
	v4l2->users--;
	kref_put(&v4l2->ref, em28xx_free_v4l2);
	mutex_unlock(&dev->lock);
	kref_put(&dev->ref, em28xx_free_device);

	return 0;
}

static const struct v4l2_file_operations em28xx_v4l_fops = {
	.owner         = THIS_MODULE,
	.open          = em28xx_v4l2_open,
	.release       = em28xx_v4l2_close,
	.read          = vb2_fop_read,
	.poll          = vb2_fop_poll,
	.mmap          = vb2_fop_mmap,
	.unlocked_ioctl = video_ioctl2,
};

static const struct v4l2_ioctl_ops video_ioctl_ops = {
	.vidioc_querycap            = vidioc_querycap,
	.vidioc_enum_fmt_vid_cap    = vidioc_enum_fmt_vid_cap,
	.vidioc_g_fmt_vid_cap       = vidioc_g_fmt_vid_cap,
	.vidioc_try_fmt_vid_cap     = vidioc_try_fmt_vid_cap,
	.vidioc_s_fmt_vid_cap       = vidioc_s_fmt_vid_cap,
	.vidioc_g_fmt_vbi_cap       = vidioc_g_fmt_vbi_cap,
	.vidioc_try_fmt_vbi_cap     = vidioc_g_fmt_vbi_cap,
	.vidioc_s_fmt_vbi_cap       = vidioc_g_fmt_vbi_cap,
	.vidioc_enum_framesizes     = vidioc_enum_framesizes,
	.vidioc_g_audio             = vidioc_g_audio,
	.vidioc_s_audio             = vidioc_s_audio,

	.vidioc_reqbufs             = vb2_ioctl_reqbufs,
	.vidioc_create_bufs         = vb2_ioctl_create_bufs,
	.vidioc_prepare_buf         = vb2_ioctl_prepare_buf,
	.vidioc_querybuf            = vb2_ioctl_querybuf,
	.vidioc_qbuf                = vb2_ioctl_qbuf,
	.vidioc_dqbuf               = vb2_ioctl_dqbuf,

	.vidioc_g_std               = vidioc_g_std,
	.vidioc_querystd            = vidioc_querystd,
	.vidioc_s_std               = vidioc_s_std,
	.vidioc_g_parm		    = vidioc_g_parm,
	.vidioc_s_parm		    = vidioc_s_parm,
	.vidioc_enum_input          = vidioc_enum_input,
	.vidioc_g_input             = vidioc_g_input,
	.vidioc_s_input             = vidioc_s_input,
	.vidioc_streamon            = vb2_ioctl_streamon,
	.vidioc_streamoff           = vb2_ioctl_streamoff,
	.vidioc_g_tuner             = vidioc_g_tuner,
	.vidioc_s_tuner             = vidioc_s_tuner,
	.vidioc_g_frequency         = vidioc_g_frequency,
	.vidioc_s_frequency         = vidioc_s_frequency,
	.vidioc_subscribe_event = v4l2_ctrl_subscribe_event,
	.vidioc_unsubscribe_event = v4l2_event_unsubscribe,
#ifdef CONFIG_VIDEO_ADV_DEBUG
	.vidioc_g_chip_info         = vidioc_g_chip_info,
	.vidioc_g_register          = vidioc_g_register,
	.vidioc_s_register          = vidioc_s_register,
#endif
};

static const struct video_device em28xx_video_template = {
	.fops		= &em28xx_v4l_fops,
	.ioctl_ops	= &video_ioctl_ops,
	.release	= video_device_release_empty,
	.tvnorms	= V4L2_STD_ALL,
};

static const struct v4l2_file_operations radio_fops = {
	.owner         = THIS_MODULE,
	.open          = em28xx_v4l2_open,
	.release       = em28xx_v4l2_close,
	.unlocked_ioctl = video_ioctl2,
};

static const struct v4l2_ioctl_ops radio_ioctl_ops = {
	.vidioc_querycap      = vidioc_querycap,
	.vidioc_g_tuner       = radio_g_tuner,
	.vidioc_s_tuner       = radio_s_tuner,
	.vidioc_g_frequency   = vidioc_g_frequency,
	.vidioc_s_frequency   = vidioc_s_frequency,
	.vidioc_subscribe_event = v4l2_ctrl_subscribe_event,
	.vidioc_unsubscribe_event = v4l2_event_unsubscribe,
#ifdef CONFIG_VIDEO_ADV_DEBUG
	.vidioc_g_chip_info   = vidioc_g_chip_info,
	.vidioc_g_register    = vidioc_g_register,
	.vidioc_s_register    = vidioc_s_register,
#endif
};

static struct video_device em28xx_radio_template = {
	.fops		= &radio_fops,
	.ioctl_ops	= &radio_ioctl_ops,
	.release	= video_device_release_empty,
};

/* I2C possible address to saa7115, tvp5150, msp3400, tvaudio */
static unsigned short saa711x_addrs[] = {
	0x4a >> 1, 0x48 >> 1,   /* SAA7111, SAA7111A and SAA7113 */
	0x42 >> 1, 0x40 >> 1,   /* SAA7114, SAA7115 and SAA7118 */
	I2C_CLIENT_END };

static unsigned short tvp5150_addrs[] = {
	0xb8 >> 1,
	0xba >> 1,
	I2C_CLIENT_END
};

static unsigned short msp3400_addrs[] = {
	0x80 >> 1,
	0x88 >> 1,
	I2C_CLIENT_END
};

/******************************** usb interface ******************************/

static void em28xx_vdev_init(struct em28xx *dev,
			     struct video_device *vfd,
			     const struct video_device *template,
			     const char *type_name)
{
	*vfd		= *template;
	vfd->v4l2_dev	= &dev->v4l2->v4l2_dev;
	vfd->lock	= &dev->lock;
	if (dev->board.is_webcam)
		vfd->tvnorms = 0;

	snprintf(vfd->name, sizeof(vfd->name), "%s %s",
		 dev->name, type_name);

	video_set_drvdata(vfd, dev);
}

static void em28xx_tuner_setup(struct em28xx *dev, unsigned short tuner_addr)
{
	struct em28xx_v4l2      *v4l2 = dev->v4l2;
	struct v4l2_device      *v4l2_dev = &v4l2->v4l2_dev;
	struct tuner_setup      tun_setup;
	struct v4l2_frequency   f;

	memset(&tun_setup, 0, sizeof(tun_setup));

	tun_setup.mode_mask = T_ANALOG_TV | T_RADIO;
	tun_setup.tuner_callback = em28xx_tuner_callback;

	if (dev->board.radio.type) {
		tun_setup.type = dev->board.radio.type;
		tun_setup.addr = dev->board.radio_addr;

		v4l2_device_call_all(v4l2_dev,
				     0, tuner, s_type_addr, &tun_setup);
	}

	if ((dev->tuner_type != TUNER_ABSENT) && (dev->tuner_type)) {
		tun_setup.type   = dev->tuner_type;
		tun_setup.addr   = tuner_addr;

		v4l2_device_call_all(v4l2_dev,
				     0, tuner, s_type_addr, &tun_setup);
	}

	if (dev->board.tda9887_conf) {
		struct v4l2_priv_tun_config tda9887_cfg;

		tda9887_cfg.tuner = TUNER_TDA9887;
		tda9887_cfg.priv = &dev->board.tda9887_conf;

		v4l2_device_call_all(v4l2_dev,
				     0, tuner, s_config, &tda9887_cfg);
	}

	if (dev->tuner_type == TUNER_XC2028) {
		struct v4l2_priv_tun_config  xc2028_cfg;
		struct xc2028_ctrl           ctl;

		memset(&xc2028_cfg, 0, sizeof(xc2028_cfg));
		memset(&ctl, 0, sizeof(ctl));

		em28xx_setup_xc3028(dev, &ctl);

		xc2028_cfg.tuner = TUNER_XC2028;
		xc2028_cfg.priv  = &ctl;

		v4l2_device_call_all(v4l2_dev, 0, tuner, s_config, &xc2028_cfg);
	}

	/* configure tuner */
	f.tuner = 0;
	f.type = V4L2_TUNER_ANALOG_TV;
	f.frequency = 9076;     /* just a magic number */
	v4l2->frequency = f.frequency;
	v4l2_device_call_all(v4l2_dev, 0, tuner, s_frequency, &f);
}

static int em28xx_v4l2_init(struct em28xx *dev)
{
	u8 val;
	int ret;
	unsigned int maxw;
	struct v4l2_ctrl_handler *hdl;
	struct em28xx_v4l2 *v4l2;

	if (dev->is_audio_only) {
		/* Shouldn't initialize IR for this interface */
		return 0;
	}

	if (!dev->has_video) {
		/* This device does not support the v4l2 extension */
		return 0;
	}

	em28xx_info("Registering V4L2 extension\n");

	mutex_lock(&dev->lock);

	v4l2 = kzalloc(sizeof(struct em28xx_v4l2), GFP_KERNEL);
	if (v4l2 == NULL) {
		em28xx_info("em28xx_v4l: memory allocation failed\n");
		mutex_unlock(&dev->lock);
		return -ENOMEM;
	}
	kref_init(&v4l2->ref);
	v4l2->dev = dev;
	dev->v4l2 = v4l2;

#ifdef CONFIG_MEDIA_CONTROLLER
	v4l2->v4l2_dev.mdev = dev->media_dev;
#endif
	ret = v4l2_device_register(&dev->udev->dev, &v4l2->v4l2_dev);
	if (ret < 0) {
		em28xx_errdev("Call to v4l2_device_register() failed!\n");
		goto err;
	}

	hdl = &v4l2->ctrl_handler;
	v4l2_ctrl_handler_init(hdl, 8);
	v4l2->v4l2_dev.ctrl_handler = hdl;

	if (dev->board.is_webcam)
		v4l2->progressive = true;

	/*
	 * Default format, used for tvp5150 or saa711x output formats
	 */
	v4l2->vinmode = 0x10;
	v4l2->vinctl  = EM28XX_VINCTRL_INTERLACED |
			EM28XX_VINCTRL_CCIR656_ENABLE;

	/* request some modules */

	if (dev->board.has_msp34xx)
		v4l2_i2c_new_subdev(&v4l2->v4l2_dev,
				    &dev->i2c_adap[dev->def_i2c_bus],
				    "msp3400", 0, msp3400_addrs);

	if (dev->board.decoder == EM28XX_SAA711X)
		v4l2_i2c_new_subdev(&v4l2->v4l2_dev,
				    &dev->i2c_adap[dev->def_i2c_bus],
				    "saa7115_auto", 0, saa711x_addrs);

	if (dev->board.decoder == EM28XX_TVP5150)
		v4l2_i2c_new_subdev(&v4l2->v4l2_dev,
				    &dev->i2c_adap[dev->def_i2c_bus],
				    "tvp5150", 0, tvp5150_addrs);

	if (dev->board.adecoder == EM28XX_TVAUDIO)
		v4l2_i2c_new_subdev(&v4l2->v4l2_dev,
				    &dev->i2c_adap[dev->def_i2c_bus],
				    "tvaudio", dev->board.tvaudio_addr, NULL);

	/* Initialize tuner and camera */

	if (dev->board.tuner_type != TUNER_ABSENT) {
		unsigned short tuner_addr = dev->board.tuner_addr;
		int has_demod = (dev->board.tda9887_conf & TDA9887_PRESENT);

		if (dev->board.radio.type)
			v4l2_i2c_new_subdev(&v4l2->v4l2_dev,
					    &dev->i2c_adap[dev->def_i2c_bus],
					    "tuner", dev->board.radio_addr,
					    NULL);

		if (has_demod)
			v4l2_i2c_new_subdev(&v4l2->v4l2_dev,
					    &dev->i2c_adap[dev->def_i2c_bus],
					    "tuner", 0,
					    v4l2_i2c_tuner_addrs(ADDRS_DEMOD));
		if (tuner_addr == 0) {
			enum v4l2_i2c_tuner_type type =
				has_demod ? ADDRS_TV_WITH_DEMOD : ADDRS_TV;
			struct v4l2_subdev *sd;

			sd = v4l2_i2c_new_subdev(&v4l2->v4l2_dev,
						 &dev->i2c_adap[dev->def_i2c_bus],
						 "tuner", 0,
						 v4l2_i2c_tuner_addrs(type));

			if (sd)
				tuner_addr = v4l2_i2c_subdev_addr(sd);
		} else {
			v4l2_i2c_new_subdev(&v4l2->v4l2_dev,
					    &dev->i2c_adap[dev->def_i2c_bus],
					    "tuner", tuner_addr, NULL);
		}

		em28xx_tuner_setup(dev, tuner_addr);
	}

	if (dev->em28xx_sensor != EM28XX_NOSENSOR)
		em28xx_init_camera(dev);

	/* Configure audio */
	ret = em28xx_audio_setup(dev);
	if (ret < 0) {
		em28xx_errdev("%s: Error while setting audio - error [%d]!\n",
			      __func__, ret);
		goto unregister_dev;
	}
	if (dev->audio_mode.ac97 != EM28XX_NO_AC97) {
		v4l2_ctrl_new_std(hdl, &em28xx_ctrl_ops,
				  V4L2_CID_AUDIO_MUTE, 0, 1, 1, 1);
		v4l2_ctrl_new_std(hdl, &em28xx_ctrl_ops,
				  V4L2_CID_AUDIO_VOLUME, 0, 0x1f, 1, 0x1f);
	} else {
		/* install the em28xx notify callback */
		v4l2_ctrl_notify(v4l2_ctrl_find(hdl, V4L2_CID_AUDIO_MUTE),
				 em28xx_ctrl_notify, dev);
		v4l2_ctrl_notify(v4l2_ctrl_find(hdl, V4L2_CID_AUDIO_VOLUME),
				 em28xx_ctrl_notify, dev);
	}

	/* wake i2c devices */
	em28xx_wake_i2c(dev);

	/* init video dma queues */
	INIT_LIST_HEAD(&dev->vidq.active);
	INIT_LIST_HEAD(&dev->vbiq.active);

	if (dev->board.has_msp34xx) {
		/* Send a reset to other chips via gpio */
		ret = em28xx_write_reg(dev, EM2820_R08_GPIO_CTRL, 0xf7);
		if (ret < 0) {
			em28xx_errdev("%s: em28xx_write_reg - msp34xx(1) failed! error [%d]\n",
				      __func__, ret);
			goto unregister_dev;
		}
		msleep(3);

		ret = em28xx_write_reg(dev, EM2820_R08_GPIO_CTRL, 0xff);
		if (ret < 0) {
			em28xx_errdev("%s: em28xx_write_reg - msp34xx(2) failed! error [%d]\n",
				      __func__, ret);
			goto unregister_dev;
		}
		msleep(3);
	}

	/* set default norm */
	v4l2->norm = V4L2_STD_PAL;
	v4l2_device_call_all(&v4l2->v4l2_dev, 0, video, s_std, v4l2->norm);
	v4l2->interlaced_fieldmode = EM28XX_INTERLACED_DEFAULT;

	/* Analog specific initialization */
	v4l2->format = &format[0];

	maxw = norm_maxw(dev);
	/* MaxPacketSize for em2800 is too small to capture at full resolution
	 * use half of maxw as the scaler can only scale to 50% */
	if (dev->board.is_em2800)
		maxw /= 2;

	em28xx_set_video_format(dev, format[0].fourcc,
				maxw, norm_maxh(dev));

	video_mux(dev, 0);

	/* Audio defaults */
	dev->mute = 1;
	dev->volume = 0x1f;

/*	em28xx_write_reg(dev, EM28XX_R0E_AUDIOSRC, 0xc0); audio register */
	val = (u8)em28xx_read_reg(dev, EM28XX_R0F_XCLK);
	em28xx_write_reg(dev, EM28XX_R0F_XCLK,
			 (EM28XX_XCLK_AUDIO_UNMUTE | val));

	em28xx_set_outfmt(dev);

	/* Add image controls */
	/* NOTE: at this point, the subdevices are already registered, so bridge
	 * controls are only added/enabled when no subdevice provides them */
	if (NULL == v4l2_ctrl_find(hdl, V4L2_CID_CONTRAST))
		v4l2_ctrl_new_std(hdl, &em28xx_ctrl_ops,
				  V4L2_CID_CONTRAST,
				  0, 0x1f, 1, CONTRAST_DEFAULT);
	if (NULL == v4l2_ctrl_find(hdl, V4L2_CID_BRIGHTNESS))
		v4l2_ctrl_new_std(hdl, &em28xx_ctrl_ops,
				  V4L2_CID_BRIGHTNESS,
				  -0x80, 0x7f, 1, BRIGHTNESS_DEFAULT);
	if (NULL == v4l2_ctrl_find(hdl, V4L2_CID_SATURATION))
		v4l2_ctrl_new_std(hdl, &em28xx_ctrl_ops,
				  V4L2_CID_SATURATION,
				  0, 0x1f, 1, SATURATION_DEFAULT);
	if (NULL == v4l2_ctrl_find(hdl, V4L2_CID_BLUE_BALANCE))
		v4l2_ctrl_new_std(hdl, &em28xx_ctrl_ops,
				  V4L2_CID_BLUE_BALANCE,
				  -0x30, 0x30, 1, BLUE_BALANCE_DEFAULT);
	if (NULL == v4l2_ctrl_find(hdl, V4L2_CID_RED_BALANCE))
		v4l2_ctrl_new_std(hdl, &em28xx_ctrl_ops,
				  V4L2_CID_RED_BALANCE,
				  -0x30, 0x30, 1, RED_BALANCE_DEFAULT);
	if (NULL == v4l2_ctrl_find(hdl, V4L2_CID_SHARPNESS))
		v4l2_ctrl_new_std(hdl, &em28xx_ctrl_ops,
				  V4L2_CID_SHARPNESS,
				  0, 0x0f, 1, SHARPNESS_DEFAULT);

	/* Reset image controls */
	em28xx_colorlevels_set_default(dev);
	v4l2_ctrl_handler_setup(hdl);
	ret = hdl->error;
	if (ret)
		goto unregister_dev;

	/* allocate and fill video video_device struct */
	em28xx_vdev_init(dev, &v4l2->vdev, &em28xx_video_template, "video");
	mutex_init(&v4l2->vb_queue_lock);
	mutex_init(&v4l2->vb_vbi_queue_lock);
	v4l2->vdev.queue = &v4l2->vb_vidq;
	v4l2->vdev.queue->lock = &v4l2->vb_queue_lock;

	/* disable inapplicable ioctls */
	if (dev->board.is_webcam) {
		v4l2_disable_ioctl(&v4l2->vdev, VIDIOC_QUERYSTD);
		v4l2_disable_ioctl(&v4l2->vdev, VIDIOC_G_STD);
		v4l2_disable_ioctl(&v4l2->vdev, VIDIOC_S_STD);
	} else {
		v4l2_disable_ioctl(&v4l2->vdev, VIDIOC_S_PARM);
	}
	if (dev->tuner_type == TUNER_ABSENT) {
		v4l2_disable_ioctl(&v4l2->vdev, VIDIOC_G_TUNER);
		v4l2_disable_ioctl(&v4l2->vdev, VIDIOC_S_TUNER);
		v4l2_disable_ioctl(&v4l2->vdev, VIDIOC_G_FREQUENCY);
		v4l2_disable_ioctl(&v4l2->vdev, VIDIOC_S_FREQUENCY);
	}
	if (dev->int_audio_type == EM28XX_INT_AUDIO_NONE) {
		v4l2_disable_ioctl(&v4l2->vdev, VIDIOC_G_AUDIO);
		v4l2_disable_ioctl(&v4l2->vdev, VIDIOC_S_AUDIO);
	}

	/* register v4l2 video video_device */
	ret = video_register_device(&v4l2->vdev, VFL_TYPE_GRABBER,
				    video_nr[dev->devno]);
	if (ret) {
		em28xx_errdev("unable to register video device (error=%i).\n",
			      ret);
		goto unregister_dev;
	}

	/* Allocate and fill vbi video_device struct */
	if (em28xx_vbi_supported(dev) == 1) {
		em28xx_vdev_init(dev, &v4l2->vbi_dev, &em28xx_video_template,
				"vbi");

		v4l2->vbi_dev.queue = &v4l2->vb_vbiq;
		v4l2->vbi_dev.queue->lock = &v4l2->vb_vbi_queue_lock;

		/* disable inapplicable ioctls */
		v4l2_disable_ioctl(&v4l2->vbi_dev, VIDIOC_S_PARM);
		if (dev->tuner_type == TUNER_ABSENT) {
			v4l2_disable_ioctl(&v4l2->vbi_dev, VIDIOC_G_TUNER);
			v4l2_disable_ioctl(&v4l2->vbi_dev, VIDIOC_S_TUNER);
			v4l2_disable_ioctl(&v4l2->vbi_dev, VIDIOC_G_FREQUENCY);
			v4l2_disable_ioctl(&v4l2->vbi_dev, VIDIOC_S_FREQUENCY);
		}
		if (dev->int_audio_type == EM28XX_INT_AUDIO_NONE) {
			v4l2_disable_ioctl(&v4l2->vbi_dev, VIDIOC_G_AUDIO);
			v4l2_disable_ioctl(&v4l2->vbi_dev, VIDIOC_S_AUDIO);
		}

		/* register v4l2 vbi video_device */
		ret = video_register_device(&v4l2->vbi_dev, VFL_TYPE_VBI,
					    vbi_nr[dev->devno]);
		if (ret < 0) {
			em28xx_errdev("unable to register vbi device\n");
			goto unregister_dev;
		}
	}

	if (em28xx_boards[dev->model].radio.type == EM28XX_RADIO) {
		em28xx_vdev_init(dev, &v4l2->radio_dev, &em28xx_radio_template,
				   "radio");
		ret = video_register_device(&v4l2->radio_dev, VFL_TYPE_RADIO,
					    radio_nr[dev->devno]);
		if (ret < 0) {
			em28xx_errdev("can't register radio device\n");
			goto unregister_dev;
		}
		em28xx_info("Registered radio device as %s\n",
			    video_device_node_name(&v4l2->radio_dev));
	}

	/* Init entities at the Media Controller */
	em28xx_v4l2_create_entities(dev);

<<<<<<< HEAD
=======
#ifdef CONFIG_MEDIA_CONTROLLER
>>>>>>> 09fd671c
	ret = v4l2_mc_create_media_graph(dev->media_dev);
	if (ret) {
		em28xx_errdev("failed to create media graph\n");
		em28xx_v4l2_media_release(dev);
		goto unregister_dev;
	}
<<<<<<< HEAD
=======
#endif
>>>>>>> 09fd671c

	em28xx_info("V4L2 video device registered as %s\n",
		    video_device_node_name(&v4l2->vdev));

	if (video_is_registered(&v4l2->vbi_dev))
		em28xx_info("V4L2 VBI device registered as %s\n",
			    video_device_node_name(&v4l2->vbi_dev));

	/* Save some power by putting tuner to sleep */
	v4l2_device_call_all(&v4l2->v4l2_dev, 0, core, s_power, 0);

	/* initialize videobuf2 stuff */
	em28xx_vb2_setup(dev);

	em28xx_info("V4L2 extension successfully initialized\n");

	kref_get(&dev->ref);

	mutex_unlock(&dev->lock);
	return 0;

unregister_dev:
	if (video_is_registered(&v4l2->radio_dev)) {
		em28xx_info("V4L2 device %s deregistered\n",
			    video_device_node_name(&v4l2->radio_dev));
		video_unregister_device(&v4l2->radio_dev);
	}
	if (video_is_registered(&v4l2->vbi_dev)) {
		em28xx_info("V4L2 device %s deregistered\n",
			    video_device_node_name(&v4l2->vbi_dev));
		video_unregister_device(&v4l2->vbi_dev);
	}
	if (video_is_registered(&v4l2->vdev)) {
		em28xx_info("V4L2 device %s deregistered\n",
			    video_device_node_name(&v4l2->vdev));
		video_unregister_device(&v4l2->vdev);
	}

	v4l2_ctrl_handler_free(&v4l2->ctrl_handler);
	v4l2_device_unregister(&v4l2->v4l2_dev);
err:
	dev->v4l2 = NULL;
	kref_put(&v4l2->ref, em28xx_free_v4l2);
	mutex_unlock(&dev->lock);
	return ret;
}

static struct em28xx_ops v4l2_ops = {
	.id   = EM28XX_V4L2,
	.name = "Em28xx v4l2 Extension",
	.init = em28xx_v4l2_init,
	.fini = em28xx_v4l2_fini,
	.suspend = em28xx_v4l2_suspend,
	.resume = em28xx_v4l2_resume,
};

static int __init em28xx_video_register(void)
{
	return em28xx_register_extension(&v4l2_ops);
}

static void __exit em28xx_video_unregister(void)
{
	em28xx_unregister_extension(&v4l2_ops);
}

module_init(em28xx_video_register);
module_exit(em28xx_video_unregister);<|MERGE_RESOLUTION|>--- conflicted
+++ resolved
@@ -2714,20 +2714,14 @@
 	/* Init entities at the Media Controller */
 	em28xx_v4l2_create_entities(dev);
 
-<<<<<<< HEAD
-=======
 #ifdef CONFIG_MEDIA_CONTROLLER
->>>>>>> 09fd671c
 	ret = v4l2_mc_create_media_graph(dev->media_dev);
 	if (ret) {
 		em28xx_errdev("failed to create media graph\n");
 		em28xx_v4l2_media_release(dev);
 		goto unregister_dev;
 	}
-<<<<<<< HEAD
-=======
 #endif
->>>>>>> 09fd671c
 
 	em28xx_info("V4L2 video device registered as %s\n",
 		    video_device_node_name(&v4l2->vdev));
