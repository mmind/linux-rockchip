/*
 * Auvitek AU0828 USB Bridge (Analog video support)
 *
 * Copyright (C) 2009 Devin Heitmueller <dheitmueller@linuxtv.org>
 * Copyright (C) 2005-2008 Auvitek International, Ltd.
 *
 * This program is free software; you can redistribute it and/or
 * modify it under the terms of the GNU General Public License
 * As published by the Free Software Foundation; either version 2
 * of the License, or (at your option) any later version.
 *
 * This program is distributed in the hope that it will be useful,
 * but WITHOUT ANY WARRANTY; without even the implied warranty of
 * MERCHANTABILITY or FITNESS FOR A PARTICULAR PURPOSE.  See the
 * GNU General Public License for more details.
 *
 * You should have received a copy of the GNU General Public License
 * along with this program; if not, write to the Free Software
 * Foundation, Inc., 51 Franklin Street, Fifth Floor, Boston, MA
 * 02110-1301, USA.
 */

/* Developer Notes:
 *
 * The hardware scaler supported is unimplemented
 * AC97 audio support is unimplemented (only i2s audio mode)
 *
 */

#include "au0828.h"
#include "au8522.h"

#include <linux/module.h>
#include <linux/slab.h>
#include <linux/init.h>
#include <linux/device.h>
#include <media/v4l2-common.h>
#include <media/v4l2-mc.h>
#include <media/v4l2-ioctl.h>
#include <media/v4l2-event.h>
#include <media/tuner.h>
#include "au0828-reg.h"

static DEFINE_MUTEX(au0828_sysfs_lock);

/* ------------------------------------------------------------------
	Videobuf operations
   ------------------------------------------------------------------*/

static unsigned int isoc_debug;
module_param(isoc_debug, int, 0644);
MODULE_PARM_DESC(isoc_debug, "enable debug messages [isoc transfers]");

#define au0828_isocdbg(fmt, arg...) \
do {\
	if (isoc_debug) { \
		pr_info("au0828 %s :"fmt, \
		       __func__ , ##arg);	   \
	} \
  } while (0)

static inline void i2c_gate_ctrl(struct au0828_dev *dev, int val)
{
	if (dev->dvb.frontend && dev->dvb.frontend->ops.analog_ops.i2c_gate_ctrl)
		dev->dvb.frontend->ops.analog_ops.i2c_gate_ctrl(dev->dvb.frontend, val);
}

static inline void print_err_status(struct au0828_dev *dev,
				    int packet, int status)
{
	char *errmsg = "Unknown";

	switch (status) {
	case -ENOENT:
		errmsg = "unlinked synchronuously";
		break;
	case -ECONNRESET:
		errmsg = "unlinked asynchronuously";
		break;
	case -ENOSR:
		errmsg = "Buffer error (overrun)";
		break;
	case -EPIPE:
		errmsg = "Stalled (device not responding)";
		break;
	case -EOVERFLOW:
		errmsg = "Babble (bad cable?)";
		break;
	case -EPROTO:
		errmsg = "Bit-stuff error (bad cable?)";
		break;
	case -EILSEQ:
		errmsg = "CRC/Timeout (could be anything)";
		break;
	case -ETIME:
		errmsg = "Device does not respond";
		break;
	}
	if (packet < 0) {
		au0828_isocdbg("URB status %d [%s].\n",	status, errmsg);
	} else {
		au0828_isocdbg("URB packet %d, status %d [%s].\n",
			       packet, status, errmsg);
	}
}

static int check_dev(struct au0828_dev *dev)
{
	if (dev->dev_state & DEV_DISCONNECTED) {
		pr_info("v4l2 ioctl: device not present\n");
		return -ENODEV;
	}

	if (dev->dev_state & DEV_MISCONFIGURED) {
		pr_info("v4l2 ioctl: device is misconfigured; "
		       "close and open it again\n");
		return -EIO;
	}
	return 0;
}

/*
 * IRQ callback, called by URB callback
 */
static void au0828_irq_callback(struct urb *urb)
{
	struct au0828_dmaqueue  *dma_q = urb->context;
	struct au0828_dev *dev = container_of(dma_q, struct au0828_dev, vidq);
	unsigned long flags = 0;
	int i;

	switch (urb->status) {
	case 0:             /* success */
	case -ETIMEDOUT:    /* NAK */
		break;
	case -ECONNRESET:   /* kill */
	case -ENOENT:
	case -ESHUTDOWN:
		au0828_isocdbg("au0828_irq_callback called: status kill\n");
		return;
	default:            /* unknown error */
		au0828_isocdbg("urb completition error %d.\n", urb->status);
		break;
	}

	/* Copy data from URB */
	spin_lock_irqsave(&dev->slock, flags);
	dev->isoc_ctl.isoc_copy(dev, urb);
	spin_unlock_irqrestore(&dev->slock, flags);

	/* Reset urb buffers */
	for (i = 0; i < urb->number_of_packets; i++) {
		urb->iso_frame_desc[i].status = 0;
		urb->iso_frame_desc[i].actual_length = 0;
	}
	urb->status = 0;

	urb->status = usb_submit_urb(urb, GFP_ATOMIC);
	if (urb->status) {
		au0828_isocdbg("urb resubmit failed (error=%i)\n",
			       urb->status);
	}
	dev->stream_state = STREAM_ON;
}

/*
 * Stop and Deallocate URBs
 */
static void au0828_uninit_isoc(struct au0828_dev *dev)
{
	struct urb *urb;
	int i;

	au0828_isocdbg("au0828: called au0828_uninit_isoc\n");

	dev->isoc_ctl.nfields = -1;
	for (i = 0; i < dev->isoc_ctl.num_bufs; i++) {
		urb = dev->isoc_ctl.urb[i];
		if (urb) {
			if (!irqs_disabled())
				usb_kill_urb(urb);
			else
				usb_unlink_urb(urb);

			if (dev->isoc_ctl.transfer_buffer[i]) {
				usb_free_coherent(dev->usbdev,
					urb->transfer_buffer_length,
					dev->isoc_ctl.transfer_buffer[i],
					urb->transfer_dma);
			}
			usb_free_urb(urb);
			dev->isoc_ctl.urb[i] = NULL;
		}
		dev->isoc_ctl.transfer_buffer[i] = NULL;
	}

	kfree(dev->isoc_ctl.urb);
	kfree(dev->isoc_ctl.transfer_buffer);

	dev->isoc_ctl.urb = NULL;
	dev->isoc_ctl.transfer_buffer = NULL;
	dev->isoc_ctl.num_bufs = 0;

	dev->stream_state = STREAM_OFF;
}

/*
 * Allocate URBs and start IRQ
 */
static int au0828_init_isoc(struct au0828_dev *dev, int max_packets,
			    int num_bufs, int max_pkt_size,
			    int (*isoc_copy) (struct au0828_dev *dev, struct urb *urb))
{
	struct au0828_dmaqueue *dma_q = &dev->vidq;
	int i;
	int sb_size, pipe;
	struct urb *urb;
	int j, k;
	int rc;

	au0828_isocdbg("au0828: called au0828_prepare_isoc\n");

	dev->isoc_ctl.isoc_copy = isoc_copy;
	dev->isoc_ctl.num_bufs = num_bufs;

	dev->isoc_ctl.urb = kzalloc(sizeof(void *)*num_bufs,  GFP_KERNEL);
	if (!dev->isoc_ctl.urb) {
		au0828_isocdbg("cannot alloc memory for usb buffers\n");
		return -ENOMEM;
	}

	dev->isoc_ctl.transfer_buffer = kzalloc(sizeof(void *)*num_bufs,
					      GFP_KERNEL);
	if (!dev->isoc_ctl.transfer_buffer) {
		au0828_isocdbg("cannot allocate memory for usb transfer\n");
		kfree(dev->isoc_ctl.urb);
		return -ENOMEM;
	}

	dev->isoc_ctl.max_pkt_size = max_pkt_size;
	dev->isoc_ctl.buf = NULL;

	sb_size = max_packets * dev->isoc_ctl.max_pkt_size;

	/* allocate urbs and transfer buffers */
	for (i = 0; i < dev->isoc_ctl.num_bufs; i++) {
		urb = usb_alloc_urb(max_packets, GFP_KERNEL);
		if (!urb) {
			au0828_isocdbg("cannot alloc isoc_ctl.urb %i\n", i);
			au0828_uninit_isoc(dev);
			return -ENOMEM;
		}
		dev->isoc_ctl.urb[i] = urb;

		dev->isoc_ctl.transfer_buffer[i] = usb_alloc_coherent(dev->usbdev,
			sb_size, GFP_KERNEL, &urb->transfer_dma);
		if (!dev->isoc_ctl.transfer_buffer[i]) {
			printk("unable to allocate %i bytes for transfer"
					" buffer %i%s\n",
					sb_size, i,
					in_interrupt() ? " while in int" : "");
			au0828_uninit_isoc(dev);
			return -ENOMEM;
		}
		memset(dev->isoc_ctl.transfer_buffer[i], 0, sb_size);

		pipe = usb_rcvisocpipe(dev->usbdev,
				       dev->isoc_in_endpointaddr),

		usb_fill_int_urb(urb, dev->usbdev, pipe,
				 dev->isoc_ctl.transfer_buffer[i], sb_size,
				 au0828_irq_callback, dma_q, 1);

		urb->number_of_packets = max_packets;
		urb->transfer_flags = URB_ISO_ASAP | URB_NO_TRANSFER_DMA_MAP;

		k = 0;
		for (j = 0; j < max_packets; j++) {
			urb->iso_frame_desc[j].offset = k;
			urb->iso_frame_desc[j].length =
						dev->isoc_ctl.max_pkt_size;
			k += dev->isoc_ctl.max_pkt_size;
		}
	}

	/* submit urbs and enables IRQ */
	for (i = 0; i < dev->isoc_ctl.num_bufs; i++) {
		rc = usb_submit_urb(dev->isoc_ctl.urb[i], GFP_ATOMIC);
		if (rc) {
			au0828_isocdbg("submit of urb %i failed (error=%i)\n",
				       i, rc);
			au0828_uninit_isoc(dev);
			return rc;
		}
	}

	return 0;
}

/*
 * Announces that a buffer were filled and request the next
 */
static inline void buffer_filled(struct au0828_dev *dev,
				 struct au0828_dmaqueue *dma_q,
				 struct au0828_buffer *buf)
{
	struct vb2_v4l2_buffer *vb = &buf->vb;
	struct vb2_queue *q = vb->vb2_buf.vb2_queue;

	/* Advice that buffer was filled */
	au0828_isocdbg("[%p/%d] wakeup\n", buf, buf->top_field);

	if (q->type == V4L2_BUF_TYPE_VIDEO_CAPTURE)
		vb->sequence = dev->frame_count++;
	else
		vb->sequence = dev->vbi_frame_count++;

	vb->field = V4L2_FIELD_INTERLACED;
	vb->vb2_buf.timestamp = ktime_get_ns();
	vb2_buffer_done(&vb->vb2_buf, VB2_BUF_STATE_DONE);
}

/*
 * Identify the buffer header type and properly handles
 */
static void au0828_copy_video(struct au0828_dev *dev,
			      struct au0828_dmaqueue  *dma_q,
			      struct au0828_buffer *buf,
			      unsigned char *p,
			      unsigned char *outp, unsigned long len)
{
	void *fieldstart, *startwrite, *startread;
	int  linesdone, currlinedone, offset, lencopy, remain;
	int bytesperline = dev->width << 1; /* Assumes 16-bit depth @@@@ */

	if (len == 0)
		return;

	if (dma_q->pos + len > buf->length)
		len = buf->length - dma_q->pos;

	startread = p;
	remain = len;

	/* Interlaces frame */
	if (buf->top_field)
		fieldstart = outp;
	else
		fieldstart = outp + bytesperline;

	linesdone = dma_q->pos / bytesperline;
	currlinedone = dma_q->pos % bytesperline;
	offset = linesdone * bytesperline * 2 + currlinedone;
	startwrite = fieldstart + offset;
	lencopy = bytesperline - currlinedone;
	lencopy = lencopy > remain ? remain : lencopy;

	if ((char *)startwrite + lencopy > (char *)outp + buf->length) {
		au0828_isocdbg("Overflow of %zi bytes past buffer end (1)\n",
			       ((char *)startwrite + lencopy) -
			       ((char *)outp + buf->length));
		remain = (char *)outp + buf->length - (char *)startwrite;
		lencopy = remain;
	}
	if (lencopy <= 0)
		return;
	memcpy(startwrite, startread, lencopy);

	remain -= lencopy;

	while (remain > 0) {
		startwrite += lencopy + bytesperline;
		startread += lencopy;
		if (bytesperline > remain)
			lencopy = remain;
		else
			lencopy = bytesperline;

		if ((char *)startwrite + lencopy > (char *)outp +
		    buf->length) {
			au0828_isocdbg("Overflow %zi bytes past buf end (2)\n",
				       ((char *)startwrite + lencopy) -
				       ((char *)outp + buf->length));
			lencopy = remain = (char *)outp + buf->length -
					   (char *)startwrite;
		}
		if (lencopy <= 0)
			break;

		memcpy(startwrite, startread, lencopy);

		remain -= lencopy;
	}

	if (offset > 1440) {
		/* We have enough data to check for greenscreen */
		if (outp[0] < 0x60 && outp[1440] < 0x60)
			dev->greenscreen_detected = 1;
	}

	dma_q->pos += len;
}

/*
 * video-buf generic routine to get the next available buffer
 */
static inline void get_next_buf(struct au0828_dmaqueue *dma_q,
				struct au0828_buffer **buf)
{
	struct au0828_dev *dev = container_of(dma_q, struct au0828_dev, vidq);

	if (list_empty(&dma_q->active)) {
		au0828_isocdbg("No active queue to serve\n");
		dev->isoc_ctl.buf = NULL;
		*buf = NULL;
		return;
	}

	/* Get the next buffer */
	*buf = list_entry(dma_q->active.next, struct au0828_buffer, list);
	/* Cleans up buffer - Useful for testing for frame/URB loss */
	list_del(&(*buf)->list);
	dma_q->pos = 0;
	(*buf)->vb_buf = (*buf)->mem;
	dev->isoc_ctl.buf = *buf;

	return;
}

static void au0828_copy_vbi(struct au0828_dev *dev,
			      struct au0828_dmaqueue  *dma_q,
			      struct au0828_buffer *buf,
			      unsigned char *p,
			      unsigned char *outp, unsigned long len)
{
	unsigned char *startwrite, *startread;
	int bytesperline;
	int i, j = 0;

	if (dev == NULL) {
		au0828_isocdbg("dev is null\n");
		return;
	}

	if (dma_q == NULL) {
		au0828_isocdbg("dma_q is null\n");
		return;
	}
	if (buf == NULL)
		return;
	if (p == NULL) {
		au0828_isocdbg("p is null\n");
		return;
	}
	if (outp == NULL) {
		au0828_isocdbg("outp is null\n");
		return;
	}

	bytesperline = dev->vbi_width;

	if (dma_q->pos + len > buf->length)
		len = buf->length - dma_q->pos;

	startread = p;
	startwrite = outp + (dma_q->pos / 2);

	/* Make sure the bottom field populates the second half of the frame */
	if (buf->top_field == 0)
		startwrite += bytesperline * dev->vbi_height;

	for (i = 0; i < len; i += 2)
		startwrite[j++] = startread[i+1];

	dma_q->pos += len;
}


/*
 * video-buf generic routine to get the next available VBI buffer
 */
static inline void vbi_get_next_buf(struct au0828_dmaqueue *dma_q,
				    struct au0828_buffer **buf)
{
	struct au0828_dev *dev = container_of(dma_q, struct au0828_dev, vbiq);

	if (list_empty(&dma_q->active)) {
		au0828_isocdbg("No active queue to serve\n");
		dev->isoc_ctl.vbi_buf = NULL;
		*buf = NULL;
		return;
	}

	/* Get the next buffer */
	*buf = list_entry(dma_q->active.next, struct au0828_buffer, list);
	/* Cleans up buffer - Useful for testing for frame/URB loss */
	list_del(&(*buf)->list);
	dma_q->pos = 0;
	(*buf)->vb_buf = (*buf)->mem;
	dev->isoc_ctl.vbi_buf = *buf;
	return;
}

/*
 * Controls the isoc copy of each urb packet
 */
static inline int au0828_isoc_copy(struct au0828_dev *dev, struct urb *urb)
{
	struct au0828_buffer    *buf;
	struct au0828_buffer    *vbi_buf;
	struct au0828_dmaqueue  *dma_q = urb->context;
	struct au0828_dmaqueue  *vbi_dma_q = &dev->vbiq;
	unsigned char *outp = NULL;
	unsigned char *vbioutp = NULL;
	int i, len = 0, rc = 1;
	unsigned char *p;
	unsigned char fbyte;
	unsigned int vbi_field_size;
	unsigned int remain, lencopy;

	if (!dev)
		return 0;

	if ((dev->dev_state & DEV_DISCONNECTED) ||
	    (dev->dev_state & DEV_MISCONFIGURED))
		return 0;

	if (urb->status < 0) {
		print_err_status(dev, -1, urb->status);
		if (urb->status == -ENOENT)
			return 0;
	}

	buf = dev->isoc_ctl.buf;
	if (buf != NULL)
		outp = vb2_plane_vaddr(&buf->vb.vb2_buf, 0);

	vbi_buf = dev->isoc_ctl.vbi_buf;
	if (vbi_buf != NULL)
		vbioutp = vb2_plane_vaddr(&vbi_buf->vb.vb2_buf, 0);

	for (i = 0; i < urb->number_of_packets; i++) {
		int status = urb->iso_frame_desc[i].status;

		if (status < 0) {
			print_err_status(dev, i, status);
			if (urb->iso_frame_desc[i].status != -EPROTO)
				continue;
		}

		if (urb->iso_frame_desc[i].actual_length <= 0)
			continue;

		if (urb->iso_frame_desc[i].actual_length >
						dev->max_pkt_size) {
			au0828_isocdbg("packet bigger than packet size");
			continue;
		}

		p = urb->transfer_buffer + urb->iso_frame_desc[i].offset;
		fbyte = p[0];
		len = urb->iso_frame_desc[i].actual_length - 4;
		p += 4;

		if (fbyte & 0x80) {
			len -= 4;
			p += 4;
			au0828_isocdbg("Video frame %s\n",
				       (fbyte & 0x40) ? "odd" : "even");
			if (fbyte & 0x40) {
				/* VBI */
				if (vbi_buf != NULL)
					buffer_filled(dev, vbi_dma_q, vbi_buf);
				vbi_get_next_buf(vbi_dma_q, &vbi_buf);
				if (vbi_buf == NULL)
					vbioutp = NULL;
				else
					vbioutp = vb2_plane_vaddr(
						&vbi_buf->vb.vb2_buf, 0);

				/* Video */
				if (buf != NULL)
					buffer_filled(dev, dma_q, buf);
				get_next_buf(dma_q, &buf);
				if (buf == NULL)
					outp = NULL;
				else
					outp = vb2_plane_vaddr(
						&buf->vb.vb2_buf, 0);

				/* As long as isoc traffic is arriving, keep
				   resetting the timer */
				if (dev->vid_timeout_running)
					mod_timer(&dev->vid_timeout,
						  jiffies + (HZ / 10));
				if (dev->vbi_timeout_running)
					mod_timer(&dev->vbi_timeout,
						  jiffies + (HZ / 10));
			}

			if (buf != NULL) {
				if (fbyte & 0x40)
					buf->top_field = 1;
				else
					buf->top_field = 0;
			}

			if (vbi_buf != NULL) {
				if (fbyte & 0x40)
					vbi_buf->top_field = 1;
				else
					vbi_buf->top_field = 0;
			}

			dev->vbi_read = 0;
			vbi_dma_q->pos = 0;
			dma_q->pos = 0;
		}

		vbi_field_size = dev->vbi_width * dev->vbi_height * 2;
		if (dev->vbi_read < vbi_field_size) {
			remain  = vbi_field_size - dev->vbi_read;
			if (len < remain)
				lencopy = len;
			else
				lencopy = remain;

			if (vbi_buf != NULL)
				au0828_copy_vbi(dev, vbi_dma_q, vbi_buf, p,
						vbioutp, len);

			len -= lencopy;
			p += lencopy;
			dev->vbi_read += lencopy;
		}

		if (dev->vbi_read >= vbi_field_size && buf != NULL)
			au0828_copy_video(dev, dma_q, buf, p, outp, len);
	}
	return rc;
}

void au0828_usb_v4l2_media_release(struct au0828_dev *dev)
<<<<<<< HEAD
{
#ifdef CONFIG_MEDIA_CONTROLLER
	int i;

	for (i = 0; i < AU0828_MAX_INPUT; i++) {
		if (AUVI_INPUT(i).type == AU0828_VMUX_UNDEFINED)
			return;
		media_device_unregister_entity(&dev->input_ent[i]);
	}
#endif
}

static int au0828_create_media_graph(struct au0828_dev *dev)
{
#ifdef CONFIG_MEDIA_CONTROLLER
	struct media_device *mdev = dev->media_dev;
	struct media_entity *entity;
	struct media_entity *tuner = NULL, *decoder = NULL;
	int i, ret;

	if (!mdev)
		return 0;

	media_device_for_each_entity(entity, mdev) {
		switch (entity->function) {
		case MEDIA_ENT_F_TUNER:
			tuner = entity;
			break;
		case MEDIA_ENT_F_ATV_DECODER:
			decoder = entity;
			break;
		}
	}

	/* Analog setup, using tuner as a link */

	/* Something bad happened! */
	if (!decoder)
		return -EINVAL;

	if (tuner) {
		ret = media_create_pad_link(tuner, TUNER_PAD_OUTPUT,
					    decoder, 0,
					    MEDIA_LNK_FL_ENABLED);
		if (ret)
			return ret;
	}
	ret = media_create_pad_link(decoder, 1, &dev->vdev.entity, 0,
				    MEDIA_LNK_FL_ENABLED);
	if (ret)
		return ret;
	ret = media_create_pad_link(decoder, 2, &dev->vbi_dev.entity, 0,
				    MEDIA_LNK_FL_ENABLED);
	if (ret)
		return ret;

	for (i = 0; i < AU0828_MAX_INPUT; i++) {
		struct media_entity *ent = &dev->input_ent[i];

		switch (AUVI_INPUT(i).type) {
		case AU0828_VMUX_UNDEFINED:
			break;
		case AU0828_VMUX_CABLE:
		case AU0828_VMUX_TELEVISION:
		case AU0828_VMUX_DVB:
			if (!tuner)
				break;

			ret = media_create_pad_link(ent, 0, tuner,
						    TUNER_PAD_RF_INPUT,
						    MEDIA_LNK_FL_ENABLED);
			if (ret)
				return ret;
			break;
		case AU0828_VMUX_COMPOSITE:
		case AU0828_VMUX_SVIDEO:
			/* FIXME: fix the decoder PAD */
			ret = media_create_pad_link(ent, 0, decoder, 0, 0);
			if (ret)
				return ret;
			break;
		}
	}
#endif
	return 0;
}

static void au0828_usb_v4l2_release(struct v4l2_device *v4l2_dev)
{
	struct au0828_dev *dev =
		container_of(v4l2_dev, struct au0828_dev, v4l2_dev);

	v4l2_ctrl_handler_free(&dev->v4l2_ctrl_hdl);
	v4l2_device_unregister(&dev->v4l2_dev);
	au0828_usb_v4l2_media_release(dev);
	au0828_usb_release(dev);
}

int au0828_v4l2_device_register(struct usb_interface *interface,
				struct au0828_dev *dev)
{
	int retval;

	if (AUVI_INPUT(0).type == AU0828_VMUX_UNDEFINED)
		return 0;

	/* Create the v4l2_device */
#ifdef CONFIG_MEDIA_CONTROLLER
	dev->v4l2_dev.mdev = dev->media_dev;
#endif
	retval = v4l2_device_register(&interface->dev, &dev->v4l2_dev);
	if (retval) {
		pr_err("%s() v4l2_device_register failed\n",
		       __func__);
		mutex_unlock(&dev->lock);
		kfree(dev);
		return retval;
	}

	dev->v4l2_dev.release = au0828_usb_v4l2_release;

	/* This control handler will inherit the controls from au8522 */
	retval = v4l2_ctrl_handler_init(&dev->v4l2_ctrl_hdl, 4);
	if (retval) {
		pr_err("%s() v4l2_ctrl_handler_init failed\n",
		       __func__);
		mutex_unlock(&dev->lock);
		kfree(dev);
		return retval;
	}
	dev->v4l2_dev.ctrl_handler = &dev->v4l2_ctrl_hdl;

	return 0;
}

static int au0828_enable_analog_tuner(struct au0828_dev *dev)
=======
>>>>>>> 09fd671c
{
#ifdef CONFIG_MEDIA_CONTROLLER
	int i;

	for (i = 0; i < AU0828_MAX_INPUT; i++) {
		if (AUVI_INPUT(i).type == AU0828_VMUX_UNDEFINED)
			return;
		media_device_unregister_entity(&dev->input_ent[i]);
	}
#endif
}

static void au0828_usb_v4l2_release(struct v4l2_device *v4l2_dev)
{
	struct au0828_dev *dev =
		container_of(v4l2_dev, struct au0828_dev, v4l2_dev);

	v4l2_ctrl_handler_free(&dev->v4l2_ctrl_hdl);
	v4l2_device_unregister(&dev->v4l2_dev);
	au0828_usb_v4l2_media_release(dev);
	au0828_usb_release(dev);
}

int au0828_v4l2_device_register(struct usb_interface *interface,
				struct au0828_dev *dev)
{
	int retval;

	if (AUVI_INPUT(0).type == AU0828_VMUX_UNDEFINED)
		return 0;

	/* Create the v4l2_device */
#ifdef CONFIG_MEDIA_CONTROLLER
	dev->v4l2_dev.mdev = dev->media_dev;
#endif
	retval = v4l2_device_register(&interface->dev, &dev->v4l2_dev);
	if (retval) {
		pr_err("%s() v4l2_device_register failed\n",
		       __func__);
		mutex_unlock(&dev->lock);
		kfree(dev);
		return retval;
	}

	dev->v4l2_dev.release = au0828_usb_v4l2_release;

	/* This control handler will inherit the controls from au8522 */
	retval = v4l2_ctrl_handler_init(&dev->v4l2_ctrl_hdl, 4);
	if (retval) {
		pr_err("%s() v4l2_ctrl_handler_init failed\n",
		       __func__);
		mutex_unlock(&dev->lock);
		kfree(dev);
		return retval;
	}
	dev->v4l2_dev.ctrl_handler = &dev->v4l2_ctrl_hdl;

	return 0;
}

static int queue_setup(struct vb2_queue *vq,
		       unsigned int *nbuffers, unsigned int *nplanes,
		       unsigned int sizes[], void *alloc_ctxs[])
{
	struct au0828_dev *dev = vb2_get_drv_priv(vq);
	unsigned long size = dev->height * dev->bytesperline;

	if (*nplanes)
		return sizes[0] < size ? -EINVAL : 0;
	*nplanes = 1;
	sizes[0] = size;
	return 0;
}

static int
buffer_prepare(struct vb2_buffer *vb)
{
	struct vb2_v4l2_buffer *vbuf = to_vb2_v4l2_buffer(vb);
	struct au0828_buffer *buf = container_of(vbuf,
				struct au0828_buffer, vb);
	struct au0828_dev    *dev = vb2_get_drv_priv(vb->vb2_queue);

	buf->length = dev->height * dev->bytesperline;

	if (vb2_plane_size(vb, 0) < buf->length) {
		pr_err("%s data will not fit into plane (%lu < %lu)\n",
			__func__, vb2_plane_size(vb, 0), buf->length);
		return -EINVAL;
	}
	vb2_set_plane_payload(&buf->vb.vb2_buf, 0, buf->length);
	return 0;
}

static void
buffer_queue(struct vb2_buffer *vb)
{
	struct vb2_v4l2_buffer *vbuf = to_vb2_v4l2_buffer(vb);
	struct au0828_buffer    *buf     = container_of(vbuf,
							struct au0828_buffer,
							vb);
	struct au0828_dev       *dev     = vb2_get_drv_priv(vb->vb2_queue);
	struct au0828_dmaqueue  *vidq    = &dev->vidq;
	unsigned long flags = 0;

	buf->mem = vb2_plane_vaddr(vb, 0);
	buf->length = vb2_plane_size(vb, 0);

	spin_lock_irqsave(&dev->slock, flags);
	list_add_tail(&buf->list, &vidq->active);
	spin_unlock_irqrestore(&dev->slock, flags);
}

static int au0828_i2s_init(struct au0828_dev *dev)
{
	/* Enable i2s mode */
	au0828_writereg(dev, AU0828_AUDIOCTRL_50C, 0x01);
	return 0;
}

/*
 * Auvitek au0828 analog stream enable
 */
static int au0828_analog_stream_enable(struct au0828_dev *d)
{
	struct usb_interface *iface;
	int ret, h, w;

	dprintk(1, "au0828_analog_stream_enable called\n");

	iface = usb_ifnum_to_if(d->usbdev, 0);
	if (iface && iface->cur_altsetting->desc.bAlternateSetting != 5) {
		dprintk(1, "Changing intf#0 to alt 5\n");
		/* set au0828 interface0 to AS5 here again */
		ret = usb_set_interface(d->usbdev, 0, 5);
		if (ret < 0) {
			pr_info("Au0828 can't set alt setting to 5!\n");
			return -EBUSY;
		}
	}

	h = d->height / 2 + 2;
	w = d->width * 2;

	au0828_writereg(d, AU0828_SENSORCTRL_VBI_103, 0x00);
	au0828_writereg(d, 0x106, 0x00);
	/* set x position */
	au0828_writereg(d, 0x110, 0x00);
	au0828_writereg(d, 0x111, 0x00);
	au0828_writereg(d, 0x114, w & 0xff);
	au0828_writereg(d, 0x115, w >> 8);
	/* set y position */
	au0828_writereg(d, 0x112, 0x00);
	au0828_writereg(d, 0x113, 0x00);
	au0828_writereg(d, 0x116, h & 0xff);
	au0828_writereg(d, 0x117, h >> 8);
	au0828_writereg(d, AU0828_SENSORCTRL_100, 0xb3);

	return 0;
}

static int au0828_analog_stream_disable(struct au0828_dev *d)
{
	dprintk(1, "au0828_analog_stream_disable called\n");
	au0828_writereg(d, AU0828_SENSORCTRL_100, 0x0);
	return 0;
}

static void au0828_analog_stream_reset(struct au0828_dev *dev)
{
	dprintk(1, "au0828_analog_stream_reset called\n");
	au0828_writereg(dev, AU0828_SENSORCTRL_100, 0x0);
	mdelay(30);
	au0828_writereg(dev, AU0828_SENSORCTRL_100, 0xb3);
}

/*
 * Some operations needs to stop current streaming
 */
static int au0828_stream_interrupt(struct au0828_dev *dev)
{
	int ret = 0;

	dev->stream_state = STREAM_INTERRUPT;
	if (dev->dev_state == DEV_DISCONNECTED)
		return -ENODEV;
	else if (ret) {
		dev->dev_state = DEV_MISCONFIGURED;
		dprintk(1, "%s device is misconfigured!\n", __func__);
		return ret;
	}
	return 0;
}

int au0828_start_analog_streaming(struct vb2_queue *vq, unsigned int count)
{
	struct au0828_dev *dev = vb2_get_drv_priv(vq);
	int rc = 0;

	dprintk(1, "au0828_start_analog_streaming called %d\n",
		dev->streaming_users);

	if (vq->type == V4L2_BUF_TYPE_VIDEO_CAPTURE)
		dev->frame_count = 0;
	else
		dev->vbi_frame_count = 0;

	if (dev->streaming_users == 0) {
		/* If we were doing ac97 instead of i2s, it would go here...*/
		au0828_i2s_init(dev);
		rc = au0828_init_isoc(dev, AU0828_ISO_PACKETS_PER_URB,
				   AU0828_MAX_ISO_BUFS, dev->max_pkt_size,
				   au0828_isoc_copy);
		if (rc < 0) {
			pr_info("au0828_init_isoc failed\n");
			return rc;
		}

		if (vq->type == V4L2_BUF_TYPE_VIDEO_CAPTURE) {
			v4l2_device_call_all(&dev->v4l2_dev, 0, video,
						s_stream, 1);
			dev->vid_timeout_running = 1;
			mod_timer(&dev->vid_timeout, jiffies + (HZ / 10));
		} else if (vq->type == V4L2_BUF_TYPE_VBI_CAPTURE) {
			dev->vbi_timeout_running = 1;
			mod_timer(&dev->vbi_timeout, jiffies + (HZ / 10));
		}
	}
	dev->streaming_users++;
	return rc;
}

static void au0828_stop_streaming(struct vb2_queue *vq)
{
	struct au0828_dev *dev = vb2_get_drv_priv(vq);
	struct au0828_dmaqueue *vidq = &dev->vidq;
	unsigned long flags = 0;

	dprintk(1, "au0828_stop_streaming called %d\n", dev->streaming_users);

	if (dev->streaming_users-- == 1)
		au0828_uninit_isoc(dev);

	v4l2_device_call_all(&dev->v4l2_dev, 0, video, s_stream, 0);
	dev->vid_timeout_running = 0;
	del_timer_sync(&dev->vid_timeout);

	spin_lock_irqsave(&dev->slock, flags);
	if (dev->isoc_ctl.buf != NULL) {
		vb2_buffer_done(&dev->isoc_ctl.buf->vb.vb2_buf,
				VB2_BUF_STATE_ERROR);
		dev->isoc_ctl.buf = NULL;
	}
	while (!list_empty(&vidq->active)) {
		struct au0828_buffer *buf;

		buf = list_entry(vidq->active.next, struct au0828_buffer, list);
		vb2_buffer_done(&buf->vb.vb2_buf, VB2_BUF_STATE_ERROR);
		list_del(&buf->list);
	}
	spin_unlock_irqrestore(&dev->slock, flags);
}

void au0828_stop_vbi_streaming(struct vb2_queue *vq)
{
	struct au0828_dev *dev = vb2_get_drv_priv(vq);
	struct au0828_dmaqueue *vbiq = &dev->vbiq;
	unsigned long flags = 0;

	dprintk(1, "au0828_stop_vbi_streaming called %d\n",
		dev->streaming_users);

	if (dev->streaming_users-- == 1)
		au0828_uninit_isoc(dev);

	spin_lock_irqsave(&dev->slock, flags);
	if (dev->isoc_ctl.vbi_buf != NULL) {
		vb2_buffer_done(&dev->isoc_ctl.vbi_buf->vb.vb2_buf,
				VB2_BUF_STATE_ERROR);
		dev->isoc_ctl.vbi_buf = NULL;
	}
	while (!list_empty(&vbiq->active)) {
		struct au0828_buffer *buf;

		buf = list_entry(vbiq->active.next, struct au0828_buffer, list);
		list_del(&buf->list);
		vb2_buffer_done(&buf->vb.vb2_buf, VB2_BUF_STATE_ERROR);
	}
	spin_unlock_irqrestore(&dev->slock, flags);

	dev->vbi_timeout_running = 0;
	del_timer_sync(&dev->vbi_timeout);
}

static struct vb2_ops au0828_video_qops = {
	.queue_setup     = queue_setup,
	.buf_prepare     = buffer_prepare,
	.buf_queue       = buffer_queue,
	.start_streaming = au0828_start_analog_streaming,
	.stop_streaming  = au0828_stop_streaming,
	.wait_prepare    = vb2_ops_wait_prepare,
	.wait_finish     = vb2_ops_wait_finish,
};

/* ------------------------------------------------------------------
   V4L2 interface
   ------------------------------------------------------------------*/
/*
 * au0828_analog_unregister
 * unregister v4l2 devices
 */
int au0828_analog_unregister(struct au0828_dev *dev)
{
	dprintk(1, "au0828_analog_unregister called\n");

	/* No analog TV */
	if (AUVI_INPUT(0).type == AU0828_VMUX_UNDEFINED)
		return 0;

	mutex_lock(&au0828_sysfs_lock);
	video_unregister_device(&dev->vdev);
	video_unregister_device(&dev->vbi_dev);
	mutex_unlock(&au0828_sysfs_lock);

	v4l2_device_disconnect(&dev->v4l2_dev);
	v4l2_device_put(&dev->v4l2_dev);

	return 1;
}

/* This function ensures that video frames continue to be delivered even if
   the ITU-656 input isn't receiving any data (thereby preventing applications
   such as tvtime from hanging) */
static void au0828_vid_buffer_timeout(unsigned long data)
{
	struct au0828_dev *dev = (struct au0828_dev *) data;
	struct au0828_dmaqueue *dma_q = &dev->vidq;
	struct au0828_buffer *buf;
	unsigned char *vid_data;
	unsigned long flags = 0;

	spin_lock_irqsave(&dev->slock, flags);

	buf = dev->isoc_ctl.buf;
	if (buf != NULL) {
		vid_data = vb2_plane_vaddr(&buf->vb.vb2_buf, 0);
		memset(vid_data, 0x00, buf->length); /* Blank green frame */
		buffer_filled(dev, dma_q, buf);
	}
	get_next_buf(dma_q, &buf);

	if (dev->vid_timeout_running == 1)
		mod_timer(&dev->vid_timeout, jiffies + (HZ / 10));

	spin_unlock_irqrestore(&dev->slock, flags);
}

static void au0828_vbi_buffer_timeout(unsigned long data)
{
	struct au0828_dev *dev = (struct au0828_dev *) data;
	struct au0828_dmaqueue *dma_q = &dev->vbiq;
	struct au0828_buffer *buf;
	unsigned char *vbi_data;
	unsigned long flags = 0;

	spin_lock_irqsave(&dev->slock, flags);

	buf = dev->isoc_ctl.vbi_buf;
	if (buf != NULL) {
		vbi_data = vb2_plane_vaddr(&buf->vb.vb2_buf, 0);
		memset(vbi_data, 0x00, buf->length);
		buffer_filled(dev, dma_q, buf);
	}
	vbi_get_next_buf(dma_q, &buf);

	if (dev->vbi_timeout_running == 1)
		mod_timer(&dev->vbi_timeout, jiffies + (HZ / 10));
	spin_unlock_irqrestore(&dev->slock, flags);
}

static int au0828_v4l2_open(struct file *filp)
{
	struct au0828_dev *dev = video_drvdata(filp);
	int ret;

	dprintk(1,
		"%s called std_set %d dev_state %d stream users %d users %d\n",
		__func__, dev->std_set_in_tuner_core, dev->dev_state,
		dev->streaming_users, dev->users);

	if (mutex_lock_interruptible(&dev->lock))
		return -ERESTARTSYS;

	ret = v4l2_fh_open(filp);
	if (ret) {
		au0828_isocdbg("%s: v4l2_fh_open() returned error %d\n",
				__func__, ret);
		mutex_unlock(&dev->lock);
		return ret;
	}

	if (dev->users == 0) {
		au0828_analog_stream_enable(dev);
		au0828_analog_stream_reset(dev);
		dev->stream_state = STREAM_OFF;
		dev->dev_state |= DEV_INITIALIZED;
	}
	dev->users++;
	mutex_unlock(&dev->lock);
	return ret;
}

static int au0828_v4l2_close(struct file *filp)
{
	int ret;
	struct au0828_dev *dev = video_drvdata(filp);
	struct video_device *vdev = video_devdata(filp);

	dprintk(1,
		"%s called std_set %d dev_state %d stream users %d users %d\n",
		__func__, dev->std_set_in_tuner_core, dev->dev_state,
		dev->streaming_users, dev->users);

	mutex_lock(&dev->lock);
	if (vdev->vfl_type == VFL_TYPE_GRABBER && dev->vid_timeout_running) {
		/* Cancel timeout thread in case they didn't call streamoff */
		dev->vid_timeout_running = 0;
		del_timer_sync(&dev->vid_timeout);
	} else if (vdev->vfl_type == VFL_TYPE_VBI &&
			dev->vbi_timeout_running) {
		/* Cancel timeout thread in case they didn't call streamoff */
		dev->vbi_timeout_running = 0;
		del_timer_sync(&dev->vbi_timeout);
	}

	if (dev->dev_state == DEV_DISCONNECTED)
		goto end;

	if (dev->users == 1) {
		/*
		 * Avoid putting tuner in sleep if DVB or ALSA are
		 * streaming.
		 *
		 * On most USB devices  like au0828 the tuner can
		 * be safely put in sleep stare here if ALSA isn't
		 * streaming. Exceptions are some very old USB tuner
		 * models such as em28xx-based WinTV USB2 which have
		 * a separate audio output jack. The devices that have
		 * a separate audio output jack have analog tuners,
		 * like Philips FM1236. Those devices are always on,
		 * so the s_power callback are silently ignored.
		 * So, the current logic here does the following:
		 * Disable (put tuner to sleep) when
		 * - ALSA and DVB aren't not streaming;
		 * - the last V4L2 file handler is closed.
		 *
		 * FIXME:
		 *
		 * Additionally, this logic could be improved to
		 * disable the media source if the above conditions
		 * are met and if the device:
		 * - doesn't have a separate audio out plug (or
		 * - doesn't use a silicon tuner like xc2028/3028/4000/5000).
		 *
		 * Once this additional logic is in place, a callback
		 * is needed to enable the media source and power on
		 * the tuner, for radio to work.
		*/
		ret = v4l_enable_media_source(vdev);
		if (ret == 0)
			v4l2_device_call_all(&dev->v4l2_dev, 0, core,
					     s_power, 0);
		dev->std_set_in_tuner_core = 0;

		/* When close the device, set the usb intf0 into alt0 to free
		   USB bandwidth */
		ret = usb_set_interface(dev->usbdev, 0, 0);
		if (ret < 0)
			pr_info("Au0828 can't set alternate to 0!\n");
	}
end:
	_vb2_fop_release(filp, NULL);
	dev->users--;
	mutex_unlock(&dev->lock);
	return 0;
}

/* Must be called with dev->lock held */
static void au0828_init_tuner(struct au0828_dev *dev)
{
	struct v4l2_frequency f = {
		.frequency = dev->ctrl_freq,
		.type = V4L2_TUNER_ANALOG_TV,
	};

	dprintk(1, "%s called std_set %d dev_state %d\n", __func__,
		dev->std_set_in_tuner_core, dev->dev_state);

	if (dev->std_set_in_tuner_core)
		return;
	dev->std_set_in_tuner_core = 1;
	i2c_gate_ctrl(dev, 1);
	/* If we've never sent the standard in tuner core, do so now.
	   We don't do this at device probe because we don't want to
	   incur the cost of a firmware load */
	v4l2_device_call_all(&dev->v4l2_dev, 0, video, s_std, dev->std);
	v4l2_device_call_all(&dev->v4l2_dev, 0, tuner, s_frequency, &f);
	i2c_gate_ctrl(dev, 0);
}

static int au0828_set_format(struct au0828_dev *dev, unsigned int cmd,
			     struct v4l2_format *format)
{
	int ret;
	int width = format->fmt.pix.width;
	int height = format->fmt.pix.height;

	/* If they are demanding a format other than the one we support,
	   bail out (tvtime asks for UYVY and then retries with YUYV) */
	if (format->fmt.pix.pixelformat != V4L2_PIX_FMT_UYVY)
		return -EINVAL;

	/* format->fmt.pix.width only support 720 and height 480 */
	if (width != 720)
		width = 720;
	if (height != 480)
		height = 480;

	format->fmt.pix.width = width;
	format->fmt.pix.height = height;
	format->fmt.pix.pixelformat = V4L2_PIX_FMT_UYVY;
	format->fmt.pix.bytesperline = width * 2;
	format->fmt.pix.sizeimage = width * height * 2;
	format->fmt.pix.colorspace = V4L2_COLORSPACE_SMPTE170M;
	format->fmt.pix.field = V4L2_FIELD_INTERLACED;
	format->fmt.pix.priv = 0;

	if (cmd == VIDIOC_TRY_FMT)
		return 0;

	/* maybe set new image format, driver current only support 720*480 */
	dev->width = width;
	dev->height = height;
	dev->frame_size = width * height * 2;
	dev->field_size = width * height;
	dev->bytesperline = width * 2;

	if (dev->stream_state == STREAM_ON) {
		dprintk(1, "VIDIOC_SET_FMT: interrupting stream!\n");
		ret = au0828_stream_interrupt(dev);
		if (ret != 0) {
			dprintk(1, "error interrupting video stream!\n");
			return ret;
		}
	}

	au0828_analog_stream_enable(dev);

	return 0;
}

static int vidioc_querycap(struct file *file, void  *priv,
			   struct v4l2_capability *cap)
{
	struct video_device *vdev = video_devdata(file);
	struct au0828_dev *dev = video_drvdata(file);

	dprintk(1, "%s called std_set %d dev_state %d\n", __func__,
		dev->std_set_in_tuner_core, dev->dev_state);

	strlcpy(cap->driver, "au0828", sizeof(cap->driver));
	strlcpy(cap->card, dev->board.name, sizeof(cap->card));
	usb_make_path(dev->usbdev, cap->bus_info, sizeof(cap->bus_info));

	/* set the device capabilities */
	cap->device_caps = V4L2_CAP_AUDIO |
		V4L2_CAP_READWRITE |
		V4L2_CAP_STREAMING |
		V4L2_CAP_TUNER;
	if (vdev->vfl_type == VFL_TYPE_GRABBER)
		cap->device_caps |= V4L2_CAP_VIDEO_CAPTURE;
	else
		cap->device_caps |= V4L2_CAP_VBI_CAPTURE;
	cap->capabilities = cap->device_caps | V4L2_CAP_DEVICE_CAPS |
		V4L2_CAP_VBI_CAPTURE | V4L2_CAP_VIDEO_CAPTURE;
	return 0;
}

static int vidioc_enum_fmt_vid_cap(struct file *file, void  *priv,
					struct v4l2_fmtdesc *f)
{
	if (f->index)
		return -EINVAL;

	dprintk(1, "%s called\n", __func__);

	f->type = V4L2_BUF_TYPE_VIDEO_CAPTURE;
	strcpy(f->description, "Packed YUV2");

	f->flags = 0;
	f->pixelformat = V4L2_PIX_FMT_UYVY;

	return 0;
}

static int vidioc_g_fmt_vid_cap(struct file *file, void *priv,
					struct v4l2_format *f)
{
	struct au0828_dev *dev = video_drvdata(file);

	dprintk(1, "%s called std_set %d dev_state %d\n", __func__,
		dev->std_set_in_tuner_core, dev->dev_state);

	f->fmt.pix.width = dev->width;
	f->fmt.pix.height = dev->height;
	f->fmt.pix.pixelformat = V4L2_PIX_FMT_UYVY;
	f->fmt.pix.bytesperline = dev->bytesperline;
	f->fmt.pix.sizeimage = dev->frame_size;
	f->fmt.pix.colorspace = V4L2_COLORSPACE_SMPTE170M; /* NTSC/PAL */
	f->fmt.pix.field = V4L2_FIELD_INTERLACED;
	f->fmt.pix.priv = 0;
	return 0;
}

static int vidioc_try_fmt_vid_cap(struct file *file, void *priv,
				  struct v4l2_format *f)
{
	struct au0828_dev *dev = video_drvdata(file);

	dprintk(1, "%s called std_set %d dev_state %d\n", __func__,
		dev->std_set_in_tuner_core, dev->dev_state);

	return au0828_set_format(dev, VIDIOC_TRY_FMT, f);
}

static int vidioc_s_fmt_vid_cap(struct file *file, void *priv,
				struct v4l2_format *f)
{
	struct au0828_dev *dev = video_drvdata(file);
	int rc;

	dprintk(1, "%s called std_set %d dev_state %d\n", __func__,
		dev->std_set_in_tuner_core, dev->dev_state);

	rc = check_dev(dev);
	if (rc < 0)
		return rc;

	if (vb2_is_busy(&dev->vb_vidq)) {
		pr_info("%s queue busy\n", __func__);
		rc = -EBUSY;
		goto out;
	}

	rc = au0828_set_format(dev, VIDIOC_S_FMT, f);
out:
	return rc;
}

static int vidioc_s_std(struct file *file, void *priv, v4l2_std_id norm)
{
	struct au0828_dev *dev = video_drvdata(file);

	dprintk(1, "%s called std_set %d dev_state %d\n", __func__,
		dev->std_set_in_tuner_core, dev->dev_state);

	if (norm == dev->std)
		return 0;

	if (dev->streaming_users > 0)
		return -EBUSY;

	dev->std = norm;

	au0828_init_tuner(dev);

	i2c_gate_ctrl(dev, 1);

	/*
	 * FIXME: when we support something other than 60Hz standards,
	 * we are going to have to make the au0828 bridge adjust the size
	 * of its capture buffer, which is currently hardcoded at 720x480
	 */

	v4l2_device_call_all(&dev->v4l2_dev, 0, video, s_std, norm);

	i2c_gate_ctrl(dev, 0);

	return 0;
}

static int vidioc_g_std(struct file *file, void *priv, v4l2_std_id *norm)
{
	struct au0828_dev *dev = video_drvdata(file);

	dprintk(1, "%s called std_set %d dev_state %d\n", __func__,
		dev->std_set_in_tuner_core, dev->dev_state);

	*norm = dev->std;
	return 0;
}

static int vidioc_enum_input(struct file *file, void *priv,
				struct v4l2_input *input)
{
	struct au0828_dev *dev = video_drvdata(file);
	unsigned int tmp;

	static const char *inames[] = {
		[AU0828_VMUX_UNDEFINED] = "Undefined",
		[AU0828_VMUX_COMPOSITE] = "Composite",
		[AU0828_VMUX_SVIDEO] = "S-Video",
		[AU0828_VMUX_CABLE] = "Cable TV",
		[AU0828_VMUX_TELEVISION] = "Television",
		[AU0828_VMUX_DVB] = "DVB",
	};

	dprintk(1, "%s called std_set %d dev_state %d\n", __func__,
		dev->std_set_in_tuner_core, dev->dev_state);

	tmp = input->index;

	if (tmp >= AU0828_MAX_INPUT)
		return -EINVAL;
	if (AUVI_INPUT(tmp).type == 0)
		return -EINVAL;

	input->index = tmp;
	strcpy(input->name, inames[AUVI_INPUT(tmp).type]);
	if ((AUVI_INPUT(tmp).type == AU0828_VMUX_TELEVISION) ||
	    (AUVI_INPUT(tmp).type == AU0828_VMUX_CABLE)) {
		input->type |= V4L2_INPUT_TYPE_TUNER;
		input->audioset = 1;
	} else {
		input->type |= V4L2_INPUT_TYPE_CAMERA;
		input->audioset = 2;
	}

	input->std = dev->vdev.tvnorms;

	return 0;
}

static int vidioc_g_input(struct file *file, void *priv, unsigned int *i)
{
	struct au0828_dev *dev = video_drvdata(file);

	dprintk(1, "%s called std_set %d dev_state %d\n", __func__,
		dev->std_set_in_tuner_core, dev->dev_state);

	*i = dev->ctrl_input;
	return 0;
}

static void au0828_s_input(struct au0828_dev *dev, int index)
{
	int i;

	dprintk(1, "%s called std_set %d dev_state %d\n", __func__,
		dev->std_set_in_tuner_core, dev->dev_state);

	switch (AUVI_INPUT(index).type) {
	case AU0828_VMUX_SVIDEO:
		dev->input_type = AU0828_VMUX_SVIDEO;
		dev->ctrl_ainput = 1;
		break;
	case AU0828_VMUX_COMPOSITE:
		dev->input_type = AU0828_VMUX_COMPOSITE;
		dev->ctrl_ainput = 1;
		break;
	case AU0828_VMUX_TELEVISION:
		dev->input_type = AU0828_VMUX_TELEVISION;
		dev->ctrl_ainput = 0;
		break;
	default:
		dprintk(1, "unknown input type set [%d]\n",
			AUVI_INPUT(index).type);
		return;
	}

	dev->ctrl_input = index;

	v4l2_device_call_all(&dev->v4l2_dev, 0, video, s_routing,
			AUVI_INPUT(index).vmux, 0, 0);

	for (i = 0; i < AU0828_MAX_INPUT; i++) {
		int enable = 0;
		if (AUVI_INPUT(i).audio_setup == NULL)
			continue;

		if (i == index)
			enable = 1;
		else
			enable = 0;
		if (enable) {
			(AUVI_INPUT(i).audio_setup)(dev, enable);
		} else {
			/* Make sure we leave it turned on if some
			   other input is routed to this callback */
			if ((AUVI_INPUT(i).audio_setup) !=
			    ((AUVI_INPUT(index).audio_setup))) {
				(AUVI_INPUT(i).audio_setup)(dev, enable);
			}
		}
	}

	v4l2_device_call_all(&dev->v4l2_dev, 0, audio, s_routing,
			AUVI_INPUT(index).amux, 0, 0);
}

static int vidioc_s_input(struct file *file, void *priv, unsigned int index)
{
	struct au0828_dev *dev = video_drvdata(file);
	struct video_device *vfd = video_devdata(file);

	dprintk(1, "VIDIOC_S_INPUT in function %s, input=%d\n", __func__,
		index);
	if (index >= AU0828_MAX_INPUT)
		return -EINVAL;
	if (AUVI_INPUT(index).type == 0)
		return -EINVAL;

	if (dev->ctrl_input == index)
		return 0;

	au0828_s_input(dev, index);

	/*
	 * Input has been changed. Disable the media source
	 * associated with the old input and enable source
	 * for the newly set input
	 */
	v4l_disable_media_source(vfd);
	return v4l_enable_media_source(vfd);
}

static int vidioc_enumaudio(struct file *file, void *priv, struct v4l2_audio *a)
{
	if (a->index > 1)
		return -EINVAL;

	dprintk(1, "%s called\n", __func__);

	if (a->index == 0)
		strcpy(a->name, "Television");
	else
		strcpy(a->name, "Line in");

	a->capability = V4L2_AUDCAP_STEREO;
	return 0;
}

static int vidioc_g_audio(struct file *file, void *priv, struct v4l2_audio *a)
{
	struct au0828_dev *dev = video_drvdata(file);

	dprintk(1, "%s called std_set %d dev_state %d\n", __func__,
		dev->std_set_in_tuner_core, dev->dev_state);

	a->index = dev->ctrl_ainput;
	if (a->index == 0)
		strcpy(a->name, "Television");
	else
		strcpy(a->name, "Line in");

	a->capability = V4L2_AUDCAP_STEREO;
	return 0;
}

static int vidioc_s_audio(struct file *file, void *priv, const struct v4l2_audio *a)
{
	struct au0828_dev *dev = video_drvdata(file);

	if (a->index != dev->ctrl_ainput)
		return -EINVAL;

	dprintk(1, "%s called std_set %d dev_state %d\n", __func__,
		dev->std_set_in_tuner_core, dev->dev_state);
	return 0;
}

static int vidioc_g_tuner(struct file *file, void *priv, struct v4l2_tuner *t)
{
	struct au0828_dev *dev = video_drvdata(file);
	struct video_device *vfd = video_devdata(file);
	int ret;

	if (t->index != 0)
		return -EINVAL;

	ret = v4l_enable_media_source(vfd);
	if (ret)
		return ret;

	dprintk(1, "%s called std_set %d dev_state %d\n", __func__,
		dev->std_set_in_tuner_core, dev->dev_state);

	strcpy(t->name, "Auvitek tuner");

	au0828_init_tuner(dev);
	i2c_gate_ctrl(dev, 1);
	v4l2_device_call_all(&dev->v4l2_dev, 0, tuner, g_tuner, t);
	i2c_gate_ctrl(dev, 0);
	return 0;
}

static int vidioc_s_tuner(struct file *file, void *priv,
				const struct v4l2_tuner *t)
{
	struct au0828_dev *dev = video_drvdata(file);

	if (t->index != 0)
		return -EINVAL;

	dprintk(1, "%s called std_set %d dev_state %d\n", __func__,
		dev->std_set_in_tuner_core, dev->dev_state);

	au0828_init_tuner(dev);
	i2c_gate_ctrl(dev, 1);
	v4l2_device_call_all(&dev->v4l2_dev, 0, tuner, s_tuner, t);
	i2c_gate_ctrl(dev, 0);

	dprintk(1, "VIDIOC_S_TUNER: signal = %x, afc = %x\n", t->signal,
		t->afc);

	return 0;

}

static int vidioc_g_frequency(struct file *file, void *priv,
				struct v4l2_frequency *freq)
{
	struct au0828_dev *dev = video_drvdata(file);

	if (freq->tuner != 0)
		return -EINVAL;
	dprintk(1, "%s called std_set %d dev_state %d\n", __func__,
		dev->std_set_in_tuner_core, dev->dev_state);
	freq->frequency = dev->ctrl_freq;
	return 0;
}

static int vidioc_s_frequency(struct file *file, void *priv,
				const struct v4l2_frequency *freq)
{
	struct au0828_dev *dev = video_drvdata(file);
	struct v4l2_frequency new_freq = *freq;

	if (freq->tuner != 0)
		return -EINVAL;

	dprintk(1, "%s called std_set %d dev_state %d\n", __func__,
		dev->std_set_in_tuner_core, dev->dev_state);

	au0828_init_tuner(dev);
	i2c_gate_ctrl(dev, 1);

	v4l2_device_call_all(&dev->v4l2_dev, 0, tuner, s_frequency, freq);
	/* Get the actual set (and possibly clamped) frequency */
	v4l2_device_call_all(&dev->v4l2_dev, 0, tuner, g_frequency, &new_freq);
	dev->ctrl_freq = new_freq.frequency;

	i2c_gate_ctrl(dev, 0);

	au0828_analog_stream_reset(dev);

	return 0;
}


/* RAW VBI ioctls */

static int vidioc_g_fmt_vbi_cap(struct file *file, void *priv,
				struct v4l2_format *format)
{
	struct au0828_dev *dev = video_drvdata(file);

	dprintk(1, "%s called std_set %d dev_state %d\n", __func__,
		dev->std_set_in_tuner_core, dev->dev_state);

	format->fmt.vbi.samples_per_line = dev->vbi_width;
	format->fmt.vbi.sample_format = V4L2_PIX_FMT_GREY;
	format->fmt.vbi.offset = 0;
	format->fmt.vbi.flags = 0;
	format->fmt.vbi.sampling_rate = 6750000 * 4 / 2;

	format->fmt.vbi.count[0] = dev->vbi_height;
	format->fmt.vbi.count[1] = dev->vbi_height;
	format->fmt.vbi.start[0] = 21;
	format->fmt.vbi.start[1] = 284;
	memset(format->fmt.vbi.reserved, 0, sizeof(format->fmt.vbi.reserved));

	return 0;
}

static int vidioc_cropcap(struct file *file, void *priv,
			  struct v4l2_cropcap *cc)
{
	struct au0828_dev *dev = video_drvdata(file);

	if (cc->type != V4L2_BUF_TYPE_VIDEO_CAPTURE)
		return -EINVAL;

	dprintk(1, "%s called std_set %d dev_state %d\n", __func__,
		dev->std_set_in_tuner_core, dev->dev_state);

	cc->bounds.left = 0;
	cc->bounds.top = 0;
	cc->bounds.width = dev->width;
	cc->bounds.height = dev->height;

	cc->defrect = cc->bounds;

	cc->pixelaspect.numerator = 54;
	cc->pixelaspect.denominator = 59;

	return 0;
}

#ifdef CONFIG_VIDEO_ADV_DEBUG
static int vidioc_g_register(struct file *file, void *priv,
			     struct v4l2_dbg_register *reg)
{
	struct au0828_dev *dev = video_drvdata(file);

	dprintk(1, "%s called std_set %d dev_state %d\n", __func__,
		dev->std_set_in_tuner_core, dev->dev_state);

	reg->val = au0828_read(dev, reg->reg);
	reg->size = 1;
	return 0;
}

static int vidioc_s_register(struct file *file, void *priv,
			     const struct v4l2_dbg_register *reg)
{
	struct au0828_dev *dev = video_drvdata(file);

	dprintk(1, "%s called std_set %d dev_state %d\n", __func__,
		dev->std_set_in_tuner_core, dev->dev_state);

	return au0828_writereg(dev, reg->reg, reg->val);
}
#endif

static int vidioc_log_status(struct file *file, void *fh)
{
	struct video_device *vdev = video_devdata(file);

	dprintk(1, "%s called\n", __func__);

	v4l2_ctrl_log_status(file, fh);
	v4l2_device_call_all(vdev->v4l2_dev, 0, core, log_status);
	return 0;
}

void au0828_v4l2_suspend(struct au0828_dev *dev)
{
	struct urb *urb;
	int i;

	pr_info("stopping V4L2\n");

	if (dev->stream_state == STREAM_ON) {
		pr_info("stopping V4L2 active URBs\n");
		au0828_analog_stream_disable(dev);
		/* stop urbs */
		for (i = 0; i < dev->isoc_ctl.num_bufs; i++) {
			urb = dev->isoc_ctl.urb[i];
			if (urb) {
				if (!irqs_disabled())
					usb_kill_urb(urb);
				else
					usb_unlink_urb(urb);
			}
		}
	}

	if (dev->vid_timeout_running)
		del_timer_sync(&dev->vid_timeout);
	if (dev->vbi_timeout_running)
		del_timer_sync(&dev->vbi_timeout);
}

void au0828_v4l2_resume(struct au0828_dev *dev)
{
	int i, rc;

	pr_info("restarting V4L2\n");

	if (dev->stream_state == STREAM_ON) {
		au0828_stream_interrupt(dev);
		au0828_init_tuner(dev);
	}

	if (dev->vid_timeout_running)
		mod_timer(&dev->vid_timeout, jiffies + (HZ / 10));
	if (dev->vbi_timeout_running)
		mod_timer(&dev->vbi_timeout, jiffies + (HZ / 10));

	/* If we were doing ac97 instead of i2s, it would go here...*/
	au0828_i2s_init(dev);

	au0828_analog_stream_enable(dev);

	if (!(dev->stream_state == STREAM_ON)) {
		au0828_analog_stream_reset(dev);
		/* submit urbs */
		for (i = 0; i < dev->isoc_ctl.num_bufs; i++) {
			rc = usb_submit_urb(dev->isoc_ctl.urb[i], GFP_ATOMIC);
			if (rc) {
				au0828_isocdbg("submit of urb %i failed (error=%i)\n",
					       i, rc);
				au0828_uninit_isoc(dev);
			}
		}
	}
}

static struct v4l2_file_operations au0828_v4l_fops = {
	.owner      = THIS_MODULE,
	.open       = au0828_v4l2_open,
	.release    = au0828_v4l2_close,
	.read       = vb2_fop_read,
	.poll       = vb2_fop_poll,
	.mmap       = vb2_fop_mmap,
	.unlocked_ioctl = video_ioctl2,
};

static const struct v4l2_ioctl_ops video_ioctl_ops = {
	.vidioc_querycap            = vidioc_querycap,
	.vidioc_enum_fmt_vid_cap    = vidioc_enum_fmt_vid_cap,
	.vidioc_g_fmt_vid_cap       = vidioc_g_fmt_vid_cap,
	.vidioc_try_fmt_vid_cap     = vidioc_try_fmt_vid_cap,
	.vidioc_s_fmt_vid_cap       = vidioc_s_fmt_vid_cap,
	.vidioc_g_fmt_vbi_cap       = vidioc_g_fmt_vbi_cap,
	.vidioc_try_fmt_vbi_cap     = vidioc_g_fmt_vbi_cap,
	.vidioc_s_fmt_vbi_cap       = vidioc_g_fmt_vbi_cap,
	.vidioc_enumaudio           = vidioc_enumaudio,
	.vidioc_g_audio             = vidioc_g_audio,
	.vidioc_s_audio             = vidioc_s_audio,
	.vidioc_cropcap             = vidioc_cropcap,

	.vidioc_reqbufs             = vb2_ioctl_reqbufs,
	.vidioc_create_bufs         = vb2_ioctl_create_bufs,
	.vidioc_prepare_buf         = vb2_ioctl_prepare_buf,
	.vidioc_querybuf            = vb2_ioctl_querybuf,
	.vidioc_qbuf                = vb2_ioctl_qbuf,
	.vidioc_dqbuf               = vb2_ioctl_dqbuf,
	.vidioc_expbuf               = vb2_ioctl_expbuf,

	.vidioc_s_std               = vidioc_s_std,
	.vidioc_g_std               = vidioc_g_std,
	.vidioc_enum_input          = vidioc_enum_input,
	.vidioc_g_input             = vidioc_g_input,
	.vidioc_s_input             = vidioc_s_input,

	.vidioc_streamon            = vb2_ioctl_streamon,
	.vidioc_streamoff           = vb2_ioctl_streamoff,

	.vidioc_g_tuner             = vidioc_g_tuner,
	.vidioc_s_tuner             = vidioc_s_tuner,
	.vidioc_g_frequency         = vidioc_g_frequency,
	.vidioc_s_frequency         = vidioc_s_frequency,
#ifdef CONFIG_VIDEO_ADV_DEBUG
	.vidioc_g_register          = vidioc_g_register,
	.vidioc_s_register          = vidioc_s_register,
#endif
	.vidioc_log_status	    = vidioc_log_status,
	.vidioc_subscribe_event     = v4l2_ctrl_subscribe_event,
	.vidioc_unsubscribe_event   = v4l2_event_unsubscribe,
};

static const struct video_device au0828_video_template = {
	.fops                       = &au0828_v4l_fops,
	.release                    = video_device_release_empty,
	.ioctl_ops 		    = &video_ioctl_ops,
	.tvnorms                    = V4L2_STD_NTSC_M | V4L2_STD_PAL_M,
};

static int au0828_vb2_setup(struct au0828_dev *dev)
{
	int rc;
	struct vb2_queue *q;

	/* Setup Videobuf2 for Video capture */
	q = &dev->vb_vidq;
	q->type = V4L2_BUF_TYPE_VIDEO_CAPTURE;
	q->io_modes = VB2_READ | VB2_MMAP | VB2_USERPTR | VB2_DMABUF;
	q->timestamp_flags = V4L2_BUF_FLAG_TIMESTAMP_MONOTONIC;
	q->drv_priv = dev;
	q->buf_struct_size = sizeof(struct au0828_buffer);
	q->ops = &au0828_video_qops;
	q->mem_ops = &vb2_vmalloc_memops;

	rc = vb2_queue_init(q);
	if (rc < 0)
		return rc;

	/* Setup Videobuf2 for VBI capture */
	q = &dev->vb_vbiq;
	q->type = V4L2_BUF_TYPE_VBI_CAPTURE;
	q->io_modes = VB2_READ | VB2_MMAP | VB2_USERPTR | VB2_DMABUF;
	q->timestamp_flags = V4L2_BUF_FLAG_TIMESTAMP_MONOTONIC;
	q->drv_priv = dev;
	q->buf_struct_size = sizeof(struct au0828_buffer);
	q->ops = &au0828_vbi_qops;
	q->mem_ops = &vb2_vmalloc_memops;

	rc = vb2_queue_init(q);
	if (rc < 0)
		return rc;

	return 0;
}

static void au0828_analog_create_entities(struct au0828_dev *dev)
{
#if defined(CONFIG_MEDIA_CONTROLLER)
	static const char * const inames[] = {
		[AU0828_VMUX_COMPOSITE] = "Composite",
		[AU0828_VMUX_SVIDEO] = "S-Video",
		[AU0828_VMUX_CABLE] = "Cable TV",
		[AU0828_VMUX_TELEVISION] = "Television",
		[AU0828_VMUX_DVB] = "DVB",
	};
	int ret, i;

	/* Initialize Video and VBI pads */
	dev->video_pad.flags = MEDIA_PAD_FL_SINK;
	ret = media_entity_pads_init(&dev->vdev.entity, 1, &dev->video_pad);
	if (ret < 0)
		pr_err("failed to initialize video media entity!\n");

	dev->vbi_pad.flags = MEDIA_PAD_FL_SINK;
	ret = media_entity_pads_init(&dev->vbi_dev.entity, 1, &dev->vbi_pad);
	if (ret < 0)
		pr_err("failed to initialize vbi media entity!\n");

	/* Create entities for each input connector */
	for (i = 0; i < AU0828_MAX_INPUT; i++) {
		struct media_entity *ent = &dev->input_ent[i];

		if (AUVI_INPUT(i).type == AU0828_VMUX_UNDEFINED)
			break;

		ent->name = inames[AUVI_INPUT(i).type];
		ent->flags = MEDIA_ENT_FL_CONNECTOR;
		dev->input_pad[i].flags = MEDIA_PAD_FL_SOURCE;

		switch (AUVI_INPUT(i).type) {
		case AU0828_VMUX_COMPOSITE:
			ent->function = MEDIA_ENT_F_CONN_COMPOSITE;
			break;
		case AU0828_VMUX_SVIDEO:
			ent->function = MEDIA_ENT_F_CONN_SVIDEO;
			break;
		case AU0828_VMUX_CABLE:
		case AU0828_VMUX_TELEVISION:
		case AU0828_VMUX_DVB:
		default: /* Just to shut up a warning */
			ent->function = MEDIA_ENT_F_CONN_RF;
			break;
		}

		ret = media_entity_pads_init(ent, 1, &dev->input_pad[i]);
		if (ret < 0)
			pr_err("failed to initialize input pad[%d]!\n", i);

		ret = media_device_register_entity(dev->media_dev, ent);
		if (ret < 0)
			pr_err("failed to register input entity %d!\n", i);
	}
#endif
}

/**************************************************************************/

int au0828_analog_register(struct au0828_dev *dev,
			   struct usb_interface *interface)
{
	int retval = -ENOMEM;
	struct usb_host_interface *iface_desc;
	struct usb_endpoint_descriptor *endpoint;
	int i, ret;

	dprintk(1, "au0828_analog_register called for intf#%d!\n",
		interface->cur_altsetting->desc.bInterfaceNumber);

	/* No analog TV */
	if (AUVI_INPUT(0).type == AU0828_VMUX_UNDEFINED)
		return 0;

	/* set au0828 usb interface0 to as5 */
	retval = usb_set_interface(dev->usbdev,
			interface->cur_altsetting->desc.bInterfaceNumber, 5);
	if (retval != 0) {
		pr_info("Failure setting usb interface0 to as5\n");
		return retval;
	}

	/* Figure out which endpoint has the isoc interface */
	iface_desc = interface->cur_altsetting;
	for (i = 0; i < iface_desc->desc.bNumEndpoints; i++) {
		endpoint = &iface_desc->endpoint[i].desc;
		if (((endpoint->bEndpointAddress & USB_ENDPOINT_DIR_MASK)
		     == USB_DIR_IN) &&
		    ((endpoint->bmAttributes & USB_ENDPOINT_XFERTYPE_MASK)
		     == USB_ENDPOINT_XFER_ISOC)) {

			/* we find our isoc in endpoint */
			u16 tmp = le16_to_cpu(endpoint->wMaxPacketSize);
			dev->max_pkt_size = (tmp & 0x07ff) *
				(((tmp & 0x1800) >> 11) + 1);
			dev->isoc_in_endpointaddr = endpoint->bEndpointAddress;
			dprintk(1,
				"Found isoc endpoint 0x%02x, max size = %d\n",
				dev->isoc_in_endpointaddr, dev->max_pkt_size);
		}
	}
	if (!(dev->isoc_in_endpointaddr)) {
		pr_info("Could not locate isoc endpoint\n");
		return -ENODEV;
	}

	init_waitqueue_head(&dev->open);
	spin_lock_init(&dev->slock);

	/* init video dma queues */
	INIT_LIST_HEAD(&dev->vidq.active);
	INIT_LIST_HEAD(&dev->vbiq.active);

	setup_timer(&dev->vid_timeout, au0828_vid_buffer_timeout,
		    (unsigned long)dev);
	setup_timer(&dev->vbi_timeout, au0828_vbi_buffer_timeout,
		    (unsigned long)dev);

	dev->width = NTSC_STD_W;
	dev->height = NTSC_STD_H;
	dev->field_size = dev->width * dev->height;
	dev->frame_size = dev->field_size << 1;
	dev->bytesperline = dev->width << 1;
	dev->vbi_width = 720;
	dev->vbi_height = 1;
	dev->ctrl_ainput = 0;
	dev->ctrl_freq = 960;
	dev->std = V4L2_STD_NTSC_M;
	/* Default input is TV Tuner */
	au0828_s_input(dev, 0);

	mutex_init(&dev->vb_queue_lock);
	mutex_init(&dev->vb_vbi_queue_lock);

	/* Fill the video capture device struct */
	dev->vdev = au0828_video_template;
	dev->vdev.v4l2_dev = &dev->v4l2_dev;
	dev->vdev.lock = &dev->lock;
	dev->vdev.queue = &dev->vb_vidq;
	dev->vdev.queue->lock = &dev->vb_queue_lock;
	strcpy(dev->vdev.name, "au0828a video");

	/* Setup the VBI device */
	dev->vbi_dev = au0828_video_template;
	dev->vbi_dev.v4l2_dev = &dev->v4l2_dev;
	dev->vbi_dev.lock = &dev->lock;
	dev->vbi_dev.queue = &dev->vb_vbiq;
	dev->vbi_dev.queue->lock = &dev->vb_vbi_queue_lock;
	strcpy(dev->vbi_dev.name, "au0828a vbi");

	/* Init entities at the Media Controller */
	au0828_analog_create_entities(dev);

	/* initialize videobuf2 stuff */
	retval = au0828_vb2_setup(dev);
	if (retval != 0) {
		dprintk(1, "unable to setup videobuf2 queues (error = %d).\n",
			retval);
		return -ENODEV;
	}

	/* Register the v4l2 device */
	video_set_drvdata(&dev->vdev, dev);
	retval = video_register_device(&dev->vdev, VFL_TYPE_GRABBER, -1);
	if (retval != 0) {
		dprintk(1, "unable to register video device (error = %d).\n",
			retval);
		ret = -ENODEV;
		goto err_reg_vdev;
	}

	/* Register the vbi device */
	video_set_drvdata(&dev->vbi_dev, dev);
	retval = video_register_device(&dev->vbi_dev, VFL_TYPE_VBI, -1);
	if (retval != 0) {
		dprintk(1, "unable to register vbi device (error = %d).\n",
			retval);
		ret = -ENODEV;
		goto err_reg_vbi_dev;
	}
	retval = au0828_create_media_graph(dev);
	if (retval) {
		pr_err("%s() au0282_dev_register failed to create graph\n",
			__func__);
		ret = -ENODEV;
		goto err_reg_vbi_dev;
	}


#ifdef CONFIG_MEDIA_CONTROLLER
	retval = v4l2_mc_create_media_graph(dev->media_dev);
	if (retval) {
		pr_err("%s() au0282_dev_register failed to create graph\n",
			__func__);
		ret = -ENODEV;
		goto err_reg_vbi_dev;
	}
#endif

	dprintk(1, "%s completed!\n", __func__);

	return 0;

err_reg_vbi_dev:
	video_unregister_device(&dev->vdev);
err_reg_vdev:
	vb2_queue_release(&dev->vb_vidq);
	vb2_queue_release(&dev->vb_vbiq);
	return ret;
}
<|MERGE_RESOLUTION|>--- conflicted
+++ resolved
@@ -641,145 +641,6 @@
 }
 
 void au0828_usb_v4l2_media_release(struct au0828_dev *dev)
-<<<<<<< HEAD
-{
-#ifdef CONFIG_MEDIA_CONTROLLER
-	int i;
-
-	for (i = 0; i < AU0828_MAX_INPUT; i++) {
-		if (AUVI_INPUT(i).type == AU0828_VMUX_UNDEFINED)
-			return;
-		media_device_unregister_entity(&dev->input_ent[i]);
-	}
-#endif
-}
-
-static int au0828_create_media_graph(struct au0828_dev *dev)
-{
-#ifdef CONFIG_MEDIA_CONTROLLER
-	struct media_device *mdev = dev->media_dev;
-	struct media_entity *entity;
-	struct media_entity *tuner = NULL, *decoder = NULL;
-	int i, ret;
-
-	if (!mdev)
-		return 0;
-
-	media_device_for_each_entity(entity, mdev) {
-		switch (entity->function) {
-		case MEDIA_ENT_F_TUNER:
-			tuner = entity;
-			break;
-		case MEDIA_ENT_F_ATV_DECODER:
-			decoder = entity;
-			break;
-		}
-	}
-
-	/* Analog setup, using tuner as a link */
-
-	/* Something bad happened! */
-	if (!decoder)
-		return -EINVAL;
-
-	if (tuner) {
-		ret = media_create_pad_link(tuner, TUNER_PAD_OUTPUT,
-					    decoder, 0,
-					    MEDIA_LNK_FL_ENABLED);
-		if (ret)
-			return ret;
-	}
-	ret = media_create_pad_link(decoder, 1, &dev->vdev.entity, 0,
-				    MEDIA_LNK_FL_ENABLED);
-	if (ret)
-		return ret;
-	ret = media_create_pad_link(decoder, 2, &dev->vbi_dev.entity, 0,
-				    MEDIA_LNK_FL_ENABLED);
-	if (ret)
-		return ret;
-
-	for (i = 0; i < AU0828_MAX_INPUT; i++) {
-		struct media_entity *ent = &dev->input_ent[i];
-
-		switch (AUVI_INPUT(i).type) {
-		case AU0828_VMUX_UNDEFINED:
-			break;
-		case AU0828_VMUX_CABLE:
-		case AU0828_VMUX_TELEVISION:
-		case AU0828_VMUX_DVB:
-			if (!tuner)
-				break;
-
-			ret = media_create_pad_link(ent, 0, tuner,
-						    TUNER_PAD_RF_INPUT,
-						    MEDIA_LNK_FL_ENABLED);
-			if (ret)
-				return ret;
-			break;
-		case AU0828_VMUX_COMPOSITE:
-		case AU0828_VMUX_SVIDEO:
-			/* FIXME: fix the decoder PAD */
-			ret = media_create_pad_link(ent, 0, decoder, 0, 0);
-			if (ret)
-				return ret;
-			break;
-		}
-	}
-#endif
-	return 0;
-}
-
-static void au0828_usb_v4l2_release(struct v4l2_device *v4l2_dev)
-{
-	struct au0828_dev *dev =
-		container_of(v4l2_dev, struct au0828_dev, v4l2_dev);
-
-	v4l2_ctrl_handler_free(&dev->v4l2_ctrl_hdl);
-	v4l2_device_unregister(&dev->v4l2_dev);
-	au0828_usb_v4l2_media_release(dev);
-	au0828_usb_release(dev);
-}
-
-int au0828_v4l2_device_register(struct usb_interface *interface,
-				struct au0828_dev *dev)
-{
-	int retval;
-
-	if (AUVI_INPUT(0).type == AU0828_VMUX_UNDEFINED)
-		return 0;
-
-	/* Create the v4l2_device */
-#ifdef CONFIG_MEDIA_CONTROLLER
-	dev->v4l2_dev.mdev = dev->media_dev;
-#endif
-	retval = v4l2_device_register(&interface->dev, &dev->v4l2_dev);
-	if (retval) {
-		pr_err("%s() v4l2_device_register failed\n",
-		       __func__);
-		mutex_unlock(&dev->lock);
-		kfree(dev);
-		return retval;
-	}
-
-	dev->v4l2_dev.release = au0828_usb_v4l2_release;
-
-	/* This control handler will inherit the controls from au8522 */
-	retval = v4l2_ctrl_handler_init(&dev->v4l2_ctrl_hdl, 4);
-	if (retval) {
-		pr_err("%s() v4l2_ctrl_handler_init failed\n",
-		       __func__);
-		mutex_unlock(&dev->lock);
-		kfree(dev);
-		return retval;
-	}
-	dev->v4l2_dev.ctrl_handler = &dev->v4l2_ctrl_hdl;
-
-	return 0;
-}
-
-static int au0828_enable_analog_tuner(struct au0828_dev *dev)
-=======
->>>>>>> 09fd671c
 {
 #ifdef CONFIG_MEDIA_CONTROLLER
 	int i;
@@ -2178,14 +2039,6 @@
 		ret = -ENODEV;
 		goto err_reg_vbi_dev;
 	}
-	retval = au0828_create_media_graph(dev);
-	if (retval) {
-		pr_err("%s() au0282_dev_register failed to create graph\n",
-			__func__);
-		ret = -ENODEV;
-		goto err_reg_vbi_dev;
-	}
-
 
 #ifdef CONFIG_MEDIA_CONTROLLER
 	retval = v4l2_mc_create_media_graph(dev->media_dev);
