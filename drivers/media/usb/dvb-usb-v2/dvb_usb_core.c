/*
 * DVB USB framework
 *
 * Copyright (C) 2004-6 Patrick Boettcher <patrick.boettcher@posteo.de>
 * Copyright (C) 2012 Antti Palosaari <crope@iki.fi>
 *
 *    This program is free software; you can redistribute it and/or modify
 *    it under the terms of the GNU General Public License as published by
 *    the Free Software Foundation; either version 2 of the License, or
 *    (at your option) any later version.
 *
 *    This program is distributed in the hope that it will be useful,
 *    but WITHOUT ANY WARRANTY; without even the implied warranty of
 *    MERCHANTABILITY or FITNESS FOR A PARTICULAR PURPOSE.  See the
 *    GNU General Public License for more details.
 *
 *    You should have received a copy of the GNU General Public License along
 *    with this program; if not, write to the Free Software Foundation, Inc.,
 *    51 Franklin Street, Fifth Floor, Boston, MA 02110-1301 USA.
 */

#include "dvb_usb_common.h"
<<<<<<< HEAD
#include <media/v4l2-mc.h>
=======
#include <media/media-device.h>
>>>>>>> 09fd671c

static int dvb_usbv2_disable_rc_polling;
module_param_named(disable_rc_polling, dvb_usbv2_disable_rc_polling, int, 0644);
MODULE_PARM_DESC(disable_rc_polling,
		"disable remote control polling (default: 0)");
static int dvb_usb_force_pid_filter_usage;
module_param_named(force_pid_filter_usage, dvb_usb_force_pid_filter_usage,
		int, 0444);
MODULE_PARM_DESC(force_pid_filter_usage,
		"force all DVB USB devices to use a PID filter, if any (default: 0)");

static int dvb_usbv2_download_firmware(struct dvb_usb_device *d,
		const char *name)
{
	int ret;
	const struct firmware *fw;
	dev_dbg(&d->udev->dev, "%s:\n", __func__);

	if (!d->props->download_firmware) {
		ret = -EINVAL;
		goto err;
	}

	ret = request_firmware(&fw, name, &d->udev->dev);
	if (ret < 0) {
		dev_err(&d->udev->dev,
				"%s: Did not find the firmware file '%s'. Please see linux/Documentation/dvb/ for more details on firmware-problems. Status %d\n",
				KBUILD_MODNAME, name, ret);
		goto err;
	}

	dev_info(&d->udev->dev, "%s: downloading firmware from file '%s'\n",
			KBUILD_MODNAME, name);

	ret = d->props->download_firmware(d, fw);
	release_firmware(fw);
	if (ret < 0)
		goto err;

	return ret;
err:
	dev_dbg(&d->udev->dev, "%s: failed=%d\n", __func__, ret);
	return ret;
}

static int dvb_usbv2_i2c_init(struct dvb_usb_device *d)
{
	int ret;
	dev_dbg(&d->udev->dev, "%s:\n", __func__);

	if (!d->props->i2c_algo)
		return 0;

	strlcpy(d->i2c_adap.name, d->name, sizeof(d->i2c_adap.name));
	d->i2c_adap.algo = d->props->i2c_algo;
	d->i2c_adap.dev.parent = &d->udev->dev;
	i2c_set_adapdata(&d->i2c_adap, d);

	ret = i2c_add_adapter(&d->i2c_adap);
	if (ret < 0) {
		d->i2c_adap.algo = NULL;
		dev_err(&d->udev->dev, "%s: i2c_add_adapter() failed=%d\n",
				KBUILD_MODNAME, ret);
		goto err;
	}

	return 0;
err:
	dev_dbg(&d->udev->dev, "%s: failed=%d\n", __func__, ret);
	return ret;
}

static int dvb_usbv2_i2c_exit(struct dvb_usb_device *d)
{
	dev_dbg(&d->udev->dev, "%s:\n", __func__);

	if (d->i2c_adap.algo)
		i2c_del_adapter(&d->i2c_adap);

	return 0;
}

#if IS_ENABLED(CONFIG_RC_CORE)
static void dvb_usb_read_remote_control(struct work_struct *work)
{
	struct dvb_usb_device *d = container_of(work,
			struct dvb_usb_device, rc_query_work.work);
	int ret;

	/*
	 * When the parameter has been set to 1 via sysfs while the
	 * driver was running, or when bulk mode is enabled after IR init.
	 */
	if (dvb_usbv2_disable_rc_polling || d->rc.bulk_mode) {
		d->rc_polling_active = false;
		return;
	}

	ret = d->rc.query(d);
	if (ret < 0) {
		dev_err(&d->udev->dev, "%s: rc.query() failed=%d\n",
				KBUILD_MODNAME, ret);
		d->rc_polling_active = false;
		return; /* stop polling */
	}

	schedule_delayed_work(&d->rc_query_work,
			msecs_to_jiffies(d->rc.interval));
}

static int dvb_usbv2_remote_init(struct dvb_usb_device *d)
{
	int ret;
	struct rc_dev *dev;
	dev_dbg(&d->udev->dev, "%s:\n", __func__);

	if (dvb_usbv2_disable_rc_polling || !d->props->get_rc_config)
		return 0;

	d->rc.map_name = d->rc_map;
	ret = d->props->get_rc_config(d, &d->rc);
	if (ret < 0)
		goto err;

	/* disable rc when there is no keymap defined */
	if (!d->rc.map_name)
		return 0;

	dev = rc_allocate_device();
	if (!dev) {
		ret = -ENOMEM;
		goto err;
	}

	dev->dev.parent = &d->udev->dev;
	dev->input_name = d->name;
	usb_make_path(d->udev, d->rc_phys, sizeof(d->rc_phys));
	strlcat(d->rc_phys, "/ir0", sizeof(d->rc_phys));
	dev->input_phys = d->rc_phys;
	usb_to_input_id(d->udev, &dev->input_id);
	/* TODO: likely RC-core should took const char * */
	dev->driver_name = (char *) d->props->driver_name;
	dev->map_name = d->rc.map_name;
	dev->driver_type = d->rc.driver_type;
	dev->allowed_protocols = d->rc.allowed_protos;
	dev->change_protocol = d->rc.change_protocol;
	dev->priv = d;

	ret = rc_register_device(dev);
	if (ret < 0) {
		rc_free_device(dev);
		goto err;
	}

	d->rc_dev = dev;

	/* start polling if needed */
	if (d->rc.query && !d->rc.bulk_mode) {
		/* initialize a work queue for handling polling */
		INIT_DELAYED_WORK(&d->rc_query_work,
				dvb_usb_read_remote_control);
		dev_info(&d->udev->dev,
				"%s: schedule remote query interval to %d msecs\n",
				KBUILD_MODNAME, d->rc.interval);
		schedule_delayed_work(&d->rc_query_work,
				msecs_to_jiffies(d->rc.interval));
		d->rc_polling_active = true;
	}

	return 0;
err:
	dev_dbg(&d->udev->dev, "%s: failed=%d\n", __func__, ret);
	return ret;
}

static int dvb_usbv2_remote_exit(struct dvb_usb_device *d)
{
	dev_dbg(&d->udev->dev, "%s:\n", __func__);

	if (d->rc_dev) {
		cancel_delayed_work_sync(&d->rc_query_work);
		rc_unregister_device(d->rc_dev);
		d->rc_dev = NULL;
	}

	return 0;
}
#else
	#define dvb_usbv2_remote_init(args...) 0
	#define dvb_usbv2_remote_exit(args...)
#endif

static void dvb_usb_data_complete(struct usb_data_stream *stream, u8 *buf,
		size_t len)
{
	struct dvb_usb_adapter *adap = stream->user_priv;
	dvb_dmx_swfilter(&adap->demux, buf, len);
}

static void dvb_usb_data_complete_204(struct usb_data_stream *stream, u8 *buf,
		size_t len)
{
	struct dvb_usb_adapter *adap = stream->user_priv;
	dvb_dmx_swfilter_204(&adap->demux, buf, len);
}

static void dvb_usb_data_complete_raw(struct usb_data_stream *stream, u8 *buf,
		size_t len)
{
	struct dvb_usb_adapter *adap = stream->user_priv;
	dvb_dmx_swfilter_raw(&adap->demux, buf, len);
}

static int dvb_usbv2_adapter_stream_init(struct dvb_usb_adapter *adap)
{
	dev_dbg(&adap_to_d(adap)->udev->dev, "%s: adap=%d\n", __func__,
			adap->id);

	adap->stream.udev = adap_to_d(adap)->udev;
	adap->stream.user_priv = adap;
	adap->stream.complete = dvb_usb_data_complete;

	return usb_urb_initv2(&adap->stream, &adap->props->stream);
}

static int dvb_usbv2_adapter_stream_exit(struct dvb_usb_adapter *adap)
{
	dev_dbg(&adap_to_d(adap)->udev->dev, "%s: adap=%d\n", __func__,
			adap->id);

	return usb_urb_exitv2(&adap->stream);
}

static int dvb_usb_start_feed(struct dvb_demux_feed *dvbdmxfeed)
{
	struct dvb_usb_adapter *adap = dvbdmxfeed->demux->priv;
	struct dvb_usb_device *d = adap_to_d(adap);
	int ret = 0;
	struct usb_data_stream_properties stream_props;
	dev_dbg(&d->udev->dev,
			"%s: adap=%d active_fe=%d feed_type=%d setting pid [%s]: %04x (%04d) at index %d\n",
			__func__, adap->id, adap->active_fe, dvbdmxfeed->type,
			adap->pid_filtering ? "yes" : "no", dvbdmxfeed->pid,
			dvbdmxfeed->pid, dvbdmxfeed->index);

	/* wait init is done */
	wait_on_bit(&adap->state_bits, ADAP_INIT, TASK_UNINTERRUPTIBLE);

	if (adap->active_fe == -1)
		return -EINVAL;

	/* skip feed setup if we are already feeding */
	if (adap->feed_count++ > 0)
		goto skip_feed_start;

	/* set 'streaming' status bit */
	set_bit(ADAP_STREAMING, &adap->state_bits);

	/* resolve input and output streaming parameters */
	if (d->props->get_stream_config) {
		memcpy(&stream_props, &adap->props->stream,
				sizeof(struct usb_data_stream_properties));
		ret = d->props->get_stream_config(adap->fe[adap->active_fe],
				&adap->ts_type, &stream_props);
		if (ret)
			dev_err(&d->udev->dev,
					"%s: get_stream_config() failed=%d\n",
					KBUILD_MODNAME, ret);
	} else {
		stream_props = adap->props->stream;
	}

	switch (adap->ts_type) {
	case DVB_USB_FE_TS_TYPE_204:
		adap->stream.complete = dvb_usb_data_complete_204;
		break;
	case DVB_USB_FE_TS_TYPE_RAW:
		adap->stream.complete = dvb_usb_data_complete_raw;
		break;
	case DVB_USB_FE_TS_TYPE_188:
	default:
		adap->stream.complete = dvb_usb_data_complete;
		break;
	}

	/* submit USB streaming packets */
	usb_urb_submitv2(&adap->stream, &stream_props);

	/* enable HW PID filter */
	if (adap->pid_filtering && adap->props->pid_filter_ctrl) {
		ret = adap->props->pid_filter_ctrl(adap, 1);
		if (ret)
			dev_err(&d->udev->dev,
					"%s: pid_filter_ctrl() failed=%d\n",
					KBUILD_MODNAME, ret);
	}

	/* ask device to start streaming */
	if (d->props->streaming_ctrl) {
		ret = d->props->streaming_ctrl(adap->fe[adap->active_fe], 1);
		if (ret)
			dev_err(&d->udev->dev,
					"%s: streaming_ctrl() failed=%d\n",
					KBUILD_MODNAME, ret);
	}
skip_feed_start:

	/* add PID to device HW PID filter */
	if (adap->pid_filtering && adap->props->pid_filter) {
		ret = adap->props->pid_filter(adap, dvbdmxfeed->index,
				dvbdmxfeed->pid, 1);
		if (ret)
			dev_err(&d->udev->dev, "%s: pid_filter() failed=%d\n",
					KBUILD_MODNAME, ret);
	}

	if (ret)
		dev_dbg(&d->udev->dev, "%s: failed=%d\n", __func__, ret);
	return ret;
}

static int dvb_usb_stop_feed(struct dvb_demux_feed *dvbdmxfeed)
{
	struct dvb_usb_adapter *adap = dvbdmxfeed->demux->priv;
	struct dvb_usb_device *d = adap_to_d(adap);
	int ret = 0;
	dev_dbg(&d->udev->dev,
			"%s: adap=%d active_fe=%d feed_type=%d setting pid [%s]: %04x (%04d) at index %d\n",
			__func__, adap->id, adap->active_fe, dvbdmxfeed->type,
			adap->pid_filtering ? "yes" : "no", dvbdmxfeed->pid,
			dvbdmxfeed->pid, dvbdmxfeed->index);

	if (adap->active_fe == -1)
		return -EINVAL;

	/* remove PID from device HW PID filter */
	if (adap->pid_filtering && adap->props->pid_filter) {
		ret = adap->props->pid_filter(adap, dvbdmxfeed->index,
				dvbdmxfeed->pid, 0);
		if (ret)
			dev_err(&d->udev->dev, "%s: pid_filter() failed=%d\n",
					KBUILD_MODNAME, ret);
	}

	/* we cannot stop streaming until last PID is removed */
	if (--adap->feed_count > 0)
		goto skip_feed_stop;

	/* ask device to stop streaming */
	if (d->props->streaming_ctrl) {
		ret = d->props->streaming_ctrl(adap->fe[adap->active_fe], 0);
		if (ret)
			dev_err(&d->udev->dev,
					"%s: streaming_ctrl() failed=%d\n",
					KBUILD_MODNAME, ret);
	}

	/* disable HW PID filter */
	if (adap->pid_filtering && adap->props->pid_filter_ctrl) {
		ret = adap->props->pid_filter_ctrl(adap, 0);
		if (ret)
			dev_err(&d->udev->dev,
					"%s: pid_filter_ctrl() failed=%d\n",
					KBUILD_MODNAME, ret);
	}

	/* kill USB streaming packets */
	usb_urb_killv2(&adap->stream);

	/* clear 'streaming' status bit */
	clear_bit(ADAP_STREAMING, &adap->state_bits);
	smp_mb__after_atomic();
	wake_up_bit(&adap->state_bits, ADAP_STREAMING);
skip_feed_stop:

	if (ret)
		dev_dbg(&d->udev->dev, "%s: failed=%d\n", __func__, ret);
	return ret;
}

static int dvb_usbv2_media_device_init(struct dvb_usb_adapter *adap)
{
#ifdef CONFIG_MEDIA_CONTROLLER_DVB
	struct media_device *mdev;
	struct dvb_usb_device *d = adap_to_d(adap);
	struct usb_device *udev = d->udev;

	mdev = v4l2_mc_usb_media_device_init(udev, d->name);
	if (!mdev)
		return -ENOMEM;

<<<<<<< HEAD
=======
	media_device_usb_init(mdev, udev, d->name);

>>>>>>> 09fd671c
	dvb_register_media_controller(&adap->dvb_adap, mdev);

	dev_info(&d->udev->dev, "media controller created\n");
#endif
	return 0;
}

static int dvb_usbv2_media_device_register(struct dvb_usb_adapter *adap)
{
#ifdef CONFIG_MEDIA_CONTROLLER_DVB
	return media_device_register(adap->dvb_adap.mdev);
#else
	return 0;
#endif
}

static void dvb_usbv2_media_device_unregister(struct dvb_usb_adapter *adap)
{
#ifdef CONFIG_MEDIA_CONTROLLER_DVB

	if (!adap->dvb_adap.mdev)
		return;

	media_device_unregister(adap->dvb_adap.mdev);
	media_device_cleanup(adap->dvb_adap.mdev);
	kfree(adap->dvb_adap.mdev);
	adap->dvb_adap.mdev = NULL;

#endif
}

static int dvb_usbv2_adapter_dvb_init(struct dvb_usb_adapter *adap)
{
	int ret;
	struct dvb_usb_device *d = adap_to_d(adap);

	dev_dbg(&d->udev->dev, "%s: adap=%d\n", __func__, adap->id);

	ret = dvb_register_adapter(&adap->dvb_adap, d->name, d->props->owner,
			&d->udev->dev, d->props->adapter_nr);
	if (ret < 0) {
		dev_dbg(&d->udev->dev, "%s: dvb_register_adapter() failed=%d\n",
				__func__, ret);
		goto err_dvb_register_adapter;
	}

	adap->dvb_adap.priv = adap;

	ret = dvb_usbv2_media_device_init(adap);
	if (ret < 0) {
		dev_dbg(&d->udev->dev, "%s: dvb_usbv2_media_device_init() failed=%d\n",
				__func__, ret);
		goto err_dvb_register_mc;
	}

	if (d->props->read_mac_address) {
		ret = d->props->read_mac_address(adap,
				adap->dvb_adap.proposed_mac);
		if (ret < 0)
			goto err_dvb_dmx_init;

		dev_info(&d->udev->dev, "%s: MAC address: %pM\n",
				KBUILD_MODNAME, adap->dvb_adap.proposed_mac);
	}

	adap->demux.dmx.capabilities = DMX_TS_FILTERING | DMX_SECTION_FILTERING;
	adap->demux.priv             = adap;
	adap->demux.filternum        = 0;
	adap->demux.filternum        = adap->max_feed_count;
	adap->demux.feednum          = adap->demux.filternum;
	adap->demux.start_feed       = dvb_usb_start_feed;
	adap->demux.stop_feed        = dvb_usb_stop_feed;
	adap->demux.write_to_decoder = NULL;
	ret = dvb_dmx_init(&adap->demux);
	if (ret < 0) {
		dev_err(&d->udev->dev, "%s: dvb_dmx_init() failed=%d\n",
				KBUILD_MODNAME, ret);
		goto err_dvb_dmx_init;
	}

	adap->dmxdev.filternum       = adap->demux.filternum;
	adap->dmxdev.demux           = &adap->demux.dmx;
	adap->dmxdev.capabilities    = 0;
	ret = dvb_dmxdev_init(&adap->dmxdev, &adap->dvb_adap);
	if (ret < 0) {
		dev_err(&d->udev->dev, "%s: dvb_dmxdev_init() failed=%d\n",
				KBUILD_MODNAME, ret);
		goto err_dvb_dmxdev_init;
	}

	ret = dvb_net_init(&adap->dvb_adap, &adap->dvb_net, &adap->demux.dmx);
	if (ret < 0) {
		dev_err(&d->udev->dev, "%s: dvb_net_init() failed=%d\n",
				KBUILD_MODNAME, ret);
		goto err_dvb_net_init;
	}

	return 0;
err_dvb_net_init:
	dvb_dmxdev_release(&adap->dmxdev);
err_dvb_dmxdev_init:
	dvb_dmx_release(&adap->demux);
err_dvb_dmx_init:
	dvb_usbv2_media_device_unregister(adap);
err_dvb_register_mc:
	dvb_unregister_adapter(&adap->dvb_adap);
err_dvb_register_adapter:
	adap->dvb_adap.priv = NULL;
	return ret;
}

static int dvb_usbv2_adapter_dvb_exit(struct dvb_usb_adapter *adap)
{
	dev_dbg(&adap_to_d(adap)->udev->dev, "%s: adap=%d\n", __func__,
			adap->id);

	if (adap->dvb_adap.priv) {
		dvb_net_release(&adap->dvb_net);
		adap->demux.dmx.close(&adap->demux.dmx);
		dvb_dmxdev_release(&adap->dmxdev);
		dvb_dmx_release(&adap->demux);
		dvb_unregister_adapter(&adap->dvb_adap);
	}

	return 0;
}

static int dvb_usbv2_device_power_ctrl(struct dvb_usb_device *d, int onoff)
{
	int ret;

	if (onoff)
		d->powered++;
	else
		d->powered--;

	if (d->powered == 0 || (onoff && d->powered == 1)) {
		/* when switching from 1 to 0 or from 0 to 1 */
		dev_dbg(&d->udev->dev, "%s: power=%d\n", __func__, onoff);
		if (d->props->power_ctrl) {
			ret = d->props->power_ctrl(d, onoff);
			if (ret < 0)
				goto err;
		}
	}

	return 0;
err:
	dev_dbg(&d->udev->dev, "%s: failed=%d\n", __func__, ret);
	return ret;
}

static int dvb_usb_fe_init(struct dvb_frontend *fe)
{
	int ret;
	struct dvb_usb_adapter *adap = fe->dvb->priv;
	struct dvb_usb_device *d = adap_to_d(adap);
	dev_dbg(&d->udev->dev, "%s: adap=%d fe=%d\n", __func__, adap->id,
			fe->id);

	if (!adap->suspend_resume_active) {
		adap->active_fe = fe->id;
		set_bit(ADAP_INIT, &adap->state_bits);
	}

	ret = dvb_usbv2_device_power_ctrl(d, 1);
	if (ret < 0)
		goto err;

	if (d->props->frontend_ctrl) {
		ret = d->props->frontend_ctrl(fe, 1);
		if (ret < 0)
			goto err;
	}

	if (adap->fe_init[fe->id]) {
		ret = adap->fe_init[fe->id](fe);
		if (ret < 0)
			goto err;
	}
err:
	if (!adap->suspend_resume_active) {
		clear_bit(ADAP_INIT, &adap->state_bits);
		smp_mb__after_atomic();
		wake_up_bit(&adap->state_bits, ADAP_INIT);
	}

	dev_dbg(&d->udev->dev, "%s: ret=%d\n", __func__, ret);
	return ret;
}

static int dvb_usb_fe_sleep(struct dvb_frontend *fe)
{
	int ret;
	struct dvb_usb_adapter *adap = fe->dvb->priv;
	struct dvb_usb_device *d = adap_to_d(adap);
	dev_dbg(&d->udev->dev, "%s: adap=%d fe=%d\n", __func__, adap->id,
			fe->id);

	if (!adap->suspend_resume_active) {
		set_bit(ADAP_SLEEP, &adap->state_bits);
		wait_on_bit(&adap->state_bits, ADAP_STREAMING,
				TASK_UNINTERRUPTIBLE);
	}

	if (adap->fe_sleep[fe->id]) {
		ret = adap->fe_sleep[fe->id](fe);
		if (ret < 0)
			goto err;
	}

	if (d->props->frontend_ctrl) {
		ret = d->props->frontend_ctrl(fe, 0);
		if (ret < 0)
			goto err;
	}

	ret = dvb_usbv2_device_power_ctrl(d, 0);
	if (ret < 0)
		goto err;
err:
	if (!adap->suspend_resume_active) {
		adap->active_fe = -1;
		clear_bit(ADAP_SLEEP, &adap->state_bits);
		smp_mb__after_atomic();
		wake_up_bit(&adap->state_bits, ADAP_SLEEP);
	}

	dev_dbg(&d->udev->dev, "%s: ret=%d\n", __func__, ret);
	return ret;
}

static int dvb_usbv2_adapter_frontend_init(struct dvb_usb_adapter *adap)
{
	int ret, i, count_registered = 0;
	struct dvb_usb_device *d = adap_to_d(adap);
	dev_dbg(&d->udev->dev, "%s: adap=%d\n", __func__, adap->id);

	memset(adap->fe, 0, sizeof(adap->fe));
	adap->active_fe = -1;

	if (d->props->frontend_attach) {
		ret = d->props->frontend_attach(adap);
		if (ret < 0) {
			dev_dbg(&d->udev->dev,
					"%s: frontend_attach() failed=%d\n",
					__func__, ret);
			goto err_dvb_frontend_detach;
		}
	} else {
		dev_dbg(&d->udev->dev, "%s: frontend_attach() do not exists\n",
				__func__);
		ret = 0;
		goto err;
	}

	for (i = 0; i < MAX_NO_OF_FE_PER_ADAP && adap->fe[i]; i++) {
		adap->fe[i]->id = i;
		/* re-assign sleep and wakeup functions */
		adap->fe_init[i] = adap->fe[i]->ops.init;
		adap->fe[i]->ops.init = dvb_usb_fe_init;
		adap->fe_sleep[i] = adap->fe[i]->ops.sleep;
		adap->fe[i]->ops.sleep = dvb_usb_fe_sleep;

		ret = dvb_register_frontend(&adap->dvb_adap, adap->fe[i]);
		if (ret < 0) {
			dev_err(&d->udev->dev,
					"%s: frontend%d registration failed\n",
					KBUILD_MODNAME, i);
			goto err_dvb_unregister_frontend;
		}

		count_registered++;
	}

	if (d->props->tuner_attach) {
		ret = d->props->tuner_attach(adap);
		if (ret < 0) {
			dev_dbg(&d->udev->dev, "%s: tuner_attach() failed=%d\n",
					__func__, ret);
			goto err_dvb_unregister_frontend;
		}
	}

	ret = dvb_create_media_graph(&adap->dvb_adap, true);
	if (ret < 0)
		goto err_dvb_unregister_frontend;

	ret = dvb_usbv2_media_device_register(adap);

	return ret;

err_dvb_unregister_frontend:
	for (i = count_registered - 1; i >= 0; i--)
		dvb_unregister_frontend(adap->fe[i]);

err_dvb_frontend_detach:
	for (i = MAX_NO_OF_FE_PER_ADAP - 1; i >= 0; i--) {
		if (adap->fe[i]) {
			dvb_frontend_detach(adap->fe[i]);
			adap->fe[i] = NULL;
		}
	}

err:
	dev_dbg(&d->udev->dev, "%s: failed=%d\n", __func__, ret);
	return ret;
}

static int dvb_usbv2_adapter_frontend_exit(struct dvb_usb_adapter *adap)
{
	int ret, i;
	struct dvb_usb_device *d = adap_to_d(adap);

	dev_dbg(&d->udev->dev, "%s: adap=%d\n", __func__, adap->id);

	for (i = MAX_NO_OF_FE_PER_ADAP - 1; i >= 0; i--) {
		if (adap->fe[i]) {
			dvb_unregister_frontend(adap->fe[i]);
			dvb_frontend_detach(adap->fe[i]);
		}
	}

	if (d->props->tuner_detach) {
		ret = d->props->tuner_detach(adap);
		if (ret < 0) {
			dev_dbg(&d->udev->dev, "%s: tuner_detach() failed=%d\n",
					__func__, ret);
		}
	}

	if (d->props->frontend_detach) {
		ret = d->props->frontend_detach(adap);
		if (ret < 0) {
			dev_dbg(&d->udev->dev,
					"%s: frontend_detach() failed=%d\n",
					__func__, ret);
		}
	}

	return 0;
}

static int dvb_usbv2_adapter_init(struct dvb_usb_device *d)
{
	struct dvb_usb_adapter *adap;
	int ret, i, adapter_count;

	/* resolve adapter count */
	adapter_count = d->props->num_adapters;
	if (d->props->get_adapter_count) {
		ret = d->props->get_adapter_count(d);
		if (ret < 0)
			goto err;

		adapter_count = ret;
	}

	for (i = 0; i < adapter_count; i++) {
		adap = &d->adapter[i];
		adap->id = i;
		adap->props = &d->props->adapter[i];

		/* speed - when running at FULL speed we need a HW PID filter */
		if (d->udev->speed == USB_SPEED_FULL &&
				!(adap->props->caps & DVB_USB_ADAP_HAS_PID_FILTER)) {
			dev_err(&d->udev->dev,
					"%s: this USB2.0 device cannot be run on a USB1.1 port (it lacks a hardware PID filter)\n",
					KBUILD_MODNAME);
			ret = -ENODEV;
			goto err;
		} else if ((d->udev->speed == USB_SPEED_FULL &&
				adap->props->caps & DVB_USB_ADAP_HAS_PID_FILTER) ||
				(adap->props->caps & DVB_USB_ADAP_NEED_PID_FILTERING)) {
			dev_info(&d->udev->dev,
					"%s: will use the device's hardware PID filter (table count: %d)\n",
					KBUILD_MODNAME,
					adap->props->pid_filter_count);
			adap->pid_filtering  = 1;
			adap->max_feed_count = adap->props->pid_filter_count;
		} else {
			dev_info(&d->udev->dev,
					"%s: will pass the complete MPEG2 transport stream to the software demuxer\n",
					KBUILD_MODNAME);
			adap->pid_filtering  = 0;
			adap->max_feed_count = 255;
		}

		if (!adap->pid_filtering && dvb_usb_force_pid_filter_usage &&
				adap->props->caps & DVB_USB_ADAP_HAS_PID_FILTER) {
			dev_info(&d->udev->dev,
					"%s: PID filter enabled by module option\n",
					KBUILD_MODNAME);
			adap->pid_filtering  = 1;
			adap->max_feed_count = adap->props->pid_filter_count;
		}

		ret = dvb_usbv2_adapter_stream_init(adap);
		if (ret)
			goto err;

		ret = dvb_usbv2_adapter_dvb_init(adap);
		if (ret)
			goto err;

		ret = dvb_usbv2_adapter_frontend_init(adap);
		if (ret)
			goto err;

		/* use exclusive FE lock if there is multiple shared FEs */
		if (adap->fe[1])
			adap->dvb_adap.mfe_shared = 1;
	}

	return 0;
err:
	dev_dbg(&d->udev->dev, "%s: failed=%d\n", __func__, ret);
	return ret;
}

static int dvb_usbv2_adapter_exit(struct dvb_usb_device *d)
{
	int i;
	dev_dbg(&d->udev->dev, "%s:\n", __func__);

	for (i = MAX_NO_OF_ADAPTER_PER_DEVICE - 1; i >= 0; i--) {
		if (d->adapter[i].props) {
			dvb_usbv2_adapter_dvb_exit(&d->adapter[i]);
			dvb_usbv2_adapter_stream_exit(&d->adapter[i]);
			dvb_usbv2_adapter_frontend_exit(&d->adapter[i]);
			dvb_usbv2_media_device_unregister(&d->adapter[i]);
		}
	}

	return 0;
}

/* general initialization functions */
static int dvb_usbv2_exit(struct dvb_usb_device *d)
{
	dev_dbg(&d->udev->dev, "%s:\n", __func__);

	dvb_usbv2_remote_exit(d);
	dvb_usbv2_adapter_exit(d);
	dvb_usbv2_i2c_exit(d);
	kfree(d->priv);
	kfree(d);

	return 0;
}

static int dvb_usbv2_init(struct dvb_usb_device *d)
{
	int ret;
	dev_dbg(&d->udev->dev, "%s:\n", __func__);

	dvb_usbv2_device_power_ctrl(d, 1);

	if (d->props->read_config) {
		ret = d->props->read_config(d);
		if (ret < 0)
			goto err;
	}

	ret = dvb_usbv2_i2c_init(d);
	if (ret < 0)
		goto err;

	ret = dvb_usbv2_adapter_init(d);
	if (ret < 0)
		goto err;

	if (d->props->init) {
		ret = d->props->init(d);
		if (ret < 0)
			goto err;
	}

	ret = dvb_usbv2_remote_init(d);
	if (ret < 0)
		goto err;

	dvb_usbv2_device_power_ctrl(d, 0);

	return 0;
err:
	dvb_usbv2_device_power_ctrl(d, 0);
	dev_dbg(&d->udev->dev, "%s: failed=%d\n", __func__, ret);
	return ret;
}

int dvb_usbv2_probe(struct usb_interface *intf,
		const struct usb_device_id *id)
{
	int ret;
	struct dvb_usb_device *d;
	struct usb_device *udev = interface_to_usbdev(intf);
	struct dvb_usb_driver_info *driver_info =
			(struct dvb_usb_driver_info *) id->driver_info;

	dev_dbg(&udev->dev, "%s: bInterfaceNumber=%d\n", __func__,
			intf->cur_altsetting->desc.bInterfaceNumber);

	if (!id->driver_info) {
		dev_err(&udev->dev, "%s: driver_info failed\n", KBUILD_MODNAME);
		ret = -ENODEV;
		goto err;
	}

	d = kzalloc(sizeof(struct dvb_usb_device), GFP_KERNEL);
	if (!d) {
		dev_err(&udev->dev, "%s: kzalloc() failed\n", KBUILD_MODNAME);
		ret = -ENOMEM;
		goto err;
	}

	d->intf = intf;
	d->name = driver_info->name;
	d->rc_map = driver_info->rc_map;
	d->udev = udev;
	d->props = driver_info->props;

	if (intf->cur_altsetting->desc.bInterfaceNumber !=
			d->props->bInterfaceNumber) {
		ret = -ENODEV;
		goto err_free_all;
	}

	mutex_init(&d->usb_mutex);
	mutex_init(&d->i2c_mutex);

	if (d->props->size_of_priv) {
		d->priv = kzalloc(d->props->size_of_priv, GFP_KERNEL);
		if (!d->priv) {
			dev_err(&d->udev->dev, "%s: kzalloc() failed\n",
					KBUILD_MODNAME);
			ret = -ENOMEM;
			goto err_free_all;
		}
	}

	if (d->props->identify_state) {
		const char *name = NULL;
		ret = d->props->identify_state(d, &name);
		if (ret == 0) {
			;
		} else if (ret == COLD) {
			dev_info(&d->udev->dev,
					"%s: found a '%s' in cold state\n",
					KBUILD_MODNAME, d->name);

			if (!name)
				name = d->props->firmware;

			ret = dvb_usbv2_download_firmware(d, name);
			if (ret == 0) {
				/* device is warm, continue initialization */
				;
			} else if (ret == RECONNECTS_USB) {
				/*
				 * USB core will call disconnect() and then
				 * probe() as device reconnects itself from the
				 * USB bus. disconnect() will release all driver
				 * resources and probe() is called for 'new'
				 * device. As 'new' device is warm we should
				 * never go here again.
				 */
				goto exit;
			} else {
				goto err_free_all;
			}
		} else {
			goto err_free_all;
		}
	}

	dev_info(&d->udev->dev, "%s: found a '%s' in warm state\n",
			KBUILD_MODNAME, d->name);

	ret = dvb_usbv2_init(d);
	if (ret < 0)
		goto err_free_all;

	dev_info(&d->udev->dev,
			"%s: '%s' successfully initialized and connected\n",
			KBUILD_MODNAME, d->name);
exit:
	usb_set_intfdata(intf, d);

	return 0;
err_free_all:
	dvb_usbv2_exit(d);
err:
	dev_dbg(&udev->dev, "%s: failed=%d\n", __func__, ret);
	return ret;
}
EXPORT_SYMBOL(dvb_usbv2_probe);

void dvb_usbv2_disconnect(struct usb_interface *intf)
{
	struct dvb_usb_device *d = usb_get_intfdata(intf);
	const char *name = d->name;
	struct device dev = d->udev->dev;

	dev_dbg(&d->udev->dev, "%s: bInterfaceNumber=%d\n", __func__,
			intf->cur_altsetting->desc.bInterfaceNumber);

	if (d->props->exit)
		d->props->exit(d);

	dvb_usbv2_exit(d);

	dev_info(&dev, "%s: '%s' successfully deinitialized and disconnected\n",
			KBUILD_MODNAME, name);
}
EXPORT_SYMBOL(dvb_usbv2_disconnect);

int dvb_usbv2_suspend(struct usb_interface *intf, pm_message_t msg)
{
	struct dvb_usb_device *d = usb_get_intfdata(intf);
	int ret = 0, i, active_fe;
	struct dvb_frontend *fe;
	dev_dbg(&d->udev->dev, "%s:\n", __func__);

	/* stop remote controller poll */
	if (d->rc_polling_active)
		cancel_delayed_work_sync(&d->rc_query_work);

	for (i = MAX_NO_OF_ADAPTER_PER_DEVICE - 1; i >= 0; i--) {
		active_fe = d->adapter[i].active_fe;
		if (d->adapter[i].dvb_adap.priv && active_fe != -1) {
			fe = d->adapter[i].fe[active_fe];
			d->adapter[i].suspend_resume_active = true;

			if (d->props->streaming_ctrl)
				d->props->streaming_ctrl(fe, 0);

			/* stop usb streaming */
			usb_urb_killv2(&d->adapter[i].stream);

			ret = dvb_frontend_suspend(fe);
		}
	}

	return ret;
}
EXPORT_SYMBOL(dvb_usbv2_suspend);

static int dvb_usbv2_resume_common(struct dvb_usb_device *d)
{
	int ret = 0, i, active_fe;
	struct dvb_frontend *fe;
	dev_dbg(&d->udev->dev, "%s:\n", __func__);

	for (i = 0; i < MAX_NO_OF_ADAPTER_PER_DEVICE; i++) {
		active_fe = d->adapter[i].active_fe;
		if (d->adapter[i].dvb_adap.priv && active_fe != -1) {
			fe = d->adapter[i].fe[active_fe];

			ret = dvb_frontend_resume(fe);

			/* resume usb streaming */
			usb_urb_submitv2(&d->adapter[i].stream, NULL);

			if (d->props->streaming_ctrl)
				d->props->streaming_ctrl(fe, 1);

			d->adapter[i].suspend_resume_active = false;
		}
	}

	/* start remote controller poll */
	if (d->rc_polling_active)
		schedule_delayed_work(&d->rc_query_work,
				msecs_to_jiffies(d->rc.interval));

	return ret;
}

int dvb_usbv2_resume(struct usb_interface *intf)
{
	struct dvb_usb_device *d = usb_get_intfdata(intf);
	dev_dbg(&d->udev->dev, "%s:\n", __func__);

	return dvb_usbv2_resume_common(d);
}
EXPORT_SYMBOL(dvb_usbv2_resume);

int dvb_usbv2_reset_resume(struct usb_interface *intf)
{
	struct dvb_usb_device *d = usb_get_intfdata(intf);
	int ret;
	dev_dbg(&d->udev->dev, "%s:\n", __func__);

	dvb_usbv2_device_power_ctrl(d, 1);

	if (d->props->init)
		d->props->init(d);

	ret = dvb_usbv2_resume_common(d);

	dvb_usbv2_device_power_ctrl(d, 0);

	return ret;
}
EXPORT_SYMBOL(dvb_usbv2_reset_resume);

MODULE_VERSION("2.0");
MODULE_AUTHOR("Patrick Boettcher <patrick.boettcher@posteo.de>");
MODULE_AUTHOR("Antti Palosaari <crope@iki.fi>");
MODULE_DESCRIPTION("DVB USB common");
MODULE_LICENSE("GPL");<|MERGE_RESOLUTION|>--- conflicted
+++ resolved
@@ -20,11 +20,7 @@
  */
 
 #include "dvb_usb_common.h"
-<<<<<<< HEAD
-#include <media/v4l2-mc.h>
-=======
 #include <media/media-device.h>
->>>>>>> 09fd671c
 
 static int dvb_usbv2_disable_rc_polling;
 module_param_named(disable_rc_polling, dvb_usbv2_disable_rc_polling, int, 0644);
@@ -412,15 +408,12 @@
 	struct dvb_usb_device *d = adap_to_d(adap);
 	struct usb_device *udev = d->udev;
 
-	mdev = v4l2_mc_usb_media_device_init(udev, d->name);
+	mdev = kzalloc(sizeof(*mdev), GFP_KERNEL);
 	if (!mdev)
 		return -ENOMEM;
 
-<<<<<<< HEAD
-=======
 	media_device_usb_init(mdev, udev, d->name);
 
->>>>>>> 09fd671c
 	dvb_register_media_controller(&adap->dvb_adap, mdev);
 
 	dev_info(&d->udev->dev, "media controller created\n");
