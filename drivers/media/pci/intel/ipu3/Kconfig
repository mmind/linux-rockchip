# SPDX-License-Identifier: GPL-2.0-only
config VIDEO_IPU3_CIO2
	tristate "Intel ipu3-cio2 driver"
	depends on VIDEO_V4L2 && PCI
	depends on ACPI || COMPILE_TEST
	depends on X86
	select MEDIA_CONTROLLER
	select VIDEO_V4L2_SUBDEV_API
	select V4L2_FWNODE
	select VIDEOBUF2_DMA_SG

	help
	  This is the Intel IPU3 CIO2 CSI-2 receiver unit, found in Intel
	  Skylake and Kaby Lake SoCs and used for capturing images and
	  video from a camera sensor.

	  Say Y or M here if you have a Skylake/Kaby Lake SoC with MIPI CSI-2
	  connected camera.
	  The module will be called ipu3-cio2.

config CIO2_BRIDGE
	bool "IPU3 CIO2 Sensors Bridge"
<<<<<<< HEAD
	depends on VIDEO_IPU3_CIO2
=======
	depends on VIDEO_IPU3_CIO2 && ACPI
>>>>>>> fe07bfda
	help
	  This extension provides an API for the ipu3-cio2 driver to create
	  connections to cameras that are hidden in the SSDB buffer in ACPI.
	  It can be used to enable support for cameras in detachable / hybrid
	  devices that ship with Windows.

	  Say Y here if your device is a detachable / hybrid laptop that comes
	  with Windows installed by the OEM, for example:

		- Microsoft Surface models (except Surface Pro 3)
		- The Lenovo Miix line (for example the 510, 520, 710 and 720)
		- Dell 7285

	  If in doubt, say N here.<|MERGE_RESOLUTION|>--- conflicted
+++ resolved
@@ -20,11 +20,7 @@
 
 config CIO2_BRIDGE
 	bool "IPU3 CIO2 Sensors Bridge"
-<<<<<<< HEAD
-	depends on VIDEO_IPU3_CIO2
-=======
 	depends on VIDEO_IPU3_CIO2 && ACPI
->>>>>>> fe07bfda
 	help
 	  This extension provides an API for the ipu3-cio2 driver to create
 	  connections to cameras that are hidden in the SSDB buffer in ACPI.
