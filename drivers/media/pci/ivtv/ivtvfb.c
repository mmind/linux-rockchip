// SPDX-License-Identifier: GPL-2.0-or-later
/*
    On Screen Display cx23415 Framebuffer driver

    This module presents the cx23415 OSD (onscreen display) framebuffer memory
    as a standard Linux /dev/fb style framebuffer device. The framebuffer has
    support for 8, 16 & 32 bpp packed pixel formats with alpha channel. In 16bpp
    mode, there is a choice of a three color depths (12, 15 or 16 bits), but no
    local alpha. The colorspace is selectable between rgb & yuv.
    Depending on the TV standard configured in the ivtv module at load time,
    the initial resolution is either 640x400 (NTSC) or 640x480 (PAL) at 8bpp.
    Video timings are locked to ensure a vertical refresh rate of 50Hz (PAL)
    or 59.94 (NTSC)

    Copyright (c) 2003 Matt T. Yourst <yourst@yourst.com>

    Derived from drivers/video/vesafb.c
    Portions (c) 1998 Gerd Knorr <kraxel@goldbach.in-berlin.de>

    2.6 kernel port:
    Copyright (C) 2004 Matthias Badaire

    Copyright (C) 2004  Chris Kennedy <c@groovy.org>

    Copyright (C) 2006  Ian Armstrong <ian@iarmst.demon.co.uk>

 */

#include "ivtv-driver.h"
#include "ivtv-cards.h"
#include "ivtv-i2c.h"
#include "ivtv-udma.h"
#include "ivtv-mailbox.h"
#include "ivtv-firmware.h"

#include <linux/fb.h>
#include <linux/ivtvfb.h>

#ifdef CONFIG_X86_64
#include <asm/pat.h>
#endif

/* card parameters */
static int ivtvfb_card_id = -1;
static int ivtvfb_debug = 0;
static bool ivtvfb_force_pat = IS_ENABLED(CONFIG_VIDEO_FB_IVTV_FORCE_PAT);
static bool osd_laced;
static int osd_depth;
static int osd_upper;
static int osd_left;
static int osd_yres;
static int osd_xres;

module_param(ivtvfb_card_id, int, 0444);
module_param_named(debug,ivtvfb_debug, int, 0644);
module_param_named(force_pat, ivtvfb_force_pat, bool, 0644);
module_param(osd_laced, bool, 0444);
module_param(osd_depth, int, 0444);
module_param(osd_upper, int, 0444);
module_param(osd_left, int, 0444);
module_param(osd_yres, int, 0444);
module_param(osd_xres, int, 0444);

MODULE_PARM_DESC(ivtvfb_card_id,
		 "Only use framebuffer of the specified ivtv card (0-31)\n"
		 "\t\t\tdefault -1: initialize all available framebuffers");

MODULE_PARM_DESC(debug,
		 "Debug level (bitmask). Default: errors only\n"
		 "\t\t\t(debug = 3 gives full debugging)");

MODULE_PARM_DESC(force_pat,
		 "Force initialization on x86 PAT-enabled systems (bool).\n");

/* Why upper, left, xres, yres, depth, laced ? To match terminology used
   by fbset.
   Why start at 1 for left & upper coordinate ? Because X doesn't allow 0 */

MODULE_PARM_DESC(osd_laced,
		 "Interlaced mode\n"
		 "\t\t\t0=off\n"
		 "\t\t\t1=on\n"
		 "\t\t\tdefault off");

MODULE_PARM_DESC(osd_depth,
		 "Bits per pixel - 8, 16, 32\n"
		 "\t\t\tdefault 8");

MODULE_PARM_DESC(osd_upper,
		 "Vertical start position\n"
		 "\t\t\tdefault 0 (Centered)");

MODULE_PARM_DESC(osd_left,
		 "Horizontal start position\n"
		 "\t\t\tdefault 0 (Centered)");

MODULE_PARM_DESC(osd_yres,
		 "Display height\n"
		 "\t\t\tdefault 480 (PAL)\n"
		 "\t\t\t        400 (NTSC)");

MODULE_PARM_DESC(osd_xres,
		 "Display width\n"
		 "\t\t\tdefault 640");

MODULE_AUTHOR("Kevin Thayer, Chris Kennedy, Hans Verkuil, John Harvey, Ian Armstrong");
MODULE_LICENSE("GPL");

/* --------------------------------------------------------------------- */

#define IVTVFB_DBGFLG_WARN  (1 << 0)
#define IVTVFB_DBGFLG_INFO  (1 << 1)

#define IVTVFB_DEBUG(x, type, fmt, args...) \
	do { \
		if ((x) & ivtvfb_debug) \
			printk(KERN_INFO "ivtvfb%d " type ": " fmt, itv->instance , ## args); \
	} while (0)
#define IVTVFB_DEBUG_WARN(fmt, args...)  IVTVFB_DEBUG(IVTVFB_DBGFLG_WARN, "warning", fmt , ## args)
#define IVTVFB_DEBUG_INFO(fmt, args...)  IVTVFB_DEBUG(IVTVFB_DBGFLG_INFO, "info", fmt , ## args)

/* Standard kernel messages */
#define IVTVFB_ERR(fmt, args...)   printk(KERN_ERR  "ivtvfb%d: " fmt, itv->instance , ## args)
#define IVTVFB_WARN(fmt, args...)  printk(KERN_WARNING  "ivtvfb%d: " fmt, itv->instance , ## args)
#define IVTVFB_INFO(fmt, args...)  printk(KERN_INFO "ivtvfb%d: " fmt, itv->instance , ## args)

/* --------------------------------------------------------------------- */

#define IVTV_OSD_MAX_WIDTH  720
#define IVTV_OSD_MAX_HEIGHT 576

#define IVTV_OSD_BPP_8      0x00
#define IVTV_OSD_BPP_16_444 0x03
#define IVTV_OSD_BPP_16_555 0x02
#define IVTV_OSD_BPP_16_565 0x01
#define IVTV_OSD_BPP_32     0x04

struct osd_info {
	/* Physical base address */
	unsigned long video_pbase;
	/* Relative base address (relative to start of decoder memory) */
	u32 video_rbase;
	/* Mapped base address */
	volatile char __iomem *video_vbase;
	/* Buffer size */
	u32 video_buffer_size;

	/* video_base rounded down as required by hardware MTRRs */
	unsigned long fb_start_aligned_physaddr;
	/* video_base rounded up as required by hardware MTRRs */
	unsigned long fb_end_aligned_physaddr;
	int wc_cookie;

	/* Store the buffer offset */
	int set_osd_coords_x;
	int set_osd_coords_y;

	/* Current dimensions (NOT VISIBLE SIZE!) */
	int display_width;
	int display_height;
	int display_byte_stride;

	/* Current bits per pixel */
	int bits_per_pixel;
	int bytes_per_pixel;

	/* Frame buffer stuff */
	struct fb_info ivtvfb_info;
	struct fb_var_screeninfo ivtvfb_defined;
	struct fb_fix_screeninfo ivtvfb_fix;

	/* Used for a warm start */
	struct fb_var_screeninfo fbvar_cur;
	int blank_cur;
	u32 palette_cur[256];
	u32 pan_cur;
};

struct ivtv_osd_coords {
	unsigned long offset;
	unsigned long max_offset;
	int pixel_stride;
	int lines;
	int x;
	int y;
};

/* --------------------------------------------------------------------- */

/* ivtv API calls for framebuffer related support */

static int ivtvfb_get_framebuffer(struct ivtv *itv, u32 *fbbase,
				       u32 *fblength)
{
	u32 data[CX2341X_MBOX_MAX_DATA];
	int rc;

	ivtv_firmware_check(itv, "ivtvfb_get_framebuffer");
	rc = ivtv_vapi_result(itv, data, CX2341X_OSD_GET_FRAMEBUFFER, 0);
	*fbbase = data[0];
	*fblength = data[1];
	return rc;
}

static int ivtvfb_get_osd_coords(struct ivtv *itv,
				      struct ivtv_osd_coords *osd)
{
	struct osd_info *oi = itv->osd_info;
	u32 data[CX2341X_MBOX_MAX_DATA];

	ivtv_vapi_result(itv, data, CX2341X_OSD_GET_OSD_COORDS, 0);

	osd->offset = data[0] - oi->video_rbase;
	osd->max_offset = oi->display_width * oi->display_height * 4;
	osd->pixel_stride = data[1];
	osd->lines = data[2];
	osd->x = data[3];
	osd->y = data[4];
	return 0;
}

static int ivtvfb_set_osd_coords(struct ivtv *itv, const struct ivtv_osd_coords *osd)
{
	struct osd_info *oi = itv->osd_info;

	oi->display_width = osd->pixel_stride;
	oi->display_byte_stride = osd->pixel_stride * oi->bytes_per_pixel;
	oi->set_osd_coords_x += osd->x;
	oi->set_osd_coords_y = osd->y;

	return ivtv_vapi(itv, CX2341X_OSD_SET_OSD_COORDS, 5,
			osd->offset + oi->video_rbase,
			osd->pixel_stride,
			osd->lines, osd->x, osd->y);
}

static int ivtvfb_set_display_window(struct ivtv *itv, struct v4l2_rect *ivtv_window)
{
	int osd_height_limit = itv->is_out_50hz ? 576 : 480;

	/* Only fail if resolution too high, otherwise fudge the start coords. */
	if ((ivtv_window->height > osd_height_limit) || (ivtv_window->width > IVTV_OSD_MAX_WIDTH))
		return -EINVAL;

	/* Ensure we don't exceed display limits */
	if (ivtv_window->top + ivtv_window->height > osd_height_limit) {
		IVTVFB_DEBUG_WARN("ivtv_ioctl_fb_set_display_window - Invalid height setting (%d, %d)\n",
			ivtv_window->top, ivtv_window->height);
		ivtv_window->top = osd_height_limit - ivtv_window->height;
	}

	if (ivtv_window->left + ivtv_window->width > IVTV_OSD_MAX_WIDTH) {
		IVTVFB_DEBUG_WARN("ivtv_ioctl_fb_set_display_window - Invalid width setting (%d, %d)\n",
			ivtv_window->left, ivtv_window->width);
		ivtv_window->left = IVTV_OSD_MAX_WIDTH - ivtv_window->width;
	}

	/* Set the OSD origin */
	write_reg((ivtv_window->top << 16) | ivtv_window->left, 0x02a04);

	/* How much to display */
	write_reg(((ivtv_window->top+ivtv_window->height) << 16) | (ivtv_window->left+ivtv_window->width), 0x02a08);

	/* Pass this info back the yuv handler */
	itv->yuv_info.osd_vis_w = ivtv_window->width;
	itv->yuv_info.osd_vis_h = ivtv_window->height;
	itv->yuv_info.osd_x_offset = ivtv_window->left;
	itv->yuv_info.osd_y_offset = ivtv_window->top;

	return 0;
}

static int ivtvfb_prep_dec_dma_to_device(struct ivtv *itv,
				  unsigned long ivtv_dest_addr, void __user *userbuf,
				  int size_in_bytes)
{
	DEFINE_WAIT(wait);
	int got_sig = 0;

	mutex_lock(&itv->udma.lock);
	/* Map User DMA */
	if (ivtv_udma_setup(itv, ivtv_dest_addr, userbuf, size_in_bytes) <= 0) {
		mutex_unlock(&itv->udma.lock);
		IVTVFB_WARN("ivtvfb_prep_dec_dma_to_device, Error with get_user_pages: %d bytes, %d pages returned\n",
			       size_in_bytes, itv->udma.page_count);

		/* get_user_pages must have failed completely */
		return -EIO;
	}

	IVTVFB_DEBUG_INFO("ivtvfb_prep_dec_dma_to_device, %d bytes, %d pages\n",
		       size_in_bytes, itv->udma.page_count);

	ivtv_udma_prepare(itv);
	prepare_to_wait(&itv->dma_waitq, &wait, TASK_INTERRUPTIBLE);
	/* if no UDMA is pending and no UDMA is in progress, then the DMA
	   is finished */
	while (test_bit(IVTV_F_I_UDMA_PENDING, &itv->i_flags) ||
	       test_bit(IVTV_F_I_UDMA, &itv->i_flags)) {
		/* don't interrupt if the DMA is in progress but break off
		   a still pending DMA. */
		got_sig = signal_pending(current);
		if (got_sig && test_and_clear_bit(IVTV_F_I_UDMA_PENDING, &itv->i_flags))
			break;
		got_sig = 0;
		schedule();
	}
	finish_wait(&itv->dma_waitq, &wait);

	/* Unmap Last DMA Xfer */
	ivtv_udma_unmap(itv);
	mutex_unlock(&itv->udma.lock);
	if (got_sig) {
		IVTV_DEBUG_INFO("User stopped OSD\n");
		return -EINTR;
	}

	return 0;
}

static int ivtvfb_prep_frame(struct ivtv *itv, int cmd, void __user *source,
			      unsigned long dest_offset, int count)
{
	DEFINE_WAIT(wait);
	struct osd_info *oi = itv->osd_info;

	/* Nothing to do */
	if (count == 0) {
		IVTVFB_DEBUG_WARN("ivtvfb_prep_frame: Nothing to do. count = 0\n");
		return -EINVAL;
	}

	/* Check Total FB Size */
	if ((dest_offset + count) > oi->video_buffer_size) {
		IVTVFB_WARN("ivtvfb_prep_frame: Overflowing the framebuffer %ld, only %d available\n",
			dest_offset + count, oi->video_buffer_size);
		return -E2BIG;
	}

	/* Not fatal, but will have undesirable results */
	if ((unsigned long)source & 3)
		IVTVFB_WARN("ivtvfb_prep_frame: Source address not 32 bit aligned (%p)\n",
			    source);

	if (dest_offset & 3)
		IVTVFB_WARN("ivtvfb_prep_frame: Dest offset not 32 bit aligned (%ld)\n", dest_offset);

	if (count & 3)
		IVTVFB_WARN("ivtvfb_prep_frame: Count not a multiple of 4 (%d)\n", count);

	/* Check Source */
	if (!access_ok(source + dest_offset, count)) {
		IVTVFB_WARN("Invalid userspace pointer %p\n", source);

		IVTVFB_DEBUG_WARN("access_ok() failed for offset 0x%08lx source %p count %d\n",
				  dest_offset, source, count);
		return -EINVAL;
	}

	/* OSD Address to send DMA to */
	dest_offset += IVTV_DECODER_OFFSET + oi->video_rbase;

	/* Fill Buffers */
	return ivtvfb_prep_dec_dma_to_device(itv, dest_offset, source, count);
}

static ssize_t ivtvfb_write(struct fb_info *info, const char __user *buf,
						size_t count, loff_t *ppos)
{
	unsigned long p = *ppos;
	void *dst;
	int err = 0;
	int dma_err;
	unsigned long total_size;
	struct ivtv *itv = (struct ivtv *) info->par;
	unsigned long dma_offset =
			IVTV_DECODER_OFFSET + itv->osd_info->video_rbase;
	unsigned long dma_size;
	u16 lead = 0, tail = 0;

	if (info->state != FBINFO_STATE_RUNNING)
		return -EPERM;

	total_size = info->screen_size;

	if (total_size == 0)
		total_size = info->fix.smem_len;

	if (p > total_size)
		return -EFBIG;

	if (count > total_size) {
		err = -EFBIG;
		count = total_size;
	}

	if (count + p > total_size) {
		if (!err)
			err = -ENOSPC;
		count = total_size - p;
	}

	dst = (void __force *) (info->screen_base + p);

	if (info->fbops->fb_sync)
		info->fbops->fb_sync(info);

	/* If transfer size > threshold and both src/dst
	addresses are aligned, use DMA */
	if (count >= 4096 &&
	    ((unsigned long)buf & 3) == ((unsigned long)dst & 3)) {
		/* Odd address = can't DMA. Align */
		if ((unsigned long)dst & 3) {
			lead = 4 - ((unsigned long)dst & 3);
			if (copy_from_user(dst, buf, lead))
				return -EFAULT;
			buf += lead;
			dst += lead;
		}
		/* DMA resolution is 32 bits */
		if ((count - lead) & 3)
			tail = (count - lead) & 3;
		/* DMA the data */
		dma_size = count - lead - tail;
		dma_err = ivtvfb_prep_dec_dma_to_device(itv,
		       p + lead + dma_offset, (void __user *)buf, dma_size);
		if (dma_err)
			return dma_err;
		dst += dma_size;
		buf += dma_size;
		/* Copy any leftover data */
		if (tail && copy_from_user(dst, buf, tail))
			return -EFAULT;
	} else if (copy_from_user(dst, buf, count)) {
		return -EFAULT;
	}

	if  (!err)
		*ppos += count;

	return (err) ? err : count;
}

static int ivtvfb_ioctl(struct fb_info *info, unsigned int cmd, unsigned long arg)
{
	DEFINE_WAIT(wait);
	struct ivtv *itv = (struct ivtv *)info->par;
	int rc = 0;

	switch (cmd) {
		case FBIOGET_VBLANK: {
			struct fb_vblank vblank;
			u32 trace;

			memset(&vblank, 0, sizeof(struct fb_vblank));

			vblank.flags = FB_VBLANK_HAVE_COUNT |FB_VBLANK_HAVE_VCOUNT |
					FB_VBLANK_HAVE_VSYNC;
			trace = read_reg(IVTV_REG_DEC_LINE_FIELD) >> 16;
			if (itv->is_out_50hz && trace > 312)
				trace -= 312;
			else if (itv->is_out_60hz && trace > 262)
				trace -= 262;
			if (trace == 1)
				vblank.flags |= FB_VBLANK_VSYNCING;
			vblank.count = itv->last_vsync_field;
			vblank.vcount = trace;
			vblank.hcount = 0;
			if (copy_to_user((void __user *)arg, &vblank, sizeof(vblank)))
				return -EFAULT;
			return 0;
		}

		case FBIO_WAITFORVSYNC:
			prepare_to_wait(&itv->vsync_waitq, &wait, TASK_INTERRUPTIBLE);
			if (!schedule_timeout(msecs_to_jiffies(50)))
				rc = -ETIMEDOUT;
			finish_wait(&itv->vsync_waitq, &wait);
			return rc;

		case IVTVFB_IOC_DMA_FRAME: {
			struct ivtvfb_dma_frame args;

			IVTVFB_DEBUG_INFO("IVTVFB_IOC_DMA_FRAME\n");
			if (copy_from_user(&args, (void __user *)arg, sizeof(args)))
				return -EFAULT;

			return ivtvfb_prep_frame(itv, cmd, args.source, args.dest_offset, args.count);
		}

		default:
			IVTVFB_DEBUG_INFO("Unknown ioctl %08x\n", cmd);
			return -EINVAL;
	}
	return 0;
}

/* Framebuffer device handling */

static int ivtvfb_set_var(struct ivtv *itv, struct fb_var_screeninfo *var)
{
	struct osd_info *oi = itv->osd_info;
	struct ivtv_osd_coords ivtv_osd;
	struct v4l2_rect ivtv_window;
	int osd_mode = -1;

	IVTVFB_DEBUG_INFO("ivtvfb_set_var\n");

	/* Select color space */
	if (var->nonstd) /* YUV */
		write_reg(read_reg(0x02a00) | 0x0002000, 0x02a00);
	else /* RGB  */
		write_reg(read_reg(0x02a00) & ~0x0002000, 0x02a00);

	/* Set the color mode */
	switch (var->bits_per_pixel) {
		case 8:
			osd_mode = IVTV_OSD_BPP_8;
			break;
		case 32:
			osd_mode = IVTV_OSD_BPP_32;
			break;
		case 16:
			switch (var->green.length) {
			case 4:
				osd_mode = IVTV_OSD_BPP_16_444;
				break;
			case 5:
				osd_mode = IVTV_OSD_BPP_16_555;
				break;
			case 6:
				osd_mode = IVTV_OSD_BPP_16_565;
				break;
			default:
				IVTVFB_DEBUG_WARN("ivtvfb_set_var - Invalid bpp\n");
			}
			break;
		default:
			IVTVFB_DEBUG_WARN("ivtvfb_set_var - Invalid bpp\n");
	}

	/* Set video mode. Although rare, the display can become scrambled even
	   if we don't change mode. Always 'bounce' to osd_mode via mode 0 */
	if (osd_mode != -1) {
		ivtv_vapi(itv, CX2341X_OSD_SET_PIXEL_FORMAT, 1, 0);
		ivtv_vapi(itv, CX2341X_OSD_SET_PIXEL_FORMAT, 1, osd_mode);
	}

	oi->bits_per_pixel = var->bits_per_pixel;
	oi->bytes_per_pixel = var->bits_per_pixel / 8;

	/* Set the flicker filter */
	switch (var->vmode & FB_VMODE_MASK) {
		case FB_VMODE_NONINTERLACED: /* Filter on */
			ivtv_vapi(itv, CX2341X_OSD_SET_FLICKER_STATE, 1, 1);
			break;
		case FB_VMODE_INTERLACED: /* Filter off */
			ivtv_vapi(itv, CX2341X_OSD_SET_FLICKER_STATE, 1, 0);
			break;
		default:
			IVTVFB_DEBUG_WARN("ivtvfb_set_var - Invalid video mode\n");
	}

	/* Read the current osd info */
	ivtvfb_get_osd_coords(itv, &ivtv_osd);

	/* Now set the OSD to the size we want */
	ivtv_osd.pixel_stride = var->xres_virtual;
	ivtv_osd.lines = var->yres_virtual;
	ivtv_osd.x = 0;
	ivtv_osd.y = 0;
	ivtvfb_set_osd_coords(itv, &ivtv_osd);

	/* Can't seem to find the right API combo for this.
	   Use another function which does what we need through direct register access. */
	ivtv_window.width = var->xres;
	ivtv_window.height = var->yres;

	/* Minimum margin cannot be 0, as X won't allow such a mode */
	if (!var->upper_margin)
		var->upper_margin++;
	if (!var->left_margin)
		var->left_margin++;
	ivtv_window.top = var->upper_margin - 1;
	ivtv_window.left = var->left_margin - 1;

	ivtvfb_set_display_window(itv, &ivtv_window);

	/* Pass screen size back to yuv handler */
	itv->yuv_info.osd_full_w = ivtv_osd.pixel_stride;
	itv->yuv_info.osd_full_h = ivtv_osd.lines;

	/* Force update of yuv registers */
	itv->yuv_info.yuv_forced_update = 1;

	/* Keep a copy of these settings */
	memcpy(&oi->fbvar_cur, var, sizeof(oi->fbvar_cur));

	IVTVFB_DEBUG_INFO("Display size: %dx%d (virtual %dx%d) @ %dbpp\n",
		      var->xres, var->yres,
		      var->xres_virtual, var->yres_virtual,
		      var->bits_per_pixel);

	IVTVFB_DEBUG_INFO("Display position: %d, %d\n",
		      var->left_margin, var->upper_margin);

	IVTVFB_DEBUG_INFO("Display filter: %s\n",
			(var->vmode & FB_VMODE_MASK) == FB_VMODE_NONINTERLACED ? "on" : "off");
	IVTVFB_DEBUG_INFO("Color space: %s\n", var->nonstd ? "YUV" : "RGB");

	return 0;
}

static int ivtvfb_get_fix(struct ivtv *itv, struct fb_fix_screeninfo *fix)
{
	struct osd_info *oi = itv->osd_info;

	IVTVFB_DEBUG_INFO("ivtvfb_get_fix\n");
	memset(fix, 0, sizeof(struct fb_fix_screeninfo));
	strscpy(fix->id, "cx23415 TV out", sizeof(fix->id));
	fix->smem_start = oi->video_pbase;
	fix->smem_len = oi->video_buffer_size;
	fix->type = FB_TYPE_PACKED_PIXELS;
	fix->visual = (oi->bits_per_pixel == 8) ? FB_VISUAL_PSEUDOCOLOR : FB_VISUAL_TRUECOLOR;
	fix->xpanstep = 1;
	fix->ypanstep = 1;
	fix->ywrapstep = 0;
	fix->line_length = oi->display_byte_stride;
	fix->accel = FB_ACCEL_NONE;
	return 0;
}

/* Check the requested display mode, returning -EINVAL if we can't
   handle it. */

static int _ivtvfb_check_var(struct fb_var_screeninfo *var, struct ivtv *itv)
{
	struct osd_info *oi = itv->osd_info;
	int osd_height_limit;
	u32 pixclock, hlimit, vlimit;

	IVTVFB_DEBUG_INFO("ivtvfb_check_var\n");

	/* Set base references for mode calcs. */
	if (itv->is_out_50hz) {
		pixclock = 84316;
		hlimit = 776;
		vlimit = 591;
		osd_height_limit = 576;
	}
	else {
		pixclock = 83926;
		hlimit = 776;
		vlimit = 495;
		osd_height_limit = 480;
	}

	if (var->bits_per_pixel == 8 || var->bits_per_pixel == 32) {
		var->transp.offset = 24;
		var->transp.length = 8;
		var->red.offset = 16;
		var->red.length = 8;
		var->green.offset = 8;
		var->green.length = 8;
		var->blue.offset = 0;
		var->blue.length = 8;
	}
	else if (var->bits_per_pixel == 16) {
		/* To find out the true mode, check green length */
		switch (var->green.length) {
			case 4:
				var->red.offset = 8;
				var->red.length = 4;
				var->green.offset = 4;
				var->green.length = 4;
				var->blue.offset = 0;
				var->blue.length = 4;
				var->transp.offset = 12;
				var->transp.length = 1;
				break;
			case 5:
				var->red.offset = 10;
				var->red.length = 5;
				var->green.offset = 5;
				var->green.length = 5;
				var->blue.offset = 0;
				var->blue.length = 5;
				var->transp.offset = 15;
				var->transp.length = 1;
				break;
			default:
				var->red.offset = 11;
				var->red.length = 5;
				var->green.offset = 5;
				var->green.length = 6;
				var->blue.offset = 0;
				var->blue.length = 5;
				var->transp.offset = 0;
				var->transp.length = 0;
				break;
		}
	}
	else {
		IVTVFB_DEBUG_WARN("Invalid colour mode: %d\n", var->bits_per_pixel);
		return -EINVAL;
	}

	/* Check the resolution */
	if (var->xres > IVTV_OSD_MAX_WIDTH || var->yres > osd_height_limit) {
		IVTVFB_DEBUG_WARN("Invalid resolution: %dx%d\n",
				var->xres, var->yres);
		return -EINVAL;
	}

	/* Max horizontal size is 1023 @ 32bpp, 2046 & 16bpp, 4092 @ 8bpp */
	if (var->xres_virtual > 4095 / (var->bits_per_pixel / 8) ||
	    var->xres_virtual * var->yres_virtual * (var->bits_per_pixel / 8) > oi->video_buffer_size ||
	    var->xres_virtual < var->xres ||
	    var->yres_virtual < var->yres) {
		IVTVFB_DEBUG_WARN("Invalid virtual resolution: %dx%d\n",
			var->xres_virtual, var->yres_virtual);
		return -EINVAL;
	}

	/* Some extra checks if in 8 bit mode */
	if (var->bits_per_pixel == 8) {
		/* Width must be a multiple of 4 */
		if (var->xres & 3) {
			IVTVFB_DEBUG_WARN("Invalid resolution for 8bpp: %d\n", var->xres);
			return -EINVAL;
		}
		if (var->xres_virtual & 3) {
			IVTVFB_DEBUG_WARN("Invalid virtual resolution for 8bpp: %d)\n", var->xres_virtual);
			return -EINVAL;
		}
	}
	else if (var->bits_per_pixel == 16) {
		/* Width must be a multiple of 2 */
		if (var->xres & 1) {
			IVTVFB_DEBUG_WARN("Invalid resolution for 16bpp: %d\n", var->xres);
			return -EINVAL;
		}
		if (var->xres_virtual & 1) {
			IVTVFB_DEBUG_WARN("Invalid virtual resolution for 16bpp: %d)\n", var->xres_virtual);
			return -EINVAL;
		}
	}

	/* Now check the offsets */
	if (var->xoffset >= var->xres_virtual || var->yoffset >= var->yres_virtual) {
		IVTVFB_DEBUG_WARN("Invalid offset: %d (%d) %d (%d)\n",
			var->xoffset, var->xres_virtual, var->yoffset, var->yres_virtual);
		return -EINVAL;
	}

	/* Check pixel format */
	if (var->nonstd > 1) {
		IVTVFB_DEBUG_WARN("Invalid nonstd % d\n", var->nonstd);
		return -EINVAL;
	}

	/* Check video mode */
	if (((var->vmode & FB_VMODE_MASK) != FB_VMODE_NONINTERLACED) &&
		((var->vmode & FB_VMODE_MASK) != FB_VMODE_INTERLACED)) {
		IVTVFB_DEBUG_WARN("Invalid video mode: %d\n", var->vmode & FB_VMODE_MASK);
		return -EINVAL;
	}

	/* Check the left & upper margins
	   If the margins are too large, just center the screen
	   (enforcing margins causes too many problems) */

	if (var->left_margin + var->xres > IVTV_OSD_MAX_WIDTH + 1)
		var->left_margin = 1 + ((IVTV_OSD_MAX_WIDTH - var->xres) / 2);

	if (var->upper_margin + var->yres > (itv->is_out_50hz ? 577 : 481))
		var->upper_margin = 1 + (((itv->is_out_50hz ? 576 : 480) -
			var->yres) / 2);

	/* Maintain overall 'size' for a constant refresh rate */
	var->right_margin = hlimit - var->left_margin - var->xres;
	var->lower_margin = vlimit - var->upper_margin - var->yres;

	/* Fixed sync times */
	var->hsync_len = 24;
	var->vsync_len = 2;

	/* Non-interlaced / interlaced mode is used to switch the OSD filter
	   on or off. Adjust the clock timings to maintain a constant
	   vertical refresh rate. */
	if ((var->vmode & FB_VMODE_MASK) == FB_VMODE_NONINTERLACED)
		var->pixclock = pixclock / 2;
	else
		var->pixclock = pixclock;

	itv->osd_rect.width = var->xres;
	itv->osd_rect.height = var->yres;

	IVTVFB_DEBUG_INFO("Display size: %dx%d (virtual %dx%d) @ %dbpp\n",
		      var->xres, var->yres,
		      var->xres_virtual, var->yres_virtual,
		      var->bits_per_pixel);

	IVTVFB_DEBUG_INFO("Display position: %d, %d\n",
		      var->left_margin, var->upper_margin);

	IVTVFB_DEBUG_INFO("Display filter: %s\n",
			(var->vmode & FB_VMODE_MASK) == FB_VMODE_NONINTERLACED ? "on" : "off");
	IVTVFB_DEBUG_INFO("Color space: %s\n", var->nonstd ? "YUV" : "RGB");
	return 0;
}

static int ivtvfb_check_var(struct fb_var_screeninfo *var, struct fb_info *info)
{
	struct ivtv *itv = (struct ivtv *) info->par;
	IVTVFB_DEBUG_INFO("ivtvfb_check_var\n");
	return _ivtvfb_check_var(var, itv);
}

static int ivtvfb_pan_display(struct fb_var_screeninfo *var, struct fb_info *info)
{
	u32 osd_pan_index;
	struct ivtv *itv = (struct ivtv *) info->par;

	if (var->yoffset + info->var.yres > info->var.yres_virtual ||
	    var->xoffset + info->var.xres > info->var.xres_virtual)
		return -EINVAL;

	osd_pan_index = var->yoffset * info->fix.line_length
		      + var->xoffset * info->var.bits_per_pixel / 8;
	write_reg(osd_pan_index, 0x02A0C);

	/* Pass this info back the yuv handler */
	itv->yuv_info.osd_x_pan = var->xoffset;
	itv->yuv_info.osd_y_pan = var->yoffset;
	/* Force update of yuv registers */
	itv->yuv_info.yuv_forced_update = 1;
	/* Remember this value */
	itv->osd_info->pan_cur = osd_pan_index;
	return 0;
}

static int ivtvfb_set_par(struct fb_info *info)
{
	int rc = 0;
	struct ivtv *itv = (struct ivtv *) info->par;

	IVTVFB_DEBUG_INFO("ivtvfb_set_par\n");

	rc = ivtvfb_set_var(itv, &info->var);
	ivtvfb_pan_display(&info->var, info);
	ivtvfb_get_fix(itv, &info->fix);
	ivtv_firmware_check(itv, "ivtvfb_set_par");
	return rc;
}

static int ivtvfb_setcolreg(unsigned regno, unsigned red, unsigned green,
				unsigned blue, unsigned transp,
				struct fb_info *info)
{
	u32 color, *palette;
	struct ivtv *itv = (struct ivtv *)info->par;

	if (regno >= info->cmap.len)
		return -EINVAL;

	color = ((transp & 0xFF00) << 16) |((red & 0xFF00) << 8) | (green & 0xFF00) | ((blue & 0xFF00) >> 8);
	if (info->var.bits_per_pixel <= 8) {
		write_reg(regno, 0x02a30);
		write_reg(color, 0x02a34);
		itv->osd_info->palette_cur[regno] = color;
		return 0;
	}
	if (regno >= 16)
		return -EINVAL;

	palette = info->pseudo_palette;
	if (info->var.bits_per_pixel == 16) {
		switch (info->var.green.length) {
			case 4:
				color = ((red & 0xf000) >> 4) |
					((green & 0xf000) >> 8) |
					((blue & 0xf000) >> 12);
				break;
			case 5:
				color = ((red & 0xf800) >> 1) |
					((green & 0xf800) >> 6) |
					((blue & 0xf800) >> 11);
				break;
			case 6:
				color = (red & 0xf800 ) |
					((green & 0xfc00) >> 5) |
					((blue & 0xf800) >> 11);
				break;
		}
	}
	palette[regno] = color;
	return 0;
}

/* We don't really support blanking. All this does is enable or
   disable the OSD. */
static int ivtvfb_blank(int blank_mode, struct fb_info *info)
{
	struct ivtv *itv = (struct ivtv *)info->par;

	IVTVFB_DEBUG_INFO("Set blanking mode : %d\n", blank_mode);
	switch (blank_mode) {
	case FB_BLANK_UNBLANK:
		ivtv_vapi(itv, CX2341X_OSD_SET_STATE, 1, 1);
		ivtv_call_hw(itv, IVTV_HW_SAA7127, video, s_stream, 1);
		break;
	case FB_BLANK_NORMAL:
	case FB_BLANK_HSYNC_SUSPEND:
	case FB_BLANK_VSYNC_SUSPEND:
		ivtv_vapi(itv, CX2341X_OSD_SET_STATE, 1, 0);
		ivtv_call_hw(itv, IVTV_HW_SAA7127, video, s_stream, 1);
		break;
	case FB_BLANK_POWERDOWN:
		ivtv_call_hw(itv, IVTV_HW_SAA7127, video, s_stream, 0);
		ivtv_vapi(itv, CX2341X_OSD_SET_STATE, 1, 0);
		break;
	}
	itv->osd_info->blank_cur = blank_mode;
	return 0;
}

static struct fb_ops ivtvfb_ops = {
	.owner = THIS_MODULE,
	.fb_write       = ivtvfb_write,
	.fb_check_var   = ivtvfb_check_var,
	.fb_set_par     = ivtvfb_set_par,
	.fb_setcolreg   = ivtvfb_setcolreg,
	.fb_fillrect    = cfb_fillrect,
	.fb_copyarea    = cfb_copyarea,
	.fb_imageblit   = cfb_imageblit,
	.fb_cursor      = NULL,
	.fb_ioctl       = ivtvfb_ioctl,
	.fb_pan_display = ivtvfb_pan_display,
	.fb_blank       = ivtvfb_blank,
};

/* Restore hardware after firmware restart */
static void ivtvfb_restore(struct ivtv *itv)
{
	struct osd_info *oi = itv->osd_info;
	int i;

	ivtvfb_set_var(itv, &oi->fbvar_cur);
	ivtvfb_blank(oi->blank_cur, &oi->ivtvfb_info);
	for (i = 0; i < 256; i++) {
		write_reg(i, 0x02a30);
		write_reg(oi->palette_cur[i], 0x02a34);
	}
	write_reg(oi->pan_cur, 0x02a0c);
}

/* Initialization */


/* Setup our initial video mode */
static int ivtvfb_init_vidmode(struct ivtv *itv)
{
	struct osd_info *oi = itv->osd_info;
	struct v4l2_rect start_window;
	int max_height;

	/* Color mode */

	if (osd_depth != 8 && osd_depth != 16 && osd_depth != 32)
		osd_depth = 8;
	oi->bits_per_pixel = osd_depth;
	oi->bytes_per_pixel = oi->bits_per_pixel / 8;

	/* Horizontal size & position */

	if (osd_xres > 720)
		osd_xres = 720;

	/* Must be a multiple of 4 for 8bpp & 2 for 16bpp */
	if (osd_depth == 8)
		osd_xres &= ~3;
	else if (osd_depth == 16)
		osd_xres &= ~1;

	start_window.width = osd_xres ? osd_xres : 640;

	/* Check horizontal start (osd_left). */
	if (osd_left && osd_left + start_window.width > 721) {
		IVTVFB_ERR("Invalid osd_left - assuming default\n");
		osd_left = 0;
	}

	/* Hardware coords start at 0, user coords start at 1. */
	osd_left--;

	start_window.left = osd_left >= 0 ?
		 osd_left : ((IVTV_OSD_MAX_WIDTH - start_window.width) / 2);

	oi->display_byte_stride =
			start_window.width * oi->bytes_per_pixel;

	/* Vertical size & position */

	max_height = itv->is_out_50hz ? 576 : 480;

	if (osd_yres > max_height)
		osd_yres = max_height;

	start_window.height = osd_yres ?
		osd_yres : itv->is_out_50hz ? 480 : 400;

	/* Check vertical start (osd_upper). */
	if (osd_upper + start_window.height > max_height + 1) {
		IVTVFB_ERR("Invalid osd_upper - assuming default\n");
		osd_upper = 0;
	}

	/* Hardware coords start at 0, user coords start at 1. */
	osd_upper--;

	start_window.top = osd_upper >= 0 ? osd_upper : ((max_height - start_window.height) / 2);

	oi->display_width = start_window.width;
	oi->display_height = start_window.height;

	/* Generate a valid fb_var_screeninfo */

	oi->ivtvfb_defined.xres = oi->display_width;
	oi->ivtvfb_defined.yres = oi->display_height;
	oi->ivtvfb_defined.xres_virtual = oi->display_width;
	oi->ivtvfb_defined.yres_virtual = oi->display_height;
	oi->ivtvfb_defined.bits_per_pixel = oi->bits_per_pixel;
	oi->ivtvfb_defined.vmode = (osd_laced ? FB_VMODE_INTERLACED : FB_VMODE_NONINTERLACED);
	oi->ivtvfb_defined.left_margin = start_window.left + 1;
	oi->ivtvfb_defined.upper_margin = start_window.top + 1;
	oi->ivtvfb_defined.accel_flags = FB_ACCEL_NONE;
	oi->ivtvfb_defined.nonstd = 0;

	/* We've filled in the most data, let the usual mode check
	   routine fill in the rest. */
	_ivtvfb_check_var(&oi->ivtvfb_defined, itv);

	/* Generate valid fb_fix_screeninfo */

	ivtvfb_get_fix(itv, &oi->ivtvfb_fix);

	/* Generate valid fb_info */

	oi->ivtvfb_info.node = -1;
	oi->ivtvfb_info.flags = FBINFO_FLAG_DEFAULT;
	oi->ivtvfb_info.fbops = &ivtvfb_ops;
	oi->ivtvfb_info.par = itv;
	oi->ivtvfb_info.var = oi->ivtvfb_defined;
	oi->ivtvfb_info.fix = oi->ivtvfb_fix;
	oi->ivtvfb_info.screen_base = (u8 __iomem *)oi->video_vbase;
	oi->ivtvfb_info.fbops = &ivtvfb_ops;

	/* Supply some monitor specs. Bogus values will do for now */
	oi->ivtvfb_info.monspecs.hfmin = 8000;
	oi->ivtvfb_info.monspecs.hfmax = 70000;
	oi->ivtvfb_info.monspecs.vfmin = 10;
	oi->ivtvfb_info.monspecs.vfmax = 100;

	/* Allocate color map */
	if (fb_alloc_cmap(&oi->ivtvfb_info.cmap, 256, 1)) {
		IVTVFB_ERR("abort, unable to alloc cmap\n");
		return -ENOMEM;
	}

	/* Allocate the pseudo palette */
	oi->ivtvfb_info.pseudo_palette =
		kmalloc_array(16, sizeof(u32), GFP_KERNEL|__GFP_NOWARN);

	if (!oi->ivtvfb_info.pseudo_palette) {
		IVTVFB_ERR("abort, unable to alloc pseudo palette\n");
		return -ENOMEM;
	}

	return 0;
}

/* Find OSD buffer base & size. Add to mtrr. Zero osd buffer. */

static int ivtvfb_init_io(struct ivtv *itv)
{
	struct osd_info *oi = itv->osd_info;
	/* Find the largest power of two that maps the whole buffer */
	int size_shift = 31;

	mutex_lock(&itv->serialize_lock);
	if (ivtv_init_on_first_open(itv)) {
		mutex_unlock(&itv->serialize_lock);
		IVTVFB_ERR("Failed to initialize ivtv\n");
		return -ENXIO;
	}
	mutex_unlock(&itv->serialize_lock);

	if (ivtvfb_get_framebuffer(itv, &oi->video_rbase,
					&oi->video_buffer_size) < 0) {
		IVTVFB_ERR("Firmware failed to respond\n");
		return -EIO;
	}

	/* The osd buffer size depends on the number of video buffers allocated
	   on the PVR350 itself. For now we'll hardcode the smallest osd buffer
	   size to prevent any overlap. */
	oi->video_buffer_size = 1704960;

	oi->video_pbase = itv->base_addr + IVTV_DECODER_OFFSET + oi->video_rbase;
	oi->video_vbase = itv->dec_mem + oi->video_rbase;

	if (!oi->video_vbase) {
		IVTVFB_ERR("abort, video memory 0x%x @ 0x%lx isn't mapped!\n",
		     oi->video_buffer_size, oi->video_pbase);
		return -EIO;
	}

	IVTVFB_INFO("Framebuffer at 0x%lx, mapped to 0x%p, size %dk\n",
			oi->video_pbase, oi->video_vbase,
			oi->video_buffer_size / 1024);

	while (!(oi->video_buffer_size & (1 << size_shift)))
		size_shift--;
	size_shift++;
	oi->fb_start_aligned_physaddr = oi->video_pbase & ~((1 << size_shift) - 1);
	oi->fb_end_aligned_physaddr = oi->video_pbase + oi->video_buffer_size;
	oi->fb_end_aligned_physaddr += (1 << size_shift) - 1;
	oi->fb_end_aligned_physaddr &= ~((1 << size_shift) - 1);
	oi->wc_cookie = arch_phys_wc_add(oi->fb_start_aligned_physaddr,
					 oi->fb_end_aligned_physaddr -
					 oi->fb_start_aligned_physaddr);
	/* Blank the entire osd. */
	memset_io(oi->video_vbase, 0, oi->video_buffer_size);

	return 0;
}

/* Release any memory we've grabbed & remove mtrr entry */
static void ivtvfb_release_buffers (struct ivtv *itv)
{
	struct osd_info *oi = itv->osd_info;

	/* Release cmap */
	if (oi->ivtvfb_info.cmap.len)
		fb_dealloc_cmap(&oi->ivtvfb_info.cmap);

	/* Release pseudo palette */
	kfree(oi->ivtvfb_info.pseudo_palette);
	arch_phys_wc_del(oi->wc_cookie);
	kfree(oi);
	itv->osd_info = NULL;
}

/* Initialize the specified card */

static int ivtvfb_init_card(struct ivtv *itv)
{
	int rc;

#ifdef CONFIG_X86_64
	if (pat_enabled()) {
		if (ivtvfb_force_pat) {
			pr_info("PAT is enabled. Write-combined framebuffer caching will be disabled.\n");
			pr_info("To enable caching, boot with nopat kernel parameter\n");
		} else {
			pr_warn("ivtvfb needs PAT disabled for write-combined framebuffer caching.\n");
			pr_warn("Boot with nopat kernel parameter to use caching, or use the\n");
			pr_warn("force_pat module parameter to run with caching disabled\n");
			return -ENODEV;
		}
	}
#endif

	if (itv->osd_info) {
		IVTVFB_ERR("Card %d already initialised\n", ivtvfb_card_id);
		return -EBUSY;
	}

	itv->osd_info = kzalloc(sizeof(struct osd_info),
					GFP_KERNEL|__GFP_NOWARN);
	if (itv->osd_info == NULL) {
		IVTVFB_ERR("Failed to allocate memory for osd_info\n");
		return -ENOMEM;
	}

	/* Find & setup the OSD buffer */
	rc = ivtvfb_init_io(itv);
	if (rc) {
		ivtvfb_release_buffers(itv);
		return rc;
	}

	/* Set the startup video mode information */
	if ((rc = ivtvfb_init_vidmode(itv))) {
		ivtvfb_release_buffers(itv);
		return rc;
	}

	/* Register the framebuffer */
	if (register_framebuffer(&itv->osd_info->ivtvfb_info) < 0) {
		ivtvfb_release_buffers(itv);
		return -EINVAL;
	}

	itv->osd_video_pbase = itv->osd_info->video_pbase;

	/* Set the card to the requested mode */
	ivtvfb_set_par(&itv->osd_info->ivtvfb_info);

	/* Set color 0 to black */
	write_reg(0, 0x02a30);
	write_reg(0, 0x02a34);

	/* Enable the osd */
	ivtvfb_blank(FB_BLANK_UNBLANK, &itv->osd_info->ivtvfb_info);

	/* Enable restart */
	itv->ivtvfb_restore = ivtvfb_restore;

	/* Allocate DMA */
	ivtv_udma_alloc(itv);
	itv->streams[IVTV_DEC_STREAM_TYPE_YUV].vdev.device_caps |=
		V4L2_CAP_VIDEO_OUTPUT_OVERLAY;
	itv->streams[IVTV_DEC_STREAM_TYPE_MPG].vdev.device_caps |=
		V4L2_CAP_VIDEO_OUTPUT_OVERLAY;
	itv->v4l2_cap |= V4L2_CAP_VIDEO_OUTPUT_OVERLAY;
	return 0;

}

static int __init ivtvfb_callback_init(struct device *dev, void *p)
{
	struct v4l2_device *v4l2_dev = dev_get_drvdata(dev);
	struct ivtv *itv = container_of(v4l2_dev, struct ivtv, v4l2_dev);

	if (itv->v4l2_cap & V4L2_CAP_VIDEO_OUTPUT) {
		if (ivtvfb_init_card(itv) == 0) {
			IVTVFB_INFO("Framebuffer registered on %s\n",
					itv->v4l2_dev.name);
			(*(int *)p)++;
		}
	}
	return 0;
}

static int ivtvfb_callback_cleanup(struct device *dev, void *p)
{
	struct v4l2_device *v4l2_dev = dev_get_drvdata(dev);
	struct ivtv *itv = container_of(v4l2_dev, struct ivtv, v4l2_dev);
	struct osd_info *oi = itv->osd_info;

	if (itv->v4l2_cap & V4L2_CAP_VIDEO_OUTPUT) {
<<<<<<< HEAD
		unregister_framebuffer(&itv->osd_info->ivtvfb_info);
=======
		itv->streams[IVTV_DEC_STREAM_TYPE_YUV].vdev.device_caps &=
			~V4L2_CAP_VIDEO_OUTPUT_OVERLAY;
		itv->streams[IVTV_DEC_STREAM_TYPE_MPG].vdev.device_caps &=
			~V4L2_CAP_VIDEO_OUTPUT_OVERLAY;
		itv->v4l2_cap &= ~V4L2_CAP_VIDEO_OUTPUT_OVERLAY;
		if (unregister_framebuffer(&itv->osd_info->ivtvfb_info)) {
			IVTVFB_WARN("Framebuffer %d is in use, cannot unload\n",
				       itv->instance);
			return 0;
		}
>>>>>>> f81cbfc4
		IVTVFB_INFO("Unregister framebuffer %d\n", itv->instance);
		itv->ivtvfb_restore = NULL;
		ivtvfb_blank(FB_BLANK_VSYNC_SUSPEND, &oi->ivtvfb_info);
		ivtvfb_release_buffers(itv);
		itv->osd_video_pbase = 0;
	}
	return 0;
}

static int __init ivtvfb_init(void)
{
	struct device_driver *drv;
	int registered = 0;
	int err;


	if (ivtvfb_card_id < -1 || ivtvfb_card_id >= IVTV_MAX_CARDS) {
		pr_err("ivtvfb_card_id parameter is out of range (valid range: -1 - %d)\n",
		     IVTV_MAX_CARDS - 1);
		return -EINVAL;
	}

	drv = driver_find("ivtv", &pci_bus_type);
	err = driver_for_each_device(drv, NULL, &registered, ivtvfb_callback_init);
	(void)err;	/* suppress compiler warning */
	if (!registered) {
		pr_err("no cards found\n");
		return -ENODEV;
	}
	return 0;
}

static void ivtvfb_cleanup(void)
{
	struct device_driver *drv;
	int err;

	pr_info("Unloading framebuffer module\n");

	drv = driver_find("ivtv", &pci_bus_type);
	err = driver_for_each_device(drv, NULL, NULL, ivtvfb_callback_cleanup);
	(void)err;	/* suppress compiler warning */
}

module_init(ivtvfb_init);
module_exit(ivtvfb_cleanup);<|MERGE_RESOLUTION|>--- conflicted
+++ resolved
@@ -1251,9 +1251,6 @@
 	struct osd_info *oi = itv->osd_info;
 
 	if (itv->v4l2_cap & V4L2_CAP_VIDEO_OUTPUT) {
-<<<<<<< HEAD
-		unregister_framebuffer(&itv->osd_info->ivtvfb_info);
-=======
 		itv->streams[IVTV_DEC_STREAM_TYPE_YUV].vdev.device_caps &=
 			~V4L2_CAP_VIDEO_OUTPUT_OVERLAY;
 		itv->streams[IVTV_DEC_STREAM_TYPE_MPG].vdev.device_caps &=
@@ -1264,7 +1261,6 @@
 				       itv->instance);
 			return 0;
 		}
->>>>>>> f81cbfc4
 		IVTVFB_INFO("Unregister framebuffer %d\n", itv->instance);
 		itv->ivtvfb_restore = NULL;
 		ivtvfb_blank(FB_BLANK_VSYNC_SUSPEND, &oi->ivtvfb_info);
