--- conflicted
+++ resolved
@@ -392,13 +392,8 @@
 	.num_capture_formats = ARRAY_SIZE(mtk_video_formats_capture_h264),
 	.output_formats = mtk_video_formats_output,
 	.num_output_formats = ARRAY_SIZE(mtk_video_formats_output),
-<<<<<<< HEAD
-	.min_bitrate = 1,
-	.max_bitrate = 4000000,
-=======
 	.min_bitrate = 64,
 	.max_bitrate = 60000000,
->>>>>>> a6132241
 	.core_id = VENC_SYS,
 };
 
