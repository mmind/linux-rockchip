// SPDX-License-Identifier: GPL-2.0-or-later
/*
 * Coda multi-standard codec IP
 *
 * Copyright (C) 2012 Vista Silicon S.L.
 *    Javier Martin, <javier.martin@vista-silicon.com>
 *    Xavier Duret
 */

#include <linux/clk.h>
#include <linux/debugfs.h>
#include <linux/delay.h>
#include <linux/firmware.h>
#include <linux/gcd.h>
#include <linux/genalloc.h>
#include <linux/idr.h>
#include <linux/interrupt.h>
#include <linux/io.h>
#include <linux/irq.h>
#include <linux/kfifo.h>
#include <linux/module.h>
#include <linux/of_device.h>
#include <linux/platform_device.h>
#include <linux/pm_runtime.h>
#include <linux/slab.h>
#include <linux/videodev2.h>
#include <linux/of.h>
#include <linux/platform_data/media/coda.h>
#include <linux/reset.h>

#include <media/v4l2-ctrls.h>
#include <media/v4l2-device.h>
#include <media/v4l2-event.h>
#include <media/v4l2-ioctl.h>
#include <media/v4l2-mem2mem.h>
#include <media/videobuf2-v4l2.h>
#include <media/videobuf2-dma-contig.h>
#include <media/videobuf2-vmalloc.h>

#include "coda.h"
#include "imx-vdoa.h"

#define CODA_NAME		"coda"

#define CODADX6_MAX_INSTANCES	4
#define CODA_MAX_FORMATS	4

#define CODA_ISRAM_SIZE	(2048 * 2)

#define MIN_W 48
#define MIN_H 16

#define S_ALIGN		1 /* multiple of 2 */
#define W_ALIGN		1 /* multiple of 2 */
#define H_ALIGN		1 /* multiple of 2 */

#define fh_to_ctx(__fh)	container_of(__fh, struct coda_ctx, fh)

int coda_debug;
module_param(coda_debug, int, 0644);
MODULE_PARM_DESC(coda_debug, "Debug level (0-2)");

static int disable_tiling;
module_param(disable_tiling, int, 0644);
MODULE_PARM_DESC(disable_tiling, "Disable tiled frame buffers");

static int disable_vdoa;
module_param(disable_vdoa, int, 0644);
MODULE_PARM_DESC(disable_vdoa, "Disable Video Data Order Adapter tiled to raster-scan conversion");

static int enable_bwb = 0;
module_param(enable_bwb, int, 0644);
MODULE_PARM_DESC(enable_bwb, "Enable BWB unit for decoding, may crash on certain streams");

void coda_write(struct coda_dev *dev, u32 data, u32 reg)
{
	v4l2_dbg(3, coda_debug, &dev->v4l2_dev,
		 "%s: data=0x%x, reg=0x%x\n", __func__, data, reg);
	writel(data, dev->regs_base + reg);
}

unsigned int coda_read(struct coda_dev *dev, u32 reg)
{
	u32 data;

	data = readl(dev->regs_base + reg);
	v4l2_dbg(3, coda_debug, &dev->v4l2_dev,
		 "%s: data=0x%x, reg=0x%x\n", __func__, data, reg);
	return data;
}

void coda_write_base(struct coda_ctx *ctx, struct coda_q_data *q_data,
		     struct vb2_v4l2_buffer *buf, unsigned int reg_y)
{
	u32 base_y = vb2_dma_contig_plane_dma_addr(&buf->vb2_buf, 0);
	u32 base_cb, base_cr;

	switch (q_data->fourcc) {
	case V4L2_PIX_FMT_YUYV:
		/* Fallthrough: IN -H264-> CODA -NV12 MB-> VDOA -YUYV-> OUT */
	case V4L2_PIX_FMT_NV12:
	case V4L2_PIX_FMT_YUV420:
	default:
		base_cb = base_y + q_data->bytesperline * q_data->height;
		base_cr = base_cb + q_data->bytesperline * q_data->height / 4;
		break;
	case V4L2_PIX_FMT_YVU420:
		/* Switch Cb and Cr for YVU420 format */
		base_cr = base_y + q_data->bytesperline * q_data->height;
		base_cb = base_cr + q_data->bytesperline * q_data->height / 4;
		break;
	case V4L2_PIX_FMT_YUV422P:
		base_cb = base_y + q_data->bytesperline * q_data->height;
		base_cr = base_cb + q_data->bytesperline * q_data->height / 2;
	}

	coda_write(ctx->dev, base_y, reg_y);
	coda_write(ctx->dev, base_cb, reg_y + 4);
	coda_write(ctx->dev, base_cr, reg_y + 8);
}

#define CODA_CODEC(mode, src_fourcc, dst_fourcc, max_w, max_h) \
	{ mode, src_fourcc, dst_fourcc, max_w, max_h }

/*
 * Arrays of codecs supported by each given version of Coda:
 *  i.MX27 -> codadx6
 *  i.MX51 -> codahx4
 *  i.MX53 -> coda7
 *  i.MX6  -> coda960
 * Use V4L2_PIX_FMT_YUV420 as placeholder for all supported YUV 4:2:0 variants
 */
static const struct coda_codec codadx6_codecs[] = {
	CODA_CODEC(CODADX6_MODE_ENCODE_H264, V4L2_PIX_FMT_YUV420, V4L2_PIX_FMT_H264,  720, 576),
	CODA_CODEC(CODADX6_MODE_ENCODE_MP4,  V4L2_PIX_FMT_YUV420, V4L2_PIX_FMT_MPEG4, 720, 576),
};

static const struct coda_codec codahx4_codecs[] = {
	CODA_CODEC(CODA7_MODE_ENCODE_H264, V4L2_PIX_FMT_YUV420, V4L2_PIX_FMT_H264,   720, 576),
	CODA_CODEC(CODA7_MODE_DECODE_H264, V4L2_PIX_FMT_H264,   V4L2_PIX_FMT_YUV420, 1920, 1088),
	CODA_CODEC(CODA7_MODE_DECODE_MP2,  V4L2_PIX_FMT_MPEG2,  V4L2_PIX_FMT_YUV420, 1920, 1088),
	CODA_CODEC(CODA7_MODE_DECODE_MP4,  V4L2_PIX_FMT_MPEG4,  V4L2_PIX_FMT_YUV420, 1280, 720),
};

static const struct coda_codec coda7_codecs[] = {
	CODA_CODEC(CODA7_MODE_ENCODE_H264, V4L2_PIX_FMT_YUV420, V4L2_PIX_FMT_H264,   1280, 720),
	CODA_CODEC(CODA7_MODE_ENCODE_MP4,  V4L2_PIX_FMT_YUV420, V4L2_PIX_FMT_MPEG4,  1280, 720),
	CODA_CODEC(CODA7_MODE_ENCODE_MJPG, V4L2_PIX_FMT_YUV420, V4L2_PIX_FMT_JPEG,   8192, 8192),
	CODA_CODEC(CODA7_MODE_DECODE_H264, V4L2_PIX_FMT_H264,   V4L2_PIX_FMT_YUV420, 1920, 1088),
	CODA_CODEC(CODA7_MODE_DECODE_MP2,  V4L2_PIX_FMT_MPEG2,  V4L2_PIX_FMT_YUV420, 1920, 1088),
	CODA_CODEC(CODA7_MODE_DECODE_MP4,  V4L2_PIX_FMT_MPEG4,  V4L2_PIX_FMT_YUV420, 1920, 1088),
	CODA_CODEC(CODA7_MODE_DECODE_MJPG, V4L2_PIX_FMT_JPEG,   V4L2_PIX_FMT_YUV420, 8192, 8192),
};

static const struct coda_codec coda9_codecs[] = {
	CODA_CODEC(CODA9_MODE_ENCODE_H264, V4L2_PIX_FMT_YUV420, V4L2_PIX_FMT_H264,   1920, 1088),
	CODA_CODEC(CODA9_MODE_ENCODE_MP4,  V4L2_PIX_FMT_YUV420, V4L2_PIX_FMT_MPEG4,  1920, 1088),
	CODA_CODEC(CODA9_MODE_DECODE_H264, V4L2_PIX_FMT_H264,   V4L2_PIX_FMT_YUV420, 1920, 1088),
	CODA_CODEC(CODA9_MODE_DECODE_MP2,  V4L2_PIX_FMT_MPEG2,  V4L2_PIX_FMT_YUV420, 1920, 1088),
	CODA_CODEC(CODA9_MODE_DECODE_MP4,  V4L2_PIX_FMT_MPEG4,  V4L2_PIX_FMT_YUV420, 1920, 1088),
};

struct coda_video_device {
	const char *name;
	enum coda_inst_type type;
	const struct coda_context_ops *ops;
	bool direct;
	u32 src_formats[CODA_MAX_FORMATS];
	u32 dst_formats[CODA_MAX_FORMATS];
};

static const struct coda_video_device coda_bit_encoder = {
	.name = "coda-encoder",
	.type = CODA_INST_ENCODER,
	.ops = &coda_bit_encode_ops,
	.src_formats = {
		V4L2_PIX_FMT_NV12,
		V4L2_PIX_FMT_YUV420,
		V4L2_PIX_FMT_YVU420,
	},
	.dst_formats = {
		V4L2_PIX_FMT_H264,
		V4L2_PIX_FMT_MPEG4,
	},
};

static const struct coda_video_device coda_bit_jpeg_encoder = {
	.name = "coda-jpeg-encoder",
	.type = CODA_INST_ENCODER,
	.ops = &coda_bit_encode_ops,
	.src_formats = {
		V4L2_PIX_FMT_NV12,
		V4L2_PIX_FMT_YUV420,
		V4L2_PIX_FMT_YVU420,
		V4L2_PIX_FMT_YUV422P,
	},
	.dst_formats = {
		V4L2_PIX_FMT_JPEG,
	},
};

static const struct coda_video_device coda_bit_decoder = {
	.name = "coda-decoder",
	.type = CODA_INST_DECODER,
	.ops = &coda_bit_decode_ops,
	.src_formats = {
		V4L2_PIX_FMT_H264,
		V4L2_PIX_FMT_MPEG2,
		V4L2_PIX_FMT_MPEG4,
	},
	.dst_formats = {
		V4L2_PIX_FMT_NV12,
		V4L2_PIX_FMT_YUV420,
		V4L2_PIX_FMT_YVU420,
		/*
		 * If V4L2_PIX_FMT_YUYV should be default,
		 * set_default_params() must be adjusted.
		 */
		V4L2_PIX_FMT_YUYV,
	},
};

static const struct coda_video_device coda_bit_jpeg_decoder = {
	.name = "coda-jpeg-decoder",
	.type = CODA_INST_DECODER,
	.ops = &coda_bit_decode_ops,
	.src_formats = {
		V4L2_PIX_FMT_JPEG,
	},
	.dst_formats = {
		V4L2_PIX_FMT_NV12,
		V4L2_PIX_FMT_YUV420,
		V4L2_PIX_FMT_YVU420,
		V4L2_PIX_FMT_YUV422P,
	},
};

static const struct coda_video_device *codadx6_video_devices[] = {
	&coda_bit_encoder,
};

static const struct coda_video_device *codahx4_video_devices[] = {
	&coda_bit_encoder,
	&coda_bit_decoder,
};

static const struct coda_video_device *coda7_video_devices[] = {
	&coda_bit_jpeg_encoder,
	&coda_bit_jpeg_decoder,
	&coda_bit_encoder,
	&coda_bit_decoder,
};

static const struct coda_video_device *coda9_video_devices[] = {
	&coda_bit_encoder,
	&coda_bit_decoder,
};

/*
 * Normalize all supported YUV 4:2:0 formats to the value used in the codec
 * tables.
 */
static u32 coda_format_normalize_yuv(u32 fourcc)
{
	switch (fourcc) {
	case V4L2_PIX_FMT_NV12:
	case V4L2_PIX_FMT_YUV420:
	case V4L2_PIX_FMT_YVU420:
	case V4L2_PIX_FMT_YUV422P:
	case V4L2_PIX_FMT_YUYV:
		return V4L2_PIX_FMT_YUV420;
	default:
		return fourcc;
	}
}

static const struct coda_codec *coda_find_codec(struct coda_dev *dev,
						int src_fourcc, int dst_fourcc)
{
	const struct coda_codec *codecs = dev->devtype->codecs;
	int num_codecs = dev->devtype->num_codecs;
	int k;

	src_fourcc = coda_format_normalize_yuv(src_fourcc);
	dst_fourcc = coda_format_normalize_yuv(dst_fourcc);
	if (src_fourcc == dst_fourcc)
		return NULL;

	for (k = 0; k < num_codecs; k++) {
		if (codecs[k].src_fourcc == src_fourcc &&
		    codecs[k].dst_fourcc == dst_fourcc)
			break;
	}

	if (k == num_codecs)
		return NULL;

	return &codecs[k];
}

static void coda_get_max_dimensions(struct coda_dev *dev,
				    const struct coda_codec *codec,
				    int *max_w, int *max_h)
{
	const struct coda_codec *codecs = dev->devtype->codecs;
	int num_codecs = dev->devtype->num_codecs;
	unsigned int w, h;
	int k;

	if (codec) {
		w = codec->max_w;
		h = codec->max_h;
	} else {
		for (k = 0, w = 0, h = 0; k < num_codecs; k++) {
			w = max(w, codecs[k].max_w);
			h = max(h, codecs[k].max_h);
		}
	}

	if (max_w)
		*max_w = w;
	if (max_h)
		*max_h = h;
}

static const struct coda_video_device *to_coda_video_device(struct video_device
							    *vdev)
{
	struct coda_dev *dev = video_get_drvdata(vdev);
	unsigned int i = vdev - dev->vfd;

	if (i >= dev->devtype->num_vdevs)
		return NULL;

	return dev->devtype->vdevs[i];
}

const char *coda_product_name(int product)
{
	static char buf[9];

	switch (product) {
	case CODA_DX6:
		return "CodaDx6";
	case CODA_HX4:
		return "CodaHx4";
	case CODA_7541:
		return "CODA7541";
	case CODA_960:
		return "CODA960";
	default:
		snprintf(buf, sizeof(buf), "(0x%04x)", product);
		return buf;
	}
}

static struct vdoa_data *coda_get_vdoa_data(void)
{
	struct device_node *vdoa_node;
	struct platform_device *vdoa_pdev;
	struct vdoa_data *vdoa_data = NULL;

	vdoa_node = of_find_compatible_node(NULL, NULL, "fsl,imx6q-vdoa");
	if (!vdoa_node)
		return NULL;

	vdoa_pdev = of_find_device_by_node(vdoa_node);
	if (!vdoa_pdev)
		goto out;

	vdoa_data = platform_get_drvdata(vdoa_pdev);
	if (!vdoa_data)
		vdoa_data = ERR_PTR(-EPROBE_DEFER);

out:
	of_node_put(vdoa_node);

	return vdoa_data;
}

/*
 * V4L2 ioctl() operations.
 */
static int coda_querycap(struct file *file, void *priv,
			 struct v4l2_capability *cap)
{
	struct coda_ctx *ctx = fh_to_ctx(priv);

	strscpy(cap->driver, CODA_NAME, sizeof(cap->driver));
	strscpy(cap->card, coda_product_name(ctx->dev->devtype->product),
		sizeof(cap->card));
	strscpy(cap->bus_info, "platform:" CODA_NAME, sizeof(cap->bus_info));
	cap->device_caps = V4L2_CAP_VIDEO_M2M | V4L2_CAP_STREAMING;
	cap->capabilities = cap->device_caps | V4L2_CAP_DEVICE_CAPS;

	return 0;
}

static int coda_enum_fmt(struct file *file, void *priv,
			 struct v4l2_fmtdesc *f)
{
	struct video_device *vdev = video_devdata(file);
	const struct coda_video_device *cvd = to_coda_video_device(vdev);
	struct coda_ctx *ctx = fh_to_ctx(priv);
	const u32 *formats;

	if (f->type == V4L2_BUF_TYPE_VIDEO_OUTPUT)
		formats = cvd->src_formats;
	else if (f->type == V4L2_BUF_TYPE_VIDEO_CAPTURE)
		formats = cvd->dst_formats;
	else
		return -EINVAL;

	if (f->index >= CODA_MAX_FORMATS || formats[f->index] == 0)
		return -EINVAL;

	/* Skip YUYV if the vdoa is not available */
	if (!ctx->vdoa && f->type == V4L2_BUF_TYPE_VIDEO_CAPTURE &&
	    formats[f->index] == V4L2_PIX_FMT_YUYV)
		return -EINVAL;

	f->pixelformat = formats[f->index];

	return 0;
}

static int coda_g_fmt(struct file *file, void *priv,
		      struct v4l2_format *f)
{
	struct coda_q_data *q_data;
	struct coda_ctx *ctx = fh_to_ctx(priv);

	q_data = get_q_data(ctx, f->type);
	if (!q_data)
		return -EINVAL;

	f->fmt.pix.field	= V4L2_FIELD_NONE;
	f->fmt.pix.pixelformat	= q_data->fourcc;
	f->fmt.pix.width	= q_data->width;
	f->fmt.pix.height	= q_data->height;
	f->fmt.pix.bytesperline = q_data->bytesperline;

	f->fmt.pix.sizeimage	= q_data->sizeimage;
	f->fmt.pix.colorspace	= ctx->colorspace;
	f->fmt.pix.xfer_func	= ctx->xfer_func;
	f->fmt.pix.ycbcr_enc	= ctx->ycbcr_enc;
	f->fmt.pix.quantization	= ctx->quantization;

	return 0;
}

static int coda_try_pixelformat(struct coda_ctx *ctx, struct v4l2_format *f)
{
	struct coda_q_data *q_data;
	const u32 *formats;
	int i;

	if (f->type == V4L2_BUF_TYPE_VIDEO_OUTPUT)
		formats = ctx->cvd->src_formats;
	else if (f->type == V4L2_BUF_TYPE_VIDEO_CAPTURE)
		formats = ctx->cvd->dst_formats;
	else
		return -EINVAL;

	for (i = 0; i < CODA_MAX_FORMATS; i++) {
		/* Skip YUYV if the vdoa is not available */
		if (!ctx->vdoa && f->type == V4L2_BUF_TYPE_VIDEO_CAPTURE &&
		    formats[i] == V4L2_PIX_FMT_YUYV)
			continue;

		if (formats[i] == f->fmt.pix.pixelformat) {
			f->fmt.pix.pixelformat = formats[i];
			return 0;
		}
	}

	/* Fall back to currently set pixelformat */
	q_data = get_q_data(ctx, f->type);
	f->fmt.pix.pixelformat = q_data->fourcc;

	return 0;
}

static int coda_try_fmt_vdoa(struct coda_ctx *ctx, struct v4l2_format *f,
			     bool *use_vdoa)
{
	int err;

	if (f->type != V4L2_BUF_TYPE_VIDEO_CAPTURE)
		return -EINVAL;

	if (!use_vdoa)
		return -EINVAL;

	if (!ctx->vdoa) {
		*use_vdoa = false;
		return 0;
	}

	err = vdoa_context_configure(NULL, round_up(f->fmt.pix.width, 16),
				     f->fmt.pix.height, f->fmt.pix.pixelformat);
	if (err) {
		*use_vdoa = false;
		return 0;
	}

	*use_vdoa = true;
	return 0;
}

static unsigned int coda_estimate_sizeimage(struct coda_ctx *ctx, u32 sizeimage,
					    u32 width, u32 height)
{
	/*
	 * This is a rough estimate for sensible compressed buffer
	 * sizes (between 1 and 16 bits per pixel). This could be
	 * improved by better format specific worst case estimates.
	 */
	return round_up(clamp(sizeimage, width * height / 8,
					 width * height * 2), PAGE_SIZE);
}

static int coda_try_fmt(struct coda_ctx *ctx, const struct coda_codec *codec,
			struct v4l2_format *f)
{
	struct coda_dev *dev = ctx->dev;
	unsigned int max_w, max_h;
	enum v4l2_field field;

	field = f->fmt.pix.field;
	if (field == V4L2_FIELD_ANY)
		field = V4L2_FIELD_NONE;
	else if (V4L2_FIELD_NONE != field)
		return -EINVAL;

	/* V4L2 specification suggests the driver corrects the format struct
	 * if any of the dimensions is unsupported */
	f->fmt.pix.field = field;

	coda_get_max_dimensions(dev, codec, &max_w, &max_h);
	v4l_bound_align_image(&f->fmt.pix.width, MIN_W, max_w, W_ALIGN,
			      &f->fmt.pix.height, MIN_H, max_h, H_ALIGN,
			      S_ALIGN);

	switch (f->fmt.pix.pixelformat) {
	case V4L2_PIX_FMT_NV12:
	case V4L2_PIX_FMT_YUV420:
	case V4L2_PIX_FMT_YVU420:
		/*
		 * Frame stride must be at least multiple of 8,
		 * but multiple of 16 for h.264 or JPEG 4:2:x
		 */
		f->fmt.pix.bytesperline = round_up(f->fmt.pix.width, 16);
		f->fmt.pix.sizeimage = f->fmt.pix.bytesperline *
					f->fmt.pix.height * 3 / 2;
		break;
	case V4L2_PIX_FMT_YUYV:
		f->fmt.pix.bytesperline = round_up(f->fmt.pix.width, 16) * 2;
		f->fmt.pix.sizeimage = f->fmt.pix.bytesperline *
					f->fmt.pix.height;
		break;
	case V4L2_PIX_FMT_YUV422P:
		f->fmt.pix.bytesperline = round_up(f->fmt.pix.width, 16);
		f->fmt.pix.sizeimage = f->fmt.pix.bytesperline *
					f->fmt.pix.height * 2;
		break;
	case V4L2_PIX_FMT_JPEG:
	case V4L2_PIX_FMT_H264:
	case V4L2_PIX_FMT_MPEG4:
	case V4L2_PIX_FMT_MPEG2:
		f->fmt.pix.bytesperline = 0;
		f->fmt.pix.sizeimage = coda_estimate_sizeimage(ctx,
							f->fmt.pix.sizeimage,
							f->fmt.pix.width,
							f->fmt.pix.height);
		break;
	default:
		BUG();
	}

	return 0;
}

static int coda_try_fmt_vid_cap(struct file *file, void *priv,
				struct v4l2_format *f)
{
	struct coda_ctx *ctx = fh_to_ctx(priv);
	const struct coda_q_data *q_data_src;
	const struct coda_codec *codec;
	struct vb2_queue *src_vq;
	int ret;
	bool use_vdoa;

	ret = coda_try_pixelformat(ctx, f);
	if (ret < 0)
		return ret;

	q_data_src = get_q_data(ctx, V4L2_BUF_TYPE_VIDEO_OUTPUT);

	/*
	 * If the source format is already fixed, only allow the same output
	 * resolution
	 */
	src_vq = v4l2_m2m_get_vq(ctx->fh.m2m_ctx, V4L2_BUF_TYPE_VIDEO_OUTPUT);
	if (vb2_is_streaming(src_vq)) {
		f->fmt.pix.width = q_data_src->width;
		f->fmt.pix.height = q_data_src->height;
	}

	f->fmt.pix.colorspace = ctx->colorspace;
	f->fmt.pix.xfer_func = ctx->xfer_func;
	f->fmt.pix.ycbcr_enc = ctx->ycbcr_enc;
	f->fmt.pix.quantization = ctx->quantization;

	q_data_src = get_q_data(ctx, V4L2_BUF_TYPE_VIDEO_OUTPUT);
	codec = coda_find_codec(ctx->dev, q_data_src->fourcc,
				f->fmt.pix.pixelformat);
	if (!codec)
		return -EINVAL;

	ret = coda_try_fmt(ctx, codec, f);
	if (ret < 0)
		return ret;

	/* The h.264 decoder only returns complete 16x16 macroblocks */
	if (codec && codec->src_fourcc == V4L2_PIX_FMT_H264) {
		f->fmt.pix.height = round_up(f->fmt.pix.height, 16);
		f->fmt.pix.bytesperline = round_up(f->fmt.pix.width, 16);
		f->fmt.pix.sizeimage = f->fmt.pix.bytesperline *
				       f->fmt.pix.height * 3 / 2;

		ret = coda_try_fmt_vdoa(ctx, f, &use_vdoa);
		if (ret < 0)
			return ret;

		if (f->fmt.pix.pixelformat == V4L2_PIX_FMT_YUYV) {
			if (!use_vdoa)
				return -EINVAL;

			f->fmt.pix.bytesperline = round_up(f->fmt.pix.width, 16) * 2;
			f->fmt.pix.sizeimage = f->fmt.pix.bytesperline *
				f->fmt.pix.height;
		}
	}

	return 0;
}

static void coda_set_default_colorspace(struct v4l2_pix_format *fmt)
{
	enum v4l2_colorspace colorspace;

	if (fmt->pixelformat == V4L2_PIX_FMT_JPEG)
		colorspace = V4L2_COLORSPACE_JPEG;
	else if (fmt->width <= 720 && fmt->height <= 576)
		colorspace = V4L2_COLORSPACE_SMPTE170M;
	else
		colorspace = V4L2_COLORSPACE_REC709;

	fmt->colorspace = colorspace;
	fmt->xfer_func = V4L2_XFER_FUNC_DEFAULT;
	fmt->ycbcr_enc = V4L2_YCBCR_ENC_DEFAULT;
	fmt->quantization = V4L2_QUANTIZATION_DEFAULT;
}

static int coda_try_fmt_vid_out(struct file *file, void *priv,
				struct v4l2_format *f)
{
	struct coda_ctx *ctx = fh_to_ctx(priv);
	struct coda_dev *dev = ctx->dev;
	const struct coda_q_data *q_data_dst;
	const struct coda_codec *codec;
	int ret;

	ret = coda_try_pixelformat(ctx, f);
	if (ret < 0)
		return ret;

	if (f->fmt.pix.colorspace == V4L2_COLORSPACE_DEFAULT)
		coda_set_default_colorspace(&f->fmt.pix);

	q_data_dst = get_q_data(ctx, V4L2_BUF_TYPE_VIDEO_CAPTURE);
	codec = coda_find_codec(dev, f->fmt.pix.pixelformat, q_data_dst->fourcc);

	return coda_try_fmt(ctx, codec, f);
}

static int coda_s_fmt(struct coda_ctx *ctx, struct v4l2_format *f,
		      struct v4l2_rect *r)
{
	struct coda_q_data *q_data;
	struct vb2_queue *vq;

	vq = v4l2_m2m_get_vq(ctx->fh.m2m_ctx, f->type);
	if (!vq)
		return -EINVAL;

	q_data = get_q_data(ctx, f->type);
	if (!q_data)
		return -EINVAL;

	if (vb2_is_busy(vq)) {
		v4l2_err(&ctx->dev->v4l2_dev, "%s: %s queue busy: %d\n",
			 __func__, v4l2_type_names[f->type], vq->num_buffers);
		return -EBUSY;
	}

	q_data->fourcc = f->fmt.pix.pixelformat;
	q_data->width = f->fmt.pix.width;
	q_data->height = f->fmt.pix.height;
	q_data->bytesperline = f->fmt.pix.bytesperline;
	q_data->sizeimage = f->fmt.pix.sizeimage;
	if (r) {
		q_data->rect = *r;
	} else {
		q_data->rect.left = 0;
		q_data->rect.top = 0;
		q_data->rect.width = f->fmt.pix.width;
		q_data->rect.height = f->fmt.pix.height;
	}

	switch (f->fmt.pix.pixelformat) {
	case V4L2_PIX_FMT_YUYV:
		ctx->tiled_map_type = GDI_TILED_FRAME_MB_RASTER_MAP;
		break;
	case V4L2_PIX_FMT_NV12:
		if (!disable_tiling && ctx->dev->devtype->product == CODA_960) {
			ctx->tiled_map_type = GDI_TILED_FRAME_MB_RASTER_MAP;
			break;
		}
		/* else fall through */
	case V4L2_PIX_FMT_YUV420:
	case V4L2_PIX_FMT_YVU420:
		ctx->tiled_map_type = GDI_LINEAR_FRAME_MAP;
		break;
	default:
		break;
	}

	if (ctx->tiled_map_type == GDI_TILED_FRAME_MB_RASTER_MAP &&
	    !coda_try_fmt_vdoa(ctx, f, &ctx->use_vdoa) &&
	    ctx->use_vdoa)
		vdoa_context_configure(ctx->vdoa,
				       round_up(f->fmt.pix.width, 16),
				       f->fmt.pix.height,
				       f->fmt.pix.pixelformat);
	else
		ctx->use_vdoa = false;

	coda_dbg(1, ctx, "Setting %s format, wxh: %dx%d, fmt: %4.4s %c\n",
		 v4l2_type_names[f->type], q_data->width, q_data->height,
		 (char *)&q_data->fourcc,
		 (ctx->tiled_map_type == GDI_LINEAR_FRAME_MAP) ? 'L' : 'T');

	return 0;
}

static int coda_s_fmt_vid_cap(struct file *file, void *priv,
			      struct v4l2_format *f)
{
	struct coda_ctx *ctx = fh_to_ctx(priv);
	struct coda_q_data *q_data_src;
	const struct coda_codec *codec;
	struct v4l2_rect r;
	int ret;

	ret = coda_try_fmt_vid_cap(file, priv, f);
	if (ret)
		return ret;

	q_data_src = get_q_data(ctx, V4L2_BUF_TYPE_VIDEO_OUTPUT);
	r.left = 0;
	r.top = 0;
	r.width = q_data_src->width;
	r.height = q_data_src->height;

	ret = coda_s_fmt(ctx, f, &r);
	if (ret)
		return ret;

	if (ctx->inst_type != CODA_INST_ENCODER)
		return 0;

	/* Setting the coded format determines the selected codec */
	codec = coda_find_codec(ctx->dev, q_data_src->fourcc,
				f->fmt.pix.pixelformat);
	if (!codec) {
		v4l2_err(&ctx->dev->v4l2_dev, "failed to determine codec\n");
		return -EINVAL;
	}
	ctx->codec = codec;

	ctx->colorspace = f->fmt.pix.colorspace;
	ctx->xfer_func = f->fmt.pix.xfer_func;
	ctx->ycbcr_enc = f->fmt.pix.ycbcr_enc;
	ctx->quantization = f->fmt.pix.quantization;

	return 0;
}

static int coda_s_fmt_vid_out(struct file *file, void *priv,
			      struct v4l2_format *f)
{
	struct coda_ctx *ctx = fh_to_ctx(priv);
	const struct coda_codec *codec;
	struct v4l2_format f_cap;
	struct vb2_queue *dst_vq;
	int ret;

	ret = coda_try_fmt_vid_out(file, priv, f);
	if (ret)
		return ret;

	ret = coda_s_fmt(ctx, f, NULL);
	if (ret)
		return ret;

	ctx->colorspace = f->fmt.pix.colorspace;
	ctx->xfer_func = f->fmt.pix.xfer_func;
	ctx->ycbcr_enc = f->fmt.pix.ycbcr_enc;
	ctx->quantization = f->fmt.pix.quantization;

	if (ctx->inst_type != CODA_INST_DECODER)
		return 0;

	/* Setting the coded format determines the selected codec */
	codec = coda_find_codec(ctx->dev, f->fmt.pix.pixelformat,
				V4L2_PIX_FMT_YUV420);
	if (!codec) {
		v4l2_err(&ctx->dev->v4l2_dev, "failed to determine codec\n");
		return -EINVAL;
	}
	ctx->codec = codec;

	dst_vq = v4l2_m2m_get_vq(ctx->fh.m2m_ctx, V4L2_BUF_TYPE_VIDEO_CAPTURE);
	if (!dst_vq)
		return -EINVAL;

	/*
	 * Setting the capture queue format is not possible while the capture
	 * queue is still busy. This is not an error, but the user will have to
	 * make sure themselves that the capture format is set correctly before
	 * starting the output queue again.
	 */
	if (vb2_is_busy(dst_vq))
		return 0;

	memset(&f_cap, 0, sizeof(f_cap));
	f_cap.type = V4L2_BUF_TYPE_VIDEO_CAPTURE;
	coda_g_fmt(file, priv, &f_cap);
	f_cap.fmt.pix.width = f->fmt.pix.width;
	f_cap.fmt.pix.height = f->fmt.pix.height;

	return coda_s_fmt_vid_cap(file, priv, &f_cap);
}

static int coda_reqbufs(struct file *file, void *priv,
			struct v4l2_requestbuffers *rb)
{
	struct coda_ctx *ctx = fh_to_ctx(priv);
	int ret;

	ret = v4l2_m2m_reqbufs(file, ctx->fh.m2m_ctx, rb);
	if (ret)
		return ret;

	/*
	 * Allow to allocate instance specific per-context buffers, such as
	 * bitstream ringbuffer, slice buffer, work buffer, etc. if needed.
	 */
	if (rb->type == V4L2_BUF_TYPE_VIDEO_OUTPUT && ctx->ops->reqbufs)
		return ctx->ops->reqbufs(ctx, rb);

	return 0;
}

static int coda_qbuf(struct file *file, void *priv,
		     struct v4l2_buffer *buf)
{
	struct coda_ctx *ctx = fh_to_ctx(priv);

	if (ctx->inst_type == CODA_INST_DECODER &&
	    buf->type == V4L2_BUF_TYPE_VIDEO_OUTPUT)
		buf->flags &= ~V4L2_BUF_FLAG_LAST;

	return v4l2_m2m_qbuf(file, ctx->fh.m2m_ctx, buf);
}

static int coda_dqbuf(struct file *file, void *priv, struct v4l2_buffer *buf)
{
	struct coda_ctx *ctx = fh_to_ctx(priv);
	int ret;

	ret = v4l2_m2m_dqbuf(file, ctx->fh.m2m_ctx, buf);

	if (ctx->inst_type == CODA_INST_DECODER &&
	    buf->type == V4L2_BUF_TYPE_VIDEO_OUTPUT)
		buf->flags &= ~V4L2_BUF_FLAG_LAST;

	return ret;
}

void coda_m2m_buf_done(struct coda_ctx *ctx, struct vb2_v4l2_buffer *buf,
		       enum vb2_buffer_state state)
{
	const struct v4l2_event eos_event = {
		.type = V4L2_EVENT_EOS
	};

	if (buf->flags & V4L2_BUF_FLAG_LAST)
		v4l2_event_queue_fh(&ctx->fh, &eos_event);

	v4l2_m2m_buf_done(buf, state);
}

static int coda_g_selection(struct file *file, void *fh,
			    struct v4l2_selection *s)
{
	struct coda_ctx *ctx = fh_to_ctx(fh);
	struct coda_q_data *q_data;
	struct v4l2_rect r, *rsel;

	q_data = get_q_data(ctx, s->type);
	if (!q_data)
		return -EINVAL;

	r.left = 0;
	r.top = 0;
	r.width = q_data->width;
	r.height = q_data->height;
	rsel = &q_data->rect;

	switch (s->target) {
	case V4L2_SEL_TGT_CROP_DEFAULT:
	case V4L2_SEL_TGT_CROP_BOUNDS:
		rsel = &r;
		/* fallthrough */
	case V4L2_SEL_TGT_CROP:
		if (s->type != V4L2_BUF_TYPE_VIDEO_OUTPUT)
			return -EINVAL;
		break;
	case V4L2_SEL_TGT_COMPOSE_BOUNDS:
	case V4L2_SEL_TGT_COMPOSE_PADDED:
		rsel = &r;
		/* fallthrough */
	case V4L2_SEL_TGT_COMPOSE:
	case V4L2_SEL_TGT_COMPOSE_DEFAULT:
		if (s->type != V4L2_BUF_TYPE_VIDEO_CAPTURE)
			return -EINVAL;
		break;
	default:
		return -EINVAL;
	}

	s->r = *rsel;

	return 0;
}

static int coda_s_selection(struct file *file, void *fh,
			    struct v4l2_selection *s)
{
	struct coda_ctx *ctx = fh_to_ctx(fh);
	struct coda_q_data *q_data;

	switch (s->target) {
	case V4L2_SEL_TGT_CROP:
		if (ctx->inst_type == CODA_INST_ENCODER &&
		    s->type == V4L2_BUF_TYPE_VIDEO_OUTPUT) {
			q_data = get_q_data(ctx, s->type);
			if (!q_data)
				return -EINVAL;

			s->r.left = 0;
			s->r.top = 0;
			s->r.width = clamp(s->r.width, 2U, q_data->width);
			s->r.height = clamp(s->r.height, 2U, q_data->height);

			if (s->flags & V4L2_SEL_FLAG_LE) {
				s->r.width = round_up(s->r.width, 2);
				s->r.height = round_up(s->r.height, 2);
			} else {
				s->r.width = round_down(s->r.width, 2);
				s->r.height = round_down(s->r.height, 2);
			}

			q_data->rect = s->r;

			coda_dbg(1, ctx, "Setting crop rectangle: %dx%d\n",
				 s->r.width, s->r.height);

			return 0;
		}
		/* else fall through */
	case V4L2_SEL_TGT_NATIVE_SIZE:
	case V4L2_SEL_TGT_COMPOSE:
		return coda_g_selection(file, fh, s);
	default:
		/* v4l2-compliance expects this to fail for read-only targets */
		return -EINVAL;
	}
}

static int coda_try_encoder_cmd(struct file *file, void *fh,
				struct v4l2_encoder_cmd *ec)
{
	struct coda_ctx *ctx = fh_to_ctx(fh);

	if (ctx->inst_type != CODA_INST_ENCODER)
		return -ENOTTY;

	return v4l2_m2m_ioctl_try_encoder_cmd(file, fh, ec);
}

static void coda_wake_up_capture_queue(struct coda_ctx *ctx)
{
	struct vb2_queue *dst_vq;

	coda_dbg(1, ctx, "waking up capture queue\n");

	dst_vq = v4l2_m2m_get_vq(ctx->fh.m2m_ctx, V4L2_BUF_TYPE_VIDEO_CAPTURE);
	dst_vq->last_buffer_dequeued = true;
	wake_up(&dst_vq->done_wq);
}

static int coda_encoder_cmd(struct file *file, void *fh,
			    struct v4l2_encoder_cmd *ec)
{
	struct coda_ctx *ctx = fh_to_ctx(fh);
	struct vb2_v4l2_buffer *buf;
	int ret;

	ret = coda_try_encoder_cmd(file, fh, ec);
	if (ret < 0)
		return ret;

	mutex_lock(&ctx->wakeup_mutex);
	buf = v4l2_m2m_last_src_buf(ctx->fh.m2m_ctx);
	if (buf) {
		/*
		 * If the last output buffer is still on the queue, make sure
		 * that decoder finish_run will see the last flag and report it
		 * to userspace.
		 */
		buf->flags |= V4L2_BUF_FLAG_LAST;
	} else {
		/* Set the stream-end flag on this context */
		ctx->bit_stream_param |= CODA_BIT_STREAM_END_FLAG;

		/*
		 * If the last output buffer has already been taken from the
		 * queue, wake up the capture queue and signal end of stream
		 * via the -EPIPE mechanism.
		 */
		coda_wake_up_capture_queue(ctx);
	}
	mutex_unlock(&ctx->wakeup_mutex);

	return 0;
}

static int coda_try_decoder_cmd(struct file *file, void *fh,
				struct v4l2_decoder_cmd *dc)
{
	struct coda_ctx *ctx = fh_to_ctx(fh);

	if (ctx->inst_type != CODA_INST_DECODER)
		return -ENOTTY;

	return v4l2_m2m_ioctl_try_decoder_cmd(file, fh, dc);
}

static int coda_decoder_cmd(struct file *file, void *fh,
			    struct v4l2_decoder_cmd *dc)
{
	struct coda_ctx *ctx = fh_to_ctx(fh);
	struct coda_dev *dev = ctx->dev;
	struct vb2_v4l2_buffer *buf;
	struct vb2_queue *dst_vq;
	bool stream_end;
	bool wakeup;
	int ret;

	ret = coda_try_decoder_cmd(file, fh, dc);
	if (ret < 0)
		return ret;

	switch (dc->cmd) {
	case V4L2_DEC_CMD_START:
		mutex_lock(&ctx->bitstream_mutex);
		mutex_lock(&dev->coda_mutex);
		coda_bitstream_flush(ctx);
		mutex_unlock(&dev->coda_mutex);
		dst_vq = v4l2_m2m_get_vq(ctx->fh.m2m_ctx,
					 V4L2_BUF_TYPE_VIDEO_CAPTURE);
		vb2_clear_last_buffer_dequeued(dst_vq);
		ctx->bit_stream_param &= ~CODA_BIT_STREAM_END_FLAG;
		coda_fill_bitstream(ctx, NULL);
		mutex_unlock(&ctx->bitstream_mutex);
		break;
	case V4L2_DEC_CMD_STOP:
		stream_end = false;
		wakeup = false;

		buf = v4l2_m2m_last_src_buf(ctx->fh.m2m_ctx);
		if (buf) {
			coda_dbg(1, ctx, "marking last pending buffer\n");

			/* Mark last buffer */
			buf->flags |= V4L2_BUF_FLAG_LAST;

			if (v4l2_m2m_num_src_bufs_ready(ctx->fh.m2m_ctx) == 0) {
				coda_dbg(1, ctx, "all remaining buffers queued\n");
				stream_end = true;
			}
		} else {
			coda_dbg(1, ctx, "marking last meta\n");

			/* Mark last meta */
			spin_lock(&ctx->buffer_meta_lock);
			if (!list_empty(&ctx->buffer_meta_list)) {
				struct coda_buffer_meta *meta;

				meta = list_last_entry(&ctx->buffer_meta_list,
						       struct coda_buffer_meta,
						       list);
				meta->last = true;
				stream_end = true;
			} else {
				wakeup = true;
			}
			spin_unlock(&ctx->buffer_meta_lock);
		}

		if (stream_end) {
			coda_dbg(1, ctx, "all remaining buffers queued\n");

			/* Set the stream-end flag on this context */
			coda_bit_stream_end_flag(ctx);
			ctx->hold = false;
			v4l2_m2m_try_schedule(ctx->fh.m2m_ctx);
		}

		if (wakeup) {
			/* If there is no buffer in flight, wake up */
			coda_wake_up_capture_queue(ctx);
		}

		break;
	default:
		return -EINVAL;
	}

	return 0;
}

static int coda_enum_framesizes(struct file *file, void *fh,
				struct v4l2_frmsizeenum *fsize)
{
	struct coda_ctx *ctx = fh_to_ctx(fh);
	struct coda_q_data *q_data_dst;
	const struct coda_codec *codec;

	if (ctx->inst_type != CODA_INST_ENCODER)
		return -ENOTTY;

	if (fsize->index)
		return -EINVAL;

	if (coda_format_normalize_yuv(fsize->pixel_format) ==
	    V4L2_PIX_FMT_YUV420) {
		q_data_dst = get_q_data(ctx, V4L2_BUF_TYPE_VIDEO_CAPTURE);
		codec = coda_find_codec(ctx->dev, fsize->pixel_format,
					q_data_dst->fourcc);
	} else {
		codec = coda_find_codec(ctx->dev, V4L2_PIX_FMT_YUV420,
					fsize->pixel_format);
	}
	if (!codec)
		return -EINVAL;

	fsize->type = V4L2_FRMSIZE_TYPE_CONTINUOUS;
	fsize->stepwise.min_width = MIN_W;
	fsize->stepwise.max_width = codec->max_w;
	fsize->stepwise.step_width = 1;
	fsize->stepwise.min_height = MIN_H;
	fsize->stepwise.max_height = codec->max_h;
	fsize->stepwise.step_height = 1;

	return 0;
}

static int coda_enum_frameintervals(struct file *file, void *fh,
				    struct v4l2_frmivalenum *f)
{
	struct coda_ctx *ctx = fh_to_ctx(fh);
	int i;

	if (f->index)
		return -EINVAL;

	/* Disallow YUYV if the vdoa is not available */
	if (!ctx->vdoa && f->pixel_format == V4L2_PIX_FMT_YUYV)
		return -EINVAL;

	for (i = 0; i < CODA_MAX_FORMATS; i++) {
		if (f->pixel_format == ctx->cvd->src_formats[i] ||
		    f->pixel_format == ctx->cvd->dst_formats[i])
			break;
	}
	if (i == CODA_MAX_FORMATS)
		return -EINVAL;

	f->type = V4L2_FRMIVAL_TYPE_CONTINUOUS;
	f->stepwise.min.numerator = 1;
	f->stepwise.min.denominator = 65535;
	f->stepwise.max.numerator = 65536;
	f->stepwise.max.denominator = 1;
	f->stepwise.step.numerator = 1;
	f->stepwise.step.denominator = 1;

	return 0;
}

static int coda_g_parm(struct file *file, void *fh, struct v4l2_streamparm *a)
{
	struct coda_ctx *ctx = fh_to_ctx(fh);
	struct v4l2_fract *tpf;

	if (a->type != V4L2_BUF_TYPE_VIDEO_OUTPUT)
		return -EINVAL;

	a->parm.output.capability = V4L2_CAP_TIMEPERFRAME;
	tpf = &a->parm.output.timeperframe;
	tpf->denominator = ctx->params.framerate & CODA_FRATE_RES_MASK;
	tpf->numerator = 1 + (ctx->params.framerate >>
			      CODA_FRATE_DIV_OFFSET);

	return 0;
}

/*
 * Approximate timeperframe v4l2_fract with values that can be written
 * into the 16-bit CODA_FRATE_DIV and CODA_FRATE_RES fields.
 */
static void coda_approximate_timeperframe(struct v4l2_fract *timeperframe)
{
	struct v4l2_fract s = *timeperframe;
	struct v4l2_fract f0;
	struct v4l2_fract f1 = { 1, 0 };
	struct v4l2_fract f2 = { 0, 1 };
	unsigned int i, div, s_denominator;

	/* Lower bound is 1/65535 */
	if (s.numerator == 0 || s.denominator / s.numerator > 65535) {
		timeperframe->numerator = 1;
		timeperframe->denominator = 65535;
		return;
	}

	/* Upper bound is 65536/1 */
	if (s.denominator == 0 || s.numerator / s.denominator > 65536) {
		timeperframe->numerator = 65536;
		timeperframe->denominator = 1;
		return;
	}

	/* Reduce fraction to lowest terms */
	div = gcd(s.numerator, s.denominator);
	if (div > 1) {
		s.numerator /= div;
		s.denominator /= div;
	}

	if (s.numerator <= 65536 && s.denominator < 65536) {
		*timeperframe = s;
		return;
	}

	/* Find successive convergents from continued fraction expansion */
	while (f2.numerator <= 65536 && f2.denominator < 65536) {
		f0 = f1;
		f1 = f2;

		/* Stop when f2 exactly equals timeperframe */
		if (s.numerator == 0)
			break;

		i = s.denominator / s.numerator;

		f2.numerator = f0.numerator + i * f1.numerator;
		f2.denominator = f0.denominator + i * f2.denominator;

		s_denominator = s.numerator;
		s.numerator = s.denominator % s.numerator;
		s.denominator = s_denominator;
	}

	*timeperframe = f1;
}

static uint32_t coda_timeperframe_to_frate(struct v4l2_fract *timeperframe)
{
	return ((timeperframe->numerator - 1) << CODA_FRATE_DIV_OFFSET) |
		timeperframe->denominator;
}

static int coda_s_parm(struct file *file, void *fh, struct v4l2_streamparm *a)
{
	struct coda_ctx *ctx = fh_to_ctx(fh);
	struct v4l2_fract *tpf;

	if (a->type != V4L2_BUF_TYPE_VIDEO_OUTPUT)
		return -EINVAL;

	a->parm.output.capability = V4L2_CAP_TIMEPERFRAME;
	tpf = &a->parm.output.timeperframe;
	coda_approximate_timeperframe(tpf);
	ctx->params.framerate = coda_timeperframe_to_frate(tpf);
	ctx->params.framerate_changed = true;

	return 0;
}

static int coda_subscribe_event(struct v4l2_fh *fh,
				const struct v4l2_event_subscription *sub)
{
	struct coda_ctx *ctx = fh_to_ctx(fh);

	switch (sub->type) {
	case V4L2_EVENT_EOS:
		return v4l2_event_subscribe(fh, sub, 0, NULL);
	case V4L2_EVENT_SOURCE_CHANGE:
		if (ctx->inst_type == CODA_INST_DECODER)
			return v4l2_event_subscribe(fh, sub, 0, NULL);
		else
			return -EINVAL;
	default:
		return v4l2_ctrl_subscribe_event(fh, sub);
	}
}

static const struct v4l2_ioctl_ops coda_ioctl_ops = {
	.vidioc_querycap	= coda_querycap,

	.vidioc_enum_fmt_vid_cap = coda_enum_fmt,
	.vidioc_g_fmt_vid_cap	= coda_g_fmt,
	.vidioc_try_fmt_vid_cap	= coda_try_fmt_vid_cap,
	.vidioc_s_fmt_vid_cap	= coda_s_fmt_vid_cap,

	.vidioc_enum_fmt_vid_out = coda_enum_fmt,
	.vidioc_g_fmt_vid_out	= coda_g_fmt,
	.vidioc_try_fmt_vid_out	= coda_try_fmt_vid_out,
	.vidioc_s_fmt_vid_out	= coda_s_fmt_vid_out,

	.vidioc_reqbufs		= coda_reqbufs,
	.vidioc_querybuf	= v4l2_m2m_ioctl_querybuf,

	.vidioc_qbuf		= coda_qbuf,
	.vidioc_expbuf		= v4l2_m2m_ioctl_expbuf,
	.vidioc_dqbuf		= coda_dqbuf,
	.vidioc_create_bufs	= v4l2_m2m_ioctl_create_bufs,
	.vidioc_prepare_buf	= v4l2_m2m_ioctl_prepare_buf,

	.vidioc_streamon	= v4l2_m2m_ioctl_streamon,
	.vidioc_streamoff	= v4l2_m2m_ioctl_streamoff,

	.vidioc_g_selection	= coda_g_selection,
	.vidioc_s_selection	= coda_s_selection,

	.vidioc_try_encoder_cmd	= coda_try_encoder_cmd,
	.vidioc_encoder_cmd	= coda_encoder_cmd,
	.vidioc_try_decoder_cmd	= coda_try_decoder_cmd,
	.vidioc_decoder_cmd	= coda_decoder_cmd,

	.vidioc_g_parm		= coda_g_parm,
	.vidioc_s_parm		= coda_s_parm,

	.vidioc_enum_framesizes	= coda_enum_framesizes,
	.vidioc_enum_frameintervals = coda_enum_frameintervals,

	.vidioc_subscribe_event = coda_subscribe_event,
	.vidioc_unsubscribe_event = v4l2_event_unsubscribe,
};

/*
 * Mem-to-mem operations.
 */

static void coda_device_run(void *m2m_priv)
{
	struct coda_ctx *ctx = m2m_priv;
	struct coda_dev *dev = ctx->dev;

	queue_work(dev->workqueue, &ctx->pic_run_work);
}

static void coda_pic_run_work(struct work_struct *work)
{
	struct coda_ctx *ctx = container_of(work, struct coda_ctx, pic_run_work);
	struct coda_dev *dev = ctx->dev;
	int ret;

	mutex_lock(&ctx->buffer_mutex);
	mutex_lock(&dev->coda_mutex);

	ret = ctx->ops->prepare_run(ctx);
	if (ret < 0 && ctx->inst_type == CODA_INST_DECODER) {
		mutex_unlock(&dev->coda_mutex);
		mutex_unlock(&ctx->buffer_mutex);
		/* job_finish scheduled by prepare_decode */
		return;
	}

	if (!wait_for_completion_timeout(&ctx->completion,
					 msecs_to_jiffies(1000))) {
		dev_err(dev->dev, "CODA PIC_RUN timeout\n");

		ctx->hold = true;

		coda_hw_reset(ctx);

		if (ctx->ops->run_timeout)
			ctx->ops->run_timeout(ctx);
	} else if (!ctx->aborting) {
		ctx->ops->finish_run(ctx);
	}

	if ((ctx->aborting || (!ctx->streamon_cap && !ctx->streamon_out)) &&
	    ctx->ops->seq_end_work)
		queue_work(dev->workqueue, &ctx->seq_end_work);

	mutex_unlock(&dev->coda_mutex);
	mutex_unlock(&ctx->buffer_mutex);

	v4l2_m2m_job_finish(ctx->dev->m2m_dev, ctx->fh.m2m_ctx);
}

static int coda_job_ready(void *m2m_priv)
{
	struct coda_ctx *ctx = m2m_priv;
	int src_bufs = v4l2_m2m_num_src_bufs_ready(ctx->fh.m2m_ctx);

	/*
	 * For both 'P' and 'key' frame cases 1 picture
	 * and 1 frame are needed. In the decoder case,
	 * the compressed frame can be in the bitstream.
	 */
	if (!src_bufs && ctx->inst_type != CODA_INST_DECODER) {
		coda_dbg(1, ctx, "not ready: not enough vid-out buffers.\n");
		return 0;
	}

	if (!v4l2_m2m_num_dst_bufs_ready(ctx->fh.m2m_ctx)) {
		coda_dbg(1, ctx, "not ready: not enough vid-cap buffers.\n");
		return 0;
	}

	if (ctx->inst_type == CODA_INST_DECODER && ctx->use_bit) {
		bool stream_end = ctx->bit_stream_param &
				  CODA_BIT_STREAM_END_FLAG;
		int num_metas = ctx->num_metas;
		struct coda_buffer_meta *meta;
		unsigned int count;

		count = hweight32(ctx->frm_dis_flg);
		if (ctx->use_vdoa && count >= (ctx->num_internal_frames - 1)) {
			coda_dbg(1, ctx,
				 "not ready: all internal buffers in use: %d/%d (0x%x)",
				 count, ctx->num_internal_frames,
				 ctx->frm_dis_flg);
			return 0;
		}

		if (ctx->hold && !src_bufs) {
			coda_dbg(1, ctx,
				 "not ready: on hold for more buffers.\n");
			return 0;
		}

		if (!stream_end && (num_metas + src_bufs) < 2) {
			coda_dbg(1, ctx,
				 "not ready: need 2 buffers available (queue:%d + bitstream:%d)\n",
				 num_metas, src_bufs);
			return 0;
		}

		meta = list_first_entry(&ctx->buffer_meta_list,
					struct coda_buffer_meta, list);
		if (!coda_bitstream_can_fetch_past(ctx, meta->end) &&
		    !stream_end) {
			coda_dbg(1, ctx,
				 "not ready: not enough bitstream data to read past %u (%u)\n",
				 meta->end, ctx->bitstream_fifo.kfifo.in);
			return 0;
		}
	}

	if (ctx->aborting) {
		coda_dbg(1, ctx, "not ready: aborting\n");
		return 0;
	}

	coda_dbg(2, ctx, "job ready\n");

	return 1;
}

static void coda_job_abort(void *priv)
{
	struct coda_ctx *ctx = priv;

	ctx->aborting = 1;

	coda_dbg(1, ctx, "job abort\n");
}

static const struct v4l2_m2m_ops coda_m2m_ops = {
	.device_run	= coda_device_run,
	.job_ready	= coda_job_ready,
	.job_abort	= coda_job_abort,
};

static void set_default_params(struct coda_ctx *ctx)
{
	unsigned int max_w, max_h, usize, csize;

	ctx->codec = coda_find_codec(ctx->dev, ctx->cvd->src_formats[0],
				     ctx->cvd->dst_formats[0]);
	max_w = min(ctx->codec->max_w, 1920U);
	max_h = min(ctx->codec->max_h, 1088U);
	usize = max_w * max_h * 3 / 2;
	csize = coda_estimate_sizeimage(ctx, usize, max_w, max_h);

	ctx->params.codec_mode = ctx->codec->mode;
	if (ctx->cvd->src_formats[0] == V4L2_PIX_FMT_JPEG)
		ctx->colorspace = V4L2_COLORSPACE_JPEG;
	else
		ctx->colorspace = V4L2_COLORSPACE_REC709;
	ctx->xfer_func = V4L2_XFER_FUNC_DEFAULT;
	ctx->ycbcr_enc = V4L2_YCBCR_ENC_DEFAULT;
	ctx->quantization = V4L2_QUANTIZATION_DEFAULT;
	ctx->params.framerate = 30;

	/* Default formats for output and input queues */
	ctx->q_data[V4L2_M2M_SRC].fourcc = ctx->cvd->src_formats[0];
	ctx->q_data[V4L2_M2M_DST].fourcc = ctx->cvd->dst_formats[0];
	ctx->q_data[V4L2_M2M_SRC].width = max_w;
	ctx->q_data[V4L2_M2M_SRC].height = max_h;
	ctx->q_data[V4L2_M2M_DST].width = max_w;
	ctx->q_data[V4L2_M2M_DST].height = max_h;
	if (ctx->codec->src_fourcc == V4L2_PIX_FMT_YUV420) {
		ctx->q_data[V4L2_M2M_SRC].bytesperline = max_w;
		ctx->q_data[V4L2_M2M_SRC].sizeimage = usize;
		ctx->q_data[V4L2_M2M_DST].bytesperline = 0;
		ctx->q_data[V4L2_M2M_DST].sizeimage = csize;
	} else {
		ctx->q_data[V4L2_M2M_SRC].bytesperline = 0;
		ctx->q_data[V4L2_M2M_SRC].sizeimage = csize;
		ctx->q_data[V4L2_M2M_DST].bytesperline = max_w;
		ctx->q_data[V4L2_M2M_DST].sizeimage = usize;
	}
	ctx->q_data[V4L2_M2M_SRC].rect.width = max_w;
	ctx->q_data[V4L2_M2M_SRC].rect.height = max_h;
	ctx->q_data[V4L2_M2M_DST].rect.width = max_w;
	ctx->q_data[V4L2_M2M_DST].rect.height = max_h;

	/*
	 * Since the RBC2AXI logic only supports a single chroma plane,
	 * macroblock tiling only works for to NV12 pixel format.
	 */
	ctx->tiled_map_type = GDI_LINEAR_FRAME_MAP;
}

/*
 * Queue operations
 */
static int coda_queue_setup(struct vb2_queue *vq,
				unsigned int *nbuffers, unsigned int *nplanes,
				unsigned int sizes[], struct device *alloc_devs[])
{
	struct coda_ctx *ctx = vb2_get_drv_priv(vq);
	struct coda_q_data *q_data;
	unsigned int size;

	q_data = get_q_data(ctx, vq->type);
	size = q_data->sizeimage;

	if (*nplanes)
		return sizes[0] < size ? -EINVAL : 0;

	*nplanes = 1;
	sizes[0] = size;

	coda_dbg(1, ctx, "get %d buffer(s) of size %d each.\n", *nbuffers,
		 size);

	return 0;
}

static int coda_buf_prepare(struct vb2_buffer *vb)
{
	struct vb2_v4l2_buffer *vbuf = to_vb2_v4l2_buffer(vb);
	struct coda_ctx *ctx = vb2_get_drv_priv(vb->vb2_queue);
	struct coda_q_data *q_data;

	q_data = get_q_data(ctx, vb->vb2_queue->type);
	if (V4L2_TYPE_IS_OUTPUT(vb->vb2_queue->type)) {
		if (vbuf->field == V4L2_FIELD_ANY)
			vbuf->field = V4L2_FIELD_NONE;
		if (vbuf->field != V4L2_FIELD_NONE) {
			v4l2_warn(&ctx->dev->v4l2_dev,
				  "%s field isn't supported\n", __func__);
			return -EINVAL;
		}
	}

	if (vb2_plane_size(vb, 0) < q_data->sizeimage) {
		v4l2_warn(&ctx->dev->v4l2_dev,
			  "%s data will not fit into plane (%lu < %lu)\n",
			  __func__, vb2_plane_size(vb, 0),
			  (long)q_data->sizeimage);
		return -EINVAL;
	}

	return 0;
}

static void coda_update_menu_ctrl(struct v4l2_ctrl *ctrl, int value)
{
	if (!ctrl)
		return;

	v4l2_ctrl_lock(ctrl);

	/*
	 * Extend the control range if the parsed stream contains a known but
	 * unsupported value or level.
	 */
	if (value > ctrl->maximum) {
		__v4l2_ctrl_modify_range(ctrl, ctrl->minimum, value,
			ctrl->menu_skip_mask & ~(1 << value),
			ctrl->default_value);
	} else if (value < ctrl->minimum) {
		__v4l2_ctrl_modify_range(ctrl, value, ctrl->maximum,
			ctrl->menu_skip_mask & ~(1 << value),
			ctrl->default_value);
	}

	__v4l2_ctrl_s_ctrl(ctrl, value);

	v4l2_ctrl_unlock(ctrl);
}

void coda_update_profile_level_ctrls(struct coda_ctx *ctx, u8 profile_idc,
				     u8 level_idc)
{
	const char * const *profile_names;
	const char * const *level_names;
	struct v4l2_ctrl *profile_ctrl;
	struct v4l2_ctrl *level_ctrl;
	const char *codec_name;
	u32 profile_cid;
	u32 level_cid;
	int profile;
	int level;

	switch (ctx->codec->src_fourcc) {
	case V4L2_PIX_FMT_H264:
		codec_name = "H264";
		profile_cid = V4L2_CID_MPEG_VIDEO_H264_PROFILE;
		level_cid = V4L2_CID_MPEG_VIDEO_H264_LEVEL;
		profile_ctrl = ctx->h264_profile_ctrl;
		level_ctrl = ctx->h264_level_ctrl;
		profile = coda_h264_profile(profile_idc);
		level = coda_h264_level(level_idc);
		break;
	case V4L2_PIX_FMT_MPEG2:
		codec_name = "MPEG-2";
		profile_cid = V4L2_CID_MPEG_VIDEO_MPEG2_PROFILE;
		level_cid = V4L2_CID_MPEG_VIDEO_MPEG2_LEVEL;
		profile_ctrl = ctx->mpeg2_profile_ctrl;
		level_ctrl = ctx->mpeg2_level_ctrl;
		profile = coda_mpeg2_profile(profile_idc);
		level = coda_mpeg2_level(level_idc);
		break;
	case V4L2_PIX_FMT_MPEG4:
		codec_name = "MPEG-4";
		profile_cid = V4L2_CID_MPEG_VIDEO_MPEG4_PROFILE;
		level_cid = V4L2_CID_MPEG_VIDEO_MPEG4_LEVEL;
		profile_ctrl = ctx->mpeg4_profile_ctrl;
		level_ctrl = ctx->mpeg4_level_ctrl;
		profile = coda_mpeg4_profile(profile_idc);
		level = coda_mpeg4_level(level_idc);
		break;
	default:
		return;
	}

	profile_names = v4l2_ctrl_get_menu(profile_cid);
	level_names = v4l2_ctrl_get_menu(level_cid);

	if (profile < 0) {
		v4l2_warn(&ctx->dev->v4l2_dev, "Invalid %s profile: %u\n",
			  codec_name, profile_idc);
	} else {
		coda_dbg(1, ctx, "Parsed %s profile: %s\n", codec_name,
			 profile_names[profile]);
		coda_update_menu_ctrl(profile_ctrl, profile);
	}

	if (level < 0) {
		v4l2_warn(&ctx->dev->v4l2_dev, "Invalid %s level: %u\n",
			  codec_name, level_idc);
	} else {
		coda_dbg(1, ctx, "Parsed %s level: %s\n", codec_name,
			 level_names[level]);
		coda_update_menu_ctrl(level_ctrl, level);
	}
<<<<<<< HEAD
=======
}

static void coda_queue_source_change_event(struct coda_ctx *ctx)
{
	static const struct v4l2_event source_change_event = {
		.type = V4L2_EVENT_SOURCE_CHANGE,
		.u.src_change.changes = V4L2_EVENT_SRC_CH_RESOLUTION,
	};

	v4l2_event_queue_fh(&ctx->fh, &source_change_event);
>>>>>>> f81cbfc4
}

static void coda_buf_queue(struct vb2_buffer *vb)
{
	struct vb2_v4l2_buffer *vbuf = to_vb2_v4l2_buffer(vb);
	struct coda_ctx *ctx = vb2_get_drv_priv(vb->vb2_queue);
	struct vb2_queue *vq = vb->vb2_queue;
	struct coda_q_data *q_data;

	q_data = get_q_data(ctx, vb->vb2_queue->type);

	/*
	 * In the decoder case, immediately try to copy the buffer into the
	 * bitstream ringbuffer and mark it as ready to be dequeued.
	 */
	if (ctx->bitstream.size && vq->type == V4L2_BUF_TYPE_VIDEO_OUTPUT) {
		/*
		 * For backwards compatibility, queuing an empty buffer marks
		 * the stream end
		 */
		if (vb2_get_plane_payload(vb, 0) == 0)
			coda_bit_stream_end_flag(ctx);

		if (q_data->fourcc == V4L2_PIX_FMT_H264) {
			/*
			 * Unless already done, try to obtain profile_idc and
			 * level_idc from the SPS header. This allows to decide
			 * whether to enable reordering during sequence
			 * initialization.
			 */
			if (!ctx->params.h264_profile_idc) {
				coda_sps_parse_profile(ctx, vb);
				coda_update_profile_level_ctrls(ctx,
						ctx->params.h264_profile_idc,
						ctx->params.h264_level_idc);
			}
		}

		mutex_lock(&ctx->bitstream_mutex);
		v4l2_m2m_buf_queue(ctx->fh.m2m_ctx, vbuf);
		if (vb2_is_streaming(vb->vb2_queue))
			/* This set buf->sequence = ctx->qsequence++ */
			coda_fill_bitstream(ctx, NULL);
		mutex_unlock(&ctx->bitstream_mutex);

		if (!ctx->initialized) {
			/*
			 * Run sequence initialization in case the queued
			 * buffer contained headers.
			 */
			if (vb2_is_streaming(vb->vb2_queue) &&
			    ctx->ops->seq_init_work) {
				queue_work(ctx->dev->workqueue,
					   &ctx->seq_init_work);
				flush_work(&ctx->seq_init_work);
			}

			if (ctx->initialized)
				coda_queue_source_change_event(ctx);
		}
	} else {
		if (ctx->inst_type == CODA_INST_ENCODER &&
		    vq->type == V4L2_BUF_TYPE_VIDEO_OUTPUT)
			vbuf->sequence = ctx->qsequence++;
		v4l2_m2m_buf_queue(ctx->fh.m2m_ctx, vbuf);
	}
}

int coda_alloc_aux_buf(struct coda_dev *dev, struct coda_aux_buf *buf,
		       size_t size, const char *name, struct dentry *parent)
{
	buf->vaddr = dma_alloc_coherent(dev->dev, size, &buf->paddr,
					GFP_KERNEL);
	if (!buf->vaddr) {
		v4l2_err(&dev->v4l2_dev,
			 "Failed to allocate %s buffer of size %zu\n",
			 name, size);
		return -ENOMEM;
	}

	buf->size = size;

	if (name && parent) {
		buf->blob.data = buf->vaddr;
		buf->blob.size = size;
		buf->dentry = debugfs_create_blob(name, 0644, parent,
						  &buf->blob);
		if (!buf->dentry)
			dev_warn(dev->dev,
				 "failed to create debugfs entry %s\n", name);
	}

	return 0;
}

void coda_free_aux_buf(struct coda_dev *dev,
		       struct coda_aux_buf *buf)
{
	if (buf->vaddr) {
		dma_free_coherent(dev->dev, buf->size, buf->vaddr, buf->paddr);
		buf->vaddr = NULL;
		buf->size = 0;
		debugfs_remove(buf->dentry);
		buf->dentry = NULL;
	}
}

static int coda_start_streaming(struct vb2_queue *q, unsigned int count)
{
	struct coda_ctx *ctx = vb2_get_drv_priv(q);
	struct v4l2_device *v4l2_dev = &ctx->dev->v4l2_dev;
	struct coda_q_data *q_data_src, *q_data_dst;
	struct v4l2_m2m_buffer *m2m_buf, *tmp;
	struct vb2_v4l2_buffer *buf;
	struct list_head list;
	int ret = 0;

	if (count < 1)
		return -EINVAL;

	coda_dbg(1, ctx, "start streaming %s\n", v4l2_type_names[q->type]);

	INIT_LIST_HEAD(&list);

	q_data_src = get_q_data(ctx, V4L2_BUF_TYPE_VIDEO_OUTPUT);
	if (q->type == V4L2_BUF_TYPE_VIDEO_OUTPUT) {
		if (ctx->inst_type == CODA_INST_DECODER && ctx->use_bit) {
			/* copy the buffers that were queued before streamon */
			mutex_lock(&ctx->bitstream_mutex);
			coda_fill_bitstream(ctx, &list);
			mutex_unlock(&ctx->bitstream_mutex);

			if (ctx->dev->devtype->product != CODA_960 &&
			    coda_get_bitstream_payload(ctx) < 512) {
				v4l2_err(v4l2_dev, "start payload < 512\n");
				ret = -EINVAL;
				goto err;
			}

			if (!ctx->initialized) {
				/* Run sequence initialization */
				if (ctx->ops->seq_init_work) {
					queue_work(ctx->dev->workqueue,
						   &ctx->seq_init_work);
					flush_work(&ctx->seq_init_work);
				}
			}
		}

		ctx->streamon_out = 1;
	} else {
		ctx->streamon_cap = 1;
	}

	/* Don't start the coda unless both queues are on */
	if (!(ctx->streamon_out && ctx->streamon_cap))
		goto out;

	q_data_dst = get_q_data(ctx, V4L2_BUF_TYPE_VIDEO_CAPTURE);
	if ((q_data_src->rect.width != q_data_dst->width &&
	     round_up(q_data_src->rect.width, 16) != q_data_dst->width) ||
	    (q_data_src->rect.height != q_data_dst->height &&
	     round_up(q_data_src->rect.height, 16) != q_data_dst->height)) {
		v4l2_err(v4l2_dev, "can't convert %dx%d to %dx%d\n",
			 q_data_src->rect.width, q_data_src->rect.height,
			 q_data_dst->width, q_data_dst->height);
		ret = -EINVAL;
		goto err;
	}

	/* Allow BIT decoder device_run with no new buffers queued */
	if (ctx->inst_type == CODA_INST_DECODER && ctx->use_bit)
		v4l2_m2m_set_src_buffered(ctx->fh.m2m_ctx, true);

	ctx->gopcounter = ctx->params.gop_size - 1;

	if (q_data_dst->fourcc == V4L2_PIX_FMT_JPEG)
		ctx->params.gop_size = 1;
	ctx->gopcounter = ctx->params.gop_size - 1;

	ret = ctx->ops->start_streaming(ctx);
	if (ctx->inst_type == CODA_INST_DECODER) {
		if (ret == -EAGAIN)
			goto out;
	}
	if (ret < 0)
		goto err;

out:
	if (q->type == V4L2_BUF_TYPE_VIDEO_OUTPUT) {
		list_for_each_entry_safe(m2m_buf, tmp, &list, list) {
			list_del(&m2m_buf->list);
			v4l2_m2m_buf_done(&m2m_buf->vb, VB2_BUF_STATE_DONE);
		}
	}
	return 0;

err:
	if (q->type == V4L2_BUF_TYPE_VIDEO_OUTPUT) {
		list_for_each_entry_safe(m2m_buf, tmp, &list, list) {
			list_del(&m2m_buf->list);
			v4l2_m2m_buf_done(&m2m_buf->vb, VB2_BUF_STATE_QUEUED);
		}
		while ((buf = v4l2_m2m_src_buf_remove(ctx->fh.m2m_ctx)))
			v4l2_m2m_buf_done(buf, VB2_BUF_STATE_QUEUED);
	} else {
		while ((buf = v4l2_m2m_dst_buf_remove(ctx->fh.m2m_ctx)))
			v4l2_m2m_buf_done(buf, VB2_BUF_STATE_QUEUED);
	}
	return ret;
}

static void coda_stop_streaming(struct vb2_queue *q)
{
	struct coda_ctx *ctx = vb2_get_drv_priv(q);
	struct coda_dev *dev = ctx->dev;
	struct vb2_v4l2_buffer *buf;
	bool stop;

	stop = ctx->streamon_out && ctx->streamon_cap;

	coda_dbg(1, ctx, "stop streaming %s\n", v4l2_type_names[q->type]);

	if (q->type == V4L2_BUF_TYPE_VIDEO_OUTPUT) {
		ctx->streamon_out = 0;

		coda_bit_stream_end_flag(ctx);

		ctx->qsequence = 0;

		while ((buf = v4l2_m2m_src_buf_remove(ctx->fh.m2m_ctx)))
			v4l2_m2m_buf_done(buf, VB2_BUF_STATE_ERROR);
	} else {
		ctx->streamon_cap = 0;

		ctx->osequence = 0;
		ctx->sequence_offset = 0;

		while ((buf = v4l2_m2m_dst_buf_remove(ctx->fh.m2m_ctx)))
			v4l2_m2m_buf_done(buf, VB2_BUF_STATE_ERROR);
	}

	if (stop) {
		struct coda_buffer_meta *meta;

		if (ctx->ops->seq_end_work) {
			queue_work(dev->workqueue, &ctx->seq_end_work);
			flush_work(&ctx->seq_end_work);
		}
		spin_lock(&ctx->buffer_meta_lock);
		while (!list_empty(&ctx->buffer_meta_list)) {
			meta = list_first_entry(&ctx->buffer_meta_list,
						struct coda_buffer_meta, list);
			list_del(&meta->list);
			kfree(meta);
		}
		ctx->num_metas = 0;
		spin_unlock(&ctx->buffer_meta_lock);
		kfifo_init(&ctx->bitstream_fifo,
			ctx->bitstream.vaddr, ctx->bitstream.size);
		ctx->runcounter = 0;
		ctx->aborting = 0;
		ctx->hold = false;
	}

	if (!ctx->streamon_out && !ctx->streamon_cap)
		ctx->bit_stream_param &= ~CODA_BIT_STREAM_END_FLAG;
}

static const struct vb2_ops coda_qops = {
	.queue_setup		= coda_queue_setup,
	.buf_prepare		= coda_buf_prepare,
	.buf_queue		= coda_buf_queue,
	.start_streaming	= coda_start_streaming,
	.stop_streaming		= coda_stop_streaming,
	.wait_prepare		= vb2_ops_wait_prepare,
	.wait_finish		= vb2_ops_wait_finish,
};

static int coda_s_ctrl(struct v4l2_ctrl *ctrl)
{
	const char * const *val_names = v4l2_ctrl_get_menu(ctrl->id);
	struct coda_ctx *ctx =
			container_of(ctrl->handler, struct coda_ctx, ctrls);

	if (val_names)
		coda_dbg(2, ctx, "s_ctrl: id = 0x%x, name = \"%s\", val = %d (\"%s\")\n",
			 ctrl->id, ctrl->name, ctrl->val, val_names[ctrl->val]);
	else
		coda_dbg(2, ctx, "s_ctrl: id = 0x%x, name = \"%s\", val = %d\n",
			 ctrl->id, ctrl->name, ctrl->val);

	switch (ctrl->id) {
	case V4L2_CID_HFLIP:
		if (ctrl->val)
			ctx->params.rot_mode |= CODA_MIR_HOR;
		else
			ctx->params.rot_mode &= ~CODA_MIR_HOR;
		break;
	case V4L2_CID_VFLIP:
		if (ctrl->val)
			ctx->params.rot_mode |= CODA_MIR_VER;
		else
			ctx->params.rot_mode &= ~CODA_MIR_VER;
		break;
	case V4L2_CID_MPEG_VIDEO_BITRATE:
		ctx->params.bitrate = ctrl->val / 1000;
		ctx->params.bitrate_changed = true;
		break;
	case V4L2_CID_MPEG_VIDEO_GOP_SIZE:
		ctx->params.gop_size = ctrl->val;
		break;
	case V4L2_CID_MPEG_VIDEO_H264_I_FRAME_QP:
		ctx->params.h264_intra_qp = ctrl->val;
		ctx->params.h264_intra_qp_changed = true;
		break;
	case V4L2_CID_MPEG_VIDEO_H264_P_FRAME_QP:
		ctx->params.h264_inter_qp = ctrl->val;
		break;
	case V4L2_CID_MPEG_VIDEO_H264_MIN_QP:
		ctx->params.h264_min_qp = ctrl->val;
		break;
	case V4L2_CID_MPEG_VIDEO_H264_MAX_QP:
		ctx->params.h264_max_qp = ctrl->val;
		break;
	case V4L2_CID_MPEG_VIDEO_H264_LOOP_FILTER_ALPHA:
		ctx->params.h264_slice_alpha_c0_offset_div2 = ctrl->val;
		break;
	case V4L2_CID_MPEG_VIDEO_H264_LOOP_FILTER_BETA:
		ctx->params.h264_slice_beta_offset_div2 = ctrl->val;
		break;
	case V4L2_CID_MPEG_VIDEO_H264_LOOP_FILTER_MODE:
		ctx->params.h264_disable_deblocking_filter_idc = ctrl->val;
		break;
	case V4L2_CID_MPEG_VIDEO_H264_CONSTRAINED_INTRA_PREDICTION:
		ctx->params.h264_constrained_intra_pred_flag = ctrl->val;
		break;
	case V4L2_CID_MPEG_VIDEO_H264_CHROMA_QP_INDEX_OFFSET:
		ctx->params.h264_chroma_qp_index_offset = ctrl->val;
		break;
	case V4L2_CID_MPEG_VIDEO_H264_PROFILE:
		/* TODO: switch between baseline and constrained baseline */
		if (ctx->inst_type == CODA_INST_ENCODER)
			ctx->params.h264_profile_idc = 66;
		break;
	case V4L2_CID_MPEG_VIDEO_H264_LEVEL:
		/* nothing to do, this is set by the encoder */
		break;
	case V4L2_CID_MPEG_VIDEO_MPEG4_I_FRAME_QP:
		ctx->params.mpeg4_intra_qp = ctrl->val;
		break;
	case V4L2_CID_MPEG_VIDEO_MPEG4_P_FRAME_QP:
		ctx->params.mpeg4_inter_qp = ctrl->val;
		break;
	case V4L2_CID_MPEG_VIDEO_MPEG2_PROFILE:
	case V4L2_CID_MPEG_VIDEO_MPEG2_LEVEL:
	case V4L2_CID_MPEG_VIDEO_MPEG4_PROFILE:
	case V4L2_CID_MPEG_VIDEO_MPEG4_LEVEL:
		/* nothing to do, these are fixed */
		break;
	case V4L2_CID_MPEG_VIDEO_MULTI_SLICE_MODE:
		ctx->params.slice_mode = ctrl->val;
		ctx->params.slice_mode_changed = true;
		break;
	case V4L2_CID_MPEG_VIDEO_MULTI_SLICE_MAX_MB:
		ctx->params.slice_max_mb = ctrl->val;
		ctx->params.slice_mode_changed = true;
		break;
	case V4L2_CID_MPEG_VIDEO_MULTI_SLICE_MAX_BYTES:
		ctx->params.slice_max_bits = ctrl->val * 8;
		ctx->params.slice_mode_changed = true;
		break;
	case V4L2_CID_MPEG_VIDEO_HEADER_MODE:
		break;
	case V4L2_CID_MPEG_VIDEO_CYCLIC_INTRA_REFRESH_MB:
		ctx->params.intra_refresh = ctrl->val;
		ctx->params.intra_refresh_changed = true;
		break;
	case V4L2_CID_MPEG_VIDEO_FORCE_KEY_FRAME:
		ctx->params.force_ipicture = true;
		break;
	case V4L2_CID_JPEG_COMPRESSION_QUALITY:
		coda_set_jpeg_compression_quality(ctx, ctrl->val);
		break;
	case V4L2_CID_JPEG_RESTART_INTERVAL:
		ctx->params.jpeg_restart_interval = ctrl->val;
		break;
	case V4L2_CID_MPEG_VIDEO_VBV_DELAY:
		ctx->params.vbv_delay = ctrl->val;
		break;
	case V4L2_CID_MPEG_VIDEO_VBV_SIZE:
		ctx->params.vbv_size = min(ctrl->val * 8192, 0x7fffffff);
		break;
	default:
		coda_dbg(1, ctx, "Invalid control, id=%d, val=%d\n",
			 ctrl->id, ctrl->val);
		return -EINVAL;
	}

	return 0;
}

static const struct v4l2_ctrl_ops coda_ctrl_ops = {
	.s_ctrl = coda_s_ctrl,
};

static void coda_encode_ctrls(struct coda_ctx *ctx)
{
	int max_gop_size = (ctx->dev->devtype->product == CODA_DX6) ? 60 : 99;

	v4l2_ctrl_new_std(&ctx->ctrls, &coda_ctrl_ops,
		V4L2_CID_MPEG_VIDEO_BITRATE, 0, 32767000, 1000, 0);
	v4l2_ctrl_new_std(&ctx->ctrls, &coda_ctrl_ops,
		V4L2_CID_MPEG_VIDEO_GOP_SIZE, 0, max_gop_size, 1, 16);
	v4l2_ctrl_new_std(&ctx->ctrls, &coda_ctrl_ops,
		V4L2_CID_MPEG_VIDEO_H264_I_FRAME_QP, 0, 51, 1, 25);
	v4l2_ctrl_new_std(&ctx->ctrls, &coda_ctrl_ops,
		V4L2_CID_MPEG_VIDEO_H264_P_FRAME_QP, 0, 51, 1, 25);
	if (ctx->dev->devtype->product != CODA_960) {
		v4l2_ctrl_new_std(&ctx->ctrls, &coda_ctrl_ops,
			V4L2_CID_MPEG_VIDEO_H264_MIN_QP, 0, 51, 1, 12);
	}
	v4l2_ctrl_new_std(&ctx->ctrls, &coda_ctrl_ops,
		V4L2_CID_MPEG_VIDEO_H264_MAX_QP, 0, 51, 1, 51);
	v4l2_ctrl_new_std(&ctx->ctrls, &coda_ctrl_ops,
		V4L2_CID_MPEG_VIDEO_H264_LOOP_FILTER_ALPHA, -6, 6, 1, 0);
	v4l2_ctrl_new_std(&ctx->ctrls, &coda_ctrl_ops,
		V4L2_CID_MPEG_VIDEO_H264_LOOP_FILTER_BETA, -6, 6, 1, 0);
	v4l2_ctrl_new_std_menu(&ctx->ctrls, &coda_ctrl_ops,
		V4L2_CID_MPEG_VIDEO_H264_LOOP_FILTER_MODE,
		V4L2_MPEG_VIDEO_H264_LOOP_FILTER_MODE_DISABLED_AT_SLICE_BOUNDARY,
		0x0, V4L2_MPEG_VIDEO_H264_LOOP_FILTER_MODE_ENABLED);
	v4l2_ctrl_new_std(&ctx->ctrls, &coda_ctrl_ops,
		V4L2_CID_MPEG_VIDEO_H264_CONSTRAINED_INTRA_PREDICTION, 0, 1, 1,
		0);
	v4l2_ctrl_new_std(&ctx->ctrls, &coda_ctrl_ops,
		V4L2_CID_MPEG_VIDEO_H264_CHROMA_QP_INDEX_OFFSET, -12, 12, 1, 0);
	v4l2_ctrl_new_std_menu(&ctx->ctrls, &coda_ctrl_ops,
		V4L2_CID_MPEG_VIDEO_H264_PROFILE,
		V4L2_MPEG_VIDEO_H264_PROFILE_BASELINE, 0x0,
		V4L2_MPEG_VIDEO_H264_PROFILE_BASELINE);
	if (ctx->dev->devtype->product == CODA_HX4 ||
	    ctx->dev->devtype->product == CODA_7541) {
		v4l2_ctrl_new_std_menu(&ctx->ctrls, &coda_ctrl_ops,
			V4L2_CID_MPEG_VIDEO_H264_LEVEL,
			V4L2_MPEG_VIDEO_H264_LEVEL_3_1,
			~((1 << V4L2_MPEG_VIDEO_H264_LEVEL_2_0) |
			  (1 << V4L2_MPEG_VIDEO_H264_LEVEL_3_0) |
			  (1 << V4L2_MPEG_VIDEO_H264_LEVEL_3_1)),
			V4L2_MPEG_VIDEO_H264_LEVEL_3_1);
	}
	if (ctx->dev->devtype->product == CODA_960) {
		v4l2_ctrl_new_std_menu(&ctx->ctrls, &coda_ctrl_ops,
			V4L2_CID_MPEG_VIDEO_H264_LEVEL,
			V4L2_MPEG_VIDEO_H264_LEVEL_4_0,
			~((1 << V4L2_MPEG_VIDEO_H264_LEVEL_2_0) |
			  (1 << V4L2_MPEG_VIDEO_H264_LEVEL_3_0) |
			  (1 << V4L2_MPEG_VIDEO_H264_LEVEL_3_1) |
			  (1 << V4L2_MPEG_VIDEO_H264_LEVEL_3_2) |
			  (1 << V4L2_MPEG_VIDEO_H264_LEVEL_4_0)),
			V4L2_MPEG_VIDEO_H264_LEVEL_4_0);
	}
	v4l2_ctrl_new_std(&ctx->ctrls, &coda_ctrl_ops,
		V4L2_CID_MPEG_VIDEO_MPEG4_I_FRAME_QP, 1, 31, 1, 2);
	v4l2_ctrl_new_std(&ctx->ctrls, &coda_ctrl_ops,
		V4L2_CID_MPEG_VIDEO_MPEG4_P_FRAME_QP, 1, 31, 1, 2);
	v4l2_ctrl_new_std_menu(&ctx->ctrls, &coda_ctrl_ops,
		V4L2_CID_MPEG_VIDEO_MPEG4_PROFILE,
		V4L2_MPEG_VIDEO_MPEG4_PROFILE_SIMPLE, 0x0,
		V4L2_MPEG_VIDEO_MPEG4_PROFILE_SIMPLE);
	if (ctx->dev->devtype->product == CODA_HX4 ||
	    ctx->dev->devtype->product == CODA_7541 ||
	    ctx->dev->devtype->product == CODA_960) {
		v4l2_ctrl_new_std_menu(&ctx->ctrls, &coda_ctrl_ops,
			V4L2_CID_MPEG_VIDEO_MPEG4_LEVEL,
			V4L2_MPEG_VIDEO_MPEG4_LEVEL_5,
			~(1 << V4L2_MPEG_VIDEO_MPEG4_LEVEL_5),
			V4L2_MPEG_VIDEO_MPEG4_LEVEL_5);
	}
	v4l2_ctrl_new_std_menu(&ctx->ctrls, &coda_ctrl_ops,
		V4L2_CID_MPEG_VIDEO_MULTI_SLICE_MODE,
		V4L2_MPEG_VIDEO_MULTI_SLICE_MODE_MAX_BYTES, 0x0,
		V4L2_MPEG_VIDEO_MULTI_SLICE_MODE_SINGLE);
	v4l2_ctrl_new_std(&ctx->ctrls, &coda_ctrl_ops,
		V4L2_CID_MPEG_VIDEO_MULTI_SLICE_MAX_MB, 1, 0x3fffffff, 1, 1);
	v4l2_ctrl_new_std(&ctx->ctrls, &coda_ctrl_ops,
		V4L2_CID_MPEG_VIDEO_MULTI_SLICE_MAX_BYTES, 1, 0x3fffffff, 1,
		500);
	v4l2_ctrl_new_std_menu(&ctx->ctrls, &coda_ctrl_ops,
		V4L2_CID_MPEG_VIDEO_HEADER_MODE,
		V4L2_MPEG_VIDEO_HEADER_MODE_JOINED_WITH_1ST_FRAME,
		(1 << V4L2_MPEG_VIDEO_HEADER_MODE_SEPARATE),
		V4L2_MPEG_VIDEO_HEADER_MODE_JOINED_WITH_1ST_FRAME);
	v4l2_ctrl_new_std(&ctx->ctrls, &coda_ctrl_ops,
		V4L2_CID_MPEG_VIDEO_CYCLIC_INTRA_REFRESH_MB, 0,
		1920 * 1088 / 256, 1, 0);
	v4l2_ctrl_new_std(&ctx->ctrls, &coda_ctrl_ops,
		V4L2_CID_MPEG_VIDEO_VBV_DELAY, 0, 0x7fff, 1, 0);
	/*
	 * The maximum VBV size value is 0x7fffffff bits,
	 * one bit less than 262144 KiB
	 */
	v4l2_ctrl_new_std(&ctx->ctrls, &coda_ctrl_ops,
		V4L2_CID_MPEG_VIDEO_VBV_SIZE, 0, 262144, 1, 0);
}

static void coda_jpeg_encode_ctrls(struct coda_ctx *ctx)
{
	v4l2_ctrl_new_std(&ctx->ctrls, &coda_ctrl_ops,
		V4L2_CID_JPEG_COMPRESSION_QUALITY, 5, 100, 1, 50);
	v4l2_ctrl_new_std(&ctx->ctrls, &coda_ctrl_ops,
		V4L2_CID_JPEG_RESTART_INTERVAL, 0, 100, 1, 0);
}

static void coda_decode_ctrls(struct coda_ctx *ctx)
{
	u8 max;

	ctx->h264_profile_ctrl = v4l2_ctrl_new_std_menu(&ctx->ctrls,
		&coda_ctrl_ops, V4L2_CID_MPEG_VIDEO_H264_PROFILE,
		V4L2_MPEG_VIDEO_H264_PROFILE_HIGH,
		~((1 << V4L2_MPEG_VIDEO_H264_PROFILE_BASELINE) |
		  (1 << V4L2_MPEG_VIDEO_H264_PROFILE_MAIN) |
		  (1 << V4L2_MPEG_VIDEO_H264_PROFILE_HIGH)),
		V4L2_MPEG_VIDEO_H264_PROFILE_HIGH);
	if (ctx->h264_profile_ctrl)
		ctx->h264_profile_ctrl->flags |= V4L2_CTRL_FLAG_READ_ONLY;

	if (ctx->dev->devtype->product == CODA_HX4 ||
	    ctx->dev->devtype->product == CODA_7541)
		max = V4L2_MPEG_VIDEO_H264_LEVEL_4_0;
	else if (ctx->dev->devtype->product == CODA_960)
		max = V4L2_MPEG_VIDEO_H264_LEVEL_4_1;
	else
		return;
	ctx->h264_level_ctrl = v4l2_ctrl_new_std_menu(&ctx->ctrls,
		&coda_ctrl_ops, V4L2_CID_MPEG_VIDEO_H264_LEVEL, max, 0, max);
	if (ctx->h264_level_ctrl)
		ctx->h264_level_ctrl->flags |= V4L2_CTRL_FLAG_READ_ONLY;

	ctx->mpeg2_profile_ctrl = v4l2_ctrl_new_std_menu(&ctx->ctrls,
		&coda_ctrl_ops, V4L2_CID_MPEG_VIDEO_MPEG2_PROFILE,
		V4L2_MPEG_VIDEO_MPEG2_PROFILE_HIGH, 0,
		V4L2_MPEG_VIDEO_MPEG2_PROFILE_HIGH);
	if (ctx->mpeg2_profile_ctrl)
		ctx->mpeg2_profile_ctrl->flags |= V4L2_CTRL_FLAG_READ_ONLY;

	ctx->mpeg2_level_ctrl = v4l2_ctrl_new_std_menu(&ctx->ctrls,
		&coda_ctrl_ops, V4L2_CID_MPEG_VIDEO_MPEG2_LEVEL,
		V4L2_MPEG_VIDEO_MPEG2_LEVEL_HIGH, 0,
		V4L2_MPEG_VIDEO_MPEG2_LEVEL_HIGH);
	if (ctx->mpeg2_level_ctrl)
		ctx->mpeg2_level_ctrl->flags |= V4L2_CTRL_FLAG_READ_ONLY;

	ctx->mpeg4_profile_ctrl = v4l2_ctrl_new_std_menu(&ctx->ctrls,
		&coda_ctrl_ops, V4L2_CID_MPEG_VIDEO_MPEG4_PROFILE,
		V4L2_MPEG_VIDEO_MPEG4_PROFILE_ADVANCED_CODING_EFFICIENCY, 0,
		V4L2_MPEG_VIDEO_MPEG4_PROFILE_ADVANCED_CODING_EFFICIENCY);
	if (ctx->mpeg4_profile_ctrl)
		ctx->mpeg4_profile_ctrl->flags |= V4L2_CTRL_FLAG_READ_ONLY;

	ctx->mpeg4_level_ctrl = v4l2_ctrl_new_std_menu(&ctx->ctrls,
		&coda_ctrl_ops, V4L2_CID_MPEG_VIDEO_MPEG4_LEVEL,
		V4L2_MPEG_VIDEO_MPEG4_LEVEL_5, 0,
		V4L2_MPEG_VIDEO_MPEG4_LEVEL_5);
	if (ctx->mpeg4_level_ctrl)
		ctx->mpeg4_level_ctrl->flags |= V4L2_CTRL_FLAG_READ_ONLY;
}

static int coda_ctrls_setup(struct coda_ctx *ctx)
{
	v4l2_ctrl_handler_init(&ctx->ctrls, 2);

	v4l2_ctrl_new_std(&ctx->ctrls, &coda_ctrl_ops,
		V4L2_CID_HFLIP, 0, 1, 1, 0);
	v4l2_ctrl_new_std(&ctx->ctrls, &coda_ctrl_ops,
		V4L2_CID_VFLIP, 0, 1, 1, 0);
	if (ctx->inst_type == CODA_INST_ENCODER) {
		v4l2_ctrl_new_std(&ctx->ctrls, &coda_ctrl_ops,
				  V4L2_CID_MIN_BUFFERS_FOR_OUTPUT,
				  1, 1, 1, 1);
		if (ctx->cvd->dst_formats[0] == V4L2_PIX_FMT_JPEG)
			coda_jpeg_encode_ctrls(ctx);
		else
			coda_encode_ctrls(ctx);
	} else {
		v4l2_ctrl_new_std(&ctx->ctrls, &coda_ctrl_ops,
				  V4L2_CID_MIN_BUFFERS_FOR_CAPTURE,
				  1, 1, 1, 1);
		if (ctx->cvd->src_formats[0] == V4L2_PIX_FMT_H264)
			coda_decode_ctrls(ctx);
	}

	if (ctx->ctrls.error) {
		v4l2_err(&ctx->dev->v4l2_dev,
			"control initialization error (%d)",
			ctx->ctrls.error);
		return -EINVAL;
	}

	return v4l2_ctrl_handler_setup(&ctx->ctrls);
}

static int coda_queue_init(struct coda_ctx *ctx, struct vb2_queue *vq)
{
	vq->drv_priv = ctx;
	vq->ops = &coda_qops;
	vq->buf_struct_size = sizeof(struct v4l2_m2m_buffer);
	vq->timestamp_flags = V4L2_BUF_FLAG_TIMESTAMP_COPY;
	vq->lock = &ctx->dev->dev_mutex;
	/* One way to indicate end-of-stream for coda is to set the
	 * bytesused == 0. However by default videobuf2 handles bytesused
	 * equal to 0 as a special case and changes its value to the size
	 * of the buffer. Set the allow_zero_bytesused flag, so
	 * that videobuf2 will keep the value of bytesused intact.
	 */
	vq->allow_zero_bytesused = 1;
	/*
	 * We might be fine with no buffers on some of the queues, but that
	 * would need to be reflected in job_ready(). Currently we expect all
	 * queues to have at least one buffer queued.
	 */
	vq->min_buffers_needed = 1;
	vq->dev = ctx->dev->dev;

	return vb2_queue_init(vq);
}

int coda_encoder_queue_init(void *priv, struct vb2_queue *src_vq,
			    struct vb2_queue *dst_vq)
{
	int ret;

	src_vq->type = V4L2_BUF_TYPE_VIDEO_OUTPUT;
	src_vq->io_modes = VB2_DMABUF | VB2_MMAP;
	src_vq->mem_ops = &vb2_dma_contig_memops;

	ret = coda_queue_init(priv, src_vq);
	if (ret)
		return ret;

	dst_vq->type = V4L2_BUF_TYPE_VIDEO_CAPTURE;
	dst_vq->io_modes = VB2_DMABUF | VB2_MMAP;
	dst_vq->mem_ops = &vb2_dma_contig_memops;

	return coda_queue_init(priv, dst_vq);
}

int coda_decoder_queue_init(void *priv, struct vb2_queue *src_vq,
			    struct vb2_queue *dst_vq)
{
	int ret;

	src_vq->type = V4L2_BUF_TYPE_VIDEO_OUTPUT;
	src_vq->io_modes = VB2_DMABUF | VB2_MMAP | VB2_USERPTR;
	src_vq->mem_ops = &vb2_vmalloc_memops;

	ret = coda_queue_init(priv, src_vq);
	if (ret)
		return ret;

	dst_vq->type = V4L2_BUF_TYPE_VIDEO_CAPTURE;
	dst_vq->io_modes = VB2_DMABUF | VB2_MMAP;
	dst_vq->mem_ops = &vb2_dma_contig_memops;

	return coda_queue_init(priv, dst_vq);
}

/*
 * File operations
 */

static int coda_open(struct file *file)
{
	struct video_device *vdev = video_devdata(file);
	struct coda_dev *dev = video_get_drvdata(vdev);
	struct coda_ctx *ctx;
	unsigned int max = ~0;
	char *name;
	int ret;
	int idx;

	ctx = kzalloc(sizeof(*ctx), GFP_KERNEL);
	if (!ctx)
		return -ENOMEM;

	if (dev->devtype->product == CODA_DX6)
		max = CODADX6_MAX_INSTANCES - 1;
	idx = ida_alloc_max(&dev->ida, max, GFP_KERNEL);
	if (idx < 0) {
		ret = idx;
		goto err_coda_max;
	}

	name = kasprintf(GFP_KERNEL, "context%d", idx);
	if (!name) {
		ret = -ENOMEM;
		goto err_coda_name_init;
	}

	ctx->debugfs_entry = debugfs_create_dir(name, dev->debugfs_root);
	kfree(name);

	ctx->cvd = to_coda_video_device(vdev);
	ctx->inst_type = ctx->cvd->type;
	ctx->ops = ctx->cvd->ops;
	ctx->use_bit = !ctx->cvd->direct;
	init_completion(&ctx->completion);
	INIT_WORK(&ctx->pic_run_work, coda_pic_run_work);
	if (ctx->ops->seq_init_work)
		INIT_WORK(&ctx->seq_init_work, ctx->ops->seq_init_work);
	if (ctx->ops->seq_end_work)
		INIT_WORK(&ctx->seq_end_work, ctx->ops->seq_end_work);
	v4l2_fh_init(&ctx->fh, video_devdata(file));
	file->private_data = &ctx->fh;
	v4l2_fh_add(&ctx->fh);
	ctx->dev = dev;
	ctx->idx = idx;

	coda_dbg(1, ctx, "open instance (%p)\n", ctx);

	switch (dev->devtype->product) {
	case CODA_960:
		/*
		 * Enabling the BWB when decoding can hang the firmware with
		 * certain streams. The issue was tracked as ENGR00293425 by
		 * Freescale. As a workaround, disable BWB for all decoders.
		 * The enable_bwb module parameter allows to override this.
		 */
		if (enable_bwb || ctx->inst_type == CODA_INST_ENCODER)
			ctx->frame_mem_ctrl = CODA9_FRAME_ENABLE_BWB;
		/* fallthrough */
	case CODA_HX4:
	case CODA_7541:
		ctx->reg_idx = 0;
		break;
	default:
		ctx->reg_idx = idx;
	}
	if (ctx->dev->vdoa && !disable_vdoa) {
		ctx->vdoa = vdoa_context_create(dev->vdoa);
		if (!ctx->vdoa)
			v4l2_warn(&dev->v4l2_dev,
				  "Failed to create vdoa context: not using vdoa");
	}
	ctx->use_vdoa = false;

	/* Power up and upload firmware if necessary */
	ret = pm_runtime_get_sync(dev->dev);
	if (ret < 0) {
		v4l2_err(&dev->v4l2_dev, "failed to power up: %d\n", ret);
		goto err_pm_get;
	}

	ret = clk_prepare_enable(dev->clk_per);
	if (ret)
		goto err_clk_per;

	ret = clk_prepare_enable(dev->clk_ahb);
	if (ret)
		goto err_clk_ahb;

	set_default_params(ctx);
	ctx->fh.m2m_ctx = v4l2_m2m_ctx_init(dev->m2m_dev, ctx,
					    ctx->ops->queue_init);
	if (IS_ERR(ctx->fh.m2m_ctx)) {
		ret = PTR_ERR(ctx->fh.m2m_ctx);

		v4l2_err(&dev->v4l2_dev, "%s return error (%d)\n",
			 __func__, ret);
		goto err_ctx_init;
	}

	ret = coda_ctrls_setup(ctx);
	if (ret) {
		v4l2_err(&dev->v4l2_dev, "failed to setup coda controls\n");
		goto err_ctrls_setup;
	}

	ctx->fh.ctrl_handler = &ctx->ctrls;

	mutex_init(&ctx->bitstream_mutex);
	mutex_init(&ctx->buffer_mutex);
	mutex_init(&ctx->wakeup_mutex);
	INIT_LIST_HEAD(&ctx->buffer_meta_list);
	spin_lock_init(&ctx->buffer_meta_lock);

	return 0;

err_ctrls_setup:
	v4l2_m2m_ctx_release(ctx->fh.m2m_ctx);
err_ctx_init:
	clk_disable_unprepare(dev->clk_ahb);
err_clk_ahb:
	clk_disable_unprepare(dev->clk_per);
err_clk_per:
	pm_runtime_put_sync(dev->dev);
err_pm_get:
	v4l2_fh_del(&ctx->fh);
	v4l2_fh_exit(&ctx->fh);
err_coda_name_init:
	ida_free(&dev->ida, ctx->idx);
err_coda_max:
	kfree(ctx);
	return ret;
}

static int coda_release(struct file *file)
{
	struct coda_dev *dev = video_drvdata(file);
	struct coda_ctx *ctx = fh_to_ctx(file->private_data);

	coda_dbg(1, ctx, "release instance (%p)\n", ctx);

	if (ctx->inst_type == CODA_INST_DECODER && ctx->use_bit)
		coda_bit_stream_end_flag(ctx);

	/* If this instance is running, call .job_abort and wait for it to end */
	v4l2_m2m_ctx_release(ctx->fh.m2m_ctx);

	if (ctx->vdoa)
		vdoa_context_destroy(ctx->vdoa);

	/* In case the instance was not running, we still need to call SEQ_END */
	if (ctx->ops->seq_end_work) {
		queue_work(dev->workqueue, &ctx->seq_end_work);
		flush_work(&ctx->seq_end_work);
	}

	if (ctx->dev->devtype->product == CODA_DX6)
		coda_free_aux_buf(dev, &ctx->workbuf);

	v4l2_ctrl_handler_free(&ctx->ctrls);
	clk_disable_unprepare(dev->clk_ahb);
	clk_disable_unprepare(dev->clk_per);
	pm_runtime_put_sync(dev->dev);
	v4l2_fh_del(&ctx->fh);
	v4l2_fh_exit(&ctx->fh);
	ida_free(&dev->ida, ctx->idx);
	if (ctx->ops->release)
		ctx->ops->release(ctx);
	debugfs_remove_recursive(ctx->debugfs_entry);
	kfree(ctx);

	return 0;
}

static const struct v4l2_file_operations coda_fops = {
	.owner		= THIS_MODULE,
	.open		= coda_open,
	.release	= coda_release,
	.poll		= v4l2_m2m_fop_poll,
	.unlocked_ioctl	= video_ioctl2,
	.mmap		= v4l2_m2m_fop_mmap,
};

static int coda_hw_init(struct coda_dev *dev)
{
	u32 data;
	u16 *p;
	int i, ret;

	ret = clk_prepare_enable(dev->clk_per);
	if (ret)
		goto err_clk_per;

	ret = clk_prepare_enable(dev->clk_ahb);
	if (ret)
		goto err_clk_ahb;

	reset_control_reset(dev->rstc);

	/*
	 * Copy the first CODA_ISRAM_SIZE in the internal SRAM.
	 * The 16-bit chars in the code buffer are in memory access
	 * order, re-sort them to CODA order for register download.
	 * Data in this SRAM survives a reboot.
	 */
	p = (u16 *)dev->codebuf.vaddr;
	if (dev->devtype->product == CODA_DX6) {
		for (i = 0; i < (CODA_ISRAM_SIZE / 2); i++)  {
			data = CODA_DOWN_ADDRESS_SET(i) |
				CODA_DOWN_DATA_SET(p[i ^ 1]);
			coda_write(dev, data, CODA_REG_BIT_CODE_DOWN);
		}
	} else {
		for (i = 0; i < (CODA_ISRAM_SIZE / 2); i++) {
			data = CODA_DOWN_ADDRESS_SET(i) |
				CODA_DOWN_DATA_SET(p[round_down(i, 4) +
							3 - (i % 4)]);
			coda_write(dev, data, CODA_REG_BIT_CODE_DOWN);
		}
	}

	/* Clear registers */
	for (i = 0; i < 64; i++)
		coda_write(dev, 0, CODA_REG_BIT_CODE_BUF_ADDR + i * 4);

	/* Tell the BIT where to find everything it needs */
	if (dev->devtype->product == CODA_960 ||
	    dev->devtype->product == CODA_7541 ||
	    dev->devtype->product == CODA_HX4) {
		coda_write(dev, dev->tempbuf.paddr,
				CODA_REG_BIT_TEMP_BUF_ADDR);
		coda_write(dev, 0, CODA_REG_BIT_BIT_STREAM_PARAM);
	} else {
		coda_write(dev, dev->workbuf.paddr,
			      CODA_REG_BIT_WORK_BUF_ADDR);
	}
	coda_write(dev, dev->codebuf.paddr,
		      CODA_REG_BIT_CODE_BUF_ADDR);
	coda_write(dev, 0, CODA_REG_BIT_CODE_RUN);

	/* Set default values */
	switch (dev->devtype->product) {
	case CODA_DX6:
		coda_write(dev, CODADX6_STREAM_BUF_PIC_FLUSH,
			   CODA_REG_BIT_STREAM_CTRL);
		break;
	default:
		coda_write(dev, CODA7_STREAM_BUF_PIC_FLUSH,
			   CODA_REG_BIT_STREAM_CTRL);
	}
	if (dev->devtype->product == CODA_960)
		coda_write(dev, CODA9_FRAME_ENABLE_BWB,
				CODA_REG_BIT_FRAME_MEM_CTRL);
	else
		coda_write(dev, 0, CODA_REG_BIT_FRAME_MEM_CTRL);

	if (dev->devtype->product != CODA_DX6)
		coda_write(dev, 0, CODA7_REG_BIT_AXI_SRAM_USE);

	coda_write(dev, CODA_INT_INTERRUPT_ENABLE,
		      CODA_REG_BIT_INT_ENABLE);

	/* Reset VPU and start processor */
	data = coda_read(dev, CODA_REG_BIT_CODE_RESET);
	data |= CODA_REG_RESET_ENABLE;
	coda_write(dev, data, CODA_REG_BIT_CODE_RESET);
	udelay(10);
	data &= ~CODA_REG_RESET_ENABLE;
	coda_write(dev, data, CODA_REG_BIT_CODE_RESET);
	coda_write(dev, CODA_REG_RUN_ENABLE, CODA_REG_BIT_CODE_RUN);

	clk_disable_unprepare(dev->clk_ahb);
	clk_disable_unprepare(dev->clk_per);

	return 0;

err_clk_ahb:
	clk_disable_unprepare(dev->clk_per);
err_clk_per:
	return ret;
}

static int coda_register_device(struct coda_dev *dev, int i)
{
	struct video_device *vfd = &dev->vfd[i];
	enum coda_inst_type type;
	int ret;

	if (i >= dev->devtype->num_vdevs)
		return -EINVAL;
	type = dev->devtype->vdevs[i]->type;

	strscpy(vfd->name, dev->devtype->vdevs[i]->name, sizeof(vfd->name));
	vfd->fops	= &coda_fops;
	vfd->ioctl_ops	= &coda_ioctl_ops;
	vfd->release	= video_device_release_empty,
	vfd->lock	= &dev->dev_mutex;
	vfd->v4l2_dev	= &dev->v4l2_dev;
	vfd->vfl_dir	= VFL_DIR_M2M;
	video_set_drvdata(vfd, dev);

	/* Not applicable, use the selection API instead */
	v4l2_disable_ioctl(vfd, VIDIOC_CROPCAP);
	v4l2_disable_ioctl(vfd, VIDIOC_G_CROP);
	v4l2_disable_ioctl(vfd, VIDIOC_S_CROP);

	ret = video_register_device(vfd, VFL_TYPE_GRABBER, 0);
	if (!ret)
		v4l2_info(&dev->v4l2_dev, "%s registered as %s\n",
			  type == CODA_INST_ENCODER ? "encoder" : "decoder",
			  video_device_node_name(vfd));
	return ret;
}

static void coda_copy_firmware(struct coda_dev *dev, const u8 * const buf,
			       size_t size)
{
	u32 *src = (u32 *)buf;

	/* Check if the firmware has a 16-byte Freescale header, skip it */
	if (buf[0] == 'M' && buf[1] == 'X')
		src += 4;
	/*
	 * Check whether the firmware is in native order or pre-reordered for
	 * memory access. The first instruction opcode always is 0xe40e.
	 */
	if (__le16_to_cpup((__le16 *)src) == 0xe40e) {
		u32 *dst = dev->codebuf.vaddr;
		int i;

		/* Firmware in native order, reorder while copying */
		if (dev->devtype->product == CODA_DX6) {
			for (i = 0; i < (size - 16) / 4; i++)
				dst[i] = (src[i] << 16) | (src[i] >> 16);
		} else {
			for (i = 0; i < (size - 16) / 4; i += 2) {
				dst[i] = (src[i + 1] << 16) | (src[i + 1] >> 16);
				dst[i + 1] = (src[i] << 16) | (src[i] >> 16);
			}
		}
	} else {
		/* Copy the already reordered firmware image */
		memcpy(dev->codebuf.vaddr, src, size);
	}
}

static void coda_fw_callback(const struct firmware *fw, void *context);

static int coda_firmware_request(struct coda_dev *dev)
{
	char *fw;

	if (dev->firmware >= ARRAY_SIZE(dev->devtype->firmware))
		return -EINVAL;

	fw = dev->devtype->firmware[dev->firmware];

	dev_dbg(dev->dev, "requesting firmware '%s' for %s\n", fw,
		coda_product_name(dev->devtype->product));

	return request_firmware_nowait(THIS_MODULE, true, fw, dev->dev,
				       GFP_KERNEL, dev, coda_fw_callback);
}

static void coda_fw_callback(const struct firmware *fw, void *context)
{
	struct coda_dev *dev = context;
	int i, ret;

	if (!fw) {
		dev->firmware++;
		ret = coda_firmware_request(dev);
		if (ret < 0) {
			v4l2_err(&dev->v4l2_dev, "firmware request failed\n");
			goto put_pm;
		}
		return;
	}
	if (dev->firmware > 0) {
		/*
		 * Since we can't suppress warnings for failed asynchronous
		 * firmware requests, report that the fallback firmware was
		 * found.
		 */
		dev_info(dev->dev, "Using fallback firmware %s\n",
			 dev->devtype->firmware[dev->firmware]);
	}

	/* allocate auxiliary per-device code buffer for the BIT processor */
	ret = coda_alloc_aux_buf(dev, &dev->codebuf, fw->size, "codebuf",
				 dev->debugfs_root);
	if (ret < 0)
		goto put_pm;

	coda_copy_firmware(dev, fw->data, fw->size);
	release_firmware(fw);

	ret = coda_hw_init(dev);
	if (ret < 0) {
		v4l2_err(&dev->v4l2_dev, "HW initialization failed\n");
		goto put_pm;
	}

	ret = coda_check_firmware(dev);
	if (ret < 0)
		goto put_pm;

	dev->m2m_dev = v4l2_m2m_init(&coda_m2m_ops);
	if (IS_ERR(dev->m2m_dev)) {
		v4l2_err(&dev->v4l2_dev, "Failed to init mem2mem device\n");
		goto put_pm;
	}

	for (i = 0; i < dev->devtype->num_vdevs; i++) {
		ret = coda_register_device(dev, i);
		if (ret) {
			v4l2_err(&dev->v4l2_dev,
				 "Failed to register %s video device: %d\n",
				 dev->devtype->vdevs[i]->name, ret);
			goto rel_vfd;
		}
	}

<<<<<<< HEAD
	pm_runtime_put_sync(&pdev->dev);
=======
	pm_runtime_put_sync(dev->dev);
>>>>>>> f81cbfc4
	return;

rel_vfd:
	while (--i >= 0)
		video_unregister_device(&dev->vfd[i]);
	v4l2_m2m_release(dev->m2m_dev);
put_pm:
	pm_runtime_put_sync(dev->dev);
}

enum coda_platform {
	CODA_IMX27,
	CODA_IMX51,
	CODA_IMX53,
	CODA_IMX6Q,
	CODA_IMX6DL,
};

static const struct coda_devtype coda_devdata[] = {
	[CODA_IMX27] = {
		.firmware     = {
			"vpu_fw_imx27_TO2.bin",
			"vpu/vpu_fw_imx27_TO2.bin",
			"v4l-codadx6-imx27.bin"
		},
		.product      = CODA_DX6,
		.codecs       = codadx6_codecs,
		.num_codecs   = ARRAY_SIZE(codadx6_codecs),
		.vdevs        = codadx6_video_devices,
		.num_vdevs    = ARRAY_SIZE(codadx6_video_devices),
		.workbuf_size = 288 * 1024 + FMO_SLICE_SAVE_BUF_SIZE * 8 * 1024,
		.iram_size    = 0xb000,
	},
	[CODA_IMX51] = {
		.firmware     = {
			"vpu_fw_imx51.bin",
			"vpu/vpu_fw_imx51.bin",
			"v4l-codahx4-imx51.bin"
		},
		.product      = CODA_HX4,
		.codecs       = codahx4_codecs,
		.num_codecs   = ARRAY_SIZE(codahx4_codecs),
		.vdevs        = codahx4_video_devices,
		.num_vdevs    = ARRAY_SIZE(codahx4_video_devices),
		.workbuf_size = 128 * 1024,
		.tempbuf_size = 304 * 1024,
		.iram_size    = 0x14000,
	},
	[CODA_IMX53] = {
		.firmware     = {
			"vpu_fw_imx53.bin",
			"vpu/vpu_fw_imx53.bin",
			"v4l-coda7541-imx53.bin"
		},
		.product      = CODA_7541,
		.codecs       = coda7_codecs,
		.num_codecs   = ARRAY_SIZE(coda7_codecs),
		.vdevs        = coda7_video_devices,
		.num_vdevs    = ARRAY_SIZE(coda7_video_devices),
		.workbuf_size = 128 * 1024,
		.tempbuf_size = 304 * 1024,
		.iram_size    = 0x14000,
	},
	[CODA_IMX6Q] = {
		.firmware     = {
			"vpu_fw_imx6q.bin",
			"vpu/vpu_fw_imx6q.bin",
			"v4l-coda960-imx6q.bin"
		},
		.product      = CODA_960,
		.codecs       = coda9_codecs,
		.num_codecs   = ARRAY_SIZE(coda9_codecs),
		.vdevs        = coda9_video_devices,
		.num_vdevs    = ARRAY_SIZE(coda9_video_devices),
		.workbuf_size = 80 * 1024,
		.tempbuf_size = 204 * 1024,
		.iram_size    = 0x21000,
	},
	[CODA_IMX6DL] = {
		.firmware     = {
			"vpu_fw_imx6d.bin",
			"vpu/vpu_fw_imx6d.bin",
			"v4l-coda960-imx6dl.bin"
		},
		.product      = CODA_960,
		.codecs       = coda9_codecs,
		.num_codecs   = ARRAY_SIZE(coda9_codecs),
		.vdevs        = coda9_video_devices,
		.num_vdevs    = ARRAY_SIZE(coda9_video_devices),
		.workbuf_size = 80 * 1024,
		.tempbuf_size = 204 * 1024,
		.iram_size    = 0x1f000, /* leave 4k for suspend code */
	},
};

static const struct platform_device_id coda_platform_ids[] = {
	{ .name = "coda-imx27", .driver_data = CODA_IMX27 },
	{ /* sentinel */ }
};
MODULE_DEVICE_TABLE(platform, coda_platform_ids);

#ifdef CONFIG_OF
static const struct of_device_id coda_dt_ids[] = {
	{ .compatible = "fsl,imx27-vpu", .data = &coda_devdata[CODA_IMX27] },
	{ .compatible = "fsl,imx51-vpu", .data = &coda_devdata[CODA_IMX51] },
	{ .compatible = "fsl,imx53-vpu", .data = &coda_devdata[CODA_IMX53] },
	{ .compatible = "fsl,imx6q-vpu", .data = &coda_devdata[CODA_IMX6Q] },
	{ .compatible = "fsl,imx6dl-vpu", .data = &coda_devdata[CODA_IMX6DL] },
	{ /* sentinel */ }
};
MODULE_DEVICE_TABLE(of, coda_dt_ids);
#endif

static int coda_probe(struct platform_device *pdev)
{
	const struct of_device_id *of_id =
			of_match_device(of_match_ptr(coda_dt_ids), &pdev->dev);
	const struct platform_device_id *pdev_id;
	struct coda_platform_data *pdata = pdev->dev.platform_data;
	struct device_node *np = pdev->dev.of_node;
	struct gen_pool *pool;
	struct coda_dev *dev;
	int ret, irq;

	dev = devm_kzalloc(&pdev->dev, sizeof(*dev), GFP_KERNEL);
	if (!dev)
		return -ENOMEM;

	pdev_id = of_id ? of_id->data : platform_get_device_id(pdev);

	if (of_id)
		dev->devtype = of_id->data;
	else if (pdev_id)
		dev->devtype = &coda_devdata[pdev_id->driver_data];
	else
		return -EINVAL;

	spin_lock_init(&dev->irqlock);

	dev->dev = &pdev->dev;
	dev->clk_per = devm_clk_get(&pdev->dev, "per");
	if (IS_ERR(dev->clk_per)) {
		dev_err(&pdev->dev, "Could not get per clock\n");
		return PTR_ERR(dev->clk_per);
	}

	dev->clk_ahb = devm_clk_get(&pdev->dev, "ahb");
	if (IS_ERR(dev->clk_ahb)) {
		dev_err(&pdev->dev, "Could not get ahb clock\n");
		return PTR_ERR(dev->clk_ahb);
	}

	/* Get  memory for physical registers */
	dev->regs_base = devm_platform_ioremap_resource(pdev, 0);
	if (IS_ERR(dev->regs_base))
		return PTR_ERR(dev->regs_base);

	/* IRQ */
	irq = platform_get_irq_byname(pdev, "bit");
	if (irq < 0)
		irq = platform_get_irq(pdev, 0);
	if (irq < 0) {
		dev_err(&pdev->dev, "failed to get irq resource\n");
		return irq;
	}

	ret = devm_request_irq(&pdev->dev, irq, coda_irq_handler, 0,
			       dev_name(&pdev->dev), dev);
	if (ret < 0) {
		dev_err(&pdev->dev, "failed to request irq: %d\n", ret);
		return ret;
	}

	dev->rstc = devm_reset_control_get_optional_exclusive(&pdev->dev,
							      NULL);
	if (IS_ERR(dev->rstc)) {
		ret = PTR_ERR(dev->rstc);
		dev_err(&pdev->dev, "failed get reset control: %d\n", ret);
		return ret;
	}

	/* Get IRAM pool from device tree or platform data */
	pool = of_gen_pool_get(np, "iram", 0);
	if (!pool && pdata)
		pool = gen_pool_get(pdata->iram_dev, NULL);
	if (!pool) {
		dev_err(&pdev->dev, "iram pool not available\n");
		return -ENOMEM;
	}
	dev->iram_pool = pool;

	/* Get vdoa_data if supported by the platform */
	dev->vdoa = coda_get_vdoa_data();
	if (PTR_ERR(dev->vdoa) == -EPROBE_DEFER)
		return -EPROBE_DEFER;

	ret = v4l2_device_register(&pdev->dev, &dev->v4l2_dev);
	if (ret)
		return ret;

	mutex_init(&dev->dev_mutex);
	mutex_init(&dev->coda_mutex);
	ida_init(&dev->ida);

	dev->debugfs_root = debugfs_create_dir("coda", NULL);
	if (!dev->debugfs_root)
		dev_warn(&pdev->dev, "failed to create debugfs root\n");

	/* allocate auxiliary per-device buffers for the BIT processor */
	if (dev->devtype->product == CODA_DX6) {
		ret = coda_alloc_aux_buf(dev, &dev->workbuf,
					 dev->devtype->workbuf_size, "workbuf",
					 dev->debugfs_root);
		if (ret < 0)
			goto err_v4l2_register;
	}

	if (dev->devtype->tempbuf_size) {
		ret = coda_alloc_aux_buf(dev, &dev->tempbuf,
					 dev->devtype->tempbuf_size, "tempbuf",
					 dev->debugfs_root);
		if (ret < 0)
			goto err_v4l2_register;
	}

	dev->iram.size = dev->devtype->iram_size;
	dev->iram.vaddr = gen_pool_dma_alloc(dev->iram_pool, dev->iram.size,
					     &dev->iram.paddr);
	if (!dev->iram.vaddr) {
		dev_warn(&pdev->dev, "unable to alloc iram\n");
	} else {
		memset(dev->iram.vaddr, 0, dev->iram.size);
		dev->iram.blob.data = dev->iram.vaddr;
		dev->iram.blob.size = dev->iram.size;
		dev->iram.dentry = debugfs_create_blob("iram", 0644,
						       dev->debugfs_root,
						       &dev->iram.blob);
	}

	dev->workqueue = alloc_workqueue("coda", WQ_UNBOUND | WQ_MEM_RECLAIM, 1);
	if (!dev->workqueue) {
		dev_err(&pdev->dev, "unable to alloc workqueue\n");
		ret = -ENOMEM;
		goto err_v4l2_register;
	}

	platform_set_drvdata(pdev, dev);

	/*
	 * Start activated so we can directly call coda_hw_init in
	 * coda_fw_callback regardless of whether CONFIG_PM is
	 * enabled or whether the device is associated with a PM domain.
	 */
	pm_runtime_get_noresume(&pdev->dev);
	pm_runtime_set_active(&pdev->dev);
	pm_runtime_enable(&pdev->dev);

	ret = coda_firmware_request(dev);
	if (ret)
		goto err_alloc_workqueue;
	return 0;

err_alloc_workqueue:
	destroy_workqueue(dev->workqueue);
err_v4l2_register:
	v4l2_device_unregister(&dev->v4l2_dev);
	return ret;
}

static int coda_remove(struct platform_device *pdev)
{
	struct coda_dev *dev = platform_get_drvdata(pdev);
	int i;

	for (i = 0; i < ARRAY_SIZE(dev->vfd); i++) {
		if (video_get_drvdata(&dev->vfd[i]))
			video_unregister_device(&dev->vfd[i]);
	}
	if (dev->m2m_dev)
		v4l2_m2m_release(dev->m2m_dev);
	pm_runtime_disable(&pdev->dev);
	v4l2_device_unregister(&dev->v4l2_dev);
	destroy_workqueue(dev->workqueue);
	if (dev->iram.vaddr)
		gen_pool_free(dev->iram_pool, (unsigned long)dev->iram.vaddr,
			      dev->iram.size);
	coda_free_aux_buf(dev, &dev->codebuf);
	coda_free_aux_buf(dev, &dev->tempbuf);
	coda_free_aux_buf(dev, &dev->workbuf);
	debugfs_remove_recursive(dev->debugfs_root);
	ida_destroy(&dev->ida);
	return 0;
}

#ifdef CONFIG_PM
static int coda_runtime_resume(struct device *dev)
{
	struct coda_dev *cdev = dev_get_drvdata(dev);
	int ret = 0;

	if (dev->pm_domain && cdev->codebuf.vaddr) {
		ret = coda_hw_init(cdev);
		if (ret)
			v4l2_err(&cdev->v4l2_dev, "HW initialization failed\n");
	}

	return ret;
}
#endif

static const struct dev_pm_ops coda_pm_ops = {
	SET_RUNTIME_PM_OPS(NULL, coda_runtime_resume, NULL)
};

static struct platform_driver coda_driver = {
	.probe	= coda_probe,
	.remove	= coda_remove,
	.driver	= {
		.name	= CODA_NAME,
		.of_match_table = of_match_ptr(coda_dt_ids),
		.pm	= &coda_pm_ops,
	},
	.id_table = coda_platform_ids,
};

module_platform_driver(coda_driver);

MODULE_LICENSE("GPL");
MODULE_AUTHOR("Javier Martin <javier.martin@vista-silicon.com>");
MODULE_DESCRIPTION("Coda multi-standard codec V4L2 driver");<|MERGE_RESOLUTION|>--- conflicted
+++ resolved
@@ -1717,8 +1717,6 @@
 			 level_names[level]);
 		coda_update_menu_ctrl(level_ctrl, level);
 	}
-<<<<<<< HEAD
-=======
 }
 
 static void coda_queue_source_change_event(struct coda_ctx *ctx)
@@ -1729,7 +1727,6 @@
 	};
 
 	v4l2_event_queue_fh(&ctx->fh, &source_change_event);
->>>>>>> f81cbfc4
 }
 
 static void coda_buf_queue(struct vb2_buffer *vb)
@@ -2826,11 +2823,7 @@
 		}
 	}
 
-<<<<<<< HEAD
-	pm_runtime_put_sync(&pdev->dev);
-=======
 	pm_runtime_put_sync(dev->dev);
->>>>>>> f81cbfc4
 	return;
 
 rel_vfd:
