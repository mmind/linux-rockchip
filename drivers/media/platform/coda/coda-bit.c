// SPDX-License-Identifier: GPL-2.0-or-later
/*
 * Coda multi-standard codec IP - BIT processor functions
 *
 * Copyright (C) 2012 Vista Silicon S.L.
 *    Javier Martin, <javier.martin@vista-silicon.com>
 *    Xavier Duret
 * Copyright (C) 2012-2014 Philipp Zabel, Pengutronix
 */

#include <linux/clk.h>
#include <linux/irqreturn.h>
#include <linux/kernel.h>
#include <linux/log2.h>
#include <linux/platform_device.h>
#include <linux/reset.h>
#include <linux/slab.h>
#include <linux/videodev2.h>

#include <media/v4l2-common.h>
#include <media/v4l2-ctrls.h>
#include <media/v4l2-fh.h>
#include <media/v4l2-mem2mem.h>
#include <media/videobuf2-v4l2.h>
#include <media/videobuf2-dma-contig.h>
#include <media/videobuf2-vmalloc.h>

#include "coda.h"
#include "imx-vdoa.h"
#define CREATE_TRACE_POINTS
#include "trace.h"

#define CODA_PARA_BUF_SIZE	(10 * 1024)
#define CODA7_PS_BUF_SIZE	0x28000
#define CODA9_PS_SAVE_SIZE	(512 * 1024)

#define CODA_DEFAULT_GAMMA	4096
#define CODA9_DEFAULT_GAMMA	24576	/* 0.75 * 32768 */

static void coda_free_bitstream_buffer(struct coda_ctx *ctx);

static inline int coda_is_initialized(struct coda_dev *dev)
{
	return coda_read(dev, CODA_REG_BIT_CUR_PC) != 0;
}

static inline unsigned long coda_isbusy(struct coda_dev *dev)
{
	return coda_read(dev, CODA_REG_BIT_BUSY);
}

static int coda_wait_timeout(struct coda_dev *dev)
{
	unsigned long timeout = jiffies + msecs_to_jiffies(1000);

	while (coda_isbusy(dev)) {
		if (time_after(jiffies, timeout))
			return -ETIMEDOUT;
	}
	return 0;
}

static void coda_command_async(struct coda_ctx *ctx, int cmd)
{
	struct coda_dev *dev = ctx->dev;

	if (dev->devtype->product == CODA_HX4 ||
	    dev->devtype->product == CODA_7541 ||
	    dev->devtype->product == CODA_960) {
		/* Restore context related registers to CODA */
		coda_write(dev, ctx->bit_stream_param,
				CODA_REG_BIT_BIT_STREAM_PARAM);
		coda_write(dev, ctx->frm_dis_flg,
				CODA_REG_BIT_FRM_DIS_FLG(ctx->reg_idx));
		coda_write(dev, ctx->frame_mem_ctrl,
				CODA_REG_BIT_FRAME_MEM_CTRL);
		coda_write(dev, ctx->workbuf.paddr, CODA_REG_BIT_WORK_BUF_ADDR);
	}

	if (dev->devtype->product == CODA_960) {
		coda_write(dev, 1, CODA9_GDI_WPROT_ERR_CLR);
		coda_write(dev, 0, CODA9_GDI_WPROT_RGN_EN);
	}

	coda_write(dev, CODA_REG_BIT_BUSY_FLAG, CODA_REG_BIT_BUSY);

	coda_write(dev, ctx->idx, CODA_REG_BIT_RUN_INDEX);
	coda_write(dev, ctx->params.codec_mode, CODA_REG_BIT_RUN_COD_STD);
	coda_write(dev, ctx->params.codec_mode_aux, CODA7_REG_BIT_RUN_AUX_STD);

	trace_coda_bit_run(ctx, cmd);

	coda_write(dev, cmd, CODA_REG_BIT_RUN_COMMAND);
}

static int coda_command_sync(struct coda_ctx *ctx, int cmd)
{
	struct coda_dev *dev = ctx->dev;
	int ret;

	lockdep_assert_held(&dev->coda_mutex);

	coda_command_async(ctx, cmd);
	ret = coda_wait_timeout(dev);
	trace_coda_bit_done(ctx);

	return ret;
}

int coda_hw_reset(struct coda_ctx *ctx)
{
	struct coda_dev *dev = ctx->dev;
	unsigned long timeout;
	unsigned int idx;
	int ret;

	lockdep_assert_held(&dev->coda_mutex);

	if (!dev->rstc)
		return -ENOENT;

	idx = coda_read(dev, CODA_REG_BIT_RUN_INDEX);

	if (dev->devtype->product == CODA_960) {
		timeout = jiffies + msecs_to_jiffies(100);
		coda_write(dev, 0x11, CODA9_GDI_BUS_CTRL);
		while (coda_read(dev, CODA9_GDI_BUS_STATUS) != 0x77) {
			if (time_after(jiffies, timeout))
				return -ETIME;
			cpu_relax();
		}
	}

	ret = reset_control_reset(dev->rstc);
	if (ret < 0)
		return ret;

	if (dev->devtype->product == CODA_960)
		coda_write(dev, 0x00, CODA9_GDI_BUS_CTRL);
	coda_write(dev, CODA_REG_BIT_BUSY_FLAG, CODA_REG_BIT_BUSY);
	coda_write(dev, CODA_REG_RUN_ENABLE, CODA_REG_BIT_CODE_RUN);
	ret = coda_wait_timeout(dev);
	coda_write(dev, idx, CODA_REG_BIT_RUN_INDEX);

	return ret;
}

static void coda_kfifo_sync_from_device(struct coda_ctx *ctx)
{
	struct __kfifo *kfifo = &ctx->bitstream_fifo.kfifo;
	struct coda_dev *dev = ctx->dev;
	u32 rd_ptr;

	rd_ptr = coda_read(dev, CODA_REG_BIT_RD_PTR(ctx->reg_idx));
	kfifo->out = (kfifo->in & ~kfifo->mask) |
		      (rd_ptr - ctx->bitstream.paddr);
	if (kfifo->out > kfifo->in)
		kfifo->out -= kfifo->mask + 1;
}

static void coda_kfifo_sync_to_device_full(struct coda_ctx *ctx)
{
	struct __kfifo *kfifo = &ctx->bitstream_fifo.kfifo;
	struct coda_dev *dev = ctx->dev;
	u32 rd_ptr, wr_ptr;

	rd_ptr = ctx->bitstream.paddr + (kfifo->out & kfifo->mask);
	coda_write(dev, rd_ptr, CODA_REG_BIT_RD_PTR(ctx->reg_idx));
	wr_ptr = ctx->bitstream.paddr + (kfifo->in & kfifo->mask);
	coda_write(dev, wr_ptr, CODA_REG_BIT_WR_PTR(ctx->reg_idx));
}

static void coda_kfifo_sync_to_device_write(struct coda_ctx *ctx)
{
	struct __kfifo *kfifo = &ctx->bitstream_fifo.kfifo;
	struct coda_dev *dev = ctx->dev;
	u32 wr_ptr;

	wr_ptr = ctx->bitstream.paddr + (kfifo->in & kfifo->mask);
	coda_write(dev, wr_ptr, CODA_REG_BIT_WR_PTR(ctx->reg_idx));
}

static int coda_h264_bitstream_pad(struct coda_ctx *ctx, u32 size)
{
	unsigned char *buf;
	u32 n;

	if (size < 6)
		size = 6;

	buf = kmalloc(size, GFP_KERNEL);
	if (!buf)
		return -ENOMEM;

	coda_h264_filler_nal(size, buf);
	n = kfifo_in(&ctx->bitstream_fifo, buf, size);
	kfree(buf);

	return (n < size) ? -ENOSPC : 0;
}

int coda_bitstream_flush(struct coda_ctx *ctx)
{
	int ret;

	if (ctx->inst_type != CODA_INST_DECODER || !ctx->use_bit)
		return 0;

	ret = coda_command_sync(ctx, CODA_COMMAND_DEC_BUF_FLUSH);
	if (ret < 0) {
		v4l2_err(&ctx->dev->v4l2_dev, "failed to flush bitstream\n");
		return ret;
	}

	kfifo_init(&ctx->bitstream_fifo, ctx->bitstream.vaddr,
		   ctx->bitstream.size);
	coda_kfifo_sync_to_device_full(ctx);

	return 0;
}

static int coda_bitstream_queue(struct coda_ctx *ctx, const u8 *buf, u32 size)
{
	u32 n = kfifo_in(&ctx->bitstream_fifo, buf, size);

	return (n < size) ? -ENOSPC : 0;
}

static u32 coda_buffer_parse_headers(struct coda_ctx *ctx,
				     struct vb2_v4l2_buffer *src_buf,
				     u32 payload)
{
	u8 *vaddr = vb2_plane_vaddr(&src_buf->vb2_buf, 0);
	u32 size = 0;

	switch (ctx->codec->src_fourcc) {
	case V4L2_PIX_FMT_MPEG2:
		size = coda_mpeg2_parse_headers(ctx, vaddr, payload);
		break;
	case V4L2_PIX_FMT_MPEG4:
		size = coda_mpeg4_parse_headers(ctx, vaddr, payload);
		break;
	default:
		break;
	}

	return size;
}

static bool coda_bitstream_try_queue(struct coda_ctx *ctx,
				     struct vb2_v4l2_buffer *src_buf)
{
	unsigned long payload = vb2_get_plane_payload(&src_buf->vb2_buf, 0);
	u8 *vaddr = vb2_plane_vaddr(&src_buf->vb2_buf, 0);
	int ret;
	int i;

	if (coda_get_bitstream_payload(ctx) + payload + 512 >=
	    ctx->bitstream.size)
		return false;

	if (!vaddr) {
		v4l2_err(&ctx->dev->v4l2_dev, "trying to queue empty buffer\n");
		return true;
	}

	if (ctx->qsequence == 0 && payload < 512) {
		/*
		 * Add padding after the first buffer, if it is too small to be
		 * fetched by the CODA, by repeating the headers. Without
		 * repeated headers, or the first frame already queued, decoder
		 * sequence initialization fails with error code 0x2000 on i.MX6
		 * or error code 0x1 on i.MX51.
		 */
		u32 header_size = coda_buffer_parse_headers(ctx, src_buf,
							    payload);

		if (header_size) {
			coda_dbg(1, ctx, "pad with %u-byte header\n",
				 header_size);
			for (i = payload; i < 512; i += header_size) {
				ret = coda_bitstream_queue(ctx, vaddr,
							   header_size);
				if (ret < 0) {
					v4l2_err(&ctx->dev->v4l2_dev,
						 "bitstream buffer overflow\n");
					return false;
				}
				if (ctx->dev->devtype->product == CODA_960)
					break;
			}
		} else {
			coda_dbg(1, ctx,
				 "could not parse header, sequence initialization might fail\n");
		}
	}

	/* Add padding before the first buffer, if it is too small */
	if (ctx->qsequence == 0 && payload < 512 &&
	    ctx->codec->src_fourcc == V4L2_PIX_FMT_H264)
		coda_h264_bitstream_pad(ctx, 512 - payload);

	ret = coda_bitstream_queue(ctx, vaddr, payload);
	if (ret < 0) {
		v4l2_err(&ctx->dev->v4l2_dev, "bitstream buffer overflow\n");
		return false;
	}

	src_buf->sequence = ctx->qsequence++;

	/* Sync read pointer to device */
	if (ctx == v4l2_m2m_get_curr_priv(ctx->dev->m2m_dev))
		coda_kfifo_sync_to_device_write(ctx);

	/* Set the stream-end flag after the last buffer is queued */
	if (src_buf->flags & V4L2_BUF_FLAG_LAST)
		coda_bit_stream_end_flag(ctx);
	ctx->hold = false;

	return true;
}

void coda_fill_bitstream(struct coda_ctx *ctx, struct list_head *buffer_list)
{
	struct vb2_v4l2_buffer *src_buf;
	struct coda_buffer_meta *meta;
	u32 start;

	if (ctx->bit_stream_param & CODA_BIT_STREAM_END_FLAG)
		return;

	while (v4l2_m2m_num_src_bufs_ready(ctx->fh.m2m_ctx) > 0) {
		/*
		 * Only queue two JPEGs into the bitstream buffer to keep
		 * latency low. We need at least one complete buffer and the
		 * header of another buffer (for prescan) in the bitstream.
		 */
		if (ctx->codec->src_fourcc == V4L2_PIX_FMT_JPEG &&
		    ctx->num_metas > 1)
			break;

		if (ctx->num_internal_frames &&
		    ctx->num_metas >= ctx->num_internal_frames) {
			meta = list_first_entry(&ctx->buffer_meta_list,
						struct coda_buffer_meta, list);

			/*
			 * If we managed to fill in at least a full reorder
			 * window of buffers (num_internal_frames is a
			 * conservative estimate for this) and the bitstream
			 * prefetcher has at least 2 256 bytes periods beyond
			 * the first buffer to fetch, we can safely stop queuing
			 * in order to limit the decoder drain latency.
			 */
			if (coda_bitstream_can_fetch_past(ctx, meta->end))
				break;
		}

		src_buf = v4l2_m2m_next_src_buf(ctx->fh.m2m_ctx);

		/* Drop frames that do not start/end with a SOI/EOI markers */
		if (ctx->codec->src_fourcc == V4L2_PIX_FMT_JPEG &&
		    !coda_jpeg_check_buffer(ctx, &src_buf->vb2_buf)) {
			v4l2_err(&ctx->dev->v4l2_dev,
				 "dropping invalid JPEG frame %d\n",
				 ctx->qsequence);
			src_buf = v4l2_m2m_src_buf_remove(ctx->fh.m2m_ctx);
			if (buffer_list) {
				struct v4l2_m2m_buffer *m2m_buf;

				m2m_buf = container_of(src_buf,
						       struct v4l2_m2m_buffer,
						       vb);
				list_add_tail(&m2m_buf->list, buffer_list);
			} else {
				v4l2_m2m_buf_done(src_buf, VB2_BUF_STATE_ERROR);
			}
			continue;
		}

		/* Dump empty buffers */
		if (!vb2_get_plane_payload(&src_buf->vb2_buf, 0)) {
			src_buf = v4l2_m2m_src_buf_remove(ctx->fh.m2m_ctx);
			v4l2_m2m_buf_done(src_buf, VB2_BUF_STATE_DONE);
			continue;
		}

		/* Buffer start position */
		start = ctx->bitstream_fifo.kfifo.in;

		if (coda_bitstream_try_queue(ctx, src_buf)) {
			/*
			 * Source buffer is queued in the bitstream ringbuffer;
			 * queue the timestamp and mark source buffer as done
			 */
			src_buf = v4l2_m2m_src_buf_remove(ctx->fh.m2m_ctx);

			meta = kmalloc(sizeof(*meta), GFP_KERNEL);
			if (meta) {
				meta->sequence = src_buf->sequence;
				meta->timecode = src_buf->timecode;
				meta->timestamp = src_buf->vb2_buf.timestamp;
				meta->start = start;
				meta->end = ctx->bitstream_fifo.kfifo.in;
				meta->last = src_buf->flags & V4L2_BUF_FLAG_LAST;
				if (meta->last)
					coda_dbg(1, ctx, "marking last meta");
				spin_lock(&ctx->buffer_meta_lock);
				list_add_tail(&meta->list,
					      &ctx->buffer_meta_list);
				ctx->num_metas++;
				spin_unlock(&ctx->buffer_meta_lock);

				trace_coda_bit_queue(ctx, src_buf, meta);
			}

			if (buffer_list) {
				struct v4l2_m2m_buffer *m2m_buf;

				m2m_buf = container_of(src_buf,
						       struct v4l2_m2m_buffer,
						       vb);
				list_add_tail(&m2m_buf->list, buffer_list);
			} else {
				v4l2_m2m_buf_done(src_buf, VB2_BUF_STATE_DONE);
			}
		} else {
			break;
		}
	}
}

void coda_bit_stream_end_flag(struct coda_ctx *ctx)
{
	struct coda_dev *dev = ctx->dev;

	ctx->bit_stream_param |= CODA_BIT_STREAM_END_FLAG;

	/* If this context is currently running, update the hardware flag */
	if ((dev->devtype->product == CODA_960) &&
	    coda_isbusy(dev) &&
	    (ctx->idx == coda_read(dev, CODA_REG_BIT_RUN_INDEX))) {
		coda_write(dev, ctx->bit_stream_param,
			   CODA_REG_BIT_BIT_STREAM_PARAM);
	}
}

static void coda_parabuf_write(struct coda_ctx *ctx, int index, u32 value)
{
	struct coda_dev *dev = ctx->dev;
	u32 *p = ctx->parabuf.vaddr;

	if (dev->devtype->product == CODA_DX6)
		p[index] = value;
	else
		p[index ^ 1] = value;
}

static inline int coda_alloc_context_buf(struct coda_ctx *ctx,
					 struct coda_aux_buf *buf, size_t size,
					 const char *name)
{
	return coda_alloc_aux_buf(ctx->dev, buf, size, name, ctx->debugfs_entry);
}


static void coda_free_framebuffers(struct coda_ctx *ctx)
{
	int i;

	for (i = 0; i < CODA_MAX_FRAMEBUFFERS; i++)
		coda_free_aux_buf(ctx->dev, &ctx->internal_frames[i].buf);
}

static int coda_alloc_framebuffers(struct coda_ctx *ctx,
				   struct coda_q_data *q_data, u32 fourcc)
{
	struct coda_dev *dev = ctx->dev;
	unsigned int ysize, ycbcr_size;
	int ret;
	int i;

	if (ctx->codec->src_fourcc == V4L2_PIX_FMT_H264 ||
	    ctx->codec->dst_fourcc == V4L2_PIX_FMT_H264 ||
	    ctx->codec->src_fourcc == V4L2_PIX_FMT_MPEG4 ||
	    ctx->codec->dst_fourcc == V4L2_PIX_FMT_MPEG4)
		ysize = round_up(q_data->rect.width, 16) *
			round_up(q_data->rect.height, 16);
	else
		ysize = round_up(q_data->rect.width, 8) * q_data->rect.height;

	if (ctx->tiled_map_type == GDI_TILED_FRAME_MB_RASTER_MAP)
		ycbcr_size = round_up(ysize, 4096) + ysize / 2;
	else
		ycbcr_size = ysize + ysize / 2;

	/* Allocate frame buffers */
	for (i = 0; i < ctx->num_internal_frames; i++) {
		size_t size = ycbcr_size;
		char *name;

		/* Add space for mvcol buffers */
		if (dev->devtype->product != CODA_DX6 &&
		    (ctx->codec->src_fourcc == V4L2_PIX_FMT_H264 ||
		     (ctx->codec->src_fourcc == V4L2_PIX_FMT_MPEG4 && i == 0)))
			size += ysize / 4;
		name = kasprintf(GFP_KERNEL, "fb%d", i);
		if (!name) {
			coda_free_framebuffers(ctx);
			return -ENOMEM;
		}
		ret = coda_alloc_context_buf(ctx, &ctx->internal_frames[i].buf,
					     size, name);
		kfree(name);
		if (ret < 0) {
			coda_free_framebuffers(ctx);
			return ret;
		}
	}

	/* Register frame buffers in the parameter buffer */
	for (i = 0; i < ctx->num_internal_frames; i++) {
		u32 y, cb, cr, mvcol;

		/* Start addresses of Y, Cb, Cr planes */
		y = ctx->internal_frames[i].buf.paddr;
		cb = y + ysize;
		cr = y + ysize + ysize/4;
		mvcol = y + ysize + ysize/4 + ysize/4;
		if (ctx->tiled_map_type == GDI_TILED_FRAME_MB_RASTER_MAP) {
			cb = round_up(cb, 4096);
			mvcol = cb + ysize/2;
			cr = 0;
			/* Packed 20-bit MSB of base addresses */
			/* YYYYYCCC, CCyyyyyc, cccc.... */
			y = (y & 0xfffff000) | cb >> 20;
			cb = (cb & 0x000ff000) << 12;
		}
		coda_parabuf_write(ctx, i * 3 + 0, y);
		coda_parabuf_write(ctx, i * 3 + 1, cb);
		coda_parabuf_write(ctx, i * 3 + 2, cr);

		if (dev->devtype->product == CODA_DX6)
			continue;

		/* mvcol buffer for h.264 and mpeg4 */
		if (ctx->codec->src_fourcc == V4L2_PIX_FMT_H264)
			coda_parabuf_write(ctx, 96 + i, mvcol);
		if (ctx->codec->src_fourcc == V4L2_PIX_FMT_MPEG4 && i == 0)
			coda_parabuf_write(ctx, 97, mvcol);
	}

	return 0;
}

static void coda_free_context_buffers(struct coda_ctx *ctx)
{
	struct coda_dev *dev = ctx->dev;

	coda_free_aux_buf(dev, &ctx->slicebuf);
	coda_free_aux_buf(dev, &ctx->psbuf);
	if (dev->devtype->product != CODA_DX6)
		coda_free_aux_buf(dev, &ctx->workbuf);
	coda_free_aux_buf(dev, &ctx->parabuf);
}

static int coda_alloc_context_buffers(struct coda_ctx *ctx,
				      struct coda_q_data *q_data)
{
	struct coda_dev *dev = ctx->dev;
	size_t size;
	int ret;

	if (!ctx->parabuf.vaddr) {
		ret = coda_alloc_context_buf(ctx, &ctx->parabuf,
					     CODA_PARA_BUF_SIZE, "parabuf");
		if (ret < 0)
			return ret;
	}

	if (dev->devtype->product == CODA_DX6)
		return 0;

	if (!ctx->slicebuf.vaddr && q_data->fourcc == V4L2_PIX_FMT_H264) {
		/* worst case slice size */
		size = (DIV_ROUND_UP(q_data->rect.width, 16) *
			DIV_ROUND_UP(q_data->rect.height, 16)) * 3200 / 8 + 512;
		ret = coda_alloc_context_buf(ctx, &ctx->slicebuf, size,
					     "slicebuf");
		if (ret < 0)
			goto err;
	}

	if (!ctx->psbuf.vaddr && (dev->devtype->product == CODA_HX4 ||
				  dev->devtype->product == CODA_7541)) {
		ret = coda_alloc_context_buf(ctx, &ctx->psbuf,
					     CODA7_PS_BUF_SIZE, "psbuf");
		if (ret < 0)
			goto err;
	}

	if (!ctx->workbuf.vaddr) {
		size = dev->devtype->workbuf_size;
		if (dev->devtype->product == CODA_960 &&
		    q_data->fourcc == V4L2_PIX_FMT_H264)
			size += CODA9_PS_SAVE_SIZE;
		ret = coda_alloc_context_buf(ctx, &ctx->workbuf, size,
					     "workbuf");
		if (ret < 0)
			goto err;
	}

	return 0;

err:
	coda_free_context_buffers(ctx);
	return ret;
}

static int coda_encode_header(struct coda_ctx *ctx, struct vb2_v4l2_buffer *buf,
			      int header_code, u8 *header, int *size)
{
	struct vb2_buffer *vb = &buf->vb2_buf;
	struct coda_dev *dev = ctx->dev;
	struct coda_q_data *q_data_src;
	struct v4l2_rect *r;
	size_t bufsize;
	int ret;
	int i;

	if (dev->devtype->product == CODA_960)
		memset(vb2_plane_vaddr(vb, 0), 0, 64);

	coda_write(dev, vb2_dma_contig_plane_dma_addr(vb, 0),
		   CODA_CMD_ENC_HEADER_BB_START);
	bufsize = vb2_plane_size(vb, 0);
	if (dev->devtype->product == CODA_960)
		bufsize /= 1024;
	coda_write(dev, bufsize, CODA_CMD_ENC_HEADER_BB_SIZE);
	if (dev->devtype->product == CODA_960 &&
	    ctx->codec->dst_fourcc == V4L2_PIX_FMT_H264 &&
	    header_code == CODA_HEADER_H264_SPS) {
		q_data_src = get_q_data(ctx, V4L2_BUF_TYPE_VIDEO_OUTPUT);
		r = &q_data_src->rect;

		if (r->width % 16 || r->height % 16) {
			u32 crop_right = round_up(r->width, 16) -  r->width;
			u32 crop_bottom = round_up(r->height, 16) - r->height;

			coda_write(dev, crop_right,
				   CODA9_CMD_ENC_HEADER_FRAME_CROP_H);
			coda_write(dev, crop_bottom,
				   CODA9_CMD_ENC_HEADER_FRAME_CROP_V);
			header_code |= CODA9_HEADER_FRAME_CROP;
		}
	}
	coda_write(dev, header_code, CODA_CMD_ENC_HEADER_CODE);
	ret = coda_command_sync(ctx, CODA_COMMAND_ENCODE_HEADER);
	if (ret < 0) {
		v4l2_err(&dev->v4l2_dev, "CODA_COMMAND_ENCODE_HEADER timeout\n");
		return ret;
	}

	if (dev->devtype->product == CODA_960) {
		for (i = 63; i > 0; i--)
			if (((char *)vb2_plane_vaddr(vb, 0))[i] != 0)
				break;
		*size = i + 1;
	} else {
		*size = coda_read(dev, CODA_REG_BIT_WR_PTR(ctx->reg_idx)) -
			coda_read(dev, CODA_CMD_ENC_HEADER_BB_START);
	}
	memcpy(header, vb2_plane_vaddr(vb, 0), *size);

	return 0;
}

static u32 coda_slice_mode(struct coda_ctx *ctx)
{
	int size, unit;

	switch (ctx->params.slice_mode) {
	case V4L2_MPEG_VIDEO_MULTI_SLICE_MODE_SINGLE:
	default:
		return 0;
	case V4L2_MPEG_VIDEO_MULTI_SLICE_MODE_MAX_MB:
		size = ctx->params.slice_max_mb;
		unit = 1;
		break;
	case V4L2_MPEG_VIDEO_MULTI_SLICE_MODE_MAX_BYTES:
		size = ctx->params.slice_max_bits;
		unit = 0;
		break;
	}

	return ((size & CODA_SLICING_SIZE_MASK) << CODA_SLICING_SIZE_OFFSET) |
	       ((unit & CODA_SLICING_UNIT_MASK) << CODA_SLICING_UNIT_OFFSET) |
	       ((1 & CODA_SLICING_MODE_MASK) << CODA_SLICING_MODE_OFFSET);
}

static int coda_enc_param_change(struct coda_ctx *ctx)
{
	struct coda_dev *dev = ctx->dev;
	u32 change_enable = 0;
	u32 success;
	int ret;

	if (ctx->params.gop_size_changed) {
		change_enable |= CODA_PARAM_CHANGE_RC_GOP;
		coda_write(dev, ctx->params.gop_size,
			   CODA_CMD_ENC_PARAM_RC_GOP);
		ctx->gopcounter = ctx->params.gop_size - 1;
		ctx->params.gop_size_changed = false;
	}
	if (ctx->params.h264_intra_qp_changed) {
		coda_dbg(1, ctx, "parameter change: intra Qp %u\n",
			 ctx->params.h264_intra_qp);

		if (ctx->params.bitrate) {
			change_enable |= CODA_PARAM_CHANGE_RC_INTRA_QP;
			coda_write(dev, ctx->params.h264_intra_qp,
				   CODA_CMD_ENC_PARAM_RC_INTRA_QP);
		}
		ctx->params.h264_intra_qp_changed = false;
	}
	if (ctx->params.bitrate_changed) {
		coda_dbg(1, ctx, "parameter change: bitrate %u kbit/s\n",
			 ctx->params.bitrate);
		change_enable |= CODA_PARAM_CHANGE_RC_BITRATE;
		coda_write(dev, ctx->params.bitrate,
			   CODA_CMD_ENC_PARAM_RC_BITRATE);
		ctx->params.bitrate_changed = false;
	}
	if (ctx->params.framerate_changed) {
		coda_dbg(1, ctx, "parameter change: frame rate %u/%u Hz\n",
			 ctx->params.framerate & 0xffff,
			 (ctx->params.framerate >> 16) + 1);
		change_enable |= CODA_PARAM_CHANGE_RC_FRAME_RATE;
		coda_write(dev, ctx->params.framerate,
			   CODA_CMD_ENC_PARAM_RC_FRAME_RATE);
		ctx->params.framerate_changed = false;
	}
	if (ctx->params.intra_refresh_changed) {
		coda_dbg(1, ctx, "parameter change: intra refresh MBs %u\n",
			 ctx->params.intra_refresh);
		change_enable |= CODA_PARAM_CHANGE_INTRA_MB_NUM;
		coda_write(dev, ctx->params.intra_refresh,
			   CODA_CMD_ENC_PARAM_INTRA_MB_NUM);
		ctx->params.intra_refresh_changed = false;
	}
	if (ctx->params.slice_mode_changed) {
		change_enable |= CODA_PARAM_CHANGE_SLICE_MODE;
		coda_write(dev, coda_slice_mode(ctx),
			   CODA_CMD_ENC_PARAM_SLICE_MODE);
		ctx->params.slice_mode_changed = false;
	}

	if (!change_enable)
		return 0;

	coda_write(dev, change_enable, CODA_CMD_ENC_PARAM_CHANGE_ENABLE);

	ret = coda_command_sync(ctx, CODA_COMMAND_RC_CHANGE_PARAMETER);
	if (ret < 0)
		return ret;

	success = coda_read(dev, CODA_RET_ENC_PARAM_CHANGE_SUCCESS);
	if (success != 1)
		coda_dbg(1, ctx, "parameter change failed: %u\n", success);

	return 0;
}

static phys_addr_t coda_iram_alloc(struct coda_iram_info *iram, size_t size)
{
	phys_addr_t ret;

	size = round_up(size, 1024);
	if (size > iram->remaining)
		return 0;
	iram->remaining -= size;

	ret = iram->next_paddr;
	iram->next_paddr += size;

	return ret;
}

static void coda_setup_iram(struct coda_ctx *ctx)
{
	struct coda_iram_info *iram_info = &ctx->iram_info;
	struct coda_dev *dev = ctx->dev;
	int w64, w128;
	int mb_width;
	int dbk_bits;
	int bit_bits;
	int ip_bits;
	int me_bits;

	memset(iram_info, 0, sizeof(*iram_info));
	iram_info->next_paddr = dev->iram.paddr;
	iram_info->remaining = dev->iram.size;

	if (!dev->iram.vaddr)
		return;

	switch (dev->devtype->product) {
	case CODA_HX4:
		dbk_bits = CODA7_USE_HOST_DBK_ENABLE;
		bit_bits = CODA7_USE_HOST_BIT_ENABLE;
		ip_bits = CODA7_USE_HOST_IP_ENABLE;
		me_bits = CODA7_USE_HOST_ME_ENABLE;
		break;
	case CODA_7541:
		dbk_bits = CODA7_USE_HOST_DBK_ENABLE | CODA7_USE_DBK_ENABLE;
		bit_bits = CODA7_USE_HOST_BIT_ENABLE | CODA7_USE_BIT_ENABLE;
		ip_bits = CODA7_USE_HOST_IP_ENABLE | CODA7_USE_IP_ENABLE;
		me_bits = CODA7_USE_HOST_ME_ENABLE | CODA7_USE_ME_ENABLE;
		break;
	case CODA_960:
		dbk_bits = CODA9_USE_HOST_DBK_ENABLE | CODA9_USE_DBK_ENABLE;
		bit_bits = CODA9_USE_HOST_BIT_ENABLE | CODA7_USE_BIT_ENABLE;
		ip_bits = CODA9_USE_HOST_IP_ENABLE | CODA7_USE_IP_ENABLE;
		me_bits = 0;
		break;
	default: /* CODA_DX6 */
		return;
	}

	if (ctx->inst_type == CODA_INST_ENCODER) {
		struct coda_q_data *q_data_src;

		q_data_src = get_q_data(ctx, V4L2_BUF_TYPE_VIDEO_OUTPUT);
		mb_width = DIV_ROUND_UP(q_data_src->rect.width, 16);
		w128 = mb_width * 128;
		w64 = mb_width * 64;

		/* Prioritize in case IRAM is too small for everything */
		if (dev->devtype->product == CODA_HX4 ||
		    dev->devtype->product == CODA_7541) {
			iram_info->search_ram_size = round_up(mb_width * 16 *
							      36 + 2048, 1024);
			iram_info->search_ram_paddr = coda_iram_alloc(iram_info,
						iram_info->search_ram_size);
			if (!iram_info->search_ram_paddr) {
				pr_err("IRAM is smaller than the search ram size\n");
				goto out;
			}
			iram_info->axi_sram_use |= me_bits;
		}

		/* Only H.264BP and H.263P3 are considered */
		iram_info->buf_dbk_y_use = coda_iram_alloc(iram_info, w64);
		iram_info->buf_dbk_c_use = coda_iram_alloc(iram_info, w64);
		if (!iram_info->buf_dbk_c_use)
			goto out;
		iram_info->axi_sram_use |= dbk_bits;

		iram_info->buf_bit_use = coda_iram_alloc(iram_info, w128);
		if (!iram_info->buf_bit_use)
			goto out;
		iram_info->axi_sram_use |= bit_bits;

		iram_info->buf_ip_ac_dc_use = coda_iram_alloc(iram_info, w128);
		if (!iram_info->buf_ip_ac_dc_use)
			goto out;
		iram_info->axi_sram_use |= ip_bits;

		/* OVL and BTP disabled for encoder */
	} else if (ctx->inst_type == CODA_INST_DECODER) {
		struct coda_q_data *q_data_dst;

		q_data_dst = get_q_data(ctx, V4L2_BUF_TYPE_VIDEO_CAPTURE);
		mb_width = DIV_ROUND_UP(q_data_dst->width, 16);
		w128 = mb_width * 128;

		iram_info->buf_dbk_y_use = coda_iram_alloc(iram_info, w128);
		iram_info->buf_dbk_c_use = coda_iram_alloc(iram_info, w128);
		if (!iram_info->buf_dbk_c_use)
			goto out;
		iram_info->axi_sram_use |= dbk_bits;

		iram_info->buf_bit_use = coda_iram_alloc(iram_info, w128);
		if (!iram_info->buf_bit_use)
			goto out;
		iram_info->axi_sram_use |= bit_bits;

		iram_info->buf_ip_ac_dc_use = coda_iram_alloc(iram_info, w128);
		if (!iram_info->buf_ip_ac_dc_use)
			goto out;
		iram_info->axi_sram_use |= ip_bits;

		/* OVL and BTP unused as there is no VC1 support yet */
	}

out:
	if (!(iram_info->axi_sram_use & CODA7_USE_HOST_IP_ENABLE))
		coda_dbg(1, ctx, "IRAM smaller than needed\n");

	if (dev->devtype->product == CODA_HX4 ||
	    dev->devtype->product == CODA_7541) {
		/* TODO - Enabling these causes picture errors on CODA7541 */
		if (ctx->inst_type == CODA_INST_DECODER) {
			/* fw 1.4.50 */
			iram_info->axi_sram_use &= ~(CODA7_USE_HOST_IP_ENABLE |
						     CODA7_USE_IP_ENABLE);
		} else {
			/* fw 13.4.29 */
			iram_info->axi_sram_use &= ~(CODA7_USE_HOST_IP_ENABLE |
						     CODA7_USE_HOST_DBK_ENABLE |
						     CODA7_USE_IP_ENABLE |
						     CODA7_USE_DBK_ENABLE);
		}
	}
}

static u32 coda_supported_firmwares[] = {
	CODA_FIRMWARE_VERNUM(CODA_DX6, 2, 2, 5),
	CODA_FIRMWARE_VERNUM(CODA_HX4, 1, 4, 50),
	CODA_FIRMWARE_VERNUM(CODA_7541, 1, 4, 50),
	CODA_FIRMWARE_VERNUM(CODA_960, 2, 1, 5),
	CODA_FIRMWARE_VERNUM(CODA_960, 2, 1, 9),
	CODA_FIRMWARE_VERNUM(CODA_960, 2, 3, 10),
	CODA_FIRMWARE_VERNUM(CODA_960, 3, 1, 1),
};

static bool coda_firmware_supported(u32 vernum)
{
	int i;

	for (i = 0; i < ARRAY_SIZE(coda_supported_firmwares); i++)
		if (vernum == coda_supported_firmwares[i])
			return true;
	return false;
}

int coda_check_firmware(struct coda_dev *dev)
{
	u16 product, major, minor, release;
	u32 data;
	int ret;

	ret = clk_prepare_enable(dev->clk_per);
	if (ret)
		goto err_clk_per;

	ret = clk_prepare_enable(dev->clk_ahb);
	if (ret)
		goto err_clk_ahb;

	coda_write(dev, 0, CODA_CMD_FIRMWARE_VERNUM);
	coda_write(dev, CODA_REG_BIT_BUSY_FLAG, CODA_REG_BIT_BUSY);
	coda_write(dev, 0, CODA_REG_BIT_RUN_INDEX);
	coda_write(dev, 0, CODA_REG_BIT_RUN_COD_STD);
	coda_write(dev, CODA_COMMAND_FIRMWARE_GET, CODA_REG_BIT_RUN_COMMAND);
	if (coda_wait_timeout(dev)) {
		v4l2_err(&dev->v4l2_dev, "firmware get command error\n");
		ret = -EIO;
		goto err_run_cmd;
	}

	if (dev->devtype->product == CODA_960) {
		data = coda_read(dev, CODA9_CMD_FIRMWARE_CODE_REV);
		v4l2_info(&dev->v4l2_dev, "Firmware code revision: %d\n",
			  data);
	}

	/* Check we are compatible with the loaded firmware */
	data = coda_read(dev, CODA_CMD_FIRMWARE_VERNUM);
	product = CODA_FIRMWARE_PRODUCT(data);
	major = CODA_FIRMWARE_MAJOR(data);
	minor = CODA_FIRMWARE_MINOR(data);
	release = CODA_FIRMWARE_RELEASE(data);

	clk_disable_unprepare(dev->clk_per);
	clk_disable_unprepare(dev->clk_ahb);

	if (product != dev->devtype->product) {
		v4l2_err(&dev->v4l2_dev,
			 "Wrong firmware. Hw: %s, Fw: %s, Version: %u.%u.%u\n",
			 coda_product_name(dev->devtype->product),
			 coda_product_name(product), major, minor, release);
		return -EINVAL;
	}

	v4l2_info(&dev->v4l2_dev, "Initialized %s.\n",
		  coda_product_name(product));

	if (coda_firmware_supported(data)) {
		v4l2_info(&dev->v4l2_dev, "Firmware version: %u.%u.%u\n",
			  major, minor, release);
	} else {
		v4l2_warn(&dev->v4l2_dev,
			  "Unsupported firmware version: %u.%u.%u\n",
			  major, minor, release);
	}

	return 0;

err_run_cmd:
	clk_disable_unprepare(dev->clk_ahb);
err_clk_ahb:
	clk_disable_unprepare(dev->clk_per);
err_clk_per:
	return ret;
}

static void coda9_set_frame_cache(struct coda_ctx *ctx, u32 fourcc)
{
	u32 cache_size, cache_config;

	if (ctx->tiled_map_type == GDI_LINEAR_FRAME_MAP) {
		/* Luma 2x0 page, 2x6 cache, chroma 2x0 page, 2x4 cache size */
		cache_size = 0x20262024;
		cache_config = 2 << CODA9_CACHE_PAGEMERGE_OFFSET;
	} else {
		/* Luma 0x2 page, 4x4 cache, chroma 0x2 page, 4x3 cache size */
		cache_size = 0x02440243;
		cache_config = 1 << CODA9_CACHE_PAGEMERGE_OFFSET;
	}
	coda_write(ctx->dev, cache_size, CODA9_CMD_SET_FRAME_CACHE_SIZE);
	if (fourcc == V4L2_PIX_FMT_NV12 || fourcc == V4L2_PIX_FMT_YUYV) {
		cache_config |= 32 << CODA9_CACHE_LUMA_BUFFER_SIZE_OFFSET |
				16 << CODA9_CACHE_CR_BUFFER_SIZE_OFFSET |
				0 << CODA9_CACHE_CB_BUFFER_SIZE_OFFSET;
	} else {
		cache_config |= 32 << CODA9_CACHE_LUMA_BUFFER_SIZE_OFFSET |
				8 << CODA9_CACHE_CR_BUFFER_SIZE_OFFSET |
				8 << CODA9_CACHE_CB_BUFFER_SIZE_OFFSET;
	}
	coda_write(ctx->dev, cache_config, CODA9_CMD_SET_FRAME_CACHE_CONFIG);
}

/*
 * Encoder context operations
 */

static int coda_encoder_reqbufs(struct coda_ctx *ctx,
				struct v4l2_requestbuffers *rb)
{
	struct coda_q_data *q_data_src;
	int ret;

	if (rb->type != V4L2_BUF_TYPE_VIDEO_OUTPUT)
		return 0;

	if (rb->count) {
		q_data_src = get_q_data(ctx, V4L2_BUF_TYPE_VIDEO_OUTPUT);
		ret = coda_alloc_context_buffers(ctx, q_data_src);
		if (ret < 0)
			return ret;
	} else {
		coda_free_context_buffers(ctx);
	}

	return 0;
}

static int coda_start_encoding(struct coda_ctx *ctx)
{
	struct coda_dev *dev = ctx->dev;
	struct v4l2_device *v4l2_dev = &dev->v4l2_dev;
	struct coda_q_data *q_data_src, *q_data_dst;
	u32 bitstream_buf, bitstream_size;
	struct vb2_v4l2_buffer *buf;
	int gamma, ret, value;
	u32 dst_fourcc;
	int num_fb;
	u32 stride;

	q_data_src = get_q_data(ctx, V4L2_BUF_TYPE_VIDEO_OUTPUT);
	q_data_dst = get_q_data(ctx, V4L2_BUF_TYPE_VIDEO_CAPTURE);
	dst_fourcc = q_data_dst->fourcc;

	buf = v4l2_m2m_next_dst_buf(ctx->fh.m2m_ctx);
	bitstream_buf = vb2_dma_contig_plane_dma_addr(&buf->vb2_buf, 0);
	bitstream_size = q_data_dst->sizeimage;

	if (!coda_is_initialized(dev)) {
		v4l2_err(v4l2_dev, "coda is not initialized.\n");
		return -EFAULT;
	}

	if (dst_fourcc == V4L2_PIX_FMT_JPEG) {
		if (!ctx->params.jpeg_qmat_tab[0])
			ctx->params.jpeg_qmat_tab[0] = kmalloc(64, GFP_KERNEL);
		if (!ctx->params.jpeg_qmat_tab[1])
			ctx->params.jpeg_qmat_tab[1] = kmalloc(64, GFP_KERNEL);
		coda_set_jpeg_compression_quality(ctx, ctx->params.jpeg_quality);
	}

	mutex_lock(&dev->coda_mutex);

	coda_write(dev, ctx->parabuf.paddr, CODA_REG_BIT_PARA_BUF_ADDR);
	coda_write(dev, bitstream_buf, CODA_REG_BIT_RD_PTR(ctx->reg_idx));
	coda_write(dev, bitstream_buf, CODA_REG_BIT_WR_PTR(ctx->reg_idx));
	switch (dev->devtype->product) {
	case CODA_DX6:
		coda_write(dev, CODADX6_STREAM_BUF_DYNALLOC_EN |
			CODADX6_STREAM_BUF_PIC_RESET, CODA_REG_BIT_STREAM_CTRL);
		break;
	case CODA_960:
		coda_write(dev, 0, CODA9_GDI_WPROT_RGN_EN);
		/* fallthrough */
	case CODA_HX4:
	case CODA_7541:
		coda_write(dev, CODA7_STREAM_BUF_DYNALLOC_EN |
			CODA7_STREAM_BUF_PIC_RESET, CODA_REG_BIT_STREAM_CTRL);
		break;
	}

	ctx->frame_mem_ctrl &= ~(CODA_FRAME_CHROMA_INTERLEAVE | (0x3 << 9) |
				 CODA9_FRAME_TILED2LINEAR);
	if (q_data_src->fourcc == V4L2_PIX_FMT_NV12)
		ctx->frame_mem_ctrl |= CODA_FRAME_CHROMA_INTERLEAVE;
	if (ctx->tiled_map_type == GDI_TILED_FRAME_MB_RASTER_MAP)
		ctx->frame_mem_ctrl |= (0x3 << 9) | CODA9_FRAME_TILED2LINEAR;
	coda_write(dev, ctx->frame_mem_ctrl, CODA_REG_BIT_FRAME_MEM_CTRL);

	if (dev->devtype->product == CODA_DX6) {
		/* Configure the coda */
		coda_write(dev, dev->iram.paddr,
			   CODADX6_REG_BIT_SEARCH_RAM_BASE_ADDR);
	}

	/* Could set rotation here if needed */
	value = 0;
	switch (dev->devtype->product) {
	case CODA_DX6:
		value = (q_data_src->rect.width & CODADX6_PICWIDTH_MASK)
			<< CODADX6_PICWIDTH_OFFSET;
		value |= (q_data_src->rect.height & CODADX6_PICHEIGHT_MASK)
			 << CODA_PICHEIGHT_OFFSET;
		break;
	case CODA_HX4:
	case CODA_7541:
		if (dst_fourcc == V4L2_PIX_FMT_H264) {
			value = (round_up(q_data_src->rect.width, 16) &
				 CODA7_PICWIDTH_MASK) << CODA7_PICWIDTH_OFFSET;
			value |= (round_up(q_data_src->rect.height, 16) &
				 CODA7_PICHEIGHT_MASK) << CODA_PICHEIGHT_OFFSET;
			break;
		}
		/* fallthrough */
	case CODA_960:
		value = (q_data_src->rect.width & CODA7_PICWIDTH_MASK)
			<< CODA7_PICWIDTH_OFFSET;
		value |= (q_data_src->rect.height & CODA7_PICHEIGHT_MASK)
			 << CODA_PICHEIGHT_OFFSET;
	}
	coda_write(dev, value, CODA_CMD_ENC_SEQ_SRC_SIZE);
	if (dst_fourcc == V4L2_PIX_FMT_JPEG)
		ctx->params.framerate = 0;
	coda_write(dev, ctx->params.framerate,
		   CODA_CMD_ENC_SEQ_SRC_F_RATE);

	ctx->params.codec_mode = ctx->codec->mode;
	switch (dst_fourcc) {
	case V4L2_PIX_FMT_MPEG4:
		if (dev->devtype->product == CODA_960)
			coda_write(dev, CODA9_STD_MPEG4,
				   CODA_CMD_ENC_SEQ_COD_STD);
		else
			coda_write(dev, CODA_STD_MPEG4,
				   CODA_CMD_ENC_SEQ_COD_STD);
		coda_write(dev, 0, CODA_CMD_ENC_SEQ_MP4_PARA);
		break;
	case V4L2_PIX_FMT_H264:
		if (dev->devtype->product == CODA_960)
			coda_write(dev, CODA9_STD_H264,
				   CODA_CMD_ENC_SEQ_COD_STD);
		else
			coda_write(dev, CODA_STD_H264,
				   CODA_CMD_ENC_SEQ_COD_STD);
		value = ((ctx->params.h264_disable_deblocking_filter_idc &
			  CODA_264PARAM_DISABLEDEBLK_MASK) <<
			 CODA_264PARAM_DISABLEDEBLK_OFFSET) |
			((ctx->params.h264_slice_alpha_c0_offset_div2 &
			  CODA_264PARAM_DEBLKFILTEROFFSETALPHA_MASK) <<
			 CODA_264PARAM_DEBLKFILTEROFFSETALPHA_OFFSET) |
			((ctx->params.h264_slice_beta_offset_div2 &
			  CODA_264PARAM_DEBLKFILTEROFFSETBETA_MASK) <<
			 CODA_264PARAM_DEBLKFILTEROFFSETBETA_OFFSET) |
			(ctx->params.h264_constrained_intra_pred_flag <<
			 CODA_264PARAM_CONSTRAINEDINTRAPREDFLAG_OFFSET) |
			(ctx->params.h264_chroma_qp_index_offset &
			 CODA_264PARAM_CHROMAQPOFFSET_MASK);
		coda_write(dev, value, CODA_CMD_ENC_SEQ_264_PARA);
		break;
	case V4L2_PIX_FMT_JPEG:
		coda_write(dev, 0, CODA_CMD_ENC_SEQ_JPG_PARA);
		coda_write(dev, ctx->params.jpeg_restart_interval,
				CODA_CMD_ENC_SEQ_JPG_RST_INTERVAL);
		coda_write(dev, 0, CODA_CMD_ENC_SEQ_JPG_THUMB_EN);
		coda_write(dev, 0, CODA_CMD_ENC_SEQ_JPG_THUMB_SIZE);
		coda_write(dev, 0, CODA_CMD_ENC_SEQ_JPG_THUMB_OFFSET);

		coda_jpeg_write_tables(ctx);
		break;
	default:
		v4l2_err(v4l2_dev,
			 "dst format (0x%08x) invalid.\n", dst_fourcc);
		ret = -EINVAL;
		goto out;
	}

	/*
	 * slice mode and GOP size registers are used for thumb size/offset
	 * in JPEG mode
	 */
	if (dst_fourcc != V4L2_PIX_FMT_JPEG) {
<<<<<<< HEAD
		switch (ctx->params.slice_mode) {
		case V4L2_MPEG_VIDEO_MULTI_SLICE_MODE_SINGLE:
			value = 0;
			break;
		case V4L2_MPEG_VIDEO_MULTI_SLICE_MODE_MAX_MB:
			value  = (ctx->params.slice_max_mb &
				  CODA_SLICING_SIZE_MASK)
				 << CODA_SLICING_SIZE_OFFSET;
			value |= (1 & CODA_SLICING_UNIT_MASK)
				 << CODA_SLICING_UNIT_OFFSET;
			value |=  1 & CODA_SLICING_MODE_MASK;
			break;
		case V4L2_MPEG_VIDEO_MULTI_SLICE_MODE_MAX_BYTES:
			value  = (ctx->params.slice_max_bits &
				  CODA_SLICING_SIZE_MASK)
				 << CODA_SLICING_SIZE_OFFSET;
			value |= (0 & CODA_SLICING_UNIT_MASK)
				 << CODA_SLICING_UNIT_OFFSET;
			value |=  1 & CODA_SLICING_MODE_MASK;
			break;
		}
=======
		value = coda_slice_mode(ctx);
>>>>>>> f81cbfc4
		coda_write(dev, value, CODA_CMD_ENC_SEQ_SLICE_MODE);
		value = ctx->params.gop_size;
		coda_write(dev, value, CODA_CMD_ENC_SEQ_GOP_SIZE);
	}

	if (ctx->params.bitrate) {
		ctx->params.bitrate_changed = false;
		ctx->params.h264_intra_qp_changed = false;

		/* Rate control enabled */
		value = (ctx->params.bitrate & CODA_RATECONTROL_BITRATE_MASK)
			<< CODA_RATECONTROL_BITRATE_OFFSET;
		value |=  1 & CODA_RATECONTROL_ENABLE_MASK;
		value |= (ctx->params.vbv_delay &
			  CODA_RATECONTROL_INITIALDELAY_MASK)
			 << CODA_RATECONTROL_INITIALDELAY_OFFSET;
		if (dev->devtype->product == CODA_960)
			value |= BIT(31); /* disable autoskip */
	} else {
		value = 0;
	}
	coda_write(dev, value, CODA_CMD_ENC_SEQ_RC_PARA);

	coda_write(dev, ctx->params.vbv_size, CODA_CMD_ENC_SEQ_RC_BUF_SIZE);
	coda_write(dev, ctx->params.intra_refresh,
		   CODA_CMD_ENC_SEQ_INTRA_REFRESH);

	coda_write(dev, bitstream_buf, CODA_CMD_ENC_SEQ_BB_START);
	coda_write(dev, bitstream_size / 1024, CODA_CMD_ENC_SEQ_BB_SIZE);


	value = 0;
	if (dev->devtype->product == CODA_960)
		gamma = CODA9_DEFAULT_GAMMA;
	else
		gamma = CODA_DEFAULT_GAMMA;
	if (gamma > 0) {
		coda_write(dev, (gamma & CODA_GAMMA_MASK) << CODA_GAMMA_OFFSET,
			   CODA_CMD_ENC_SEQ_RC_GAMMA);
	}

	if (ctx->params.h264_min_qp || ctx->params.h264_max_qp) {
		coda_write(dev,
			   ctx->params.h264_min_qp << CODA_QPMIN_OFFSET |
			   ctx->params.h264_max_qp << CODA_QPMAX_OFFSET,
			   CODA_CMD_ENC_SEQ_RC_QP_MIN_MAX);
	}
	if (dev->devtype->product == CODA_960) {
		if (ctx->params.h264_max_qp)
			value |= 1 << CODA9_OPTION_RCQPMAX_OFFSET;
		if (CODA_DEFAULT_GAMMA > 0)
			value |= 1 << CODA9_OPTION_GAMMA_OFFSET;
	} else {
		if (CODA_DEFAULT_GAMMA > 0) {
			if (dev->devtype->product == CODA_DX6)
				value |= 1 << CODADX6_OPTION_GAMMA_OFFSET;
			else
				value |= 1 << CODA7_OPTION_GAMMA_OFFSET;
		}
		if (ctx->params.h264_min_qp)
			value |= 1 << CODA7_OPTION_RCQPMIN_OFFSET;
		if (ctx->params.h264_max_qp)
			value |= 1 << CODA7_OPTION_RCQPMAX_OFFSET;
	}
	coda_write(dev, value, CODA_CMD_ENC_SEQ_OPTION);

	coda_write(dev, 0, CODA_CMD_ENC_SEQ_RC_INTERVAL_MODE);

	coda_setup_iram(ctx);

	if (dst_fourcc == V4L2_PIX_FMT_H264) {
		switch (dev->devtype->product) {
		case CODA_DX6:
			value = FMO_SLICE_SAVE_BUF_SIZE << 7;
			coda_write(dev, value, CODADX6_CMD_ENC_SEQ_FMO);
			break;
		case CODA_HX4:
		case CODA_7541:
			coda_write(dev, ctx->iram_info.search_ram_paddr,
					CODA7_CMD_ENC_SEQ_SEARCH_BASE);
			coda_write(dev, ctx->iram_info.search_ram_size,
					CODA7_CMD_ENC_SEQ_SEARCH_SIZE);
			break;
		case CODA_960:
			coda_write(dev, 0, CODA9_CMD_ENC_SEQ_ME_OPTION);
			coda_write(dev, 0, CODA9_CMD_ENC_SEQ_INTRA_WEIGHT);
		}
	}

	ret = coda_command_sync(ctx, CODA_COMMAND_SEQ_INIT);
	if (ret < 0) {
		v4l2_err(v4l2_dev, "CODA_COMMAND_SEQ_INIT timeout\n");
		goto out;
	}

	if (coda_read(dev, CODA_RET_ENC_SEQ_SUCCESS) == 0) {
		v4l2_err(v4l2_dev, "CODA_COMMAND_SEQ_INIT failed\n");
		ret = -EFAULT;
		goto out;
	}
	ctx->initialized = 1;

	if (dst_fourcc != V4L2_PIX_FMT_JPEG) {
		if (dev->devtype->product == CODA_960)
			ctx->num_internal_frames = 4;
		else
			ctx->num_internal_frames = 2;
		ret = coda_alloc_framebuffers(ctx, q_data_src, dst_fourcc);
		if (ret < 0) {
			v4l2_err(v4l2_dev, "failed to allocate framebuffers\n");
			goto out;
		}
		num_fb = 2;
		stride = q_data_src->bytesperline;
	} else {
		ctx->num_internal_frames = 0;
		num_fb = 0;
		stride = 0;
	}
	coda_write(dev, num_fb, CODA_CMD_SET_FRAME_BUF_NUM);
	coda_write(dev, stride, CODA_CMD_SET_FRAME_BUF_STRIDE);

	if (dev->devtype->product == CODA_HX4 ||
	    dev->devtype->product == CODA_7541) {
		coda_write(dev, q_data_src->bytesperline,
				CODA7_CMD_SET_FRAME_SOURCE_BUF_STRIDE);
	}
	if (dev->devtype->product != CODA_DX6) {
		coda_write(dev, ctx->iram_info.buf_bit_use,
				CODA7_CMD_SET_FRAME_AXI_BIT_ADDR);
		coda_write(dev, ctx->iram_info.buf_ip_ac_dc_use,
				CODA7_CMD_SET_FRAME_AXI_IPACDC_ADDR);
		coda_write(dev, ctx->iram_info.buf_dbk_y_use,
				CODA7_CMD_SET_FRAME_AXI_DBKY_ADDR);
		coda_write(dev, ctx->iram_info.buf_dbk_c_use,
				CODA7_CMD_SET_FRAME_AXI_DBKC_ADDR);
		coda_write(dev, ctx->iram_info.buf_ovl_use,
				CODA7_CMD_SET_FRAME_AXI_OVL_ADDR);
		if (dev->devtype->product == CODA_960) {
			coda_write(dev, ctx->iram_info.buf_btp_use,
					CODA9_CMD_SET_FRAME_AXI_BTP_ADDR);

			coda9_set_frame_cache(ctx, q_data_src->fourcc);

			/* FIXME */
			coda_write(dev, ctx->internal_frames[2].buf.paddr,
				   CODA9_CMD_SET_FRAME_SUBSAMP_A);
			coda_write(dev, ctx->internal_frames[3].buf.paddr,
				   CODA9_CMD_SET_FRAME_SUBSAMP_B);
		}
	}

	ret = coda_command_sync(ctx, CODA_COMMAND_SET_FRAME_BUF);
	if (ret < 0) {
		v4l2_err(v4l2_dev, "CODA_COMMAND_SET_FRAME_BUF timeout\n");
		goto out;
	}

	coda_dbg(1, ctx, "start encoding %dx%d %4.4s->%4.4s @ %d/%d Hz\n",
		 q_data_src->rect.width, q_data_src->rect.height,
		 (char *)&ctx->codec->src_fourcc, (char *)&dst_fourcc,
		 ctx->params.framerate & 0xffff,
		 (ctx->params.framerate >> 16) + 1);

	/* Save stream headers */
	buf = v4l2_m2m_next_dst_buf(ctx->fh.m2m_ctx);
	switch (dst_fourcc) {
	case V4L2_PIX_FMT_H264:
		/*
		 * Get SPS in the first frame and copy it to an
		 * intermediate buffer.
		 */
		ret = coda_encode_header(ctx, buf, CODA_HEADER_H264_SPS,
					 &ctx->vpu_header[0][0],
					 &ctx->vpu_header_size[0]);
		if (ret < 0)
			goto out;

		/*
		 * If visible width or height are not aligned to macroblock
		 * size, the crop_right and crop_bottom SPS fields must be set
		 * to the difference between visible and coded size.  This is
		 * only supported by CODA960 firmware. All others do not allow
		 * writing frame cropping parameters, so we have to manually
		 * fix up the SPS RBSP (Sequence Parameter Set Raw Byte
		 * Sequence Payload) ourselves.
		 */
		if (ctx->dev->devtype->product != CODA_960 &&
		    ((q_data_src->rect.width % 16) ||
		     (q_data_src->rect.height % 16))) {
			ret = coda_h264_sps_fixup(ctx, q_data_src->rect.width,
						  q_data_src->rect.height,
						  &ctx->vpu_header[0][0],
						  &ctx->vpu_header_size[0],
						  sizeof(ctx->vpu_header[0]));
			if (ret < 0)
				goto out;
		}

		/*
		 * Get PPS in the first frame and copy it to an
		 * intermediate buffer.
		 */
		ret = coda_encode_header(ctx, buf, CODA_HEADER_H264_PPS,
					 &ctx->vpu_header[1][0],
					 &ctx->vpu_header_size[1]);
		if (ret < 0)
			goto out;

		/*
		 * Length of H.264 headers is variable and thus it might not be
		 * aligned for the coda to append the encoded frame. In that is
		 * the case a filler NAL must be added to header 2.
		 */
		ctx->vpu_header_size[2] = coda_h264_padding(
					(ctx->vpu_header_size[0] +
					 ctx->vpu_header_size[1]),
					 ctx->vpu_header[2]);
		break;
	case V4L2_PIX_FMT_MPEG4:
		/*
		 * Get VOS in the first frame and copy it to an
		 * intermediate buffer
		 */
		ret = coda_encode_header(ctx, buf, CODA_HEADER_MP4V_VOS,
					 &ctx->vpu_header[0][0],
					 &ctx->vpu_header_size[0]);
		if (ret < 0)
			goto out;

		ret = coda_encode_header(ctx, buf, CODA_HEADER_MP4V_VIS,
					 &ctx->vpu_header[1][0],
					 &ctx->vpu_header_size[1]);
		if (ret < 0)
			goto out;

		ret = coda_encode_header(ctx, buf, CODA_HEADER_MP4V_VOL,
					 &ctx->vpu_header[2][0],
					 &ctx->vpu_header_size[2]);
		if (ret < 0)
			goto out;
		break;
	default:
		/* No more formats need to save headers at the moment */
		break;
	}

out:
	mutex_unlock(&dev->coda_mutex);
	return ret;
}

static int coda_prepare_encode(struct coda_ctx *ctx)
{
	struct coda_q_data *q_data_src, *q_data_dst;
	struct vb2_v4l2_buffer *src_buf, *dst_buf;
	struct coda_dev *dev = ctx->dev;
	int force_ipicture;
	int quant_param = 0;
	u32 pic_stream_buffer_addr, pic_stream_buffer_size;
	u32 rot_mode = 0;
	u32 dst_fourcc;
	u32 reg;
	int ret;

	ret = coda_enc_param_change(ctx);
	if (ret < 0) {
		v4l2_warn(&ctx->dev->v4l2_dev, "parameter change failed: %d\n",
			  ret);
	}

	src_buf = v4l2_m2m_next_src_buf(ctx->fh.m2m_ctx);
	dst_buf = v4l2_m2m_next_dst_buf(ctx->fh.m2m_ctx);
	q_data_src = get_q_data(ctx, V4L2_BUF_TYPE_VIDEO_OUTPUT);
	q_data_dst = get_q_data(ctx, V4L2_BUF_TYPE_VIDEO_CAPTURE);
	dst_fourcc = q_data_dst->fourcc;

	src_buf->sequence = ctx->osequence;
	dst_buf->sequence = ctx->osequence;
	ctx->osequence++;

	force_ipicture = ctx->params.force_ipicture;
	if (force_ipicture)
		ctx->params.force_ipicture = false;
	else if (ctx->params.gop_size != 0 &&
		 (src_buf->sequence % ctx->params.gop_size) == 0)
		force_ipicture = 1;

	/*
	 * Workaround coda firmware BUG that only marks the first
	 * frame as IDR. This is a problem for some decoders that can't
	 * recover when a frame is lost.
	 */
	if (!force_ipicture) {
		src_buf->flags |= V4L2_BUF_FLAG_PFRAME;
		src_buf->flags &= ~V4L2_BUF_FLAG_KEYFRAME;
	} else {
		src_buf->flags |= V4L2_BUF_FLAG_KEYFRAME;
		src_buf->flags &= ~V4L2_BUF_FLAG_PFRAME;
	}

	if (dev->devtype->product == CODA_960)
		coda_set_gdi_regs(ctx);

	/*
	 * Copy headers in front of the first frame and forced I frames for
	 * H.264 only. In MPEG4 they are already copied by the CODA.
	 */
	if (src_buf->sequence == 0 || force_ipicture) {
		pic_stream_buffer_addr =
			vb2_dma_contig_plane_dma_addr(&dst_buf->vb2_buf, 0) +
			ctx->vpu_header_size[0] +
			ctx->vpu_header_size[1] +
			ctx->vpu_header_size[2];
		pic_stream_buffer_size = q_data_dst->sizeimage -
			ctx->vpu_header_size[0] -
			ctx->vpu_header_size[1] -
			ctx->vpu_header_size[2];
		memcpy(vb2_plane_vaddr(&dst_buf->vb2_buf, 0),
		       &ctx->vpu_header[0][0], ctx->vpu_header_size[0]);
		memcpy(vb2_plane_vaddr(&dst_buf->vb2_buf, 0)
			+ ctx->vpu_header_size[0], &ctx->vpu_header[1][0],
			ctx->vpu_header_size[1]);
		memcpy(vb2_plane_vaddr(&dst_buf->vb2_buf, 0)
			+ ctx->vpu_header_size[0] + ctx->vpu_header_size[1],
			&ctx->vpu_header[2][0], ctx->vpu_header_size[2]);
	} else {
		pic_stream_buffer_addr =
			vb2_dma_contig_plane_dma_addr(&dst_buf->vb2_buf, 0);
		pic_stream_buffer_size = q_data_dst->sizeimage;
	}

	if (force_ipicture) {
		switch (dst_fourcc) {
		case V4L2_PIX_FMT_H264:
			quant_param = ctx->params.h264_intra_qp;
			break;
		case V4L2_PIX_FMT_MPEG4:
			quant_param = ctx->params.mpeg4_intra_qp;
			break;
		case V4L2_PIX_FMT_JPEG:
			quant_param = 30;
			break;
		default:
			v4l2_warn(&ctx->dev->v4l2_dev,
				"cannot set intra qp, fmt not supported\n");
			break;
		}
	} else {
		switch (dst_fourcc) {
		case V4L2_PIX_FMT_H264:
			quant_param = ctx->params.h264_inter_qp;
			break;
		case V4L2_PIX_FMT_MPEG4:
			quant_param = ctx->params.mpeg4_inter_qp;
			break;
		default:
			v4l2_warn(&ctx->dev->v4l2_dev,
				"cannot set inter qp, fmt not supported\n");
			break;
		}
	}

	/* submit */
	if (ctx->params.rot_mode)
		rot_mode = CODA_ROT_MIR_ENABLE | ctx->params.rot_mode;
	coda_write(dev, rot_mode, CODA_CMD_ENC_PIC_ROT_MODE);
	coda_write(dev, quant_param, CODA_CMD_ENC_PIC_QS);

	if (dev->devtype->product == CODA_960) {
		coda_write(dev, 4/*FIXME: 0*/, CODA9_CMD_ENC_PIC_SRC_INDEX);
		coda_write(dev, q_data_src->bytesperline,
			   CODA9_CMD_ENC_PIC_SRC_STRIDE);
		coda_write(dev, 0, CODA9_CMD_ENC_PIC_SUB_FRAME_SYNC);

		reg = CODA9_CMD_ENC_PIC_SRC_ADDR_Y;
	} else {
		reg = CODA_CMD_ENC_PIC_SRC_ADDR_Y;
	}
	coda_write_base(ctx, q_data_src, src_buf, reg);

	coda_write(dev, force_ipicture << 1 & 0x2,
		   CODA_CMD_ENC_PIC_OPTION);

	coda_write(dev, pic_stream_buffer_addr, CODA_CMD_ENC_PIC_BB_START);
	coda_write(dev, pic_stream_buffer_size / 1024,
		   CODA_CMD_ENC_PIC_BB_SIZE);

	if (!ctx->streamon_out) {
		/* After streamoff on the output side, set stream end flag */
		ctx->bit_stream_param |= CODA_BIT_STREAM_END_FLAG;
		coda_write(dev, ctx->bit_stream_param,
			   CODA_REG_BIT_BIT_STREAM_PARAM);
	}

	if (dev->devtype->product != CODA_DX6)
		coda_write(dev, ctx->iram_info.axi_sram_use,
				CODA7_REG_BIT_AXI_SRAM_USE);

	trace_coda_enc_pic_run(ctx, src_buf);

	coda_command_async(ctx, CODA_COMMAND_PIC_RUN);

	return 0;
}

static char coda_frame_type_char(u32 flags)
{
	return (flags & V4L2_BUF_FLAG_KEYFRAME) ? 'I' :
	       (flags & V4L2_BUF_FLAG_PFRAME) ? 'P' :
	       (flags & V4L2_BUF_FLAG_BFRAME) ? 'B' : '?';
}

static void coda_finish_encode(struct coda_ctx *ctx)
{
	struct vb2_v4l2_buffer *src_buf, *dst_buf;
	struct coda_dev *dev = ctx->dev;
	u32 wr_ptr, start_ptr;

	/*
	 * Lock to make sure that an encoder stop command running in parallel
	 * will either already have marked src_buf as last, or it will wake up
	 * the capture queue after the buffers are returned.
	 */
	mutex_lock(&ctx->wakeup_mutex);
	src_buf = v4l2_m2m_src_buf_remove(ctx->fh.m2m_ctx);
	dst_buf = v4l2_m2m_next_dst_buf(ctx->fh.m2m_ctx);

	trace_coda_enc_pic_done(ctx, dst_buf);

	/* Get results from the coda */
	start_ptr = coda_read(dev, CODA_CMD_ENC_PIC_BB_START);
	wr_ptr = coda_read(dev, CODA_REG_BIT_WR_PTR(ctx->reg_idx));

	/* Calculate bytesused field */
	if (dst_buf->sequence == 0 ||
	    src_buf->flags & V4L2_BUF_FLAG_KEYFRAME) {
		vb2_set_plane_payload(&dst_buf->vb2_buf, 0, wr_ptr - start_ptr +
					ctx->vpu_header_size[0] +
					ctx->vpu_header_size[1] +
					ctx->vpu_header_size[2]);
	} else {
		vb2_set_plane_payload(&dst_buf->vb2_buf, 0, wr_ptr - start_ptr);
	}

	coda_dbg(1, ctx, "frame size = %u\n", wr_ptr - start_ptr);

	coda_read(dev, CODA_RET_ENC_PIC_SLICE_NUM);
	coda_read(dev, CODA_RET_ENC_PIC_FLAG);

	dst_buf->flags &= ~(V4L2_BUF_FLAG_KEYFRAME |
			    V4L2_BUF_FLAG_PFRAME |
			    V4L2_BUF_FLAG_LAST);
	if (coda_read(dev, CODA_RET_ENC_PIC_TYPE) == 0)
		dst_buf->flags |= V4L2_BUF_FLAG_KEYFRAME;
	else
		dst_buf->flags |= V4L2_BUF_FLAG_PFRAME;
	dst_buf->flags |= src_buf->flags & V4L2_BUF_FLAG_LAST;

	v4l2_m2m_buf_copy_metadata(src_buf, dst_buf, false);

	v4l2_m2m_buf_done(src_buf, VB2_BUF_STATE_DONE);

	dst_buf = v4l2_m2m_dst_buf_remove(ctx->fh.m2m_ctx);
	coda_m2m_buf_done(ctx, dst_buf, VB2_BUF_STATE_DONE);
	mutex_unlock(&ctx->wakeup_mutex);

	ctx->gopcounter--;
	if (ctx->gopcounter < 0)
		ctx->gopcounter = ctx->params.gop_size - 1;

<<<<<<< HEAD
	coda_dbg(1, ctx, "job finished: encoded %c frame (%d)\n",
		 coda_frame_type_char(dst_buf->flags), dst_buf->sequence);
=======
	coda_dbg(1, ctx, "job finished: encoded %c frame (%d)%s\n",
		 coda_frame_type_char(dst_buf->flags), dst_buf->sequence,
		 (dst_buf->flags & V4L2_BUF_FLAG_LAST) ? " (last)" : "");
>>>>>>> f81cbfc4
}

static void coda_seq_end_work(struct work_struct *work)
{
	struct coda_ctx *ctx = container_of(work, struct coda_ctx, seq_end_work);
	struct coda_dev *dev = ctx->dev;

	mutex_lock(&ctx->buffer_mutex);
	mutex_lock(&dev->coda_mutex);

	if (ctx->initialized == 0)
		goto out;

	coda_dbg(1, ctx, "%s: sent command 'SEQ_END' to coda\n", __func__);
	if (coda_command_sync(ctx, CODA_COMMAND_SEQ_END)) {
		v4l2_err(&dev->v4l2_dev,
			 "CODA_COMMAND_SEQ_END failed\n");
	}

	/*
	 * FIXME: Sometimes h.264 encoding fails with 8-byte sequences missing
	 * from the output stream after the h.264 decoder has run. Resetting the
	 * hardware after the decoder has finished seems to help.
	 */
	if (dev->devtype->product == CODA_960)
		coda_hw_reset(ctx);

	kfifo_init(&ctx->bitstream_fifo,
		ctx->bitstream.vaddr, ctx->bitstream.size);

	coda_free_framebuffers(ctx);

	ctx->initialized = 0;

out:
	mutex_unlock(&dev->coda_mutex);
	mutex_unlock(&ctx->buffer_mutex);
}

static void coda_bit_release(struct coda_ctx *ctx)
{
	mutex_lock(&ctx->buffer_mutex);
	coda_free_framebuffers(ctx);
	coda_free_context_buffers(ctx);
	coda_free_bitstream_buffer(ctx);
	mutex_unlock(&ctx->buffer_mutex);
}

const struct coda_context_ops coda_bit_encode_ops = {
	.queue_init = coda_encoder_queue_init,
	.reqbufs = coda_encoder_reqbufs,
	.start_streaming = coda_start_encoding,
	.prepare_run = coda_prepare_encode,
	.finish_run = coda_finish_encode,
	.seq_end_work = coda_seq_end_work,
	.release = coda_bit_release,
};

/*
 * Decoder context operations
 */

static int coda_alloc_bitstream_buffer(struct coda_ctx *ctx,
				       struct coda_q_data *q_data)
{
	if (ctx->bitstream.vaddr)
		return 0;

	ctx->bitstream.size = roundup_pow_of_two(q_data->sizeimage * 2);
	ctx->bitstream.vaddr = dma_alloc_wc(ctx->dev->dev, ctx->bitstream.size,
					    &ctx->bitstream.paddr, GFP_KERNEL);
	if (!ctx->bitstream.vaddr) {
		v4l2_err(&ctx->dev->v4l2_dev,
			 "failed to allocate bitstream ringbuffer");
		return -ENOMEM;
	}
	kfifo_init(&ctx->bitstream_fifo,
		   ctx->bitstream.vaddr, ctx->bitstream.size);

	return 0;
}

static void coda_free_bitstream_buffer(struct coda_ctx *ctx)
{
	if (ctx->bitstream.vaddr == NULL)
		return;

	dma_free_wc(ctx->dev->dev, ctx->bitstream.size, ctx->bitstream.vaddr,
		    ctx->bitstream.paddr);
	ctx->bitstream.vaddr = NULL;
	kfifo_init(&ctx->bitstream_fifo, NULL, 0);
}

static int coda_decoder_reqbufs(struct coda_ctx *ctx,
				struct v4l2_requestbuffers *rb)
{
	struct coda_q_data *q_data_src;
	int ret;

	if (rb->type != V4L2_BUF_TYPE_VIDEO_OUTPUT)
		return 0;

	if (rb->count) {
		q_data_src = get_q_data(ctx, V4L2_BUF_TYPE_VIDEO_OUTPUT);
		ret = coda_alloc_context_buffers(ctx, q_data_src);
		if (ret < 0)
			return ret;
		ret = coda_alloc_bitstream_buffer(ctx, q_data_src);
		if (ret < 0) {
			coda_free_context_buffers(ctx);
			return ret;
		}
	} else {
		coda_free_bitstream_buffer(ctx);
		coda_free_context_buffers(ctx);
	}

	return 0;
}

static bool coda_reorder_enable(struct coda_ctx *ctx)
{
	struct coda_dev *dev = ctx->dev;
	int profile;

	if (dev->devtype->product != CODA_HX4 &&
	    dev->devtype->product != CODA_7541 &&
	    dev->devtype->product != CODA_960)
		return false;

	if (ctx->codec->src_fourcc == V4L2_PIX_FMT_JPEG)
		return false;

	if (ctx->codec->src_fourcc != V4L2_PIX_FMT_H264)
		return true;

	profile = coda_h264_profile(ctx->params.h264_profile_idc);
	if (profile < 0)
		v4l2_warn(&dev->v4l2_dev, "Unknown H264 Profile: %u\n",
			  ctx->params.h264_profile_idc);

	/* Baseline profile does not support reordering */
	return profile > V4L2_MPEG_VIDEO_H264_PROFILE_BASELINE;
}

static int __coda_decoder_seq_init(struct coda_ctx *ctx)
{
	struct coda_q_data *q_data_src, *q_data_dst;
	u32 bitstream_buf, bitstream_size;
	struct coda_dev *dev = ctx->dev;
	int width, height;
	u32 src_fourcc, dst_fourcc;
	u32 val;
	int ret;

	lockdep_assert_held(&dev->coda_mutex);

	coda_dbg(1, ctx, "Video Data Order Adapter: %s\n",
		 ctx->use_vdoa ? "Enabled" : "Disabled");

	/* Start decoding */
	q_data_src = get_q_data(ctx, V4L2_BUF_TYPE_VIDEO_OUTPUT);
	q_data_dst = get_q_data(ctx, V4L2_BUF_TYPE_VIDEO_CAPTURE);
	bitstream_buf = ctx->bitstream.paddr;
	bitstream_size = ctx->bitstream.size;
	src_fourcc = q_data_src->fourcc;
	dst_fourcc = q_data_dst->fourcc;

	/* Update coda bitstream read and write pointers from kfifo */
	coda_kfifo_sync_to_device_full(ctx);

	ctx->frame_mem_ctrl &= ~(CODA_FRAME_CHROMA_INTERLEAVE | (0x3 << 9) |
				 CODA9_FRAME_TILED2LINEAR);
	if (dst_fourcc == V4L2_PIX_FMT_NV12 || dst_fourcc == V4L2_PIX_FMT_YUYV)
		ctx->frame_mem_ctrl |= CODA_FRAME_CHROMA_INTERLEAVE;
	if (ctx->tiled_map_type == GDI_TILED_FRAME_MB_RASTER_MAP)
		ctx->frame_mem_ctrl |= (0x3 << 9) |
			((ctx->use_vdoa) ? 0 : CODA9_FRAME_TILED2LINEAR);
	coda_write(dev, ctx->frame_mem_ctrl, CODA_REG_BIT_FRAME_MEM_CTRL);

	ctx->display_idx = -1;
	ctx->frm_dis_flg = 0;
	coda_write(dev, 0, CODA_REG_BIT_FRM_DIS_FLG(ctx->reg_idx));

	coda_write(dev, bitstream_buf, CODA_CMD_DEC_SEQ_BB_START);
	coda_write(dev, bitstream_size / 1024, CODA_CMD_DEC_SEQ_BB_SIZE);
	val = 0;
	if (coda_reorder_enable(ctx))
		val |= CODA_REORDER_ENABLE;
	if (ctx->codec->src_fourcc == V4L2_PIX_FMT_JPEG)
		val |= CODA_NO_INT_ENABLE;
	coda_write(dev, val, CODA_CMD_DEC_SEQ_OPTION);

	ctx->params.codec_mode = ctx->codec->mode;
	if (dev->devtype->product == CODA_960 &&
	    src_fourcc == V4L2_PIX_FMT_MPEG4)
		ctx->params.codec_mode_aux = CODA_MP4_AUX_MPEG4;
	else
		ctx->params.codec_mode_aux = 0;
	if (src_fourcc == V4L2_PIX_FMT_MPEG4) {
		coda_write(dev, CODA_MP4_CLASS_MPEG4,
			   CODA_CMD_DEC_SEQ_MP4_ASP_CLASS);
	}
	if (src_fourcc == V4L2_PIX_FMT_H264) {
		if (dev->devtype->product == CODA_HX4 ||
		    dev->devtype->product == CODA_7541) {
			coda_write(dev, ctx->psbuf.paddr,
					CODA_CMD_DEC_SEQ_PS_BB_START);
			coda_write(dev, (CODA7_PS_BUF_SIZE / 1024),
					CODA_CMD_DEC_SEQ_PS_BB_SIZE);
		}
		if (dev->devtype->product == CODA_960) {
			coda_write(dev, 0, CODA_CMD_DEC_SEQ_X264_MV_EN);
			coda_write(dev, 512, CODA_CMD_DEC_SEQ_SPP_CHUNK_SIZE);
		}
	}
	if (src_fourcc == V4L2_PIX_FMT_JPEG)
		coda_write(dev, 0, CODA_CMD_DEC_SEQ_JPG_THUMB_EN);
	if (dev->devtype->product != CODA_960)
		coda_write(dev, 0, CODA_CMD_DEC_SEQ_SRC_SIZE);

	ctx->bit_stream_param = CODA_BIT_DEC_SEQ_INIT_ESCAPE;
	ret = coda_command_sync(ctx, CODA_COMMAND_SEQ_INIT);
	ctx->bit_stream_param = 0;
	if (ret) {
		v4l2_err(&dev->v4l2_dev, "CODA_COMMAND_SEQ_INIT timeout\n");
		return ret;
	}
	ctx->sequence_offset = ~0U;
	ctx->initialized = 1;

	/* Update kfifo out pointer from coda bitstream read pointer */
	coda_kfifo_sync_from_device(ctx);

	if (coda_read(dev, CODA_RET_DEC_SEQ_SUCCESS) == 0) {
		v4l2_err(&dev->v4l2_dev,
			"CODA_COMMAND_SEQ_INIT failed, error code = 0x%x\n",
			coda_read(dev, CODA_RET_DEC_SEQ_ERR_REASON));
		return -EAGAIN;
	}

	val = coda_read(dev, CODA_RET_DEC_SEQ_SRC_SIZE);
	if (dev->devtype->product == CODA_DX6) {
		width = (val >> CODADX6_PICWIDTH_OFFSET) & CODADX6_PICWIDTH_MASK;
		height = val & CODADX6_PICHEIGHT_MASK;
	} else {
		width = (val >> CODA7_PICWIDTH_OFFSET) & CODA7_PICWIDTH_MASK;
		height = val & CODA7_PICHEIGHT_MASK;
	}

	if (width > q_data_dst->bytesperline || height > q_data_dst->height) {
		v4l2_err(&dev->v4l2_dev, "stream is %dx%d, not %dx%d\n",
			 width, height, q_data_dst->bytesperline,
			 q_data_dst->height);
		return -EINVAL;
	}

	width = round_up(width, 16);
	height = round_up(height, 16);

	coda_dbg(1, ctx, "start decoding: %dx%d\n", width, height);

	ctx->num_internal_frames = coda_read(dev, CODA_RET_DEC_SEQ_FRAME_NEED);
	/*
	 * If the VDOA is used, the decoder needs one additional frame,
	 * because the frames are freed when the next frame is decoded.
	 * Otherwise there are visible errors in the decoded frames (green
	 * regions in displayed frames) and a broken order of frames (earlier
	 * frames are sporadically displayed after later frames).
	 */
	if (ctx->use_vdoa)
		ctx->num_internal_frames += 1;
	if (ctx->num_internal_frames > CODA_MAX_FRAMEBUFFERS) {
		v4l2_err(&dev->v4l2_dev,
			 "not enough framebuffers to decode (%d < %d)\n",
			 CODA_MAX_FRAMEBUFFERS, ctx->num_internal_frames);
		return -EINVAL;
	}

	if (src_fourcc == V4L2_PIX_FMT_H264) {
		u32 left_right;
		u32 top_bottom;

		left_right = coda_read(dev, CODA_RET_DEC_SEQ_CROP_LEFT_RIGHT);
		top_bottom = coda_read(dev, CODA_RET_DEC_SEQ_CROP_TOP_BOTTOM);

		q_data_dst->rect.left = (left_right >> 10) & 0x3ff;
		q_data_dst->rect.top = (top_bottom >> 10) & 0x3ff;
		q_data_dst->rect.width = width - q_data_dst->rect.left -
					 (left_right & 0x3ff);
		q_data_dst->rect.height = height - q_data_dst->rect.top -
					  (top_bottom & 0x3ff);
	}

	if (dev->devtype->product != CODA_DX6) {
		u8 profile, level;

		val = coda_read(dev, CODA7_RET_DEC_SEQ_HEADER_REPORT);
		profile = val & 0xff;
		level = (val >> 8) & 0x7f;

		if (profile || level)
			coda_update_profile_level_ctrls(ctx, profile, level);
	}

<<<<<<< HEAD
=======
	return 0;
}

static void coda_dec_seq_init_work(struct work_struct *work)
{
	struct coda_ctx *ctx = container_of(work,
					    struct coda_ctx, seq_init_work);
	struct coda_dev *dev = ctx->dev;
	int ret;

	mutex_lock(&ctx->buffer_mutex);
	mutex_lock(&dev->coda_mutex);

	if (ctx->initialized == 1)
		goto out;

	ret = __coda_decoder_seq_init(ctx);
	if (ret < 0)
		goto out;

	ctx->initialized = 1;

out:
	mutex_unlock(&dev->coda_mutex);
	mutex_unlock(&ctx->buffer_mutex);
}

static int __coda_start_decoding(struct coda_ctx *ctx)
{
	struct coda_q_data *q_data_src, *q_data_dst;
	struct coda_dev *dev = ctx->dev;
	u32 src_fourcc, dst_fourcc;
	int ret;

	if (!ctx->initialized) {
		ret = __coda_decoder_seq_init(ctx);
		if (ret < 0)
			return ret;
	}

	q_data_src = get_q_data(ctx, V4L2_BUF_TYPE_VIDEO_OUTPUT);
	q_data_dst = get_q_data(ctx, V4L2_BUF_TYPE_VIDEO_CAPTURE);
	src_fourcc = q_data_src->fourcc;
	dst_fourcc = q_data_dst->fourcc;

	coda_write(dev, ctx->parabuf.paddr, CODA_REG_BIT_PARA_BUF_ADDR);

>>>>>>> f81cbfc4
	ret = coda_alloc_framebuffers(ctx, q_data_dst, src_fourcc);
	if (ret < 0) {
		v4l2_err(&dev->v4l2_dev, "failed to allocate framebuffers\n");
		return ret;
	}

	/* Tell the decoder how many frame buffers we allocated. */
	coda_write(dev, ctx->num_internal_frames, CODA_CMD_SET_FRAME_BUF_NUM);
	coda_write(dev, round_up(q_data_dst->rect.width, 16),
		   CODA_CMD_SET_FRAME_BUF_STRIDE);

	if (dev->devtype->product != CODA_DX6) {
		/* Set secondary AXI IRAM */
		coda_setup_iram(ctx);

		coda_write(dev, ctx->iram_info.buf_bit_use,
				CODA7_CMD_SET_FRAME_AXI_BIT_ADDR);
		coda_write(dev, ctx->iram_info.buf_ip_ac_dc_use,
				CODA7_CMD_SET_FRAME_AXI_IPACDC_ADDR);
		coda_write(dev, ctx->iram_info.buf_dbk_y_use,
				CODA7_CMD_SET_FRAME_AXI_DBKY_ADDR);
		coda_write(dev, ctx->iram_info.buf_dbk_c_use,
				CODA7_CMD_SET_FRAME_AXI_DBKC_ADDR);
		coda_write(dev, ctx->iram_info.buf_ovl_use,
				CODA7_CMD_SET_FRAME_AXI_OVL_ADDR);
		if (dev->devtype->product == CODA_960) {
			coda_write(dev, ctx->iram_info.buf_btp_use,
					CODA9_CMD_SET_FRAME_AXI_BTP_ADDR);

			coda_write(dev, -1, CODA9_CMD_SET_FRAME_DELAY);
			coda9_set_frame_cache(ctx, dst_fourcc);
		}
	}

	if (src_fourcc == V4L2_PIX_FMT_H264) {
		coda_write(dev, ctx->slicebuf.paddr,
				CODA_CMD_SET_FRAME_SLICE_BB_START);
		coda_write(dev, ctx->slicebuf.size / 1024,
				CODA_CMD_SET_FRAME_SLICE_BB_SIZE);
	}

	if (dev->devtype->product == CODA_HX4 ||
	    dev->devtype->product == CODA_7541) {
		int max_mb_x = 1920 / 16;
		int max_mb_y = 1088 / 16;
		int max_mb_num = max_mb_x * max_mb_y;

		coda_write(dev, max_mb_num << 16 | max_mb_x << 8 | max_mb_y,
				CODA7_CMD_SET_FRAME_MAX_DEC_SIZE);
	} else if (dev->devtype->product == CODA_960) {
		int max_mb_x = 1920 / 16;
		int max_mb_y = 1088 / 16;
		int max_mb_num = max_mb_x * max_mb_y;

		coda_write(dev, max_mb_num << 16 | max_mb_x << 8 | max_mb_y,
				CODA9_CMD_SET_FRAME_MAX_DEC_SIZE);
	}

	if (coda_command_sync(ctx, CODA_COMMAND_SET_FRAME_BUF)) {
		v4l2_err(&ctx->dev->v4l2_dev,
			 "CODA_COMMAND_SET_FRAME_BUF timeout\n");
		return -ETIMEDOUT;
	}

	return 0;
}

static int coda_start_decoding(struct coda_ctx *ctx)
{
	struct coda_dev *dev = ctx->dev;
	int ret;

	mutex_lock(&dev->coda_mutex);
	ret = __coda_start_decoding(ctx);
	mutex_unlock(&dev->coda_mutex);

	return ret;
}

static int coda_prepare_decode(struct coda_ctx *ctx)
{
	struct vb2_v4l2_buffer *dst_buf;
	struct coda_dev *dev = ctx->dev;
	struct coda_q_data *q_data_dst;
	struct coda_buffer_meta *meta;
	u32 rot_mode = 0;
	u32 reg_addr, reg_stride;

	dst_buf = v4l2_m2m_next_dst_buf(ctx->fh.m2m_ctx);
	q_data_dst = get_q_data(ctx, V4L2_BUF_TYPE_VIDEO_CAPTURE);

	/* Try to copy source buffer contents into the bitstream ringbuffer */
	mutex_lock(&ctx->bitstream_mutex);
	coda_fill_bitstream(ctx, NULL);
	mutex_unlock(&ctx->bitstream_mutex);

	if (coda_get_bitstream_payload(ctx) < 512 &&
	    (!(ctx->bit_stream_param & CODA_BIT_STREAM_END_FLAG))) {
		coda_dbg(1, ctx, "bitstream payload: %d, skipping\n",
			 coda_get_bitstream_payload(ctx));
		v4l2_m2m_job_finish(ctx->dev->m2m_dev, ctx->fh.m2m_ctx);
		return -EAGAIN;
	}

	/* Run coda_start_decoding (again) if not yet initialized */
	if (!ctx->initialized) {
		int ret = __coda_start_decoding(ctx);

		if (ret < 0) {
			v4l2_err(&dev->v4l2_dev, "failed to start decoding\n");
			v4l2_m2m_job_finish(ctx->dev->m2m_dev, ctx->fh.m2m_ctx);
			return -EAGAIN;
		} else {
			ctx->initialized = 1;
		}
	}

	if (dev->devtype->product == CODA_960)
		coda_set_gdi_regs(ctx);

	if (ctx->use_vdoa &&
	    ctx->display_idx >= 0 &&
	    ctx->display_idx < ctx->num_internal_frames) {
		vdoa_device_run(ctx->vdoa,
				vb2_dma_contig_plane_dma_addr(&dst_buf->vb2_buf, 0),
				ctx->internal_frames[ctx->display_idx].buf.paddr);
	} else {
		if (dev->devtype->product == CODA_960) {
			/*
			 * The CODA960 seems to have an internal list of
			 * buffers with 64 entries that includes the
			 * registered frame buffers as well as the rotator
			 * buffer output.
			 *
			 * ROT_INDEX needs to be < 0x40, but >
			 * ctx->num_internal_frames.
			 */
			coda_write(dev,
				   CODA_MAX_FRAMEBUFFERS + dst_buf->vb2_buf.index,
				   CODA9_CMD_DEC_PIC_ROT_INDEX);

			reg_addr = CODA9_CMD_DEC_PIC_ROT_ADDR_Y;
			reg_stride = CODA9_CMD_DEC_PIC_ROT_STRIDE;
		} else {
			reg_addr = CODA_CMD_DEC_PIC_ROT_ADDR_Y;
			reg_stride = CODA_CMD_DEC_PIC_ROT_STRIDE;
		}
		coda_write_base(ctx, q_data_dst, dst_buf, reg_addr);
		coda_write(dev, q_data_dst->bytesperline, reg_stride);

		rot_mode = CODA_ROT_MIR_ENABLE | ctx->params.rot_mode;
	}

	coda_write(dev, rot_mode, CODA_CMD_DEC_PIC_ROT_MODE);

	switch (dev->devtype->product) {
	case CODA_DX6:
		/* TBD */
	case CODA_HX4:
	case CODA_7541:
		coda_write(dev, CODA_PRE_SCAN_EN, CODA_CMD_DEC_PIC_OPTION);
		break;
	case CODA_960:
		/* 'hardcode to use interrupt disable mode'? */
		coda_write(dev, (1 << 10), CODA_CMD_DEC_PIC_OPTION);
		break;
	}

	coda_write(dev, 0, CODA_CMD_DEC_PIC_SKIP_NUM);

	coda_write(dev, 0, CODA_CMD_DEC_PIC_BB_START);
	coda_write(dev, 0, CODA_CMD_DEC_PIC_START_BYTE);

	if (dev->devtype->product != CODA_DX6)
		coda_write(dev, ctx->iram_info.axi_sram_use,
				CODA7_REG_BIT_AXI_SRAM_USE);

	spin_lock(&ctx->buffer_meta_lock);
	meta = list_first_entry_or_null(&ctx->buffer_meta_list,
					struct coda_buffer_meta, list);

	if (meta && ctx->codec->src_fourcc == V4L2_PIX_FMT_JPEG) {

		/* If this is the last buffer in the bitstream, add padding */
		if (meta->end == ctx->bitstream_fifo.kfifo.in) {
			static unsigned char buf[512];
			unsigned int pad;

			/* Pad to multiple of 256 and then add 256 more */
			pad = ((0 - meta->end) & 0xff) + 256;

			memset(buf, 0xff, sizeof(buf));

			kfifo_in(&ctx->bitstream_fifo, buf, pad);
		}
	}
	spin_unlock(&ctx->buffer_meta_lock);

	coda_kfifo_sync_to_device_full(ctx);

	/* Clear decode success flag */
	coda_write(dev, 0, CODA_RET_DEC_PIC_SUCCESS);

	/* Clear error return value */
	coda_write(dev, 0, CODA_RET_DEC_PIC_ERR_MB);

	trace_coda_dec_pic_run(ctx, meta);

	coda_command_async(ctx, CODA_COMMAND_PIC_RUN);

	return 0;
}

static void coda_finish_decode(struct coda_ctx *ctx)
{
	struct coda_dev *dev = ctx->dev;
	struct coda_q_data *q_data_src;
	struct coda_q_data *q_data_dst;
	struct vb2_v4l2_buffer *dst_buf;
	struct coda_buffer_meta *meta;
	int width, height;
	int decoded_idx;
	int display_idx;
	struct coda_internal_frame *decoded_frame = NULL;
	u32 src_fourcc;
	int success;
	u32 err_mb;
	int err_vdoa = 0;
	u32 val;

	/* Update kfifo out pointer from coda bitstream read pointer */
	coda_kfifo_sync_from_device(ctx);

	/*
	 * in stream-end mode, the read pointer can overshoot the write pointer
	 * by up to 512 bytes
	 */
	if (ctx->bit_stream_param & CODA_BIT_STREAM_END_FLAG) {
		if (coda_get_bitstream_payload(ctx) >= ctx->bitstream.size - 512)
			kfifo_init(&ctx->bitstream_fifo,
				ctx->bitstream.vaddr, ctx->bitstream.size);
	}

	q_data_src = get_q_data(ctx, V4L2_BUF_TYPE_VIDEO_OUTPUT);
	src_fourcc = q_data_src->fourcc;

	val = coda_read(dev, CODA_RET_DEC_PIC_SUCCESS);
	if (val != 1)
		pr_err("DEC_PIC_SUCCESS = %d\n", val);

	success = val & 0x1;
	if (!success)
		v4l2_err(&dev->v4l2_dev, "decode failed\n");

	if (src_fourcc == V4L2_PIX_FMT_H264) {
		if (val & (1 << 3))
			v4l2_err(&dev->v4l2_dev,
				 "insufficient PS buffer space (%d bytes)\n",
				 ctx->psbuf.size);
		if (val & (1 << 2))
			v4l2_err(&dev->v4l2_dev,
				 "insufficient slice buffer space (%d bytes)\n",
				 ctx->slicebuf.size);
	}

	val = coda_read(dev, CODA_RET_DEC_PIC_SIZE);
	width = (val >> 16) & 0xffff;
	height = val & 0xffff;

	q_data_dst = get_q_data(ctx, V4L2_BUF_TYPE_VIDEO_CAPTURE);

	/* frame crop information */
	if (src_fourcc == V4L2_PIX_FMT_H264) {
		u32 left_right;
		u32 top_bottom;

		left_right = coda_read(dev, CODA_RET_DEC_PIC_CROP_LEFT_RIGHT);
		top_bottom = coda_read(dev, CODA_RET_DEC_PIC_CROP_TOP_BOTTOM);

		if (left_right == 0xffffffff && top_bottom == 0xffffffff) {
			/* Keep current crop information */
		} else {
			struct v4l2_rect *rect = &q_data_dst->rect;

			rect->left = left_right >> 16 & 0xffff;
			rect->top = top_bottom >> 16 & 0xffff;
			rect->width = width - rect->left -
				      (left_right & 0xffff);
			rect->height = height - rect->top -
				       (top_bottom & 0xffff);
		}
	} else {
		/* no cropping */
	}

	err_mb = coda_read(dev, CODA_RET_DEC_PIC_ERR_MB);
	if (err_mb > 0)
		v4l2_err(&dev->v4l2_dev,
			 "errors in %d macroblocks\n", err_mb);

	if (dev->devtype->product == CODA_HX4 ||
	    dev->devtype->product == CODA_7541) {
		val = coda_read(dev, CODA_RET_DEC_PIC_OPTION);
		if (val == 0) {
			/* not enough bitstream data */
			coda_dbg(1, ctx, "prescan failed: %d\n", val);
			ctx->hold = true;
			return;
		}
	}

	/* Wait until the VDOA finished writing the previous display frame */
	if (ctx->use_vdoa &&
	    ctx->display_idx >= 0 &&
	    ctx->display_idx < ctx->num_internal_frames) {
		err_vdoa = vdoa_wait_for_completion(ctx->vdoa);
	}

	ctx->frm_dis_flg = coda_read(dev,
				     CODA_REG_BIT_FRM_DIS_FLG(ctx->reg_idx));

	/* The previous display frame was copied out and can be overwritten */
	if (ctx->display_idx >= 0 &&
	    ctx->display_idx < ctx->num_internal_frames) {
		ctx->frm_dis_flg &= ~(1 << ctx->display_idx);
		coda_write(dev, ctx->frm_dis_flg,
				CODA_REG_BIT_FRM_DIS_FLG(ctx->reg_idx));
	}

	/*
	 * The index of the last decoded frame, not necessarily in
	 * display order, and the index of the next display frame.
	 * The latter could have been decoded in a previous run.
	 */
	decoded_idx = coda_read(dev, CODA_RET_DEC_PIC_CUR_IDX);
	display_idx = coda_read(dev, CODA_RET_DEC_PIC_FRAME_IDX);

	if (decoded_idx == -1) {
		/* no frame was decoded, but we might have a display frame */
		if (display_idx >= 0 && display_idx < ctx->num_internal_frames)
			ctx->sequence_offset++;
		else if (ctx->display_idx < 0)
			ctx->hold = true;
	} else if (decoded_idx == -2) {
		if (ctx->display_idx >= 0 &&
		    ctx->display_idx < ctx->num_internal_frames)
			ctx->sequence_offset++;
		/* no frame was decoded, we still return remaining buffers */
	} else if (decoded_idx < 0 || decoded_idx >= ctx->num_internal_frames) {
		v4l2_err(&dev->v4l2_dev,
			 "decoded frame index out of range: %d\n", decoded_idx);
	} else {
		decoded_frame = &ctx->internal_frames[decoded_idx];

		val = coda_read(dev, CODA_RET_DEC_PIC_FRAME_NUM);
		if (ctx->sequence_offset == -1)
			ctx->sequence_offset = val;
		val -= ctx->sequence_offset;
		spin_lock(&ctx->buffer_meta_lock);
		if (!list_empty(&ctx->buffer_meta_list)) {
			meta = list_first_entry(&ctx->buffer_meta_list,
					      struct coda_buffer_meta, list);
			list_del(&meta->list);
			ctx->num_metas--;
			spin_unlock(&ctx->buffer_meta_lock);
			/*
			 * Clamp counters to 16 bits for comparison, as the HW
			 * counter rolls over at this point for h.264. This
			 * may be different for other formats, but using 16 bits
			 * should be enough to detect most errors and saves us
			 * from doing different things based on the format.
			 */
			if ((val & 0xffff) != (meta->sequence & 0xffff)) {
				v4l2_err(&dev->v4l2_dev,
					 "sequence number mismatch (%d(%d) != %d)\n",
					 val, ctx->sequence_offset,
					 meta->sequence);
			}
			decoded_frame->meta = *meta;
			kfree(meta);
		} else {
			spin_unlock(&ctx->buffer_meta_lock);
			v4l2_err(&dev->v4l2_dev, "empty timestamp list!\n");
			memset(&decoded_frame->meta, 0,
			       sizeof(struct coda_buffer_meta));
			decoded_frame->meta.sequence = val;
			decoded_frame->meta.last = false;
			ctx->sequence_offset++;
		}

		trace_coda_dec_pic_done(ctx, &decoded_frame->meta);

		val = coda_read(dev, CODA_RET_DEC_PIC_TYPE) & 0x7;
		decoded_frame->type = (val == 0) ? V4L2_BUF_FLAG_KEYFRAME :
				      (val == 1) ? V4L2_BUF_FLAG_PFRAME :
						   V4L2_BUF_FLAG_BFRAME;

		decoded_frame->error = err_mb;
	}

	if (display_idx == -1) {
		/*
		 * no more frames to be decoded, but there could still
		 * be rotator output to dequeue
		 */
		ctx->hold = true;
	} else if (display_idx == -3) {
		/* possibly prescan failure */
	} else if (display_idx < 0 || display_idx >= ctx->num_internal_frames) {
		v4l2_err(&dev->v4l2_dev,
			 "presentation frame index out of range: %d\n",
			 display_idx);
	}

	/* If a frame was copied out, return it */
	if (ctx->display_idx >= 0 &&
	    ctx->display_idx < ctx->num_internal_frames) {
		struct coda_internal_frame *ready_frame;

		ready_frame = &ctx->internal_frames[ctx->display_idx];

		dst_buf = v4l2_m2m_dst_buf_remove(ctx->fh.m2m_ctx);
		dst_buf->sequence = ctx->osequence++;

		dst_buf->field = V4L2_FIELD_NONE;
		dst_buf->flags &= ~(V4L2_BUF_FLAG_KEYFRAME |
					     V4L2_BUF_FLAG_PFRAME |
					     V4L2_BUF_FLAG_BFRAME);
		dst_buf->flags |= ready_frame->type;
		meta = &ready_frame->meta;
		if (meta->last && !coda_reorder_enable(ctx)) {
			/*
			 * If this was the last decoded frame, and reordering
			 * is disabled, this will be the last display frame.
			 */
			coda_dbg(1, ctx, "last meta, marking as last frame\n");
			dst_buf->flags |= V4L2_BUF_FLAG_LAST;
		} else if (ctx->bit_stream_param & CODA_BIT_STREAM_END_FLAG &&
			   display_idx == -1) {
			/*
			 * If there is no designated presentation frame anymore,
			 * this frame has to be the last one.
			 */
			coda_dbg(1, ctx,
				 "no more frames to return, marking as last frame\n");
			dst_buf->flags |= V4L2_BUF_FLAG_LAST;
		}
		dst_buf->timecode = meta->timecode;
		dst_buf->vb2_buf.timestamp = meta->timestamp;

		trace_coda_dec_rot_done(ctx, dst_buf, meta);

		vb2_set_plane_payload(&dst_buf->vb2_buf, 0,
				      q_data_dst->sizeimage);

		if (ready_frame->error || err_vdoa)
			coda_m2m_buf_done(ctx, dst_buf, VB2_BUF_STATE_ERROR);
		else
			coda_m2m_buf_done(ctx, dst_buf, VB2_BUF_STATE_DONE);

<<<<<<< HEAD
		if (decoded_idx >= 0 &&
		    decoded_idx < ctx->num_internal_frames) {
			coda_dbg(1, ctx, "job finished: decoded %c frame %u, returned %c frame %u (%u/%u)%s\n",
				 coda_frame_type_char(ctx->frame_types[decoded_idx]),
				 ctx->frame_metas[decoded_idx].sequence,
				 coda_frame_type_char(dst_buf->flags),
				 ctx->frame_metas[ctx->display_idx].sequence,
=======
		if (decoded_frame) {
			coda_dbg(1, ctx, "job finished: decoded %c frame %u, returned %c frame %u (%u/%u)%s\n",
				 coda_frame_type_char(decoded_frame->type),
				 decoded_frame->meta.sequence,
				 coda_frame_type_char(dst_buf->flags),
				 ready_frame->meta.sequence,
>>>>>>> f81cbfc4
				 dst_buf->sequence, ctx->qsequence,
				 (dst_buf->flags & V4L2_BUF_FLAG_LAST) ?
				 " (last)" : "");
		} else {
			coda_dbg(1, ctx, "job finished: no frame decoded (%d), returned %c frame %u (%u/%u)%s\n",
				 decoded_idx,
				 coda_frame_type_char(dst_buf->flags),
<<<<<<< HEAD
				 ctx->frame_metas[ctx->display_idx].sequence,
=======
				 ready_frame->meta.sequence,
>>>>>>> f81cbfc4
				 dst_buf->sequence, ctx->qsequence,
				 (dst_buf->flags & V4L2_BUF_FLAG_LAST) ?
				 " (last)" : "");
		}
	} else {
<<<<<<< HEAD
		if (decoded_idx >= 0 &&
		    decoded_idx < ctx->num_internal_frames) {
			coda_dbg(1, ctx, "job finished: decoded %c frame %u, no frame returned (%d)\n",
				 coda_frame_type_char(ctx->frame_types[decoded_idx]),
				 ctx->frame_metas[decoded_idx].sequence,
=======
		if (decoded_frame) {
			coda_dbg(1, ctx, "job finished: decoded %c frame %u, no frame returned (%d)\n",
				 coda_frame_type_char(decoded_frame->type),
				 decoded_frame->meta.sequence,
>>>>>>> f81cbfc4
				 ctx->display_idx);
		} else {
			coda_dbg(1, ctx, "job finished: no frame decoded (%d) or returned (%d)\n",
				 decoded_idx, ctx->display_idx);
		}
	}

	/* The rotator will copy the current display frame next time */
	ctx->display_idx = display_idx;

	/*
	 * The current decode run might have brought the bitstream fill level
	 * below the size where we can start the next decode run. As userspace
	 * might have filled the output queue completely and might thus be
	 * blocked, we can't rely on the next qbuf to trigger the bitstream
	 * refill. Check if we have data to refill the bitstream now.
	 */
	mutex_lock(&ctx->bitstream_mutex);
	coda_fill_bitstream(ctx, NULL);
	mutex_unlock(&ctx->bitstream_mutex);
}

static void coda_decode_timeout(struct coda_ctx *ctx)
{
	struct vb2_v4l2_buffer *dst_buf;

	/*
	 * For now this only handles the case where we would deadlock with
	 * userspace, i.e. userspace issued DEC_CMD_STOP and waits for EOS,
	 * but after a failed decode run we would hold the context and wait for
	 * userspace to queue more buffers.
	 */
	if (!(ctx->bit_stream_param & CODA_BIT_STREAM_END_FLAG))
		return;

	dst_buf = v4l2_m2m_dst_buf_remove(ctx->fh.m2m_ctx);
	dst_buf->sequence = ctx->qsequence - 1;

	coda_m2m_buf_done(ctx, dst_buf, VB2_BUF_STATE_ERROR);
}

const struct coda_context_ops coda_bit_decode_ops = {
	.queue_init = coda_decoder_queue_init,
	.reqbufs = coda_decoder_reqbufs,
	.start_streaming = coda_start_decoding,
	.prepare_run = coda_prepare_decode,
	.finish_run = coda_finish_decode,
	.run_timeout = coda_decode_timeout,
	.seq_init_work = coda_dec_seq_init_work,
	.seq_end_work = coda_seq_end_work,
	.release = coda_bit_release,
};

irqreturn_t coda_irq_handler(int irq, void *data)
{
	struct coda_dev *dev = data;
	struct coda_ctx *ctx;

	/* read status register to attend the IRQ */
	coda_read(dev, CODA_REG_BIT_INT_STATUS);
	coda_write(dev, 0, CODA_REG_BIT_INT_REASON);
	coda_write(dev, CODA_REG_BIT_INT_CLEAR_SET,
		      CODA_REG_BIT_INT_CLEAR);

	ctx = v4l2_m2m_get_curr_priv(dev->m2m_dev);
	if (ctx == NULL) {
		v4l2_err(&dev->v4l2_dev,
			 "Instance released before the end of transaction\n");
		return IRQ_HANDLED;
	}

	trace_coda_bit_done(ctx);

	if (ctx->aborting) {
		coda_dbg(1, ctx, "task has been aborted\n");
	}

	if (coda_isbusy(ctx->dev)) {
		coda_dbg(1, ctx, "coda is still busy!!!!\n");
		return IRQ_NONE;
	}

	complete(&ctx->completion);

	return IRQ_HANDLED;
}<|MERGE_RESOLUTION|>--- conflicted
+++ resolved
@@ -1209,31 +1209,7 @@
 	 * in JPEG mode
 	 */
 	if (dst_fourcc != V4L2_PIX_FMT_JPEG) {
-<<<<<<< HEAD
-		switch (ctx->params.slice_mode) {
-		case V4L2_MPEG_VIDEO_MULTI_SLICE_MODE_SINGLE:
-			value = 0;
-			break;
-		case V4L2_MPEG_VIDEO_MULTI_SLICE_MODE_MAX_MB:
-			value  = (ctx->params.slice_max_mb &
-				  CODA_SLICING_SIZE_MASK)
-				 << CODA_SLICING_SIZE_OFFSET;
-			value |= (1 & CODA_SLICING_UNIT_MASK)
-				 << CODA_SLICING_UNIT_OFFSET;
-			value |=  1 & CODA_SLICING_MODE_MASK;
-			break;
-		case V4L2_MPEG_VIDEO_MULTI_SLICE_MODE_MAX_BYTES:
-			value  = (ctx->params.slice_max_bits &
-				  CODA_SLICING_SIZE_MASK)
-				 << CODA_SLICING_SIZE_OFFSET;
-			value |= (0 & CODA_SLICING_UNIT_MASK)
-				 << CODA_SLICING_UNIT_OFFSET;
-			value |=  1 & CODA_SLICING_MODE_MASK;
-			break;
-		}
-=======
 		value = coda_slice_mode(ctx);
->>>>>>> f81cbfc4
 		coda_write(dev, value, CODA_CMD_ENC_SEQ_SLICE_MODE);
 		value = ctx->params.gop_size;
 		coda_write(dev, value, CODA_CMD_ENC_SEQ_GOP_SIZE);
@@ -1705,14 +1681,9 @@
 	if (ctx->gopcounter < 0)
 		ctx->gopcounter = ctx->params.gop_size - 1;
 
-<<<<<<< HEAD
-	coda_dbg(1, ctx, "job finished: encoded %c frame (%d)\n",
-		 coda_frame_type_char(dst_buf->flags), dst_buf->sequence);
-=======
 	coda_dbg(1, ctx, "job finished: encoded %c frame (%d)%s\n",
 		 coda_frame_type_char(dst_buf->flags), dst_buf->sequence,
 		 (dst_buf->flags & V4L2_BUF_FLAG_LAST) ? " (last)" : "");
->>>>>>> f81cbfc4
 }
 
 static void coda_seq_end_work(struct work_struct *work)
@@ -2018,8 +1989,6 @@
 			coda_update_profile_level_ctrls(ctx, profile, level);
 	}
 
-<<<<<<< HEAD
-=======
 	return 0;
 }
 
@@ -2067,7 +2036,6 @@
 
 	coda_write(dev, ctx->parabuf.paddr, CODA_REG_BIT_PARA_BUF_ADDR);
 
->>>>>>> f81cbfc4
 	ret = coda_alloc_framebuffers(ctx, q_data_dst, src_fourcc);
 	if (ret < 0) {
 		v4l2_err(&dev->v4l2_dev, "failed to allocate framebuffers\n");
@@ -2528,22 +2496,12 @@
 		else
 			coda_m2m_buf_done(ctx, dst_buf, VB2_BUF_STATE_DONE);
 
-<<<<<<< HEAD
-		if (decoded_idx >= 0 &&
-		    decoded_idx < ctx->num_internal_frames) {
-			coda_dbg(1, ctx, "job finished: decoded %c frame %u, returned %c frame %u (%u/%u)%s\n",
-				 coda_frame_type_char(ctx->frame_types[decoded_idx]),
-				 ctx->frame_metas[decoded_idx].sequence,
-				 coda_frame_type_char(dst_buf->flags),
-				 ctx->frame_metas[ctx->display_idx].sequence,
-=======
 		if (decoded_frame) {
 			coda_dbg(1, ctx, "job finished: decoded %c frame %u, returned %c frame %u (%u/%u)%s\n",
 				 coda_frame_type_char(decoded_frame->type),
 				 decoded_frame->meta.sequence,
 				 coda_frame_type_char(dst_buf->flags),
 				 ready_frame->meta.sequence,
->>>>>>> f81cbfc4
 				 dst_buf->sequence, ctx->qsequence,
 				 (dst_buf->flags & V4L2_BUF_FLAG_LAST) ?
 				 " (last)" : "");
@@ -2551,28 +2509,16 @@
 			coda_dbg(1, ctx, "job finished: no frame decoded (%d), returned %c frame %u (%u/%u)%s\n",
 				 decoded_idx,
 				 coda_frame_type_char(dst_buf->flags),
-<<<<<<< HEAD
-				 ctx->frame_metas[ctx->display_idx].sequence,
-=======
 				 ready_frame->meta.sequence,
->>>>>>> f81cbfc4
 				 dst_buf->sequence, ctx->qsequence,
 				 (dst_buf->flags & V4L2_BUF_FLAG_LAST) ?
 				 " (last)" : "");
 		}
 	} else {
-<<<<<<< HEAD
-		if (decoded_idx >= 0 &&
-		    decoded_idx < ctx->num_internal_frames) {
-			coda_dbg(1, ctx, "job finished: decoded %c frame %u, no frame returned (%d)\n",
-				 coda_frame_type_char(ctx->frame_types[decoded_idx]),
-				 ctx->frame_metas[decoded_idx].sequence,
-=======
 		if (decoded_frame) {
 			coda_dbg(1, ctx, "job finished: decoded %c frame %u, no frame returned (%d)\n",
 				 coda_frame_type_char(decoded_frame->type),
 				 decoded_frame->meta.sequence,
->>>>>>> f81cbfc4
 				 ctx->display_idx);
 		} else {
 			coda_dbg(1, ctx, "job finished: no frame decoded (%d) or returned (%d)\n",
