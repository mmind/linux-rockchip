/*
 * (C) Copyright 2009 Intel Corporation
 * Author: Jacob Pan (jacob.jun.pan@intel.com)
 *
 * Shared with ARM platforms, Jamie Iles, Picochip 2011
 *
 * This program is free software; you can redistribute it and/or modify
 * it under the terms of the GNU General Public License version 2 as
 * published by the Free Software Foundation.
 *
 * Support for the Synopsys DesignWare APB Timers.
 */
#include <linux/dw_apb_timer.h>
#include <linux/delay.h>
#include <linux/kernel.h>
#include <linux/interrupt.h>
#include <linux/irq.h>
#include <linux/io.h>
#include <linux/slab.h>

#define APBT_MIN_PERIOD			4
#define APBT_MIN_DELTA_USEC		200

#define APBTMR_N_LOAD_COUNT		0x00
#define APBTMR_N_CURRENT_VALUE		0x04
#define APBTMR_N_CONTROL		0x08
#define APBTMR_N_EOI			0x0c
#define APBTMR_N_INT_STATUS		0x10

#define APBTMRS_INT_STATUS		0xa0
#define APBTMRS_EOI			0xa4
#define APBTMRS_RAW_INT_STATUS		0xa8
#define APBTMRS_COMP_VERSION		0xac

#define APBTMR_CONTROL_ENABLE		(1 << 0)
/* 1: periodic, 0:free running. */
#define APBTMR_CONTROL_MODE_PERIODIC	(1 << 1)
#define APBTMR_CONTROL_INT		(1 << 2)

static inline struct dw_apb_clock_event_device *
ced_to_dw_apb_ced(struct clock_event_device *evt)
{
	return container_of(evt, struct dw_apb_clock_event_device, ced);
}

static inline struct dw_apb_clocksource *
clocksource_to_dw_apb_clocksource(struct clocksource *cs)
{
	return container_of(cs, struct dw_apb_clocksource, cs);
}

static void apbt_init_regs(struct dw_apb_timer *timer, int quirks)
{
	if (quirks & APBTMR_QUIRK_64BIT_COUNTER) {
		timer->reg_load_count = APBTMR_N_LOAD_COUNT;
		timer->reg_current_value = APBTMR_N_CURRENT_VALUE + 0x4;
		timer->reg_control = APBTMR_N_CONTROL + 0x8;
		timer->reg_eoi = APBTMR_N_EOI + 0x8;
		timer->reg_int_status = APBTMR_N_INT_STATUS + 0x8;
	} else {
		timer->reg_load_count = APBTMR_N_LOAD_COUNT;
		timer->reg_current_value = APBTMR_N_CURRENT_VALUE;
		timer->reg_control = APBTMR_N_CONTROL;
		timer->reg_eoi = APBTMR_N_EOI;
		timer->reg_int_status = APBTMR_N_INT_STATUS;
	}
}

static unsigned long apbt_readl(struct dw_apb_timer *timer, unsigned long offs)
{
	return readl(timer->base + offs);
}

static void apbt_writel(struct dw_apb_timer *timer, unsigned long val,
		 unsigned long offs)
{
	writel(val, timer->base + offs);
}

static void apbt_disable_int(struct dw_apb_timer *timer)
{
	unsigned long ctrl = apbt_readl(timer, timer->reg_control);

	if (timer->quirks & APBTMR_QUIRK_INVERSE_INTMASK)
		ctrl &= ~APBTMR_CONTROL_INT;
	else
		ctrl |= APBTMR_CONTROL_INT;
	apbt_writel(timer, ctrl, timer->reg_control);
}

/**
 * dw_apb_clockevent_pause() - stop the clock_event_device from running
 *
 * @dw_ced:	The APB clock to stop generating events.
 */
void dw_apb_clockevent_pause(struct dw_apb_clock_event_device *dw_ced)
{
	disable_irq(dw_ced->timer.irq);
	apbt_disable_int(&dw_ced->timer);
}

static void apbt_eoi(struct dw_apb_timer *timer)
{
	apbt_readl(timer, timer->reg_eoi);
}

static void apbt_eoi_int_status(struct dw_apb_timer *timer)
{
  apbt_writel(timer, 1, timer->reg_int_status);
}

static irqreturn_t dw_apb_clockevent_irq(int irq, void *data)
{
	struct clock_event_device *evt = data;
	struct dw_apb_clock_event_device *dw_ced = ced_to_dw_apb_ced(evt);

	if (!evt->event_handler) {
		pr_info("Spurious APBT timer interrupt %d", irq);
		return IRQ_NONE;
	}

	if (dw_ced->eoi)
		dw_ced->eoi(&dw_ced->timer);

	evt->event_handler(evt);
	return IRQ_HANDLED;
}

static void apbt_enable_int(struct dw_apb_clock_event_device *dw_ced)
{
	struct dw_apb_timer *timer = &dw_ced->timer;
	unsigned long ctrl = apbt_readl(timer, timer->reg_control);

	/* clear pending intr */
	dw_ced->eoi(timer);
	/* enable interrupt */
	if (timer->quirks & APBTMR_QUIRK_INVERSE_INTMASK)
		ctrl |= APBTMR_CONTROL_INT;
	else
		ctrl &= ~APBTMR_CONTROL_INT;
	apbt_writel(timer, ctrl, timer->reg_control);
}

static void apbt_set_mode(enum clock_event_mode mode,
			  struct clock_event_device *evt)
{
	unsigned long ctrl;
	unsigned long period;
	struct dw_apb_clock_event_device *dw_ced = ced_to_dw_apb_ced(evt);
	struct dw_apb_timer *timer = &dw_ced->timer;

	pr_debug("%s CPU %d mode=%d\n", __func__, first_cpu(*evt->cpumask),
		 mode);

	switch (mode) {
	case CLOCK_EVT_MODE_PERIODIC:
		period = DIV_ROUND_UP(timer->freq, HZ);
		ctrl = apbt_readl(timer, timer->reg_control);

		if (timer->quirks & APBTMR_QUIRK_INVERSE_PERIODIC)
			ctrl &= ~APBTMR_CONTROL_MODE_PERIODIC;
		else
			ctrl |= APBTMR_CONTROL_MODE_PERIODIC;
		apbt_writel(timer, ctrl, timer->reg_control);
		/*
		 * DW APB p. 46, have to disable timer before load counter,
		 * may cause sync problem.
		 */
		ctrl &= ~APBTMR_CONTROL_ENABLE;
		apbt_writel(timer, ctrl, timer->reg_control);
		udelay(1);
		pr_debug("Setting clock period %lu for HZ %d\n", period, HZ);
		apbt_writel(timer, period, timer->reg_load_count);

		if (timer->quirks & APBTMR_QUIRK_64BIT_COUNTER)
			apbt_writel(timer, 0, timer->reg_load_count + 0x4);

		ctrl |= APBTMR_CONTROL_ENABLE;
		apbt_writel(timer, ctrl, timer->reg_control);
		break;

	case CLOCK_EVT_MODE_ONESHOT:
		ctrl = apbt_readl(timer, timer->reg_control);
		/*
		 * set free running mode, this mode will let timer reload max
		 * timeout which will give time (3min on 25MHz clock) to rearm
		 * the next event, therefore emulate the one-shot mode.
		 */
		ctrl &= ~APBTMR_CONTROL_ENABLE;
		if (timer->quirks & APBTMR_QUIRK_INVERSE_PERIODIC)
			ctrl |= APBTMR_CONTROL_MODE_PERIODIC;
		else
			ctrl &= ~APBTMR_CONTROL_MODE_PERIODIC;

		apbt_writel(timer, ctrl, timer->reg_control);
		/* write again to set free running mode */
		apbt_writel(timer, ctrl, timer->reg_control);

		/*
		 * DW APB p. 46, load counter with all 1s before starting free
		 * running mode.
		 */
		apbt_writel(timer, ~0, timer->reg_load_count);

		if (timer->quirks & APBTMR_QUIRK_64BIT_COUNTER)
			apbt_writel(timer, 0, timer->reg_load_count + 0x4);

		if (timer->quirks & APBTMR_QUIRK_INVERSE_INTMASK)
			ctrl |= APBTMR_CONTROL_INT;
		else
			ctrl &= ~APBTMR_CONTROL_INT;
		ctrl |= APBTMR_CONTROL_ENABLE;
		apbt_writel(timer, ctrl, timer->reg_control);
		break;

	case CLOCK_EVT_MODE_UNUSED:
	case CLOCK_EVT_MODE_SHUTDOWN:
		ctrl = apbt_readl(timer, timer->reg_control);
		ctrl &= ~APBTMR_CONTROL_ENABLE;
		apbt_writel(timer, ctrl, timer->reg_control);
		break;

	case CLOCK_EVT_MODE_RESUME:
		apbt_enable_int(dw_ced);
		break;
	}
}

static int apbt_next_event(unsigned long delta,
			   struct clock_event_device *evt)
{
	unsigned long ctrl;
	struct dw_apb_clock_event_device *dw_ced = ced_to_dw_apb_ced(evt);
	struct dw_apb_timer *timer = &dw_ced->timer;

	/* Disable timer */
	ctrl = apbt_readl(timer, timer->reg_control);
	ctrl &= ~APBTMR_CONTROL_ENABLE;
	apbt_writel(timer, ctrl, timer->reg_control);
	/* write new count */
	apbt_writel(timer, delta, timer->reg_load_count);

	if (timer->quirks & APBTMR_QUIRK_64BIT_COUNTER)
		apbt_writel(timer, 0, timer->reg_load_count + 0x4);

	ctrl |= APBTMR_CONTROL_ENABLE;
	apbt_writel(timer, ctrl, timer->reg_control);

	return 0;
}

/**
 * dw_apb_clockevent_init() - use an APB timer as a clock_event_device
 *
 * @cpu:	The CPU the events will be targeted at.
 * @name:	The name used for the timer and the IRQ for it.
 * @rating:	The rating to give the timer.
 * @base:	I/O base for the timer registers.
 * @irq:	The interrupt number to use for the timer.
 * @freq:	The frequency that the timer counts at.
 *
 * This creates a clock_event_device for using with the generic clock layer
 * but does not start and register it.  This should be done with
 * dw_apb_clockevent_register() as the next step.  If this is the first time
 * it has been called for a timer then the IRQ will be requested, if not it
 * just be enabled to allow CPU hotplug to avoid repeatedly requesting and
 * releasing the IRQ.
 */
struct dw_apb_clock_event_device *
dw_apb_clockevent_init(int cpu, const char *name, unsigned rating,
		       void __iomem *base, int irq, unsigned long freq,
		       int quirks)
{
	struct dw_apb_clock_event_device *dw_ced =
		kzalloc(sizeof(*dw_ced), GFP_KERNEL);
	int err;

	if (!dw_ced)
		return NULL;

	dw_ced->timer.base = base;
	dw_ced->timer.irq = irq;
	dw_ced->timer.freq = freq;
	dw_ced->timer.quirks = quirks;
	apbt_init_regs(&dw_ced->timer, quirks);

	clockevents_calc_mult_shift(&dw_ced->ced, freq, APBT_MIN_PERIOD);
	dw_ced->ced.max_delta_ns = clockevent_delta2ns(0x7fffffff,
						       &dw_ced->ced);
	dw_ced->ced.min_delta_ns = clockevent_delta2ns(5000, &dw_ced->ced);
	dw_ced->ced.cpumask = cpumask_of(cpu);
	dw_ced->ced.features = CLOCK_EVT_FEAT_PERIODIC | CLOCK_EVT_FEAT_ONESHOT;
	dw_ced->ced.set_mode = apbt_set_mode;
	dw_ced->ced.set_next_event = apbt_next_event;
	dw_ced->ced.irq = dw_ced->timer.irq;
	dw_ced->ced.rating = rating;
	dw_ced->ced.name = name;

	dw_ced->irqaction.name		= dw_ced->ced.name;
	dw_ced->irqaction.handler	= dw_apb_clockevent_irq;
	dw_ced->irqaction.dev_id	= &dw_ced->ced;
	dw_ced->irqaction.irq		= irq;
	dw_ced->irqaction.flags		= IRQF_TIMER | IRQF_IRQPOLL |
					  IRQF_NOBALANCING |
					  IRQF_DISABLED;

	if (quirks & APBTMR_QUIRK_NO_EOI)
		dw_ced->eoi = apbt_eoi_int_status;
	else
		dw_ced->eoi = apbt_eoi;
	err = setup_irq(irq, &dw_ced->irqaction);
	if (err) {
		pr_err("failed to request timer irq\n");
		kfree(dw_ced);
		dw_ced = NULL;
	}

	return dw_ced;
}

/**
 * dw_apb_clockevent_resume() - resume a clock that has been paused.
 *
 * @dw_ced:	The APB clock to resume.
 */
void dw_apb_clockevent_resume(struct dw_apb_clock_event_device *dw_ced)
{
	enable_irq(dw_ced->timer.irq);
}

/**
 * dw_apb_clockevent_stop() - stop the clock_event_device and release the IRQ.
 *
 * @dw_ced:	The APB clock to stop generating the events.
 */
void dw_apb_clockevent_stop(struct dw_apb_clock_event_device *dw_ced)
{
	free_irq(dw_ced->timer.irq, &dw_ced->ced);
}

/**
 * dw_apb_clockevent_register() - register the clock with the generic layer
 *
 * @dw_ced:	The APB clock to register as a clock_event_device.
 */
void dw_apb_clockevent_register(struct dw_apb_clock_event_device *dw_ced)
{
	struct dw_apb_timer *timer = &dw_ced->timer;

	apbt_writel(timer, 0, timer->reg_control);
	clockevents_register_device(&dw_ced->ced);
	apbt_enable_int(dw_ced);
}

/**
 * dw_apb_clocksource_start() - start the clocksource counting.
 *
 * @dw_cs:	The clocksource to start.
 *
 * This is used to start the clocksource before registration and can be used
 * to enable calibration of timers.
 */
void dw_apb_clocksource_start(struct dw_apb_clocksource *dw_cs)
{
	struct dw_apb_timer *timer = &dw_cs->timer;
	/*
	 * start count down from 0xffff_ffff. this is done by toggling the
	 * enable bit then load initial load count to ~0.
	 */
	unsigned long ctrl = apbt_readl(timer, timer->reg_control);

	ctrl &= ~APBTMR_CONTROL_ENABLE;
	apbt_writel(timer, ctrl, timer->reg_control);
	apbt_writel(timer, ~0, timer->reg_load_count);

	if (timer->quirks & APBTMR_QUIRK_64BIT_COUNTER)
		apbt_writel(timer, 0, timer->reg_load_count + 0x4);

	/* set periodic, mask interrupt, enable timer */
	ctrl &= ~APBTMR_CONTROL_MODE_PERIODIC;
	if (timer->quirks & APBTMR_QUIRK_INVERSE_INTMASK)
		ctrl &= ~APBTMR_CONTROL_INT;
	else
		ctrl |= APBTMR_CONTROL_INT;
	ctrl |= APBTMR_CONTROL_ENABLE;
	apbt_writel(timer, ctrl, timer->reg_control);
	/* read it once to get cached counter value initialized */
	dw_apb_clocksource_read(dw_cs);
}

static cycle_t __apbt_read_clocksource(struct clocksource *cs)
{
	struct dw_apb_clocksource *dw_cs =
		clocksource_to_dw_apb_clocksource(cs);
	struct dw_apb_timer *timer = &dw_cs->timer;

	return (cycle_t)~apbt_readl(timer, timer->reg_current_value);
}

static void apbt_restart_clocksource(struct clocksource *cs)
{
	struct dw_apb_clocksource *dw_cs =
		clocksource_to_dw_apb_clocksource(cs);

	dw_apb_clocksource_start(dw_cs);
}

/**
 * dw_apb_clocksource_init() - use an APB timer as a clocksource.
 *
 * @rating:	The rating to give the clocksource.
 * @name:	The name for the clocksource.
 * @base:	The I/O base for the timer registers.
 * @freq:	The frequency that the timer counts at.
 *
 * This creates a clocksource using an APB timer but does not yet register it
 * with the clocksource system.  This should be done with
 * dw_apb_clocksource_register() as the next step.
 */
struct dw_apb_clocksource *
dw_apb_clocksource_init(unsigned rating, const char *name, void __iomem *base,
			unsigned long freq, int quirks)
{
	struct dw_apb_clocksource *dw_cs = kzalloc(sizeof(*dw_cs), GFP_KERNEL);

	if (!dw_cs)
		return NULL;

	dw_cs->timer.base = base;
	dw_cs->timer.freq = freq;
	dw_cs->timer.quirks = quirks;
	apbt_init_regs(&dw_cs->timer, quirks);

	dw_cs->cs.name = name;
	dw_cs->cs.rating = rating;
	dw_cs->cs.read = __apbt_read_clocksource;
	dw_cs->cs.mask = CLOCKSOURCE_MASK(32);
	dw_cs->cs.flags = CLOCK_SOURCE_IS_CONTINUOUS;
	dw_cs->cs.resume = apbt_restart_clocksource;

	return dw_cs;
}

/**
 * dw_apb_clocksource_register() - register the APB clocksource.
 *
 * @dw_cs:	The clocksource to register.
 */
void dw_apb_clocksource_register(struct dw_apb_clocksource *dw_cs)
{
	clocksource_register_hz(&dw_cs->cs, dw_cs->timer.freq);
}

/**
 * dw_apb_clocksource_read() - read the current value of a clocksource.
 *
 * @dw_cs:	The clocksource to read.
 */
cycle_t dw_apb_clocksource_read(struct dw_apb_clocksource *dw_cs)
{
<<<<<<< HEAD
	struct dw_apb_timer *timer = &dw_cs->timer;
	return (cycle_t)~apbt_readl(timer, timer->reg_current_value);
}

/**
 * dw_apb_clocksource_unregister() - unregister and free a clocksource.
 *
 * @dw_cs:	The clocksource to unregister/free.
 */
void dw_apb_clocksource_unregister(struct dw_apb_clocksource *dw_cs)
{
	clocksource_unregister(&dw_cs->cs);

	kfree(dw_cs);
=======
	return (cycle_t)~apbt_readl(&dw_cs->timer, APBTMR_N_CURRENT_VALUE);
>>>>>>> abdb10fc
}<|MERGE_RESOLUTION|>--- conflicted
+++ resolved
@@ -458,22 +458,6 @@
  */
 cycle_t dw_apb_clocksource_read(struct dw_apb_clocksource *dw_cs)
 {
-<<<<<<< HEAD
 	struct dw_apb_timer *timer = &dw_cs->timer;
 	return (cycle_t)~apbt_readl(timer, timer->reg_current_value);
-}
-
-/**
- * dw_apb_clocksource_unregister() - unregister and free a clocksource.
- *
- * @dw_cs:	The clocksource to unregister/free.
- */
-void dw_apb_clocksource_unregister(struct dw_apb_clocksource *dw_cs)
-{
-	clocksource_unregister(&dw_cs->cs);
-
-	kfree(dw_cs);
-=======
-	return (cycle_t)~apbt_readl(&dw_cs->timer, APBTMR_N_CURRENT_VALUE);
->>>>>>> abdb10fc
 }