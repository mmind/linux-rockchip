--- conflicted
+++ resolved
@@ -318,17 +318,9 @@
 	 * period, parsed from the DT, in the PWM device. For the non-DT case,
 	 * set the period from platform data if it has not already been set
 	 * via the PWM lookup table.
-	 * FIXME: This assignment should be dropped as soon as all the boards
-	 * have moved to the PWM lookup table approach. The same goes for the
-	 * pb->period field which should be replaced by
-	 * pwm_get_default_period() calls.
 	 */
-<<<<<<< HEAD
-	pb->period = pwm_get_default_period(pb->pwm);
-=======
 	pwm_get_args(pb->pwm, &pargs);
 	pb->period = pargs.period;
->>>>>>> 31d4a8c6
 	if (!pb->period && (data->pwm_period_ns > 0))
 		pb->period = data->pwm_period_ns;
 
