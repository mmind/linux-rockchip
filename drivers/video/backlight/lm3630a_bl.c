/*
* Simple driver for Texas Instruments LM3630A Backlight driver chip
* Copyright (C) 2012 Texas Instruments
*
* This program is free software; you can redistribute it and/or modify
* it under the terms of the GNU General Public License version 2 as
* published by the Free Software Foundation.
*
*/
#include <linux/module.h>
#include <linux/slab.h>
#include <linux/i2c.h>
#include <linux/backlight.h>
#include <linux/err.h>
#include <linux/delay.h>
#include <linux/uaccess.h>
#include <linux/interrupt.h>
#include <linux/regmap.h>
#include <linux/pwm.h>
#include <linux/platform_data/lm3630a_bl.h>

#define REG_CTRL	0x00
#define REG_BOOST	0x02
#define REG_CONFIG	0x01
#define REG_BRT_A	0x03
#define REG_BRT_B	0x04
#define REG_I_A		0x05
#define REG_I_B		0x06
#define REG_INT_STATUS	0x09
#define REG_INT_EN	0x0A
#define REG_FAULT	0x0B
#define REG_PWM_OUTLOW	0x12
#define REG_PWM_OUTHIGH	0x13
#define REG_MAX		0x1F

#define INT_DEBOUNCE_MSEC	10
struct lm3630a_chip {
	struct device *dev;
	struct delayed_work work;

	int irq;
	struct workqueue_struct *irqthread;
	struct lm3630a_platform_data *pdata;
	struct backlight_device *bleda;
	struct backlight_device *bledb;
	struct regmap *regmap;
	struct pwm_device *pwmd;
};

/* i2c access */
static int lm3630a_read(struct lm3630a_chip *pchip, unsigned int reg)
{
	int rval;
	unsigned int reg_val;

	rval = regmap_read(pchip->regmap, reg, &reg_val);
	if (rval < 0)
		return rval;
	return reg_val & 0xFF;
}

static int lm3630a_write(struct lm3630a_chip *pchip,
			 unsigned int reg, unsigned int data)
{
	return regmap_write(pchip->regmap, reg, data);
}

static int lm3630a_update(struct lm3630a_chip *pchip,
			  unsigned int reg, unsigned int mask,
			  unsigned int data)
{
	return regmap_update_bits(pchip->regmap, reg, mask, data);
}

/* initialize chip */
static int lm3630a_chip_init(struct lm3630a_chip *pchip)
{
	int rval;
	struct lm3630a_platform_data *pdata = pchip->pdata;

	usleep_range(1000, 2000);
	/* set Filter Strength Register */
	rval = lm3630a_write(pchip, 0x50, 0x03);
	/* set Cofig. register */
	rval |= lm3630a_update(pchip, REG_CONFIG, 0x07, pdata->pwm_ctrl);
	/* set boost control */
	rval |= lm3630a_write(pchip, REG_BOOST, 0x38);
	/* set current A */
	rval |= lm3630a_update(pchip, REG_I_A, 0x1F, 0x1F);
	/* set current B */
	rval |= lm3630a_write(pchip, REG_I_B, 0x1F);
	/* set control */
	rval |= lm3630a_update(pchip, REG_CTRL, 0x14, pdata->leda_ctrl);
	rval |= lm3630a_update(pchip, REG_CTRL, 0x0B, pdata->ledb_ctrl);
	usleep_range(1000, 2000);
	/* set brightness A and B */
	rval |= lm3630a_write(pchip, REG_BRT_A, pdata->leda_init_brt);
	rval |= lm3630a_write(pchip, REG_BRT_B, pdata->ledb_init_brt);

	if (rval < 0)
		dev_err(pchip->dev, "i2c failed to access register\n");
	return rval;
}

/* interrupt handling */
static void lm3630a_delayed_func(struct work_struct *work)
{
	int rval;
	struct lm3630a_chip *pchip;

	pchip = container_of(work, struct lm3630a_chip, work.work);

	rval = lm3630a_read(pchip, REG_INT_STATUS);
	if (rval < 0) {
		dev_err(pchip->dev,
			"i2c failed to access REG_INT_STATUS Register\n");
		return;
	}

	dev_info(pchip->dev, "REG_INT_STATUS Register is 0x%x\n", rval);
}

static irqreturn_t lm3630a_isr_func(int irq, void *chip)
{
	int rval;
	struct lm3630a_chip *pchip = chip;
	unsigned long delay = msecs_to_jiffies(INT_DEBOUNCE_MSEC);

	queue_delayed_work(pchip->irqthread, &pchip->work, delay);

	rval = lm3630a_update(pchip, REG_CTRL, 0x80, 0x00);
	if (rval < 0) {
		dev_err(pchip->dev, "i2c failed to access register\n");
		return IRQ_NONE;
	}
	return IRQ_HANDLED;
}

static int lm3630a_intr_config(struct lm3630a_chip *pchip)
{
	int rval;

	rval = lm3630a_write(pchip, REG_INT_EN, 0x87);
	if (rval < 0)
		return rval;

	INIT_DELAYED_WORK(&pchip->work, lm3630a_delayed_func);
	pchip->irqthread = create_singlethread_workqueue("lm3630a-irqthd");
	if (!pchip->irqthread) {
		dev_err(pchip->dev, "create irq thread fail\n");
		return -ENOMEM;
	}
	if (request_threaded_irq
	    (pchip->irq, NULL, lm3630a_isr_func,
	     IRQF_TRIGGER_FALLING | IRQF_ONESHOT, "lm3630a_irq", pchip)) {
		dev_err(pchip->dev, "request threaded irq fail\n");
		destroy_workqueue(pchip->irqthread);
		return -ENOMEM;
	}
	return rval;
}

static void lm3630a_pwm_ctrl(struct lm3630a_chip *pchip, int br, int br_max)
{
<<<<<<< HEAD
	unsigned int period = pwm_get_default_period(pchip->pwmd);
=======
	unsigned int period = pchip->pdata->pwm_period;
>>>>>>> 31d4a8c6
	unsigned int duty = br * period / br_max;

	pwm_config(pchip->pwmd, duty, period);
	if (duty)
		pwm_enable(pchip->pwmd);
	else
		pwm_disable(pchip->pwmd);
}

/* update and get brightness */
static int lm3630a_bank_a_update_status(struct backlight_device *bl)
{
	int ret;
	struct lm3630a_chip *pchip = bl_get_data(bl);
	enum lm3630a_pwm_ctrl pwm_ctrl = pchip->pdata->pwm_ctrl;

	/* pwm control */
	if ((pwm_ctrl & LM3630A_PWM_BANK_A) != 0) {
		lm3630a_pwm_ctrl(pchip, bl->props.brightness,
				 bl->props.max_brightness);
		return bl->props.brightness;
	}

	/* disable sleep */
	ret = lm3630a_update(pchip, REG_CTRL, 0x80, 0x00);
	if (ret < 0)
		goto out_i2c_err;
	usleep_range(1000, 2000);
	/* minimum brightness is 0x04 */
	ret = lm3630a_write(pchip, REG_BRT_A, bl->props.brightness);
	if (bl->props.brightness < 0x4)
		ret |= lm3630a_update(pchip, REG_CTRL, LM3630A_LEDA_ENABLE, 0);
	else
		ret |= lm3630a_update(pchip, REG_CTRL,
				      LM3630A_LEDA_ENABLE, LM3630A_LEDA_ENABLE);
	if (ret < 0)
		goto out_i2c_err;
	return bl->props.brightness;

out_i2c_err:
	dev_err(pchip->dev, "i2c failed to access\n");
	return bl->props.brightness;
}

static int lm3630a_bank_a_get_brightness(struct backlight_device *bl)
{
	int brightness, rval;
	struct lm3630a_chip *pchip = bl_get_data(bl);
	enum lm3630a_pwm_ctrl pwm_ctrl = pchip->pdata->pwm_ctrl;

	if ((pwm_ctrl & LM3630A_PWM_BANK_A) != 0) {
		rval = lm3630a_read(pchip, REG_PWM_OUTHIGH);
		if (rval < 0)
			goto out_i2c_err;
		brightness = (rval & 0x01) << 8;
		rval = lm3630a_read(pchip, REG_PWM_OUTLOW);
		if (rval < 0)
			goto out_i2c_err;
		brightness |= rval;
		goto out;
	}

	/* disable sleep */
	rval = lm3630a_update(pchip, REG_CTRL, 0x80, 0x00);
	if (rval < 0)
		goto out_i2c_err;
	usleep_range(1000, 2000);
	rval = lm3630a_read(pchip, REG_BRT_A);
	if (rval < 0)
		goto out_i2c_err;
	brightness = rval;

out:
	bl->props.brightness = brightness;
	return bl->props.brightness;
out_i2c_err:
	dev_err(pchip->dev, "i2c failed to access register\n");
	return 0;
}

static const struct backlight_ops lm3630a_bank_a_ops = {
	.options = BL_CORE_SUSPENDRESUME,
	.update_status = lm3630a_bank_a_update_status,
	.get_brightness = lm3630a_bank_a_get_brightness,
};

/* update and get brightness */
static int lm3630a_bank_b_update_status(struct backlight_device *bl)
{
	int ret;
	struct lm3630a_chip *pchip = bl_get_data(bl);
	enum lm3630a_pwm_ctrl pwm_ctrl = pchip->pdata->pwm_ctrl;

	/* pwm control */
	if ((pwm_ctrl & LM3630A_PWM_BANK_B) != 0) {
		lm3630a_pwm_ctrl(pchip, bl->props.brightness,
				 bl->props.max_brightness);
		return bl->props.brightness;
	}

	/* disable sleep */
	ret = lm3630a_update(pchip, REG_CTRL, 0x80, 0x00);
	if (ret < 0)
		goto out_i2c_err;
	usleep_range(1000, 2000);
	/* minimum brightness is 0x04 */
	ret = lm3630a_write(pchip, REG_BRT_B, bl->props.brightness);
	if (bl->props.brightness < 0x4)
		ret |= lm3630a_update(pchip, REG_CTRL, LM3630A_LEDB_ENABLE, 0);
	else
		ret |= lm3630a_update(pchip, REG_CTRL,
				      LM3630A_LEDB_ENABLE, LM3630A_LEDB_ENABLE);
	if (ret < 0)
		goto out_i2c_err;
	return bl->props.brightness;

out_i2c_err:
	dev_err(pchip->dev, "i2c failed to access REG_CTRL\n");
	return bl->props.brightness;
}

static int lm3630a_bank_b_get_brightness(struct backlight_device *bl)
{
	int brightness, rval;
	struct lm3630a_chip *pchip = bl_get_data(bl);
	enum lm3630a_pwm_ctrl pwm_ctrl = pchip->pdata->pwm_ctrl;

	if ((pwm_ctrl & LM3630A_PWM_BANK_B) != 0) {
		rval = lm3630a_read(pchip, REG_PWM_OUTHIGH);
		if (rval < 0)
			goto out_i2c_err;
		brightness = (rval & 0x01) << 8;
		rval = lm3630a_read(pchip, REG_PWM_OUTLOW);
		if (rval < 0)
			goto out_i2c_err;
		brightness |= rval;
		goto out;
	}

	/* disable sleep */
	rval = lm3630a_update(pchip, REG_CTRL, 0x80, 0x00);
	if (rval < 0)
		goto out_i2c_err;
	usleep_range(1000, 2000);
	rval = lm3630a_read(pchip, REG_BRT_B);
	if (rval < 0)
		goto out_i2c_err;
	brightness = rval;

out:
	bl->props.brightness = brightness;
	return bl->props.brightness;
out_i2c_err:
	dev_err(pchip->dev, "i2c failed to access register\n");
	return 0;
}

static const struct backlight_ops lm3630a_bank_b_ops = {
	.options = BL_CORE_SUSPENDRESUME,
	.update_status = lm3630a_bank_b_update_status,
	.get_brightness = lm3630a_bank_b_get_brightness,
};

static int lm3630a_backlight_register(struct lm3630a_chip *pchip)
{
	struct backlight_properties props;
	struct lm3630a_platform_data *pdata = pchip->pdata;

	props.type = BACKLIGHT_RAW;
	if (pdata->leda_ctrl != LM3630A_LEDA_DISABLE) {
		props.brightness = pdata->leda_init_brt;
		props.max_brightness = pdata->leda_max_brt;
		pchip->bleda =
		    devm_backlight_device_register(pchip->dev, "lm3630a_leda",
						   pchip->dev, pchip,
						   &lm3630a_bank_a_ops, &props);
		if (IS_ERR(pchip->bleda))
			return PTR_ERR(pchip->bleda);
	}

	if ((pdata->ledb_ctrl != LM3630A_LEDB_DISABLE) &&
	    (pdata->ledb_ctrl != LM3630A_LEDB_ON_A)) {
		props.brightness = pdata->ledb_init_brt;
		props.max_brightness = pdata->ledb_max_brt;
		pchip->bledb =
		    devm_backlight_device_register(pchip->dev, "lm3630a_ledb",
						   pchip->dev, pchip,
						   &lm3630a_bank_b_ops, &props);
		if (IS_ERR(pchip->bledb))
			return PTR_ERR(pchip->bledb);
	}
	return 0;
}

static const struct regmap_config lm3630a_regmap = {
	.reg_bits = 8,
	.val_bits = 8,
	.max_register = REG_MAX,
};

static int lm3630a_probe(struct i2c_client *client,
			 const struct i2c_device_id *id)
{
	struct lm3630a_platform_data *pdata = dev_get_platdata(&client->dev);
	struct lm3630a_chip *pchip;
	int rval;

	if (!i2c_check_functionality(client->adapter, I2C_FUNC_I2C)) {
		dev_err(&client->dev, "fail : i2c functionality check\n");
		return -EOPNOTSUPP;
	}

	pchip = devm_kzalloc(&client->dev, sizeof(struct lm3630a_chip),
			     GFP_KERNEL);
	if (!pchip)
		return -ENOMEM;
	pchip->dev = &client->dev;

	pchip->regmap = devm_regmap_init_i2c(client, &lm3630a_regmap);
	if (IS_ERR(pchip->regmap)) {
		rval = PTR_ERR(pchip->regmap);
		dev_err(&client->dev, "fail : allocate reg. map: %d\n", rval);
		return rval;
	}

	i2c_set_clientdata(client, pchip);
	if (pdata == NULL) {
		pdata = devm_kzalloc(pchip->dev,
				     sizeof(struct lm3630a_platform_data),
				     GFP_KERNEL);
		if (pdata == NULL)
			return -ENOMEM;
		/* default values */
		pdata->leda_ctrl = LM3630A_LEDA_ENABLE;
		pdata->ledb_ctrl = LM3630A_LEDB_ENABLE;
		pdata->leda_max_brt = LM3630A_MAX_BRIGHTNESS;
		pdata->ledb_max_brt = LM3630A_MAX_BRIGHTNESS;
		pdata->leda_init_brt = LM3630A_MAX_BRIGHTNESS;
		pdata->ledb_init_brt = LM3630A_MAX_BRIGHTNESS;
	}
	pchip->pdata = pdata;

	/* chip initialize */
	rval = lm3630a_chip_init(pchip);
	if (rval < 0) {
		dev_err(&client->dev, "fail : init chip\n");
		return rval;
	}
	/* backlight register */
	rval = lm3630a_backlight_register(pchip);
	if (rval < 0) {
		dev_err(&client->dev, "fail : backlight register.\n");
		return rval;
	}
	/* pwm */
	if (pdata->pwm_ctrl != LM3630A_PWM_DISABLE) {
		pchip->pwmd = devm_pwm_get(pchip->dev, "lm3630a-pwm");
		if (IS_ERR(pchip->pwmd)) {
			dev_err(&client->dev, "fail : get pwm device\n");
			return PTR_ERR(pchip->pwmd);
		}

		/*
		 * FIXME: pwm_apply_args() should be removed when switching to
		 * the atomic PWM API.
		 */
		pwm_apply_args(pchip->pwmd);
	}
<<<<<<< HEAD
	pwm_set_default_period(pchip->pwmd, pdata->pwm_period);
=======
>>>>>>> 31d4a8c6

	/* interrupt enable  : irq 0 is not allowed */
	pchip->irq = client->irq;
	if (pchip->irq) {
		rval = lm3630a_intr_config(pchip);
		if (rval < 0)
			return rval;
	}
	dev_info(&client->dev, "LM3630A backlight register OK.\n");
	return 0;
}

static int lm3630a_remove(struct i2c_client *client)
{
	int rval;
	struct lm3630a_chip *pchip = i2c_get_clientdata(client);

	rval = lm3630a_write(pchip, REG_BRT_A, 0);
	if (rval < 0)
		dev_err(pchip->dev, "i2c failed to access register\n");

	rval = lm3630a_write(pchip, REG_BRT_B, 0);
	if (rval < 0)
		dev_err(pchip->dev, "i2c failed to access register\n");

	if (pchip->irq) {
		free_irq(pchip->irq, pchip);
		flush_workqueue(pchip->irqthread);
		destroy_workqueue(pchip->irqthread);
	}
	return 0;
}

static const struct i2c_device_id lm3630a_id[] = {
	{LM3630A_NAME, 0},
	{}
};

MODULE_DEVICE_TABLE(i2c, lm3630a_id);

static struct i2c_driver lm3630a_i2c_driver = {
	.driver = {
		   .name = LM3630A_NAME,
		   },
	.probe = lm3630a_probe,
	.remove = lm3630a_remove,
	.id_table = lm3630a_id,
};

module_i2c_driver(lm3630a_i2c_driver);

MODULE_DESCRIPTION("Texas Instruments Backlight driver for LM3630A");
MODULE_AUTHOR("Daniel Jeong <gshark.jeong@gmail.com>");
MODULE_AUTHOR("LDD MLP <ldd-mlp@list.ti.com>");
MODULE_LICENSE("GPL v2");<|MERGE_RESOLUTION|>--- conflicted
+++ resolved
@@ -162,11 +162,7 @@
 
 static void lm3630a_pwm_ctrl(struct lm3630a_chip *pchip, int br, int br_max)
 {
-<<<<<<< HEAD
-	unsigned int period = pwm_get_default_period(pchip->pwmd);
-=======
 	unsigned int period = pchip->pdata->pwm_period;
->>>>>>> 31d4a8c6
 	unsigned int duty = br * period / br_max;
 
 	pwm_config(pchip->pwmd, duty, period);
@@ -435,10 +431,6 @@
 		 */
 		pwm_apply_args(pchip->pwmd);
 	}
-<<<<<<< HEAD
-	pwm_set_default_period(pchip->pwmd, pdata->pwm_period);
-=======
->>>>>>> 31d4a8c6
 
 	/* interrupt enable  : irq 0 is not allowed */
 	pchip->irq = client->irq;
