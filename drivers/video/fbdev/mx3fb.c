// SPDX-License-Identifier: GPL-2.0-only
/*
 * Copyright (C) 2008
 * Guennadi Liakhovetski, DENX Software Engineering, <lg@denx.de>
 *
 * Copyright 2004-2007 Freescale Semiconductor, Inc. All Rights Reserved.
 */

#include <linux/module.h>
#include <linux/kernel.h>
#include <linux/platform_device.h>
#include <linux/sched.h>
#include <linux/errno.h>
#include <linux/string.h>
#include <linux/interrupt.h>
#include <linux/slab.h>
#include <linux/fb.h>
#include <linux/delay.h>
#include <linux/init.h>
#include <linux/ioport.h>
#include <linux/dma-mapping.h>
#include <linux/dmaengine.h>
#include <linux/console.h>
#include <linux/clk.h>
#include <linux/mutex.h>
#include <linux/dma/ipu-dma.h>
#include <linux/backlight.h>

#include <linux/platform_data/dma-imx.h>
#include <linux/platform_data/video-mx3fb.h>

#include <asm/io.h>
#include <linux/uaccess.h>

#define MX3FB_NAME		"mx3_sdc_fb"

#define MX3FB_REG_OFFSET	0xB4

/* SDC Registers */
#define SDC_COM_CONF		(0xB4 - MX3FB_REG_OFFSET)
#define SDC_GW_CTRL		(0xB8 - MX3FB_REG_OFFSET)
#define SDC_FG_POS		(0xBC - MX3FB_REG_OFFSET)
#define SDC_BG_POS		(0xC0 - MX3FB_REG_OFFSET)
#define SDC_CUR_POS		(0xC4 - MX3FB_REG_OFFSET)
#define SDC_PWM_CTRL		(0xC8 - MX3FB_REG_OFFSET)
#define SDC_CUR_MAP		(0xCC - MX3FB_REG_OFFSET)
#define SDC_HOR_CONF		(0xD0 - MX3FB_REG_OFFSET)
#define SDC_VER_CONF		(0xD4 - MX3FB_REG_OFFSET)
#define SDC_SHARP_CONF_1	(0xD8 - MX3FB_REG_OFFSET)
#define SDC_SHARP_CONF_2	(0xDC - MX3FB_REG_OFFSET)

/* Register bits */
#define SDC_COM_TFT_COLOR	0x00000001UL
#define SDC_COM_FG_EN		0x00000010UL
#define SDC_COM_GWSEL		0x00000020UL
#define SDC_COM_GLB_A		0x00000040UL
#define SDC_COM_KEY_COLOR_G	0x00000080UL
#define SDC_COM_BG_EN		0x00000200UL
#define SDC_COM_SHARP		0x00001000UL

#define SDC_V_SYNC_WIDTH_L	0x00000001UL

/* Display Interface registers */
#define DI_DISP_IF_CONF		(0x0124 - MX3FB_REG_OFFSET)
#define DI_DISP_SIG_POL		(0x0128 - MX3FB_REG_OFFSET)
#define DI_SER_DISP1_CONF	(0x012C - MX3FB_REG_OFFSET)
#define DI_SER_DISP2_CONF	(0x0130 - MX3FB_REG_OFFSET)
#define DI_HSP_CLK_PER		(0x0134 - MX3FB_REG_OFFSET)
#define DI_DISP0_TIME_CONF_1	(0x0138 - MX3FB_REG_OFFSET)
#define DI_DISP0_TIME_CONF_2	(0x013C - MX3FB_REG_OFFSET)
#define DI_DISP0_TIME_CONF_3	(0x0140 - MX3FB_REG_OFFSET)
#define DI_DISP1_TIME_CONF_1	(0x0144 - MX3FB_REG_OFFSET)
#define DI_DISP1_TIME_CONF_2	(0x0148 - MX3FB_REG_OFFSET)
#define DI_DISP1_TIME_CONF_3	(0x014C - MX3FB_REG_OFFSET)
#define DI_DISP2_TIME_CONF_1	(0x0150 - MX3FB_REG_OFFSET)
#define DI_DISP2_TIME_CONF_2	(0x0154 - MX3FB_REG_OFFSET)
#define DI_DISP2_TIME_CONF_3	(0x0158 - MX3FB_REG_OFFSET)
#define DI_DISP3_TIME_CONF	(0x015C - MX3FB_REG_OFFSET)
#define DI_DISP0_DB0_MAP	(0x0160 - MX3FB_REG_OFFSET)
#define DI_DISP0_DB1_MAP	(0x0164 - MX3FB_REG_OFFSET)
#define DI_DISP0_DB2_MAP	(0x0168 - MX3FB_REG_OFFSET)
#define DI_DISP0_CB0_MAP	(0x016C - MX3FB_REG_OFFSET)
#define DI_DISP0_CB1_MAP	(0x0170 - MX3FB_REG_OFFSET)
#define DI_DISP0_CB2_MAP	(0x0174 - MX3FB_REG_OFFSET)
#define DI_DISP1_DB0_MAP	(0x0178 - MX3FB_REG_OFFSET)
#define DI_DISP1_DB1_MAP	(0x017C - MX3FB_REG_OFFSET)
#define DI_DISP1_DB2_MAP	(0x0180 - MX3FB_REG_OFFSET)
#define DI_DISP1_CB0_MAP	(0x0184 - MX3FB_REG_OFFSET)
#define DI_DISP1_CB1_MAP	(0x0188 - MX3FB_REG_OFFSET)
#define DI_DISP1_CB2_MAP	(0x018C - MX3FB_REG_OFFSET)
#define DI_DISP2_DB0_MAP	(0x0190 - MX3FB_REG_OFFSET)
#define DI_DISP2_DB1_MAP	(0x0194 - MX3FB_REG_OFFSET)
#define DI_DISP2_DB2_MAP	(0x0198 - MX3FB_REG_OFFSET)
#define DI_DISP2_CB0_MAP	(0x019C - MX3FB_REG_OFFSET)
#define DI_DISP2_CB1_MAP	(0x01A0 - MX3FB_REG_OFFSET)
#define DI_DISP2_CB2_MAP	(0x01A4 - MX3FB_REG_OFFSET)
#define DI_DISP3_B0_MAP		(0x01A8 - MX3FB_REG_OFFSET)
#define DI_DISP3_B1_MAP		(0x01AC - MX3FB_REG_OFFSET)
#define DI_DISP3_B2_MAP		(0x01B0 - MX3FB_REG_OFFSET)
#define DI_DISP_ACC_CC		(0x01B4 - MX3FB_REG_OFFSET)
#define DI_DISP_LLA_CONF	(0x01B8 - MX3FB_REG_OFFSET)
#define DI_DISP_LLA_DATA	(0x01BC - MX3FB_REG_OFFSET)

/* DI_DISP_SIG_POL bits */
#define DI_D3_VSYNC_POL_SHIFT		28
#define DI_D3_HSYNC_POL_SHIFT		27
#define DI_D3_DRDY_SHARP_POL_SHIFT	26
#define DI_D3_CLK_POL_SHIFT		25
#define DI_D3_DATA_POL_SHIFT		24

/* DI_DISP_IF_CONF bits */
#define DI_D3_CLK_IDLE_SHIFT		26
#define DI_D3_CLK_SEL_SHIFT		25
#define DI_D3_DATAMSK_SHIFT		24

enum ipu_panel {
	IPU_PANEL_SHARP_TFT,
	IPU_PANEL_TFT,
};

struct ipu_di_signal_cfg {
	unsigned datamask_en:1;
	unsigned clksel_en:1;
	unsigned clkidle_en:1;
	unsigned data_pol:1;	/* true = inverted */
	unsigned clk_pol:1;	/* true = rising edge */
	unsigned enable_pol:1;
	unsigned Hsync_pol:1;	/* true = active high */
	unsigned Vsync_pol:1;
};

static const struct fb_videomode mx3fb_modedb[] = {
	{
		/* 240x320 @ 60 Hz */
		.name		= "Sharp-QVGA",
		.refresh	= 60,
		.xres		= 240,
		.yres		= 320,
		.pixclock	= 185925,
		.left_margin	= 9,
		.right_margin	= 16,
		.upper_margin	= 7,
		.lower_margin	= 9,
		.hsync_len	= 1,
		.vsync_len	= 1,
		.sync		= FB_SYNC_HOR_HIGH_ACT | FB_SYNC_SHARP_MODE |
				  FB_SYNC_CLK_INVERT | FB_SYNC_DATA_INVERT |
				  FB_SYNC_CLK_IDLE_EN,
		.vmode		= FB_VMODE_NONINTERLACED,
		.flag		= 0,
	}, {
		/* 240x33 @ 60 Hz */
		.name		= "Sharp-CLI",
		.refresh	= 60,
		.xres		= 240,
		.yres		= 33,
		.pixclock	= 185925,
		.left_margin	= 9,
		.right_margin	= 16,
		.upper_margin	= 7,
		.lower_margin	= 9 + 287,
		.hsync_len	= 1,
		.vsync_len	= 1,
		.sync		= FB_SYNC_HOR_HIGH_ACT | FB_SYNC_SHARP_MODE |
				  FB_SYNC_CLK_INVERT | FB_SYNC_DATA_INVERT |
				  FB_SYNC_CLK_IDLE_EN,
		.vmode		= FB_VMODE_NONINTERLACED,
		.flag		= 0,
	}, {
		/* 640x480 @ 60 Hz */
		.name		= "NEC-VGA",
		.refresh	= 60,
		.xres		= 640,
		.yres		= 480,
		.pixclock	= 38255,
		.left_margin	= 144,
		.right_margin	= 0,
		.upper_margin	= 34,
		.lower_margin	= 40,
		.hsync_len	= 1,
		.vsync_len	= 1,
		.sync		= FB_SYNC_VERT_HIGH_ACT | FB_SYNC_OE_ACT_HIGH,
		.vmode		= FB_VMODE_NONINTERLACED,
		.flag		= 0,
	}, {
		/* NTSC TV output */
		.name		= "TV-NTSC",
		.refresh	= 60,
		.xres		= 640,
		.yres		= 480,
		.pixclock	= 37538,
		.left_margin	= 38,
		.right_margin	= 858 - 640 - 38 - 3,
		.upper_margin	= 36,
		.lower_margin	= 518 - 480 - 36 - 1,
		.hsync_len	= 3,
		.vsync_len	= 1,
		.sync		= 0,
		.vmode		= FB_VMODE_NONINTERLACED,
		.flag		= 0,
	}, {
		/* PAL TV output */
		.name		= "TV-PAL",
		.refresh	= 50,
		.xres		= 640,
		.yres		= 480,
		.pixclock	= 37538,
		.left_margin	= 38,
		.right_margin	= 960 - 640 - 38 - 32,
		.upper_margin	= 32,
		.lower_margin	= 555 - 480 - 32 - 3,
		.hsync_len	= 32,
		.vsync_len	= 3,
		.sync		= 0,
		.vmode		= FB_VMODE_NONINTERLACED,
		.flag		= 0,
	}, {
		/* TV output VGA mode, 640x480 @ 65 Hz */
		.name		= "TV-VGA",
		.refresh	= 60,
		.xres		= 640,
		.yres		= 480,
		.pixclock	= 40574,
		.left_margin	= 35,
		.right_margin	= 45,
		.upper_margin	= 9,
		.lower_margin	= 1,
		.hsync_len	= 46,
		.vsync_len	= 5,
		.sync		= 0,
		.vmode		= FB_VMODE_NONINTERLACED,
		.flag		= 0,
	},
};

struct mx3fb_data {
	struct fb_info		*fbi;
	int			backlight_level;
	void __iomem		*reg_base;
	spinlock_t		lock;
	struct device		*dev;
	struct backlight_device	*bl;

	uint32_t		h_start_width;
	uint32_t		v_start_width;
	enum disp_data_mapping	disp_data_fmt;
};

struct dma_chan_request {
	struct mx3fb_data	*mx3fb;
	enum ipu_channel	id;
};

/* MX3 specific framebuffer information. */
struct mx3fb_info {
	int				blank;
	enum ipu_channel		ipu_ch;
	uint32_t			cur_ipu_buf;

	u32				pseudo_palette[16];

	struct completion		flip_cmpl;
	struct mutex			mutex;	/* Protects fb-ops */
	struct mx3fb_data		*mx3fb;
	struct idmac_channel		*idmac_channel;
	struct dma_async_tx_descriptor	*txd;
	dma_cookie_t			cookie;
	struct scatterlist		sg[2];

	struct fb_var_screeninfo	cur_var; /* current var info */
};

static void sdc_set_brightness(struct mx3fb_data *mx3fb, uint8_t value);
static u32 sdc_get_brightness(struct mx3fb_data *mx3fb);

static int mx3fb_bl_get_brightness(struct backlight_device *bl)
{
	struct mx3fb_data *fbd = bl_get_data(bl);

	return sdc_get_brightness(fbd);
}

static int mx3fb_bl_update_status(struct backlight_device *bl)
{
	struct mx3fb_data *fbd = bl_get_data(bl);
	int brightness = bl->props.brightness;

	if (bl->props.power != FB_BLANK_UNBLANK)
		brightness = 0;
	if (bl->props.fb_blank != FB_BLANK_UNBLANK)
		brightness = 0;

	fbd->backlight_level = (fbd->backlight_level & ~0xFF) | brightness;

	sdc_set_brightness(fbd, fbd->backlight_level);

	return 0;
}

static const struct backlight_ops mx3fb_lcdc_bl_ops = {
	.update_status = mx3fb_bl_update_status,
	.get_brightness = mx3fb_bl_get_brightness,
};

static void mx3fb_init_backlight(struct mx3fb_data *fbd)
{
	struct backlight_properties props;
	struct backlight_device	*bl;

	if (fbd->bl)
		return;

	memset(&props, 0, sizeof(struct backlight_properties));
	props.max_brightness = 0xff;
	props.type = BACKLIGHT_RAW;
	sdc_set_brightness(fbd, fbd->backlight_level);

	bl = backlight_device_register("mx3fb-bl", fbd->dev, fbd,
				       &mx3fb_lcdc_bl_ops, &props);
	if (IS_ERR(bl)) {
		dev_err(fbd->dev, "error %ld on backlight register\n",
				PTR_ERR(bl));
		return;
	}

	fbd->bl = bl;
	bl->props.power = FB_BLANK_UNBLANK;
	bl->props.fb_blank = FB_BLANK_UNBLANK;
	bl->props.brightness = mx3fb_bl_get_brightness(bl);
}

static void mx3fb_exit_backlight(struct mx3fb_data *fbd)
{
	backlight_device_unregister(fbd->bl);
}

static void mx3fb_dma_done(void *);

/* Used fb-mode and bpp. Can be set on kernel command line, therefore file-static. */
static const char *fb_mode;
static unsigned long default_bpp = 16;

static u32 mx3fb_read_reg(struct mx3fb_data *mx3fb, unsigned long reg)
{
	return __raw_readl(mx3fb->reg_base + reg);
}

static void mx3fb_write_reg(struct mx3fb_data *mx3fb, u32 value, unsigned long reg)
{
	__raw_writel(value, mx3fb->reg_base + reg);
}

struct di_mapping {
	uint32_t b0, b1, b2;
};

static const struct di_mapping di_mappings[] = {
	[IPU_DISP_DATA_MAPPING_RGB666] = { 0x0005000f, 0x000b000f, 0x0011000f },
	[IPU_DISP_DATA_MAPPING_RGB565] = { 0x0004003f, 0x000a000f, 0x000f003f },
	[IPU_DISP_DATA_MAPPING_RGB888] = { 0x00070000, 0x000f0000, 0x00170000 },
};

static void sdc_fb_init(struct mx3fb_info *fbi)
{
	struct mx3fb_data *mx3fb = fbi->mx3fb;
	uint32_t reg;

	reg = mx3fb_read_reg(mx3fb, SDC_COM_CONF);

	mx3fb_write_reg(mx3fb, reg | SDC_COM_BG_EN, SDC_COM_CONF);
}

/* Returns enabled flag before uninit */
static uint32_t sdc_fb_uninit(struct mx3fb_info *fbi)
{
	struct mx3fb_data *mx3fb = fbi->mx3fb;
	uint32_t reg;

	reg = mx3fb_read_reg(mx3fb, SDC_COM_CONF);

	mx3fb_write_reg(mx3fb, reg & ~SDC_COM_BG_EN, SDC_COM_CONF);

	return reg & SDC_COM_BG_EN;
}

static void sdc_enable_channel(struct mx3fb_info *mx3_fbi)
{
	struct mx3fb_data *mx3fb = mx3_fbi->mx3fb;
	struct idmac_channel *ichan = mx3_fbi->idmac_channel;
	struct dma_chan *dma_chan = &ichan->dma_chan;
	unsigned long flags;
	dma_cookie_t cookie;

	if (mx3_fbi->txd)
		dev_dbg(mx3fb->dev, "mx3fbi %p, desc %p, sg %p\n", mx3_fbi,
			to_tx_desc(mx3_fbi->txd), to_tx_desc(mx3_fbi->txd)->sg);
	else
		dev_dbg(mx3fb->dev, "mx3fbi %p, txd = NULL\n", mx3_fbi);

	/* This enables the channel */
	if (mx3_fbi->cookie < 0) {
		mx3_fbi->txd = dmaengine_prep_slave_sg(dma_chan,
		      &mx3_fbi->sg[0], 1, DMA_MEM_TO_DEV, DMA_PREP_INTERRUPT);
		if (!mx3_fbi->txd) {
			dev_err(mx3fb->dev, "Cannot allocate descriptor on %d\n",
				dma_chan->chan_id);
			return;
		}

		mx3_fbi->txd->callback_param	= mx3_fbi->txd;
		mx3_fbi->txd->callback		= mx3fb_dma_done;

		cookie = mx3_fbi->txd->tx_submit(mx3_fbi->txd);
		dev_dbg(mx3fb->dev, "%d: Submit %p #%d [%c]\n", __LINE__,
		       mx3_fbi->txd, cookie, list_empty(&ichan->queue) ? '-' : '+');
	} else {
		if (!mx3_fbi->txd || !mx3_fbi->txd->tx_submit) {
			dev_err(mx3fb->dev, "Cannot enable channel %d\n",
				dma_chan->chan_id);
			return;
		}

		/* Just re-activate the same buffer */
		dma_async_issue_pending(dma_chan);
		cookie = mx3_fbi->cookie;
		dev_dbg(mx3fb->dev, "%d: Re-submit %p #%d [%c]\n", __LINE__,
		       mx3_fbi->txd, cookie, list_empty(&ichan->queue) ? '-' : '+');
	}

	if (cookie >= 0) {
		spin_lock_irqsave(&mx3fb->lock, flags);
		sdc_fb_init(mx3_fbi);
		mx3_fbi->cookie = cookie;
		spin_unlock_irqrestore(&mx3fb->lock, flags);
	}

	/*
	 * Attention! Without this msleep the channel keeps generating
	 * interrupts. Next sdc_set_brightness() is going to be called
	 * from mx3fb_blank().
	 */
	msleep(2);
}

static void sdc_disable_channel(struct mx3fb_info *mx3_fbi)
{
	struct mx3fb_data *mx3fb = mx3_fbi->mx3fb;
	uint32_t enabled;
	unsigned long flags;

	if (mx3_fbi->txd == NULL)
		return;

	spin_lock_irqsave(&mx3fb->lock, flags);

	enabled = sdc_fb_uninit(mx3_fbi);

	spin_unlock_irqrestore(&mx3fb->lock, flags);

	dmaengine_terminate_all(mx3_fbi->txd->chan);
	mx3_fbi->txd = NULL;
	mx3_fbi->cookie = -EINVAL;
}

/**
 * sdc_set_window_pos() - set window position of the respective plane.
 * @mx3fb:	mx3fb context.
 * @channel:	IPU DMAC channel ID.
 * @x_pos:	X coordinate relative to the top left corner to place window at.
 * @y_pos:	Y coordinate relative to the top left corner to place window at.
 * @return:	0 on success or negative error code on failure.
 */
static int sdc_set_window_pos(struct mx3fb_data *mx3fb, enum ipu_channel channel,
			      int16_t x_pos, int16_t y_pos)
{
	if (channel != IDMAC_SDC_0)
		return -EINVAL;

	x_pos += mx3fb->h_start_width;
	y_pos += mx3fb->v_start_width;

	mx3fb_write_reg(mx3fb, (x_pos << 16) | y_pos, SDC_BG_POS);
	return 0;
}

/**
 * sdc_init_panel() - initialize a synchronous LCD panel.
 * @mx3fb:		mx3fb context.
 * @panel:		panel type.
 * @pixel_clk:		desired pixel clock frequency in Hz.
 * @width:		width of panel in pixels.
 * @height:		height of panel in pixels.
 * @h_start_width:	number of pixel clocks between the HSYNC signal pulse
 *			and the start of valid data.
 * @h_sync_width:	width of the HSYNC signal in units of pixel clocks.
 * @h_end_width:	number of pixel clocks between the end of valid data
 *			and the HSYNC signal for next line.
 * @v_start_width:	number of lines between the VSYNC signal pulse and the
 *			start of valid data.
 * @v_sync_width:	width of the VSYNC signal in units of lines
 * @v_end_width:	number of lines between the end of valid data and the
 *			VSYNC signal for next frame.
 * @sig:		bitfield of signal polarities for LCD interface.
 * @return:		0 on success or negative error code on failure.
 */
static int sdc_init_panel(struct mx3fb_data *mx3fb, enum ipu_panel panel,
			  uint32_t pixel_clk,
			  uint16_t width, uint16_t height,
			  uint16_t h_start_width, uint16_t h_sync_width,
			  uint16_t h_end_width, uint16_t v_start_width,
			  uint16_t v_sync_width, uint16_t v_end_width,
<<<<<<< HEAD
			  struct ipu_di_signal_cfg *sig)
=======
			  const struct ipu_di_signal_cfg *sig)
>>>>>>> e1ca5184
{
	unsigned long lock_flags;
	uint32_t reg;
	uint32_t old_conf;
	uint32_t div;
	struct clk *ipu_clk;
	const struct di_mapping *map;

	dev_dbg(mx3fb->dev, "panel size = %d x %d", width, height);

	if (v_sync_width == 0 || h_sync_width == 0)
		return -EINVAL;

	/* Init panel size and blanking periods */
	reg = ((uint32_t) (h_sync_width - 1) << 26) |
		((uint32_t) (width + h_start_width + h_end_width - 1) << 16);
	mx3fb_write_reg(mx3fb, reg, SDC_HOR_CONF);

#ifdef DEBUG
	printk(KERN_CONT " hor_conf %x,", reg);
#endif

	reg = ((uint32_t) (v_sync_width - 1) << 26) | SDC_V_SYNC_WIDTH_L |
	    ((uint32_t) (height + v_start_width + v_end_width - 1) << 16);
	mx3fb_write_reg(mx3fb, reg, SDC_VER_CONF);

#ifdef DEBUG
	printk(KERN_CONT " ver_conf %x\n", reg);
#endif

	mx3fb->h_start_width = h_start_width;
	mx3fb->v_start_width = v_start_width;

	switch (panel) {
	case IPU_PANEL_SHARP_TFT:
		mx3fb_write_reg(mx3fb, 0x00FD0102L, SDC_SHARP_CONF_1);
		mx3fb_write_reg(mx3fb, 0x00F500F4L, SDC_SHARP_CONF_2);
		mx3fb_write_reg(mx3fb, SDC_COM_SHARP | SDC_COM_TFT_COLOR, SDC_COM_CONF);
		break;
	case IPU_PANEL_TFT:
		mx3fb_write_reg(mx3fb, SDC_COM_TFT_COLOR, SDC_COM_CONF);
		break;
	default:
		return -EINVAL;
	}

	/* Init clocking */

	/*
	 * Calculate divider: fractional part is 4 bits so simply multiple by
	 * 2^4 to get fractional part, as long as we stay under ~250MHz and on
	 * i.MX31 it (HSP_CLK) is <= 178MHz. Currently 128.267MHz
	 */
	ipu_clk = clk_get(mx3fb->dev, NULL);
	if (!IS_ERR(ipu_clk)) {
		div = clk_get_rate(ipu_clk) * 16 / pixel_clk;
		clk_put(ipu_clk);
	} else {
		div = 0;
	}

	if (div < 0x40) {	/* Divider less than 4 */
		dev_dbg(mx3fb->dev,
			"InitPanel() - Pixel clock divider less than 4\n");
		div = 0x40;
	}

	dev_dbg(mx3fb->dev, "pixel clk = %u, divider %u.%u\n",
		pixel_clk, div >> 4, (div & 7) * 125);

	spin_lock_irqsave(&mx3fb->lock, lock_flags);

	/*
	 * DISP3_IF_CLK_DOWN_WR is half the divider value and 2 fraction bits
	 * fewer. Subtract 1 extra from DISP3_IF_CLK_DOWN_WR based on timing
	 * debug. DISP3_IF_CLK_UP_WR is 0
	 */
	mx3fb_write_reg(mx3fb, (((div / 8) - 1) << 22) | div, DI_DISP3_TIME_CONF);

	/* DI settings */
	old_conf = mx3fb_read_reg(mx3fb, DI_DISP_IF_CONF) & 0x78FFFFFF;
	old_conf |= sig->datamask_en << DI_D3_DATAMSK_SHIFT |
		sig->clksel_en << DI_D3_CLK_SEL_SHIFT |
		sig->clkidle_en << DI_D3_CLK_IDLE_SHIFT;
	mx3fb_write_reg(mx3fb, old_conf, DI_DISP_IF_CONF);

	old_conf = mx3fb_read_reg(mx3fb, DI_DISP_SIG_POL) & 0xE0FFFFFF;
	old_conf |= sig->data_pol << DI_D3_DATA_POL_SHIFT |
		sig->clk_pol << DI_D3_CLK_POL_SHIFT |
		sig->enable_pol << DI_D3_DRDY_SHARP_POL_SHIFT |
		sig->Hsync_pol << DI_D3_HSYNC_POL_SHIFT |
		sig->Vsync_pol << DI_D3_VSYNC_POL_SHIFT;
	mx3fb_write_reg(mx3fb, old_conf, DI_DISP_SIG_POL);

	map = &di_mappings[mx3fb->disp_data_fmt];
	mx3fb_write_reg(mx3fb, map->b0, DI_DISP3_B0_MAP);
	mx3fb_write_reg(mx3fb, map->b1, DI_DISP3_B1_MAP);
	mx3fb_write_reg(mx3fb, map->b2, DI_DISP3_B2_MAP);

	spin_unlock_irqrestore(&mx3fb->lock, lock_flags);

	dev_dbg(mx3fb->dev, "DI_DISP_IF_CONF = 0x%08X\n",
		mx3fb_read_reg(mx3fb, DI_DISP_IF_CONF));
	dev_dbg(mx3fb->dev, "DI_DISP_SIG_POL = 0x%08X\n",
		mx3fb_read_reg(mx3fb, DI_DISP_SIG_POL));
	dev_dbg(mx3fb->dev, "DI_DISP3_TIME_CONF = 0x%08X\n",
		mx3fb_read_reg(mx3fb, DI_DISP3_TIME_CONF));

	return 0;
}

/**
 * sdc_set_color_key() - set the transparent color key for SDC graphic plane.
 * @mx3fb:	mx3fb context.
 * @channel:	IPU DMAC channel ID.
 * @enable:	boolean to enable or disable color keyl.
 * @color_key:	24-bit RGB color to use as transparent color key.
 * @return:	0 on success or negative error code on failure.
 */
static int sdc_set_color_key(struct mx3fb_data *mx3fb, enum ipu_channel channel,
			     bool enable, uint32_t color_key)
{
	uint32_t reg, sdc_conf;
	unsigned long lock_flags;

	spin_lock_irqsave(&mx3fb->lock, lock_flags);

	sdc_conf = mx3fb_read_reg(mx3fb, SDC_COM_CONF);
	if (channel == IDMAC_SDC_0)
		sdc_conf &= ~SDC_COM_GWSEL;
	else
		sdc_conf |= SDC_COM_GWSEL;

	if (enable) {
		reg = mx3fb_read_reg(mx3fb, SDC_GW_CTRL) & 0xFF000000L;
		mx3fb_write_reg(mx3fb, reg | (color_key & 0x00FFFFFFL),
			     SDC_GW_CTRL);

		sdc_conf |= SDC_COM_KEY_COLOR_G;
	} else {
		sdc_conf &= ~SDC_COM_KEY_COLOR_G;
	}
	mx3fb_write_reg(mx3fb, sdc_conf, SDC_COM_CONF);

	spin_unlock_irqrestore(&mx3fb->lock, lock_flags);

	return 0;
}

/**
 * sdc_set_global_alpha() - set global alpha blending modes.
 * @mx3fb:	mx3fb context.
 * @enable:	boolean to enable or disable global alpha blending. If disabled,
 *		per pixel blending is used.
 * @alpha:	global alpha value.
 * @return:	0 on success or negative error code on failure.
 */
static int sdc_set_global_alpha(struct mx3fb_data *mx3fb, bool enable, uint8_t alpha)
{
	uint32_t reg;
	unsigned long lock_flags;

	spin_lock_irqsave(&mx3fb->lock, lock_flags);

	if (enable) {
		reg = mx3fb_read_reg(mx3fb, SDC_GW_CTRL) & 0x00FFFFFFL;
		mx3fb_write_reg(mx3fb, reg | ((uint32_t) alpha << 24), SDC_GW_CTRL);

		reg = mx3fb_read_reg(mx3fb, SDC_COM_CONF);
		mx3fb_write_reg(mx3fb, reg | SDC_COM_GLB_A, SDC_COM_CONF);
	} else {
		reg = mx3fb_read_reg(mx3fb, SDC_COM_CONF);
		mx3fb_write_reg(mx3fb, reg & ~SDC_COM_GLB_A, SDC_COM_CONF);
	}

	spin_unlock_irqrestore(&mx3fb->lock, lock_flags);

	return 0;
}

static u32 sdc_get_brightness(struct mx3fb_data *mx3fb)
{
	u32 brightness;

	brightness = mx3fb_read_reg(mx3fb, SDC_PWM_CTRL);
	brightness = (brightness >> 16) & 0xFF;

	return brightness;
}

static void sdc_set_brightness(struct mx3fb_data *mx3fb, uint8_t value)
{
	dev_dbg(mx3fb->dev, "%s: value = %d\n", __func__, value);
	/* This might be board-specific */
	mx3fb_write_reg(mx3fb, 0x03000000UL | value << 16, SDC_PWM_CTRL);
	return;
}

static uint32_t bpp_to_pixfmt(int bpp)
{
	uint32_t pixfmt = 0;
	switch (bpp) {
	case 24:
		pixfmt = IPU_PIX_FMT_BGR24;
		break;
	case 32:
		pixfmt = IPU_PIX_FMT_BGR32;
		break;
	case 16:
		pixfmt = IPU_PIX_FMT_RGB565;
		break;
	}
	return pixfmt;
}

static int mx3fb_blank(int blank, struct fb_info *fbi);
static int mx3fb_map_video_memory(struct fb_info *fbi, unsigned int mem_len,
				  bool lock);
static int mx3fb_unmap_video_memory(struct fb_info *fbi);

/**
 * mx3fb_set_fix() - set fixed framebuffer parameters from variable settings.
 * @info:	framebuffer information pointer
 * @return:	0 on success or negative error code on failure.
 */
static int mx3fb_set_fix(struct fb_info *fbi)
{
	struct fb_fix_screeninfo *fix = &fbi->fix;
	struct fb_var_screeninfo *var = &fbi->var;

	strncpy(fix->id, "DISP3 BG", 8);

	fix->line_length = var->xres_virtual * var->bits_per_pixel / 8;

	fix->type = FB_TYPE_PACKED_PIXELS;
	fix->accel = FB_ACCEL_NONE;
	fix->visual = FB_VISUAL_TRUECOLOR;
	fix->xpanstep = 1;
	fix->ypanstep = 1;

	return 0;
}

static void mx3fb_dma_done(void *arg)
{
	struct idmac_tx_desc *tx_desc = to_tx_desc(arg);
	struct dma_chan *chan = tx_desc->txd.chan;
	struct idmac_channel *ichannel = to_idmac_chan(chan);
	struct mx3fb_data *mx3fb = ichannel->client;
	struct mx3fb_info *mx3_fbi = mx3fb->fbi->par;

	dev_dbg(mx3fb->dev, "irq %d callback\n", ichannel->eof_irq);

	/* We only need one interrupt, it will be re-enabled as needed */
	disable_irq_nosync(ichannel->eof_irq);

	complete(&mx3_fbi->flip_cmpl);
}

static bool mx3fb_must_set_par(struct fb_info *fbi)
{
	struct mx3fb_info *mx3_fbi = fbi->par;
	struct fb_var_screeninfo old_var = mx3_fbi->cur_var;
	struct fb_var_screeninfo new_var = fbi->var;

	if ((fbi->var.activate & FB_ACTIVATE_FORCE) &&
	    (fbi->var.activate & FB_ACTIVATE_MASK) == FB_ACTIVATE_NOW)
		return true;

	/*
	 * Ignore xoffset and yoffset update,
	 * because pan display handles this case.
	 */
	old_var.xoffset = new_var.xoffset;
	old_var.yoffset = new_var.yoffset;

	return !!memcmp(&old_var, &new_var, sizeof(struct fb_var_screeninfo));
}

static int __set_par(struct fb_info *fbi, bool lock)
{
	u32 mem_len, cur_xoffset, cur_yoffset;
	struct ipu_di_signal_cfg sig_cfg;
	enum ipu_panel mode = IPU_PANEL_TFT;
	struct mx3fb_info *mx3_fbi = fbi->par;
	struct mx3fb_data *mx3fb = mx3_fbi->mx3fb;
	struct idmac_channel *ichan = mx3_fbi->idmac_channel;
	struct idmac_video_param *video = &ichan->params.video;
	struct scatterlist *sg = mx3_fbi->sg;

	/* Total cleanup */
	if (mx3_fbi->txd)
		sdc_disable_channel(mx3_fbi);

	mx3fb_set_fix(fbi);

	mem_len = fbi->var.yres_virtual * fbi->fix.line_length;
	if (mem_len > fbi->fix.smem_len) {
		if (fbi->fix.smem_start)
			mx3fb_unmap_video_memory(fbi);

		if (mx3fb_map_video_memory(fbi, mem_len, lock) < 0)
			return -ENOMEM;
	}

	sg_init_table(&sg[0], 1);
	sg_init_table(&sg[1], 1);

	sg_dma_address(&sg[0]) = fbi->fix.smem_start;
	sg_set_page(&sg[0], virt_to_page(fbi->screen_base),
		    fbi->fix.smem_len,
		    offset_in_page(fbi->screen_base));

	if (mx3_fbi->ipu_ch == IDMAC_SDC_0) {
		memset(&sig_cfg, 0, sizeof(sig_cfg));
		if (fbi->var.sync & FB_SYNC_HOR_HIGH_ACT)
			sig_cfg.Hsync_pol = true;
		if (fbi->var.sync & FB_SYNC_VERT_HIGH_ACT)
			sig_cfg.Vsync_pol = true;
		if (fbi->var.sync & FB_SYNC_CLK_INVERT)
			sig_cfg.clk_pol = true;
		if (fbi->var.sync & FB_SYNC_DATA_INVERT)
			sig_cfg.data_pol = true;
		if (fbi->var.sync & FB_SYNC_OE_ACT_HIGH)
			sig_cfg.enable_pol = true;
		if (fbi->var.sync & FB_SYNC_CLK_IDLE_EN)
			sig_cfg.clkidle_en = true;
		if (fbi->var.sync & FB_SYNC_CLK_SEL_EN)
			sig_cfg.clksel_en = true;
		if (fbi->var.sync & FB_SYNC_SHARP_MODE)
			mode = IPU_PANEL_SHARP_TFT;

		dev_dbg(fbi->device, "pixclock = %u Hz\n",
			(u32) (PICOS2KHZ(fbi->var.pixclock) * 1000UL));

		if (sdc_init_panel(mx3fb, mode,
				   (PICOS2KHZ(fbi->var.pixclock)) * 1000UL,
				   fbi->var.xres, fbi->var.yres,
				   fbi->var.left_margin,
				   fbi->var.hsync_len,
				   fbi->var.right_margin +
				   fbi->var.hsync_len,
				   fbi->var.upper_margin,
				   fbi->var.vsync_len,
				   fbi->var.lower_margin +
				   fbi->var.vsync_len, &sig_cfg) != 0) {
			dev_err(fbi->device,
				"mx3fb: Error initializing panel.\n");
			return -EINVAL;
		}
	}

	sdc_set_window_pos(mx3fb, mx3_fbi->ipu_ch, 0, 0);

	mx3_fbi->cur_ipu_buf	= 0;

	video->out_pixel_fmt	= bpp_to_pixfmt(fbi->var.bits_per_pixel);
	video->out_width	= fbi->var.xres;
	video->out_height	= fbi->var.yres;
	video->out_stride	= fbi->var.xres_virtual;

	if (mx3_fbi->blank == FB_BLANK_UNBLANK) {
		sdc_enable_channel(mx3_fbi);
		/*
		 * sg[0] points to fb smem_start address
		 * and is actually active in controller.
		 */
		mx3_fbi->cur_var.xoffset = 0;
		mx3_fbi->cur_var.yoffset = 0;
	}

	/*
	 * Preserve xoffset and yoffest in case they are
	 * inactive in controller as fb is blanked.
	 */
	cur_xoffset = mx3_fbi->cur_var.xoffset;
	cur_yoffset = mx3_fbi->cur_var.yoffset;
	mx3_fbi->cur_var = fbi->var;
	mx3_fbi->cur_var.xoffset = cur_xoffset;
	mx3_fbi->cur_var.yoffset = cur_yoffset;

	return 0;
}

/**
 * mx3fb_set_par() - set framebuffer parameters and change the operating mode.
 * @fbi:	framebuffer information pointer.
 * @return:	0 on success or negative error code on failure.
 */
static int mx3fb_set_par(struct fb_info *fbi)
{
	struct mx3fb_info *mx3_fbi = fbi->par;
	struct mx3fb_data *mx3fb = mx3_fbi->mx3fb;
	struct idmac_channel *ichan = mx3_fbi->idmac_channel;
	int ret;

	dev_dbg(mx3fb->dev, "%s [%c]\n", __func__, list_empty(&ichan->queue) ? '-' : '+');

	mutex_lock(&mx3_fbi->mutex);

	ret = mx3fb_must_set_par(fbi) ? __set_par(fbi, true) : 0;

	mutex_unlock(&mx3_fbi->mutex);

	return ret;
}

/**
 * mx3fb_check_var() - check and adjust framebuffer variable parameters.
 * @var:	framebuffer variable parameters
 * @fbi:	framebuffer information pointer
 */
static int mx3fb_check_var(struct fb_var_screeninfo *var, struct fb_info *fbi)
{
	struct mx3fb_info *mx3_fbi = fbi->par;
	u32 vtotal;
	u32 htotal;

	dev_dbg(fbi->device, "%s\n", __func__);

	if (var->xres_virtual < var->xres)
		var->xres_virtual = var->xres;
	if (var->yres_virtual < var->yres)
		var->yres_virtual = var->yres;

	if ((var->bits_per_pixel != 32) && (var->bits_per_pixel != 24) &&
	    (var->bits_per_pixel != 16))
		var->bits_per_pixel = default_bpp;

	switch (var->bits_per_pixel) {
	case 16:
		var->red.length = 5;
		var->red.offset = 11;
		var->red.msb_right = 0;

		var->green.length = 6;
		var->green.offset = 5;
		var->green.msb_right = 0;

		var->blue.length = 5;
		var->blue.offset = 0;
		var->blue.msb_right = 0;

		var->transp.length = 0;
		var->transp.offset = 0;
		var->transp.msb_right = 0;
		break;
	case 24:
		var->red.length = 8;
		var->red.offset = 16;
		var->red.msb_right = 0;

		var->green.length = 8;
		var->green.offset = 8;
		var->green.msb_right = 0;

		var->blue.length = 8;
		var->blue.offset = 0;
		var->blue.msb_right = 0;

		var->transp.length = 0;
		var->transp.offset = 0;
		var->transp.msb_right = 0;
		break;
	case 32:
		var->red.length = 8;
		var->red.offset = 16;
		var->red.msb_right = 0;

		var->green.length = 8;
		var->green.offset = 8;
		var->green.msb_right = 0;

		var->blue.length = 8;
		var->blue.offset = 0;
		var->blue.msb_right = 0;

		var->transp.length = 8;
		var->transp.offset = 24;
		var->transp.msb_right = 0;
		break;
	}

	if (var->pixclock < 1000) {
		htotal = var->xres + var->right_margin + var->hsync_len +
		    var->left_margin;
		vtotal = var->yres + var->lower_margin + var->vsync_len +
		    var->upper_margin;
		var->pixclock = (vtotal * htotal * 6UL) / 100UL;
		var->pixclock = KHZ2PICOS(var->pixclock);
		dev_dbg(fbi->device, "pixclock set for 60Hz refresh = %u ps\n",
			var->pixclock);
	}

	var->height = -1;
	var->width = -1;
	var->grayscale = 0;

	/* Preserve sync flags */
	var->sync |= mx3_fbi->cur_var.sync;
	mx3_fbi->cur_var.sync |= var->sync;

	return 0;
}

static u32 chan_to_field(unsigned int chan, struct fb_bitfield *bf)
{
	chan &= 0xffff;
	chan >>= 16 - bf->length;
	return chan << bf->offset;
}

static int mx3fb_setcolreg(unsigned int regno, unsigned int red,
			   unsigned int green, unsigned int blue,
			   unsigned int trans, struct fb_info *fbi)
{
	struct mx3fb_info *mx3_fbi = fbi->par;
	u32 val;
	int ret = 1;

	dev_dbg(fbi->device, "%s, regno = %u\n", __func__, regno);

	mutex_lock(&mx3_fbi->mutex);
	/*
	 * If greyscale is true, then we convert the RGB value
	 * to greyscale no matter what visual we are using.
	 */
	if (fbi->var.grayscale)
		red = green = blue = (19595 * red + 38470 * green +
				      7471 * blue) >> 16;
	switch (fbi->fix.visual) {
	case FB_VISUAL_TRUECOLOR:
		/*
		 * 16-bit True Colour.  We encode the RGB value
		 * according to the RGB bitfield information.
		 */
		if (regno < 16) {
			u32 *pal = fbi->pseudo_palette;

			val = chan_to_field(red, &fbi->var.red);
			val |= chan_to_field(green, &fbi->var.green);
			val |= chan_to_field(blue, &fbi->var.blue);

			pal[regno] = val;

			ret = 0;
		}
		break;

	case FB_VISUAL_STATIC_PSEUDOCOLOR:
	case FB_VISUAL_PSEUDOCOLOR:
		break;
	}
	mutex_unlock(&mx3_fbi->mutex);

	return ret;
}

static void __blank(int blank, struct fb_info *fbi)
{
	struct mx3fb_info *mx3_fbi = fbi->par;
	struct mx3fb_data *mx3fb = mx3_fbi->mx3fb;
	int was_blank = mx3_fbi->blank;

	mx3_fbi->blank = blank;

	/* Attention!
	 * Do not call sdc_disable_channel() for a channel that is disabled
	 * already! This will result in a kernel NULL pointer dereference
	 * (mx3_fbi->txd is NULL). Hide the fact, that all blank modes are
	 * handled equally by this driver.
	 */
	if (blank > FB_BLANK_UNBLANK && was_blank > FB_BLANK_UNBLANK)
		return;

	switch (blank) {
	case FB_BLANK_POWERDOWN:
	case FB_BLANK_VSYNC_SUSPEND:
	case FB_BLANK_HSYNC_SUSPEND:
	case FB_BLANK_NORMAL:
		sdc_set_brightness(mx3fb, 0);
		memset((char *)fbi->screen_base, 0, fbi->fix.smem_len);
		/* Give LCD time to update - enough for 50 and 60 Hz */
		msleep(25);
		sdc_disable_channel(mx3_fbi);
		break;
	case FB_BLANK_UNBLANK:
		sdc_enable_channel(mx3_fbi);
		sdc_set_brightness(mx3fb, mx3fb->backlight_level);
		break;
	}
}

/**
 * mx3fb_blank() - blank the display.
 */
static int mx3fb_blank(int blank, struct fb_info *fbi)
{
	struct mx3fb_info *mx3_fbi = fbi->par;

	dev_dbg(fbi->device, "%s, blank = %d, base %p, len %u\n", __func__,
		blank, fbi->screen_base, fbi->fix.smem_len);

	if (mx3_fbi->blank == blank)
		return 0;

	mutex_lock(&mx3_fbi->mutex);
	__blank(blank, fbi);
	mutex_unlock(&mx3_fbi->mutex);

	return 0;
}

/**
 * mx3fb_pan_display() - pan or wrap the display
 * @var:	variable screen buffer information.
 * @info:	framebuffer information pointer.
 *
 * We look only at xoffset, yoffset and the FB_VMODE_YWRAP flag
 */
static int mx3fb_pan_display(struct fb_var_screeninfo *var,
			     struct fb_info *fbi)
{
	struct mx3fb_info *mx3_fbi = fbi->par;
	u32 y_bottom;
	unsigned long base;
	off_t offset;
	dma_cookie_t cookie;
	struct scatterlist *sg = mx3_fbi->sg;
	struct dma_chan *dma_chan = &mx3_fbi->idmac_channel->dma_chan;
	struct dma_async_tx_descriptor *txd;
	int ret;

	dev_dbg(fbi->device, "%s [%c]\n", __func__,
		list_empty(&mx3_fbi->idmac_channel->queue) ? '-' : '+');

	if (var->xoffset > 0) {
		dev_dbg(fbi->device, "x panning not supported\n");
		return -EINVAL;
	}

	if (mx3_fbi->cur_var.xoffset == var->xoffset &&
	    mx3_fbi->cur_var.yoffset == var->yoffset)
		return 0;	/* No change, do nothing */

	y_bottom = var->yoffset;

	if (!(var->vmode & FB_VMODE_YWRAP))
		y_bottom += fbi->var.yres;

	if (y_bottom > fbi->var.yres_virtual)
		return -EINVAL;

	mutex_lock(&mx3_fbi->mutex);

	offset = var->yoffset * fbi->fix.line_length
	       + var->xoffset * (fbi->var.bits_per_pixel / 8);
	base = fbi->fix.smem_start + offset;

	dev_dbg(fbi->device, "Updating SDC BG buf %d address=0x%08lX\n",
		mx3_fbi->cur_ipu_buf, base);

	/*
	 * We enable the End of Frame interrupt, which will free a tx-descriptor,
	 * which we will need for the next dmaengine_prep_slave_sg(). The
	 * IRQ-handler will disable the IRQ again.
	 */
	init_completion(&mx3_fbi->flip_cmpl);
	enable_irq(mx3_fbi->idmac_channel->eof_irq);

	ret = wait_for_completion_timeout(&mx3_fbi->flip_cmpl, HZ / 10);
	if (ret <= 0) {
		mutex_unlock(&mx3_fbi->mutex);
		dev_info(fbi->device, "Panning failed due to %s\n", ret < 0 ?
			 "user interrupt" : "timeout");
		disable_irq(mx3_fbi->idmac_channel->eof_irq);
		return ret ? : -ETIMEDOUT;
	}

	mx3_fbi->cur_ipu_buf = !mx3_fbi->cur_ipu_buf;

	sg_dma_address(&sg[mx3_fbi->cur_ipu_buf]) = base;
	sg_set_page(&sg[mx3_fbi->cur_ipu_buf],
		    virt_to_page(fbi->screen_base + offset), fbi->fix.smem_len,
		    offset_in_page(fbi->screen_base + offset));

	if (mx3_fbi->txd)
		async_tx_ack(mx3_fbi->txd);

	txd = dmaengine_prep_slave_sg(dma_chan, sg +
		mx3_fbi->cur_ipu_buf, 1, DMA_MEM_TO_DEV, DMA_PREP_INTERRUPT);
	if (!txd) {
		dev_err(fbi->device,
			"Error preparing a DMA transaction descriptor.\n");
		mutex_unlock(&mx3_fbi->mutex);
		return -EIO;
	}

	txd->callback_param	= txd;
	txd->callback		= mx3fb_dma_done;

	/*
	 * Emulate original mx3fb behaviour: each new call to idmac_tx_submit()
	 * should switch to another buffer
	 */
	cookie = txd->tx_submit(txd);
	dev_dbg(fbi->device, "%d: Submit %p #%d\n", __LINE__, txd, cookie);
	if (cookie < 0) {
		dev_err(fbi->device,
			"Error updating SDC buf %d to address=0x%08lX\n",
			mx3_fbi->cur_ipu_buf, base);
		mutex_unlock(&mx3_fbi->mutex);
		return -EIO;
	}

	mx3_fbi->txd = txd;

	fbi->var.xoffset = var->xoffset;
	fbi->var.yoffset = var->yoffset;

	if (var->vmode & FB_VMODE_YWRAP)
		fbi->var.vmode |= FB_VMODE_YWRAP;
	else
		fbi->var.vmode &= ~FB_VMODE_YWRAP;

	mx3_fbi->cur_var = fbi->var;

	mutex_unlock(&mx3_fbi->mutex);

	dev_dbg(fbi->device, "Update complete\n");

	return 0;
}

/*
 * This structure contains the pointers to the control functions that are
 * invoked by the core framebuffer driver to perform operations like
 * blitting, rectangle filling, copy regions and cursor definition.
 */
static const struct fb_ops mx3fb_ops = {
	.owner = THIS_MODULE,
	.fb_set_par = mx3fb_set_par,
	.fb_check_var = mx3fb_check_var,
	.fb_setcolreg = mx3fb_setcolreg,
	.fb_pan_display = mx3fb_pan_display,
	.fb_fillrect = cfb_fillrect,
	.fb_copyarea = cfb_copyarea,
	.fb_imageblit = cfb_imageblit,
	.fb_blank = mx3fb_blank,
};

#ifdef CONFIG_PM
/*
 * Power management hooks.      Note that we won't be called from IRQ context,
 * unlike the blank functions above, so we may sleep.
 */

/*
 * Suspends the framebuffer and blanks the screen. Power management support
 */
static int mx3fb_suspend(struct platform_device *pdev, pm_message_t state)
{
	struct mx3fb_data *mx3fb = platform_get_drvdata(pdev);
	struct mx3fb_info *mx3_fbi = mx3fb->fbi->par;

	console_lock();
	fb_set_suspend(mx3fb->fbi, 1);
	console_unlock();

	if (mx3_fbi->blank == FB_BLANK_UNBLANK) {
		sdc_disable_channel(mx3_fbi);
		sdc_set_brightness(mx3fb, 0);

	}
	return 0;
}

/*
 * Resumes the framebuffer and unblanks the screen. Power management support
 */
static int mx3fb_resume(struct platform_device *pdev)
{
	struct mx3fb_data *mx3fb = platform_get_drvdata(pdev);
	struct mx3fb_info *mx3_fbi = mx3fb->fbi->par;

	if (mx3_fbi->blank == FB_BLANK_UNBLANK) {
		sdc_enable_channel(mx3_fbi);
		sdc_set_brightness(mx3fb, mx3fb->backlight_level);
	}

	console_lock();
	fb_set_suspend(mx3fb->fbi, 0);
	console_unlock();

	return 0;
}
#else
#define mx3fb_suspend   NULL
#define mx3fb_resume    NULL
#endif

/*
 * Main framebuffer functions
 */

/**
 * mx3fb_map_video_memory() - allocates the DRAM memory for the frame buffer.
 * @fbi:	framebuffer information pointer
 * @mem_len:	length of mapped memory
 * @lock:	do not lock during initialisation
 * @return:	Error code indicating success or failure
 *
 * This buffer is remapped into a non-cached, non-buffered, memory region to
 * allow palette and pixel writes to occur without flushing the cache. Once this
 * area is remapped, all virtual memory access to the video memory should occur
 * at the new region.
 */
static int mx3fb_map_video_memory(struct fb_info *fbi, unsigned int mem_len,
				  bool lock)
{
	int retval = 0;
	dma_addr_t addr;

	fbi->screen_base = dma_alloc_wc(fbi->device, mem_len, &addr,
					GFP_DMA | GFP_KERNEL);

	if (!fbi->screen_base) {
		dev_err(fbi->device, "Cannot allocate %u bytes framebuffer memory\n",
			mem_len);
		retval = -EBUSY;
		goto err0;
	}

	if (lock)
		mutex_lock(&fbi->mm_lock);
	fbi->fix.smem_start = addr;
	fbi->fix.smem_len = mem_len;
	if (lock)
		mutex_unlock(&fbi->mm_lock);

	dev_dbg(fbi->device, "allocated fb @ p=0x%08x, v=0x%p, size=%d.\n",
		(uint32_t) fbi->fix.smem_start, fbi->screen_base, fbi->fix.smem_len);

	fbi->screen_size = fbi->fix.smem_len;

	/* Clear the screen */
	memset((char *)fbi->screen_base, 0, fbi->fix.smem_len);

	return 0;

err0:
	fbi->fix.smem_len = 0;
	fbi->fix.smem_start = 0;
	fbi->screen_base = NULL;
	return retval;
}

/**
 * mx3fb_unmap_video_memory() - de-allocate frame buffer memory.
 * @fbi:	framebuffer information pointer
 * @return:	error code indicating success or failure
 */
static int mx3fb_unmap_video_memory(struct fb_info *fbi)
{
	dma_free_wc(fbi->device, fbi->fix.smem_len, fbi->screen_base,
		    fbi->fix.smem_start);

	fbi->screen_base = NULL;
	mutex_lock(&fbi->mm_lock);
	fbi->fix.smem_start = 0;
	fbi->fix.smem_len = 0;
	mutex_unlock(&fbi->mm_lock);
	return 0;
}

/**
 * mx3fb_init_fbinfo() - initialize framebuffer information object.
 * @return:	initialized framebuffer structure.
 */
static struct fb_info *mx3fb_init_fbinfo(struct device *dev,
					 const struct fb_ops *ops)
{
	struct fb_info *fbi;
	struct mx3fb_info *mx3fbi;
	int ret;

	/* Allocate sufficient memory for the fb structure */
	fbi = framebuffer_alloc(sizeof(struct mx3fb_info), dev);
	if (!fbi)
		return NULL;

	mx3fbi			= fbi->par;
	mx3fbi->cookie		= -EINVAL;
	mx3fbi->cur_ipu_buf	= 0;

	fbi->var.activate	= FB_ACTIVATE_NOW;

	fbi->fbops		= ops;
	fbi->flags		= FBINFO_FLAG_DEFAULT;
	fbi->pseudo_palette	= mx3fbi->pseudo_palette;

	mutex_init(&mx3fbi->mutex);

	/* Allocate colormap */
	ret = fb_alloc_cmap(&fbi->cmap, 16, 0);
	if (ret < 0) {
		framebuffer_release(fbi);
		return NULL;
	}

	return fbi;
}

static int init_fb_chan(struct mx3fb_data *mx3fb, struct idmac_channel *ichan)
{
	struct device *dev = mx3fb->dev;
	struct mx3fb_platform_data *mx3fb_pdata = dev_get_platdata(dev);
	const char *name = mx3fb_pdata->name;
	unsigned int irq;
	struct fb_info *fbi;
	struct mx3fb_info *mx3fbi;
	const struct fb_videomode *mode;
	int ret, num_modes;

	if (mx3fb_pdata->disp_data_fmt >= ARRAY_SIZE(di_mappings)) {
		dev_err(dev, "Illegal display data format %d\n",
				mx3fb_pdata->disp_data_fmt);
		return -EINVAL;
	}

	ichan->client = mx3fb;
	irq = ichan->eof_irq;

	if (ichan->dma_chan.chan_id != IDMAC_SDC_0)
		return -EINVAL;

	fbi = mx3fb_init_fbinfo(dev, &mx3fb_ops);
	if (!fbi)
		return -ENOMEM;

	if (!fb_mode)
		fb_mode = name;

	if (!fb_mode) {
		ret = -EINVAL;
		goto emode;
	}

	if (mx3fb_pdata->mode && mx3fb_pdata->num_modes) {
		mode = mx3fb_pdata->mode;
		num_modes = mx3fb_pdata->num_modes;
	} else {
		mode = mx3fb_modedb;
		num_modes = ARRAY_SIZE(mx3fb_modedb);
	}

	if (!fb_find_mode(&fbi->var, fbi, fb_mode, mode,
			  num_modes, NULL, default_bpp)) {
		ret = -EBUSY;
		goto emode;
	}

	fb_videomode_to_modelist(mode, num_modes, &fbi->modelist);

	/* Default Y virtual size is 2x panel size */
	fbi->var.yres_virtual = fbi->var.yres * 2;

	mx3fb->fbi = fbi;

	/* set Display Interface clock period */
	mx3fb_write_reg(mx3fb, 0x00100010L, DI_HSP_CLK_PER);
	/* Might need to trigger HSP clock change - see 44.3.3.8.5 */

	sdc_set_brightness(mx3fb, 255);
	sdc_set_global_alpha(mx3fb, true, 0xFF);
	sdc_set_color_key(mx3fb, IDMAC_SDC_0, false, 0);

	mx3fbi			= fbi->par;
	mx3fbi->idmac_channel	= ichan;
	mx3fbi->ipu_ch		= ichan->dma_chan.chan_id;
	mx3fbi->mx3fb		= mx3fb;
	mx3fbi->blank		= FB_BLANK_NORMAL;

	mx3fb->disp_data_fmt	= mx3fb_pdata->disp_data_fmt;

	init_completion(&mx3fbi->flip_cmpl);
	disable_irq(ichan->eof_irq);
	dev_dbg(mx3fb->dev, "disabling irq %d\n", ichan->eof_irq);
	ret = __set_par(fbi, false);
	if (ret < 0)
		goto esetpar;

	__blank(FB_BLANK_UNBLANK, fbi);

	dev_info(dev, "registered, using mode %s\n", fb_mode);

	ret = register_framebuffer(fbi);
	if (ret < 0)
		goto erfb;

	return 0;

erfb:
esetpar:
emode:
	fb_dealloc_cmap(&fbi->cmap);
	framebuffer_release(fbi);

	return ret;
}

static bool chan_filter(struct dma_chan *chan, void *arg)
{
	struct dma_chan_request *rq = arg;
	struct device *dev;
	struct mx3fb_platform_data *mx3fb_pdata;

	if (!imx_dma_is_ipu(chan))
		return false;

	if (!rq)
		return false;

	dev = rq->mx3fb->dev;
	mx3fb_pdata = dev_get_platdata(dev);

	return rq->id == chan->chan_id &&
		mx3fb_pdata->dma_dev == chan->device->dev;
}

static void release_fbi(struct fb_info *fbi)
{
	mx3fb_unmap_video_memory(fbi);

	fb_dealloc_cmap(&fbi->cmap);

	unregister_framebuffer(fbi);
	framebuffer_release(fbi);
}

static int mx3fb_probe(struct platform_device *pdev)
{
	struct device *dev = &pdev->dev;
	int ret;
	struct resource *sdc_reg;
	struct mx3fb_data *mx3fb;
	dma_cap_mask_t mask;
	struct dma_chan *chan;
	struct dma_chan_request rq;

	/*
	 * Display Interface (DI) and Synchronous Display Controller (SDC)
	 * registers
	 */
	sdc_reg = platform_get_resource(pdev, IORESOURCE_MEM, 0);
	if (!sdc_reg)
		return -EINVAL;

	mx3fb = devm_kzalloc(&pdev->dev, sizeof(*mx3fb), GFP_KERNEL);
	if (!mx3fb)
		return -ENOMEM;

	spin_lock_init(&mx3fb->lock);

	mx3fb->reg_base = ioremap(sdc_reg->start, resource_size(sdc_reg));
	if (!mx3fb->reg_base) {
		ret = -ENOMEM;
		goto eremap;
	}

	pr_debug("Remapped %pR at %p\n", sdc_reg, mx3fb->reg_base);

	/* IDMAC interface */
	dmaengine_get();

	mx3fb->dev = dev;
	platform_set_drvdata(pdev, mx3fb);

	rq.mx3fb = mx3fb;

	dma_cap_zero(mask);
	dma_cap_set(DMA_SLAVE, mask);
	dma_cap_set(DMA_PRIVATE, mask);
	rq.id = IDMAC_SDC_0;
	chan = dma_request_channel(mask, chan_filter, &rq);
	if (!chan) {
		ret = -EBUSY;
		goto ersdc0;
	}

	mx3fb->backlight_level = 255;

	ret = init_fb_chan(mx3fb, to_idmac_chan(chan));
	if (ret < 0)
		goto eisdc0;

	mx3fb_init_backlight(mx3fb);

	return 0;

eisdc0:
	dma_release_channel(chan);
ersdc0:
	dmaengine_put();
	iounmap(mx3fb->reg_base);
eremap:
	dev_err(dev, "mx3fb: failed to register fb\n");
	return ret;
}

static int mx3fb_remove(struct platform_device *dev)
{
	struct mx3fb_data *mx3fb = platform_get_drvdata(dev);
	struct fb_info *fbi = mx3fb->fbi;
	struct mx3fb_info *mx3_fbi = fbi->par;
	struct dma_chan *chan;

	chan = &mx3_fbi->idmac_channel->dma_chan;
	release_fbi(fbi);

	mx3fb_exit_backlight(mx3fb);

	dma_release_channel(chan);
	dmaengine_put();

	iounmap(mx3fb->reg_base);
	return 0;
}

static struct platform_driver mx3fb_driver = {
	.driver = {
		.name = MX3FB_NAME,
	},
	.probe = mx3fb_probe,
	.remove = mx3fb_remove,
	.suspend = mx3fb_suspend,
	.resume = mx3fb_resume,
};

/*
 * Parse user specified options (`video=mx3fb:')
 * example:
 * 	video=mx3fb:bpp=16
 */
static int __init mx3fb_setup(void)
{
#ifndef MODULE
	char *opt, *options = NULL;

	if (fb_get_options("mx3fb", &options))
		return -ENODEV;

	if (!options || !*options)
		return 0;

	while ((opt = strsep(&options, ",")) != NULL) {
		if (!*opt)
			continue;
		if (!strncmp(opt, "bpp=", 4))
			default_bpp = simple_strtoul(opt + 4, NULL, 0);
		else
			fb_mode = opt;
	}
#endif

	return 0;
}

static int __init mx3fb_init(void)
{
	int ret = mx3fb_setup();

	if (ret < 0)
		return ret;

	ret = platform_driver_register(&mx3fb_driver);
	return ret;
}

static void __exit mx3fb_exit(void)
{
	platform_driver_unregister(&mx3fb_driver);
}

module_init(mx3fb_init);
module_exit(mx3fb_exit);

MODULE_AUTHOR("Freescale Semiconductor, Inc.");
MODULE_DESCRIPTION("MX3 framebuffer driver");
MODULE_ALIAS("platform:" MX3FB_NAME);
MODULE_LICENSE("GPL v2");<|MERGE_RESOLUTION|>--- conflicted
+++ resolved
@@ -509,11 +509,7 @@
 			  uint16_t h_start_width, uint16_t h_sync_width,
 			  uint16_t h_end_width, uint16_t v_start_width,
 			  uint16_t v_sync_width, uint16_t v_end_width,
-<<<<<<< HEAD
-			  struct ipu_di_signal_cfg *sig)
-=======
 			  const struct ipu_di_signal_cfg *sig)
->>>>>>> e1ca5184
 {
 	unsigned long lock_flags;
 	uint32_t reg;
