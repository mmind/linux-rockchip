--- conflicted
+++ resolved
@@ -788,10 +788,6 @@
 	.remove         = __exit_p(omap_dpi_remove),
 	.driver         = {
 		.name   = "omapdss_dpi",
-<<<<<<< HEAD
-		.owner  = THIS_MODULE,
-=======
->>>>>>> 2dbfca5a
 		.suppress_bind_attrs = true,
 	},
 };
