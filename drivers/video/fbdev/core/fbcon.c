/*
 *  linux/drivers/video/fbcon.c -- Low level frame buffer based console driver
 *
 *	Copyright (C) 1995 Geert Uytterhoeven
 *
 *
 *  This file is based on the original Amiga console driver (amicon.c):
 *
 *	Copyright (C) 1993 Hamish Macdonald
 *			   Greg Harp
 *	Copyright (C) 1994 David Carter [carter@compsci.bristol.ac.uk]
 *
 *	      with work by William Rucklidge (wjr@cs.cornell.edu)
 *			   Geert Uytterhoeven
 *			   Jes Sorensen (jds@kom.auc.dk)
 *			   Martin Apel
 *
 *  and on the original Atari console driver (atacon.c):
 *
 *	Copyright (C) 1993 Bjoern Brauel
 *			   Roman Hodek
 *
 *	      with work by Guenther Kelleter
 *			   Martin Schaller
 *			   Andreas Schwab
 *
 *  Hardware cursor support added by Emmanuel Marty (core@ggi-project.org)
 *  Smart redraw scrolling, arbitrary font width support, 512char font support
 *  and software scrollback added by 
 *                         Jakub Jelinek (jj@ultra.linux.cz)
 *
 *  Random hacking by Martin Mares <mj@ucw.cz>
 *
 *	2001 - Documented with DocBook
 *	- Brad Douglas <brad@neruo.com>
 *
 *  The low level operations for the various display memory organizations are
 *  now in separate source files.
 *
 *  Currently the following organizations are supported:
 *
 *    o afb			Amiga bitplanes
 *    o cfb{2,4,8,16,24,32}	Packed pixels
 *    o ilbm			Amiga interleaved bitplanes
 *    o iplan2p[248]		Atari interleaved bitplanes
 *    o mfb			Monochrome
 *    o vga			VGA characters/attributes
 *
 *  To do:
 *
 *    - Implement 16 plane mode (iplan2p16)
 *
 *
 *  This file is subject to the terms and conditions of the GNU General Public
 *  License.  See the file COPYING in the main directory of this archive for
 *  more details.
 */

#undef FBCONDEBUG

#include <linux/module.h>
#include <linux/types.h>
#include <linux/fs.h>
#include <linux/kernel.h>
#include <linux/delay.h>	/* MSch: for IRQ probe */
#include <linux/console.h>
#include <linux/string.h>
#include <linux/kd.h>
#include <linux/slab.h>
#include <linux/fb.h>
#include <linux/fbcon.h>
#include <linux/vt_kern.h>
#include <linux/selection.h>
#include <linux/font.h>
#include <linux/smp.h>
#include <linux/init.h>
#include <linux/interrupt.h>
#include <linux/crc32.h> /* For counting font checksums */
#include <linux/uaccess.h>
#include <asm/fb.h>
#include <asm/irq.h>

#include "fbcon.h"

#ifdef FBCONDEBUG
#  define DPRINTK(fmt, args...) printk(KERN_DEBUG "%s: " fmt, __func__ , ## args)
#else
#  define DPRINTK(fmt, args...)
#endif

/*
 * FIXME: Locking
 *
 * - fbcon state itself is protected by the console_lock, and the code does a
 *   pretty good job at making sure that lock is held everywhere it's needed.
 *
 * - access to the registered_fb array is entirely unprotected. This should use
 *   proper object lifetime handling, i.e. get/put_fb_info. This also means
 *   switching from indices to proper pointers for fb_info everywhere.
 *
 * - fbcon doesn't bother with fb_lock/unlock at all. This is buggy, since it
 *   means concurrent access to the same fbdev from both fbcon and userspace
 *   will blow up. To fix this all fbcon calls from fbmem.c need to be moved out
 *   of fb_lock/unlock protected sections, since otherwise we'll recurse and
 *   deadlock eventually. Aside: Due to these deadlock issues the fbdev code in
 *   fbmem.c cannot use locking asserts, and there's lots of callers which get
 *   the rules wrong, e.g. fbsysfs.c entirely missed fb_lock/unlock calls too.
 */

enum {
	FBCON_LOGO_CANSHOW	= -1,	/* the logo can be shown */
	FBCON_LOGO_DRAW		= -2,	/* draw the logo to a console */
	FBCON_LOGO_DONTSHOW	= -3	/* do not show the logo */
};

static struct fbcon_display fb_display[MAX_NR_CONSOLES];

static signed char con2fb_map[MAX_NR_CONSOLES];
static signed char con2fb_map_boot[MAX_NR_CONSOLES];

static int logo_lines;
/* logo_shown is an index to vc_cons when >= 0; otherwise follows FBCON_LOGO
   enums.  */
static int logo_shown = FBCON_LOGO_CANSHOW;
/* Software scrollback */
static int fbcon_softback_size = 32768;
static unsigned long softback_buf, softback_curr;
static unsigned long softback_in;
static unsigned long softback_top, softback_end;
static int softback_lines;
/* console mappings */
static int first_fb_vc;
static int last_fb_vc = MAX_NR_CONSOLES - 1;
static int fbcon_is_default = 1; 
static int primary_device = -1;
static int fbcon_has_console_bind;

#ifdef CONFIG_FRAMEBUFFER_CONSOLE_DETECT_PRIMARY
static int map_override;

static inline void fbcon_map_override(void)
{
	map_override = 1;
}
#else
static inline void fbcon_map_override(void)
{
}
#endif /* CONFIG_FRAMEBUFFER_CONSOLE_DETECT_PRIMARY */

#ifdef CONFIG_FRAMEBUFFER_CONSOLE_DEFERRED_TAKEOVER
static bool deferred_takeover = true;
#else
#define deferred_takeover false
#endif

/* font data */
static char fontname[40];

/* current fb_info */
static int info_idx = -1;

/* console rotation */
static int initial_rotation = -1;
static int fbcon_has_sysfs;
static int margin_color;

static const struct consw fb_con;

#define CM_SOFTBACK	(8)

#define advance_row(p, delta) (unsigned short *)((unsigned long)(p) + (delta) * vc->vc_size_row)

static int fbcon_set_origin(struct vc_data *);

static int fbcon_cursor_noblink;

#define divides(a, b)	((!(a) || (b)%(a)) ? 0 : 1)

/*
 *  Interface used by the world
 */

static const char *fbcon_startup(void);
static void fbcon_init(struct vc_data *vc, int init);
static void fbcon_deinit(struct vc_data *vc);
static void fbcon_clear(struct vc_data *vc, int sy, int sx, int height,
			int width);
static void fbcon_putc(struct vc_data *vc, int c, int ypos, int xpos);
static void fbcon_putcs(struct vc_data *vc, const unsigned short *s,
			int count, int ypos, int xpos);
static void fbcon_clear_margins(struct vc_data *vc, int bottom_only);
static void fbcon_cursor(struct vc_data *vc, int mode);
static void fbcon_bmove(struct vc_data *vc, int sy, int sx, int dy, int dx,
			int height, int width);
static int fbcon_switch(struct vc_data *vc);
static int fbcon_blank(struct vc_data *vc, int blank, int mode_switch);
static void fbcon_set_palette(struct vc_data *vc, const unsigned char *table);

/*
 *  Internal routines
 */
static __inline__ void ywrap_up(struct vc_data *vc, int count);
static __inline__ void ywrap_down(struct vc_data *vc, int count);
static __inline__ void ypan_up(struct vc_data *vc, int count);
static __inline__ void ypan_down(struct vc_data *vc, int count);
static void fbcon_bmove_rec(struct vc_data *vc, struct fbcon_display *p, int sy, int sx,
			    int dy, int dx, int height, int width, u_int y_break);
static void fbcon_set_disp(struct fb_info *info, struct fb_var_screeninfo *var,
			   int unit);
static void fbcon_redraw_move(struct vc_data *vc, struct fbcon_display *p,
			      int line, int count, int dy);
static void fbcon_modechanged(struct fb_info *info);
static void fbcon_set_all_vcs(struct fb_info *info);
static void fbcon_start(void);
static void fbcon_exit(void);
static struct device *fbcon_device;

#ifdef CONFIG_FRAMEBUFFER_CONSOLE_ROTATION
static inline void fbcon_set_rotation(struct fb_info *info)
{
	struct fbcon_ops *ops = info->fbcon_par;

	if (!(info->flags & FBINFO_MISC_TILEBLITTING) &&
	    ops->p->con_rotate < 4)
		ops->rotate = ops->p->con_rotate;
	else
		ops->rotate = 0;
}

static void fbcon_rotate(struct fb_info *info, u32 rotate)
{
	struct fbcon_ops *ops= info->fbcon_par;
	struct fb_info *fb_info;

	if (!ops || ops->currcon == -1)
		return;

	fb_info = registered_fb[con2fb_map[ops->currcon]];

	if (info == fb_info) {
		struct fbcon_display *p = &fb_display[ops->currcon];

		if (rotate < 4)
			p->con_rotate = rotate;
		else
			p->con_rotate = 0;

		fbcon_modechanged(info);
	}
}

static void fbcon_rotate_all(struct fb_info *info, u32 rotate)
{
	struct fbcon_ops *ops = info->fbcon_par;
	struct vc_data *vc;
	struct fbcon_display *p;
	int i;

	if (!ops || ops->currcon < 0 || rotate > 3)
		return;

	for (i = first_fb_vc; i <= last_fb_vc; i++) {
		vc = vc_cons[i].d;
		if (!vc || vc->vc_mode != KD_TEXT ||
		    registered_fb[con2fb_map[i]] != info)
			continue;

		p = &fb_display[vc->vc_num];
		p->con_rotate = rotate;
	}

	fbcon_set_all_vcs(info);
}
#else
static inline void fbcon_set_rotation(struct fb_info *info)
{
	struct fbcon_ops *ops = info->fbcon_par;

	ops->rotate = FB_ROTATE_UR;
}

static void fbcon_rotate(struct fb_info *info, u32 rotate)
{
	return;
}

static void fbcon_rotate_all(struct fb_info *info, u32 rotate)
{
	return;
}
#endif /* CONFIG_FRAMEBUFFER_CONSOLE_ROTATION */

static int fbcon_get_rotate(struct fb_info *info)
{
	struct fbcon_ops *ops = info->fbcon_par;

	return (ops) ? ops->rotate : 0;
}

static inline int fbcon_is_inactive(struct vc_data *vc, struct fb_info *info)
{
	struct fbcon_ops *ops = info->fbcon_par;

	return (info->state != FBINFO_STATE_RUNNING ||
		vc->vc_mode != KD_TEXT || ops->graphics);
}

static int get_color(struct vc_data *vc, struct fb_info *info,
	      u16 c, int is_fg)
{
	int depth = fb_get_color_depth(&info->var, &info->fix);
	int color = 0;

	if (console_blanked) {
		unsigned short charmask = vc->vc_hi_font_mask ? 0x1ff : 0xff;

		c = vc->vc_video_erase_char & charmask;
	}

	if (depth != 1)
		color = (is_fg) ? attr_fgcol((vc->vc_hi_font_mask) ? 9 : 8, c)
			: attr_bgcol((vc->vc_hi_font_mask) ? 13 : 12, c);

	switch (depth) {
	case 1:
	{
		int col = mono_col(info);
		/* 0 or 1 */
		int fg = (info->fix.visual != FB_VISUAL_MONO01) ? col : 0;
		int bg = (info->fix.visual != FB_VISUAL_MONO01) ? 0 : col;

		if (console_blanked)
			fg = bg;

		color = (is_fg) ? fg : bg;
		break;
	}
	case 2:
		/*
		 * Scale down 16-colors to 4 colors. Default 4-color palette
		 * is grayscale. However, simply dividing the values by 4
		 * will not work, as colors 1, 2 and 3 will be scaled-down
		 * to zero rendering them invisible.  So empirically convert
		 * colors to a sane 4-level grayscale.
		 */
		switch (color) {
		case 0:
			color = 0; /* black */
			break;
		case 1 ... 6:
			color = 2; /* white */
			break;
		case 7 ... 8:
			color = 1; /* gray */
			break;
		default:
			color = 3; /* intense white */
			break;
		}
		break;
	case 3:
		/*
		 * Last 8 entries of default 16-color palette is a more intense
		 * version of the first 8 (i.e., same chrominance, different
		 * luminance).
		 */
		color &= 7;
		break;
	}


	return color;
}

static void fbcon_update_softback(struct vc_data *vc)
{
	int l = fbcon_softback_size / vc->vc_size_row;

	if (l > 5)
		softback_end = softback_buf + l * vc->vc_size_row;
	else
		/* Smaller scrollback makes no sense, and 0 would screw
		   the operation totally */
		softback_top = 0;
}

static void fb_flashcursor(struct work_struct *work)
{
	struct fb_info *info = container_of(work, struct fb_info, queue);
	struct fbcon_ops *ops = info->fbcon_par;
	struct vc_data *vc = NULL;
	int c;
	int mode;
	int ret;

	/* FIXME: we should sort out the unbind locking instead */
	/* instead we just fail to flash the cursor if we can't get
	 * the lock instead of blocking fbcon deinit */
	ret = console_trylock();
	if (ret == 0)
		return;

	if (ops && ops->currcon != -1)
		vc = vc_cons[ops->currcon].d;

	if (!vc || !con_is_visible(vc) ||
 	    registered_fb[con2fb_map[vc->vc_num]] != info ||
	    vc->vc_deccm != 1) {
		console_unlock();
		return;
	}

	c = scr_readw((u16 *) vc->vc_pos);
	mode = (!ops->cursor_flash || ops->cursor_state.enable) ?
		CM_ERASE : CM_DRAW;
	ops->cursor(vc, info, mode, softback_lines, get_color(vc, info, c, 1),
		    get_color(vc, info, c, 0));
	console_unlock();
}

static void cursor_timer_handler(struct timer_list *t)
{
	struct fbcon_ops *ops = from_timer(ops, t, cursor_timer);
	struct fb_info *info = ops->info;

	queue_work(system_power_efficient_wq, &info->queue);
	mod_timer(&ops->cursor_timer, jiffies + ops->cur_blink_jiffies);
}

static void fbcon_add_cursor_timer(struct fb_info *info)
{
	struct fbcon_ops *ops = info->fbcon_par;

	if ((!info->queue.func || info->queue.func == fb_flashcursor) &&
	    !(ops->flags & FBCON_FLAGS_CURSOR_TIMER) &&
	    !fbcon_cursor_noblink) {
		if (!info->queue.func)
			INIT_WORK(&info->queue, fb_flashcursor);

		timer_setup(&ops->cursor_timer, cursor_timer_handler, 0);
		mod_timer(&ops->cursor_timer, jiffies + ops->cur_blink_jiffies);
		ops->flags |= FBCON_FLAGS_CURSOR_TIMER;
	}
}

static void fbcon_del_cursor_timer(struct fb_info *info)
{
	struct fbcon_ops *ops = info->fbcon_par;

	if (info->queue.func == fb_flashcursor &&
	    ops->flags & FBCON_FLAGS_CURSOR_TIMER) {
		del_timer_sync(&ops->cursor_timer);
		ops->flags &= ~FBCON_FLAGS_CURSOR_TIMER;
	}
}

#ifndef MODULE
static int __init fb_console_setup(char *this_opt)
{
	char *options;
	int i, j;

	if (!this_opt || !*this_opt)
		return 1;

	while ((options = strsep(&this_opt, ",")) != NULL) {
		if (!strncmp(options, "font:", 5)) {
			strlcpy(fontname, options + 5, sizeof(fontname));
			continue;
		}
		
		if (!strncmp(options, "scrollback:", 11)) {
			options += 11;
			if (*options) {
				fbcon_softback_size = simple_strtoul(options, &options, 0);
				if (*options == 'k' || *options == 'K') {
					fbcon_softback_size *= 1024;
				}
			}
			continue;
		}
		
		if (!strncmp(options, "map:", 4)) {
			options += 4;
			if (*options) {
				for (i = 0, j = 0; i < MAX_NR_CONSOLES; i++) {
					if (!options[j])
						j = 0;
					con2fb_map_boot[i] =
						(options[j++]-'0') % FB_MAX;
				}

				fbcon_map_override();
			}
			continue;
		}

		if (!strncmp(options, "vc:", 3)) {
			options += 3;
			if (*options)
				first_fb_vc = simple_strtoul(options, &options, 10) - 1;
			if (first_fb_vc < 0)
				first_fb_vc = 0;
			if (*options++ == '-')
				last_fb_vc = simple_strtoul(options, &options, 10) - 1;
			fbcon_is_default = 0; 
			continue;
		}

		if (!strncmp(options, "rotate:", 7)) {
			options += 7;
			if (*options)
				initial_rotation = simple_strtoul(options, &options, 0);
			if (initial_rotation > 3)
				initial_rotation = 0;
			continue;
		}

		if (!strncmp(options, "margin:", 7)) {
			options += 7;
			if (*options)
				margin_color = simple_strtoul(options, &options, 0);
			continue;
		}
#ifdef CONFIG_FRAMEBUFFER_CONSOLE_DEFERRED_TAKEOVER
		if (!strcmp(options, "nodefer")) {
			deferred_takeover = false;
			continue;
		}
#endif

		if (!strncmp(options, "logo-pos:", 9)) {
			options += 9;
			if (!strcmp(options, "center"))
				fb_center_logo = true;
			continue;
		}

		if (!strncmp(options, "logo-count:", 11)) {
			options += 11;
			if (*options)
				fb_logo_count = simple_strtol(options, &options, 0);
			continue;
		}
	}
	return 1;
}

__setup("fbcon=", fb_console_setup);
#endif

static int search_fb_in_map(int idx)
{
	int i, retval = 0;

	for (i = first_fb_vc; i <= last_fb_vc; i++) {
		if (con2fb_map[i] == idx)
			retval = 1;
	}
	return retval;
}

static int search_for_mapped_con(void)
{
	int i, retval = 0;

	for (i = first_fb_vc; i <= last_fb_vc; i++) {
		if (con2fb_map[i] != -1)
			retval = 1;
	}
	return retval;
}

static int do_fbcon_takeover(int show_logo)
{
	int err, i;

	if (!num_registered_fb)
		return -ENODEV;

	if (!show_logo)
		logo_shown = FBCON_LOGO_DONTSHOW;

	for (i = first_fb_vc; i <= last_fb_vc; i++)
		con2fb_map[i] = info_idx;

	err = do_take_over_console(&fb_con, first_fb_vc, last_fb_vc,
				fbcon_is_default);

	if (err) {
		for (i = first_fb_vc; i <= last_fb_vc; i++)
			con2fb_map[i] = -1;
		info_idx = -1;
	} else {
		fbcon_has_console_bind = 1;
	}

	return err;
}

#ifdef MODULE
static void fbcon_prepare_logo(struct vc_data *vc, struct fb_info *info,
			       int cols, int rows, int new_cols, int new_rows)
{
	logo_shown = FBCON_LOGO_DONTSHOW;
}
#else
static void fbcon_prepare_logo(struct vc_data *vc, struct fb_info *info,
			       int cols, int rows, int new_cols, int new_rows)
{
	/* Need to make room for the logo */
	struct fbcon_ops *ops = info->fbcon_par;
	int cnt, erase = vc->vc_video_erase_char, step;
	unsigned short *save = NULL, *r, *q;
	int logo_height;

	if (info->fbops->owner) {
		logo_shown = FBCON_LOGO_DONTSHOW;
		return;
	}

	/*
	 * remove underline attribute from erase character
	 * if black and white framebuffer.
	 */
	if (fb_get_color_depth(&info->var, &info->fix) == 1)
		erase &= ~0x400;
	logo_height = fb_prepare_logo(info, ops->rotate);
	logo_lines = DIV_ROUND_UP(logo_height, vc->vc_font.height);
	q = (unsigned short *) (vc->vc_origin +
				vc->vc_size_row * rows);
	step = logo_lines * cols;
	for (r = q - logo_lines * cols; r < q; r++)
		if (scr_readw(r) != vc->vc_video_erase_char)
			break;
	if (r != q && new_rows >= rows + logo_lines) {
		save = kmalloc(array3_size(logo_lines, new_cols, 2),
			       GFP_KERNEL);
		if (save) {
			int i = cols < new_cols ? cols : new_cols;
			scr_memsetw(save, erase, array3_size(logo_lines, new_cols, 2));
			r = q - step;
			for (cnt = 0; cnt < logo_lines; cnt++, r += i)
				scr_memcpyw(save + cnt * new_cols, r, 2 * i);
			r = q;
		}
	}
	if (r == q) {
		/* We can scroll screen down */
		r = q - step - cols;
		for (cnt = rows - logo_lines; cnt > 0; cnt--) {
			scr_memcpyw(r + step, r, vc->vc_size_row);
			r -= cols;
		}
		if (!save) {
			int lines;
			if (vc->state.y + logo_lines >= rows)
				lines = rows - vc->state.y - 1;
			else
				lines = logo_lines;
			vc->state.y += lines;
			vc->vc_pos += lines * vc->vc_size_row;
		}
	}
	scr_memsetw((unsigned short *) vc->vc_origin,
		    erase,
		    vc->vc_size_row * logo_lines);

	if (con_is_visible(vc) && vc->vc_mode == KD_TEXT) {
		fbcon_clear_margins(vc, 0);
		update_screen(vc);
	}

	if (save) {
		q = (unsigned short *) (vc->vc_origin +
					vc->vc_size_row *
					rows);
		scr_memcpyw(q, save, array3_size(logo_lines, new_cols, 2));
<<<<<<< HEAD
		vc->vc_y += logo_lines;
=======
		vc->state.y += logo_lines;
>>>>>>> 9123e3a7
		vc->vc_pos += logo_lines * vc->vc_size_row;
		kfree(save);
	}

	if (logo_shown == FBCON_LOGO_DONTSHOW)
		return;

	if (logo_lines > vc->vc_bottom) {
		logo_shown = FBCON_LOGO_CANSHOW;
		printk(KERN_INFO
		       "fbcon_init: disable boot-logo (boot-logo bigger than screen).\n");
	} else {
		logo_shown = FBCON_LOGO_DRAW;
		vc->vc_top = logo_lines;
	}
}
#endif /* MODULE */

#ifdef CONFIG_FB_TILEBLITTING
static void set_blitting_type(struct vc_data *vc, struct fb_info *info)
{
	struct fbcon_ops *ops = info->fbcon_par;

	ops->p = &fb_display[vc->vc_num];

	if ((info->flags & FBINFO_MISC_TILEBLITTING))
		fbcon_set_tileops(vc, info);
	else {
		fbcon_set_rotation(info);
		fbcon_set_bitops(ops);
	}
}

static int fbcon_invalid_charcount(struct fb_info *info, unsigned charcount)
{
	int err = 0;

	if (info->flags & FBINFO_MISC_TILEBLITTING &&
	    info->tileops->fb_get_tilemax(info) < charcount)
		err = 1;

	return err;
}
#else
static void set_blitting_type(struct vc_data *vc, struct fb_info *info)
{
	struct fbcon_ops *ops = info->fbcon_par;

	info->flags &= ~FBINFO_MISC_TILEBLITTING;
	ops->p = &fb_display[vc->vc_num];
	fbcon_set_rotation(info);
	fbcon_set_bitops(ops);
}

static int fbcon_invalid_charcount(struct fb_info *info, unsigned charcount)
{
	return 0;
}

#endif /* CONFIG_MISC_TILEBLITTING */


static int con2fb_acquire_newinfo(struct vc_data *vc, struct fb_info *info,
				  int unit, int oldidx)
{
	struct fbcon_ops *ops = NULL;
	int err = 0;

	if (!try_module_get(info->fbops->owner))
		err = -ENODEV;

	if (!err && info->fbops->fb_open &&
	    info->fbops->fb_open(info, 0))
		err = -ENODEV;

	if (!err) {
		ops = kzalloc(sizeof(struct fbcon_ops), GFP_KERNEL);
		if (!ops)
			err = -ENOMEM;
	}

	if (!err) {
		ops->cur_blink_jiffies = HZ / 5;
		ops->info = info;
		info->fbcon_par = ops;

		if (vc)
			set_blitting_type(vc, info);
	}

	if (err) {
		con2fb_map[unit] = oldidx;
		module_put(info->fbops->owner);
	}

	return err;
}

static int con2fb_release_oldinfo(struct vc_data *vc, struct fb_info *oldinfo,
				  struct fb_info *newinfo, int unit,
				  int oldidx, int found)
{
	struct fbcon_ops *ops = oldinfo->fbcon_par;
	int err = 0, ret;

	if (oldinfo->fbops->fb_release &&
	    oldinfo->fbops->fb_release(oldinfo, 0)) {
		con2fb_map[unit] = oldidx;
		if (!found && newinfo->fbops->fb_release)
			newinfo->fbops->fb_release(newinfo, 0);
		if (!found)
			module_put(newinfo->fbops->owner);
		err = -ENODEV;
	}

	if (!err) {
		fbcon_del_cursor_timer(oldinfo);
		kfree(ops->cursor_state.mask);
		kfree(ops->cursor_data);
		kfree(ops->cursor_src);
		kfree(ops->fontbuffer);
		kfree(oldinfo->fbcon_par);
		oldinfo->fbcon_par = NULL;
		module_put(oldinfo->fbops->owner);
		/*
		  If oldinfo and newinfo are driving the same hardware,
		  the fb_release() method of oldinfo may attempt to
		  restore the hardware state.  This will leave the
		  newinfo in an undefined state. Thus, a call to
		  fb_set_par() may be needed for the newinfo.
		*/
		if (newinfo && newinfo->fbops->fb_set_par) {
			ret = newinfo->fbops->fb_set_par(newinfo);

			if (ret)
				printk(KERN_ERR "con2fb_release_oldinfo: "
					"detected unhandled fb_set_par error, "
					"error code %d\n", ret);
		}
	}

	return err;
}

static void con2fb_init_display(struct vc_data *vc, struct fb_info *info,
				int unit, int show_logo)
{
	struct fbcon_ops *ops = info->fbcon_par;
	int ret;

	ops->currcon = fg_console;

	if (info->fbops->fb_set_par && !(ops->flags & FBCON_FLAGS_INIT)) {
		ret = info->fbops->fb_set_par(info);

		if (ret)
			printk(KERN_ERR "con2fb_init_display: detected "
				"unhandled fb_set_par error, "
				"error code %d\n", ret);
	}

	ops->flags |= FBCON_FLAGS_INIT;
	ops->graphics = 0;
	fbcon_set_disp(info, &info->var, unit);

	if (show_logo) {
		struct vc_data *fg_vc = vc_cons[fg_console].d;
		struct fb_info *fg_info =
			registered_fb[con2fb_map[fg_console]];

		fbcon_prepare_logo(fg_vc, fg_info, fg_vc->vc_cols,
				   fg_vc->vc_rows, fg_vc->vc_cols,
				   fg_vc->vc_rows);
	}

	update_screen(vc_cons[fg_console].d);
}

/**
 *	set_con2fb_map - map console to frame buffer device
 *	@unit: virtual console number to map
 *	@newidx: frame buffer index to map virtual console to
 *      @user: user request
 *
 *	Maps a virtual console @unit to a frame buffer device
 *	@newidx.
 *
 *	This should be called with the console lock held.
 */
static int set_con2fb_map(int unit, int newidx, int user)
{
	struct vc_data *vc = vc_cons[unit].d;
	int oldidx = con2fb_map[unit];
	struct fb_info *info = registered_fb[newidx];
	struct fb_info *oldinfo = NULL;
	int found, err = 0;

	WARN_CONSOLE_UNLOCKED();

	if (oldidx == newidx)
		return 0;

	if (!info)
		return -EINVAL;

	if (!search_for_mapped_con() || !con_is_bound(&fb_con)) {
		info_idx = newidx;
		return do_fbcon_takeover(0);
	}

	if (oldidx != -1)
		oldinfo = registered_fb[oldidx];

	found = search_fb_in_map(newidx);

	con2fb_map[unit] = newidx;
	if (!err && !found)
		err = con2fb_acquire_newinfo(vc, info, unit, oldidx);

	/*
	 * If old fb is not mapped to any of the consoles,
	 * fbcon should release it.
	 */
	if (!err && oldinfo && !search_fb_in_map(oldidx))
		err = con2fb_release_oldinfo(vc, oldinfo, info, unit, oldidx,
					     found);

	if (!err) {
		int show_logo = (fg_console == 0 && !user &&
				 logo_shown != FBCON_LOGO_DONTSHOW);

		if (!found)
			fbcon_add_cursor_timer(info);
		con2fb_map_boot[unit] = newidx;
		con2fb_init_display(vc, info, unit, show_logo);
	}

	if (!search_fb_in_map(info_idx))
		info_idx = newidx;

	return err;
}

/*
 *  Low Level Operations
 */
/* NOTE: fbcon cannot be __init: it may be called from do_take_over_console later */
static int var_to_display(struct fbcon_display *disp,
			  struct fb_var_screeninfo *var,
			  struct fb_info *info)
{
	disp->xres_virtual = var->xres_virtual;
	disp->yres_virtual = var->yres_virtual;
	disp->bits_per_pixel = var->bits_per_pixel;
	disp->grayscale = var->grayscale;
	disp->nonstd = var->nonstd;
	disp->accel_flags = var->accel_flags;
	disp->height = var->height;
	disp->width = var->width;
	disp->red = var->red;
	disp->green = var->green;
	disp->blue = var->blue;
	disp->transp = var->transp;
	disp->rotate = var->rotate;
	disp->mode = fb_match_mode(var, &info->modelist);
	if (disp->mode == NULL)
		/* This should not happen */
		return -EINVAL;
	return 0;
}

static void display_to_var(struct fb_var_screeninfo *var,
			   struct fbcon_display *disp)
{
	fb_videomode_to_var(var, disp->mode);
	var->xres_virtual = disp->xres_virtual;
	var->yres_virtual = disp->yres_virtual;
	var->bits_per_pixel = disp->bits_per_pixel;
	var->grayscale = disp->grayscale;
	var->nonstd = disp->nonstd;
	var->accel_flags = disp->accel_flags;
	var->height = disp->height;
	var->width = disp->width;
	var->red = disp->red;
	var->green = disp->green;
	var->blue = disp->blue;
	var->transp = disp->transp;
	var->rotate = disp->rotate;
}

static const char *fbcon_startup(void)
{
	const char *display_desc = "frame buffer device";
	struct fbcon_display *p = &fb_display[fg_console];
	struct vc_data *vc = vc_cons[fg_console].d;
	const struct font_desc *font = NULL;
	struct module *owner;
	struct fb_info *info = NULL;
	struct fbcon_ops *ops;
	int rows, cols;

	/*
	 *  If num_registered_fb is zero, this is a call for the dummy part.
	 *  The frame buffer devices weren't initialized yet.
	 */
	if (!num_registered_fb || info_idx == -1)
		return display_desc;
	/*
	 * Instead of blindly using registered_fb[0], we use info_idx, set by
	 * fb_console_init();
	 */
	info = registered_fb[info_idx];
	if (!info)
		return NULL;
	
	owner = info->fbops->owner;
	if (!try_module_get(owner))
		return NULL;
	if (info->fbops->fb_open && info->fbops->fb_open(info, 0)) {
		module_put(owner);
		return NULL;
	}

	ops = kzalloc(sizeof(struct fbcon_ops), GFP_KERNEL);
	if (!ops) {
		module_put(owner);
		return NULL;
	}

	ops->currcon = -1;
	ops->graphics = 1;
	ops->cur_rotate = -1;
	ops->cur_blink_jiffies = HZ / 5;
	ops->info = info;
	info->fbcon_par = ops;

	p->con_rotate = initial_rotation;
	if (p->con_rotate == -1)
		p->con_rotate = info->fbcon_rotate_hint;
	if (p->con_rotate == -1)
		p->con_rotate = FB_ROTATE_UR;

	set_blitting_type(vc, info);

	if (info->fix.type != FB_TYPE_TEXT) {
		if (fbcon_softback_size) {
			if (!softback_buf) {
				softback_buf =
				    (unsigned long)
				    kvmalloc(fbcon_softback_size,
					    GFP_KERNEL);
				if (!softback_buf) {
					fbcon_softback_size = 0;
					softback_top = 0;
				}
			}
		} else {
			if (softback_buf) {
				kvfree((void *) softback_buf);
				softback_buf = 0;
				softback_top = 0;
			}
		}
		if (softback_buf)
			softback_in = softback_top = softback_curr =
			    softback_buf;
		softback_lines = 0;
	}

	/* Setup default font */
	if (!p->fontdata && !vc->vc_font.data) {
		if (!fontname[0] || !(font = find_font(fontname)))
			font = get_default_font(info->var.xres,
						info->var.yres,
						info->pixmap.blit_x,
						info->pixmap.blit_y);
		vc->vc_font.width = font->width;
		vc->vc_font.height = font->height;
		vc->vc_font.data = (void *)(p->fontdata = font->data);
		vc->vc_font.charcount = 256; /* FIXME  Need to support more fonts */
	} else {
		p->fontdata = vc->vc_font.data;
	}

	cols = FBCON_SWAP(ops->rotate, info->var.xres, info->var.yres);
	rows = FBCON_SWAP(ops->rotate, info->var.yres, info->var.xres);
	cols /= vc->vc_font.width;
	rows /= vc->vc_font.height;
	vc_resize(vc, cols, rows);

	DPRINTK("mode:   %s\n", info->fix.id);
	DPRINTK("visual: %d\n", info->fix.visual);
	DPRINTK("res:    %dx%d-%d\n", info->var.xres,
		info->var.yres,
		info->var.bits_per_pixel);

	fbcon_add_cursor_timer(info);
	return display_desc;
}

static void fbcon_init(struct vc_data *vc, int init)
{
	struct fb_info *info;
	struct fbcon_ops *ops;
	struct vc_data **default_mode = vc->vc_display_fg;
	struct vc_data *svc = *default_mode;
	struct fbcon_display *t, *p = &fb_display[vc->vc_num];
	int logo = 1, new_rows, new_cols, rows, cols, charcnt = 256;
	int cap, ret;

	if (WARN_ON(info_idx == -1))
	    return;

	if (con2fb_map[vc->vc_num] == -1)
		con2fb_map[vc->vc_num] = info_idx;

	info = registered_fb[con2fb_map[vc->vc_num]];
	cap = info->flags;

	if (logo_shown < 0 && console_loglevel <= CONSOLE_LOGLEVEL_QUIET)
		logo_shown = FBCON_LOGO_DONTSHOW;

	if (vc != svc || logo_shown == FBCON_LOGO_DONTSHOW ||
	    (info->fix.type == FB_TYPE_TEXT))
		logo = 0;

	if (var_to_display(p, &info->var, info))
		return;

	if (!info->fbcon_par)
		con2fb_acquire_newinfo(vc, info, vc->vc_num, -1);

	/* If we are not the first console on this
	   fb, copy the font from that console */
	t = &fb_display[fg_console];
	if (!p->fontdata) {
		if (t->fontdata) {
			struct vc_data *fvc = vc_cons[fg_console].d;

			vc->vc_font.data = (void *)(p->fontdata =
						    fvc->vc_font.data);
			vc->vc_font.width = fvc->vc_font.width;
			vc->vc_font.height = fvc->vc_font.height;
			p->userfont = t->userfont;

			if (p->userfont)
				REFCOUNT(p->fontdata)++;
		} else {
			const struct font_desc *font = NULL;

			if (!fontname[0] || !(font = find_font(fontname)))
				font = get_default_font(info->var.xres,
							info->var.yres,
							info->pixmap.blit_x,
							info->pixmap.blit_y);
			vc->vc_font.width = font->width;
			vc->vc_font.height = font->height;
			vc->vc_font.data = (void *)(p->fontdata = font->data);
			vc->vc_font.charcount = 256; /* FIXME  Need to
							support more fonts */
		}
	}

	if (p->userfont)
		charcnt = FNTCHARCNT(p->fontdata);

	vc->vc_can_do_color = (fb_get_color_depth(&info->var, &info->fix)!=1);
	vc->vc_complement_mask = vc->vc_can_do_color ? 0x7700 : 0x0800;
	if (charcnt == 256) {
		vc->vc_hi_font_mask = 0;
	} else {
		vc->vc_hi_font_mask = 0x100;
		if (vc->vc_can_do_color)
			vc->vc_complement_mask <<= 1;
	}

	if (!*svc->vc_uni_pagedir_loc)
		con_set_default_unimap(svc);
	if (!*vc->vc_uni_pagedir_loc)
		con_copy_unimap(vc, svc);

	ops = info->fbcon_par;
	ops->cur_blink_jiffies = msecs_to_jiffies(vc->vc_cur_blink_ms);

	p->con_rotate = initial_rotation;
	if (p->con_rotate == -1)
		p->con_rotate = info->fbcon_rotate_hint;
	if (p->con_rotate == -1)
		p->con_rotate = FB_ROTATE_UR;

	set_blitting_type(vc, info);

	cols = vc->vc_cols;
	rows = vc->vc_rows;
	new_cols = FBCON_SWAP(ops->rotate, info->var.xres, info->var.yres);
	new_rows = FBCON_SWAP(ops->rotate, info->var.yres, info->var.xres);
	new_cols /= vc->vc_font.width;
	new_rows /= vc->vc_font.height;

	/*
	 * We must always set the mode. The mode of the previous console
	 * driver could be in the same resolution but we are using different
	 * hardware so we have to initialize the hardware.
	 *
	 * We need to do it in fbcon_init() to prevent screen corruption.
	 */
	if (con_is_visible(vc) && vc->vc_mode == KD_TEXT) {
		if (info->fbops->fb_set_par &&
		    !(ops->flags & FBCON_FLAGS_INIT)) {
			ret = info->fbops->fb_set_par(info);

			if (ret)
				printk(KERN_ERR "fbcon_init: detected "
					"unhandled fb_set_par error, "
					"error code %d\n", ret);
		}

		ops->flags |= FBCON_FLAGS_INIT;
	}

	ops->graphics = 0;

	if ((cap & FBINFO_HWACCEL_COPYAREA) &&
	    !(cap & FBINFO_HWACCEL_DISABLED))
		p->scrollmode = SCROLL_MOVE;
	else /* default to something safe */
		p->scrollmode = SCROLL_REDRAW;

	/*
	 *  ++guenther: console.c:vc_allocate() relies on initializing
	 *  vc_{cols,rows}, but we must not set those if we are only
	 *  resizing the console.
	 */
	if (init) {
		vc->vc_cols = new_cols;
		vc->vc_rows = new_rows;
	} else
		vc_resize(vc, new_cols, new_rows);

	if (logo)
		fbcon_prepare_logo(vc, info, cols, rows, new_cols, new_rows);

	if (vc == svc && softback_buf)
		fbcon_update_softback(vc);

	if (ops->rotate_font && ops->rotate_font(info, vc)) {
		ops->rotate = FB_ROTATE_UR;
		set_blitting_type(vc, info);
	}

	ops->p = &fb_display[fg_console];
}

static void fbcon_free_font(struct fbcon_display *p, bool freefont)
{
	if (freefont && p->userfont && p->fontdata && (--REFCOUNT(p->fontdata) == 0))
		kfree(p->fontdata - FONT_EXTRA_WORDS * sizeof(int));
	p->fontdata = NULL;
	p->userfont = 0;
}

static void set_vc_hi_font(struct vc_data *vc, bool set);

static void fbcon_deinit(struct vc_data *vc)
{
	struct fbcon_display *p = &fb_display[vc->vc_num];
	struct fb_info *info;
	struct fbcon_ops *ops;
	int idx;
	bool free_font = true;

	idx = con2fb_map[vc->vc_num];

	if (idx == -1)
		goto finished;

	info = registered_fb[idx];

	if (!info)
		goto finished;

	if (info->flags & FBINFO_MISC_FIRMWARE)
		free_font = false;
	ops = info->fbcon_par;

	if (!ops)
		goto finished;

	if (con_is_visible(vc))
		fbcon_del_cursor_timer(info);

	ops->flags &= ~FBCON_FLAGS_INIT;
finished:

	fbcon_free_font(p, free_font);
	if (free_font)
		vc->vc_font.data = NULL;

	if (vc->vc_hi_font_mask && vc->vc_screenbuf)
		set_vc_hi_font(vc, false);

	if (!con_is_bound(&fb_con))
		fbcon_exit();

	if (vc->vc_num == logo_shown)
		logo_shown = FBCON_LOGO_CANSHOW;

	return;
}

/* ====================================================================== */

/*  fbcon_XXX routines - interface used by the world
 *
 *  This system is now divided into two levels because of complications
 *  caused by hardware scrolling. Top level functions:
 *
 *	fbcon_bmove(), fbcon_clear(), fbcon_putc(), fbcon_clear_margins()
 *
 *  handles y values in range [0, scr_height-1] that correspond to real
 *  screen positions. y_wrap shift means that first line of bitmap may be
 *  anywhere on this display. These functions convert lineoffsets to
 *  bitmap offsets and deal with the wrap-around case by splitting blits.
 *
 *	fbcon_bmove_physical_8()    -- These functions fast implementations
 *	fbcon_clear_physical_8()    -- of original fbcon_XXX fns.
 *	fbcon_putc_physical_8()	    -- (font width != 8) may be added later
 *
 *  WARNING:
 *
 *  At the moment fbcon_putc() cannot blit across vertical wrap boundary
 *  Implies should only really hardware scroll in rows. Only reason for
 *  restriction is simplicity & efficiency at the moment.
 */

static void fbcon_clear(struct vc_data *vc, int sy, int sx, int height,
			int width)
{
	struct fb_info *info = registered_fb[con2fb_map[vc->vc_num]];
	struct fbcon_ops *ops = info->fbcon_par;

	struct fbcon_display *p = &fb_display[vc->vc_num];
	u_int y_break;

	if (fbcon_is_inactive(vc, info))
		return;

	if (!height || !width)
		return;

	if (sy < vc->vc_top && vc->vc_top == logo_lines) {
		vc->vc_top = 0;
		/*
		 * If the font dimensions are not an integral of the display
		 * dimensions then the ops->clear below won't end up clearing
		 * the margins.  Call clear_margins here in case the logo
		 * bitmap stretched into the margin area.
		 */
		fbcon_clear_margins(vc, 0);
	}

	/* Split blits that cross physical y_wrap boundary */

	y_break = p->vrows - p->yscroll;
	if (sy < y_break && sy + height - 1 >= y_break) {
		u_int b = y_break - sy;
		ops->clear(vc, info, real_y(p, sy), sx, b, width);
		ops->clear(vc, info, real_y(p, sy + b), sx, height - b,
				 width);
	} else
		ops->clear(vc, info, real_y(p, sy), sx, height, width);
}

static void fbcon_putcs(struct vc_data *vc, const unsigned short *s,
			int count, int ypos, int xpos)
{
	struct fb_info *info = registered_fb[con2fb_map[vc->vc_num]];
	struct fbcon_display *p = &fb_display[vc->vc_num];
	struct fbcon_ops *ops = info->fbcon_par;

	if (!fbcon_is_inactive(vc, info))
		ops->putcs(vc, info, s, count, real_y(p, ypos), xpos,
			   get_color(vc, info, scr_readw(s), 1),
			   get_color(vc, info, scr_readw(s), 0));
}

static void fbcon_putc(struct vc_data *vc, int c, int ypos, int xpos)
{
	unsigned short chr;

	scr_writew(c, &chr);
	fbcon_putcs(vc, &chr, 1, ypos, xpos);
}

static void fbcon_clear_margins(struct vc_data *vc, int bottom_only)
{
	struct fb_info *info = registered_fb[con2fb_map[vc->vc_num]];
	struct fbcon_ops *ops = info->fbcon_par;

	if (!fbcon_is_inactive(vc, info))
		ops->clear_margins(vc, info, margin_color, bottom_only);
}

static void fbcon_cursor(struct vc_data *vc, int mode)
{
	struct fb_info *info = registered_fb[con2fb_map[vc->vc_num]];
	struct fbcon_ops *ops = info->fbcon_par;
	int y;
 	int c = scr_readw((u16 *) vc->vc_pos);

	ops->cur_blink_jiffies = msecs_to_jiffies(vc->vc_cur_blink_ms);

	if (fbcon_is_inactive(vc, info) || vc->vc_deccm != 1)
		return;

	if (vc->vc_cursor_type & CUR_SW)
		fbcon_del_cursor_timer(info);
	else
		fbcon_add_cursor_timer(info);

	ops->cursor_flash = (mode == CM_ERASE) ? 0 : 1;
	if (mode & CM_SOFTBACK) {
		mode &= ~CM_SOFTBACK;
		y = softback_lines;
	} else {
		if (softback_lines)
			fbcon_set_origin(vc);
		y = 0;
	}

	ops->cursor(vc, info, mode, y, get_color(vc, info, c, 1),
		    get_color(vc, info, c, 0));
}

static int scrollback_phys_max = 0;
static int scrollback_max = 0;
static int scrollback_current = 0;

static void fbcon_set_disp(struct fb_info *info, struct fb_var_screeninfo *var,
			   int unit)
{
	struct fbcon_display *p, *t;
	struct vc_data **default_mode, *vc;
	struct vc_data *svc;
	struct fbcon_ops *ops = info->fbcon_par;
	int rows, cols, charcnt = 256;

	p = &fb_display[unit];

	if (var_to_display(p, var, info))
		return;

	vc = vc_cons[unit].d;

	if (!vc)
		return;

	default_mode = vc->vc_display_fg;
	svc = *default_mode;
	t = &fb_display[svc->vc_num];

	if (!vc->vc_font.data) {
		vc->vc_font.data = (void *)(p->fontdata = t->fontdata);
		vc->vc_font.width = (*default_mode)->vc_font.width;
		vc->vc_font.height = (*default_mode)->vc_font.height;
		p->userfont = t->userfont;
		if (p->userfont)
			REFCOUNT(p->fontdata)++;
	}
	if (p->userfont)
		charcnt = FNTCHARCNT(p->fontdata);

	var->activate = FB_ACTIVATE_NOW;
	info->var.activate = var->activate;
	var->yoffset = info->var.yoffset;
	var->xoffset = info->var.xoffset;
	fb_set_var(info, var);
	ops->var = info->var;
	vc->vc_can_do_color = (fb_get_color_depth(&info->var, &info->fix)!=1);
	vc->vc_complement_mask = vc->vc_can_do_color ? 0x7700 : 0x0800;
	if (charcnt == 256) {
		vc->vc_hi_font_mask = 0;
	} else {
		vc->vc_hi_font_mask = 0x100;
		if (vc->vc_can_do_color)
			vc->vc_complement_mask <<= 1;
	}

	if (!*svc->vc_uni_pagedir_loc)
		con_set_default_unimap(svc);
	if (!*vc->vc_uni_pagedir_loc)
		con_copy_unimap(vc, svc);

	cols = FBCON_SWAP(ops->rotate, info->var.xres, info->var.yres);
	rows = FBCON_SWAP(ops->rotate, info->var.yres, info->var.xres);
	cols /= vc->vc_font.width;
	rows /= vc->vc_font.height;
	vc_resize(vc, cols, rows);

	if (con_is_visible(vc)) {
		update_screen(vc);
		if (softback_buf)
			fbcon_update_softback(vc);
	}
}

static __inline__ void ywrap_up(struct vc_data *vc, int count)
{
	struct fb_info *info = registered_fb[con2fb_map[vc->vc_num]];
	struct fbcon_ops *ops = info->fbcon_par;
	struct fbcon_display *p = &fb_display[vc->vc_num];
	
	p->yscroll += count;
	if (p->yscroll >= p->vrows)	/* Deal with wrap */
		p->yscroll -= p->vrows;
	ops->var.xoffset = 0;
	ops->var.yoffset = p->yscroll * vc->vc_font.height;
	ops->var.vmode |= FB_VMODE_YWRAP;
	ops->update_start(info);
	scrollback_max += count;
	if (scrollback_max > scrollback_phys_max)
		scrollback_max = scrollback_phys_max;
	scrollback_current = 0;
}

static __inline__ void ywrap_down(struct vc_data *vc, int count)
{
	struct fb_info *info = registered_fb[con2fb_map[vc->vc_num]];
	struct fbcon_ops *ops = info->fbcon_par;
	struct fbcon_display *p = &fb_display[vc->vc_num];
	
	p->yscroll -= count;
	if (p->yscroll < 0)	/* Deal with wrap */
		p->yscroll += p->vrows;
	ops->var.xoffset = 0;
	ops->var.yoffset = p->yscroll * vc->vc_font.height;
	ops->var.vmode |= FB_VMODE_YWRAP;
	ops->update_start(info);
	scrollback_max -= count;
	if (scrollback_max < 0)
		scrollback_max = 0;
	scrollback_current = 0;
}

static __inline__ void ypan_up(struct vc_data *vc, int count)
{
	struct fb_info *info = registered_fb[con2fb_map[vc->vc_num]];
	struct fbcon_display *p = &fb_display[vc->vc_num];
	struct fbcon_ops *ops = info->fbcon_par;

	p->yscroll += count;
	if (p->yscroll > p->vrows - vc->vc_rows) {
		ops->bmove(vc, info, p->vrows - vc->vc_rows,
			    0, 0, 0, vc->vc_rows, vc->vc_cols);
		p->yscroll -= p->vrows - vc->vc_rows;
	}

	ops->var.xoffset = 0;
	ops->var.yoffset = p->yscroll * vc->vc_font.height;
	ops->var.vmode &= ~FB_VMODE_YWRAP;
	ops->update_start(info);
	fbcon_clear_margins(vc, 1);
	scrollback_max += count;
	if (scrollback_max > scrollback_phys_max)
		scrollback_max = scrollback_phys_max;
	scrollback_current = 0;
}

static __inline__ void ypan_up_redraw(struct vc_data *vc, int t, int count)
{
	struct fb_info *info = registered_fb[con2fb_map[vc->vc_num]];
	struct fbcon_ops *ops = info->fbcon_par;
	struct fbcon_display *p = &fb_display[vc->vc_num];

	p->yscroll += count;

	if (p->yscroll > p->vrows - vc->vc_rows) {
		p->yscroll -= p->vrows - vc->vc_rows;
		fbcon_redraw_move(vc, p, t + count, vc->vc_rows - count, t);
	}

	ops->var.xoffset = 0;
	ops->var.yoffset = p->yscroll * vc->vc_font.height;
	ops->var.vmode &= ~FB_VMODE_YWRAP;
	ops->update_start(info);
	fbcon_clear_margins(vc, 1);
	scrollback_max += count;
	if (scrollback_max > scrollback_phys_max)
		scrollback_max = scrollback_phys_max;
	scrollback_current = 0;
}

static __inline__ void ypan_down(struct vc_data *vc, int count)
{
	struct fb_info *info = registered_fb[con2fb_map[vc->vc_num]];
	struct fbcon_display *p = &fb_display[vc->vc_num];
	struct fbcon_ops *ops = info->fbcon_par;
	
	p->yscroll -= count;
	if (p->yscroll < 0) {
		ops->bmove(vc, info, 0, 0, p->vrows - vc->vc_rows,
			    0, vc->vc_rows, vc->vc_cols);
		p->yscroll += p->vrows - vc->vc_rows;
	}

	ops->var.xoffset = 0;
	ops->var.yoffset = p->yscroll * vc->vc_font.height;
	ops->var.vmode &= ~FB_VMODE_YWRAP;
	ops->update_start(info);
	fbcon_clear_margins(vc, 1);
	scrollback_max -= count;
	if (scrollback_max < 0)
		scrollback_max = 0;
	scrollback_current = 0;
}

static __inline__ void ypan_down_redraw(struct vc_data *vc, int t, int count)
{
	struct fb_info *info = registered_fb[con2fb_map[vc->vc_num]];
	struct fbcon_ops *ops = info->fbcon_par;
	struct fbcon_display *p = &fb_display[vc->vc_num];

	p->yscroll -= count;

	if (p->yscroll < 0) {
		p->yscroll += p->vrows - vc->vc_rows;
		fbcon_redraw_move(vc, p, t, vc->vc_rows - count, t + count);
	}

	ops->var.xoffset = 0;
	ops->var.yoffset = p->yscroll * vc->vc_font.height;
	ops->var.vmode &= ~FB_VMODE_YWRAP;
	ops->update_start(info);
	fbcon_clear_margins(vc, 1);
	scrollback_max -= count;
	if (scrollback_max < 0)
		scrollback_max = 0;
	scrollback_current = 0;
}

static void fbcon_redraw_softback(struct vc_data *vc, struct fbcon_display *p,
				  long delta)
{
	int count = vc->vc_rows;
	unsigned short *d, *s;
	unsigned long n;
	int line = 0;

	d = (u16 *) softback_curr;
	if (d == (u16 *) softback_in)
		d = (u16 *) vc->vc_origin;
	n = softback_curr + delta * vc->vc_size_row;
	softback_lines -= delta;
	if (delta < 0) {
		if (softback_curr < softback_top && n < softback_buf) {
			n += softback_end - softback_buf;
			if (n < softback_top) {
				softback_lines -=
				    (softback_top - n) / vc->vc_size_row;
				n = softback_top;
			}
		} else if (softback_curr >= softback_top
			   && n < softback_top) {
			softback_lines -=
			    (softback_top - n) / vc->vc_size_row;
			n = softback_top;
		}
	} else {
		if (softback_curr > softback_in && n >= softback_end) {
			n += softback_buf - softback_end;
			if (n > softback_in) {
				n = softback_in;
				softback_lines = 0;
			}
		} else if (softback_curr <= softback_in && n > softback_in) {
			n = softback_in;
			softback_lines = 0;
		}
	}
	if (n == softback_curr)
		return;
	softback_curr = n;
	s = (u16 *) softback_curr;
	if (s == (u16 *) softback_in)
		s = (u16 *) vc->vc_origin;
	while (count--) {
		unsigned short *start;
		unsigned short *le;
		unsigned short c;
		int x = 0;
		unsigned short attr = 1;

		start = s;
		le = advance_row(s, 1);
		do {
			c = scr_readw(s);
			if (attr != (c & 0xff00)) {
				attr = c & 0xff00;
				if (s > start) {
					fbcon_putcs(vc, start, s - start,
						    line, x);
					x += s - start;
					start = s;
				}
			}
			if (c == scr_readw(d)) {
				if (s > start) {
					fbcon_putcs(vc, start, s - start,
						    line, x);
					x += s - start + 1;
					start = s + 1;
				} else {
					x++;
					start++;
				}
			}
			s++;
			d++;
		} while (s < le);
		if (s > start)
			fbcon_putcs(vc, start, s - start, line, x);
		line++;
		if (d == (u16 *) softback_end)
			d = (u16 *) softback_buf;
		if (d == (u16 *) softback_in)
			d = (u16 *) vc->vc_origin;
		if (s == (u16 *) softback_end)
			s = (u16 *) softback_buf;
		if (s == (u16 *) softback_in)
			s = (u16 *) vc->vc_origin;
	}
}

static void fbcon_redraw_move(struct vc_data *vc, struct fbcon_display *p,
			      int line, int count, int dy)
{
	unsigned short *s = (unsigned short *)
		(vc->vc_origin + vc->vc_size_row * line);

	while (count--) {
		unsigned short *start = s;
		unsigned short *le = advance_row(s, 1);
		unsigned short c;
		int x = 0;
		unsigned short attr = 1;

		do {
			c = scr_readw(s);
			if (attr != (c & 0xff00)) {
				attr = c & 0xff00;
				if (s > start) {
					fbcon_putcs(vc, start, s - start,
						    dy, x);
					x += s - start;
					start = s;
				}
			}
			console_conditional_schedule();
			s++;
		} while (s < le);
		if (s > start)
			fbcon_putcs(vc, start, s - start, dy, x);
		console_conditional_schedule();
		dy++;
	}
}

static void fbcon_redraw_blit(struct vc_data *vc, struct fb_info *info,
			struct fbcon_display *p, int line, int count, int ycount)
{
	int offset = ycount * vc->vc_cols;
	unsigned short *d = (unsigned short *)
	    (vc->vc_origin + vc->vc_size_row * line);
	unsigned short *s = d + offset;
	struct fbcon_ops *ops = info->fbcon_par;

	while (count--) {
		unsigned short *start = s;
		unsigned short *le = advance_row(s, 1);
		unsigned short c;
		int x = 0;

		do {
			c = scr_readw(s);

			if (c == scr_readw(d)) {
				if (s > start) {
					ops->bmove(vc, info, line + ycount, x,
						   line, x, 1, s-start);
					x += s - start + 1;
					start = s + 1;
				} else {
					x++;
					start++;
				}
			}

			scr_writew(c, d);
			console_conditional_schedule();
			s++;
			d++;
		} while (s < le);
		if (s > start)
			ops->bmove(vc, info, line + ycount, x, line, x, 1,
				   s-start);
		console_conditional_schedule();
		if (ycount > 0)
			line++;
		else {
			line--;
			/* NOTE: We subtract two lines from these pointers */
			s -= vc->vc_size_row;
			d -= vc->vc_size_row;
		}
	}
}

static void fbcon_redraw(struct vc_data *vc, struct fbcon_display *p,
			 int line, int count, int offset)
{
	unsigned short *d = (unsigned short *)
	    (vc->vc_origin + vc->vc_size_row * line);
	unsigned short *s = d + offset;

	while (count--) {
		unsigned short *start = s;
		unsigned short *le = advance_row(s, 1);
		unsigned short c;
		int x = 0;
		unsigned short attr = 1;

		do {
			c = scr_readw(s);
			if (attr != (c & 0xff00)) {
				attr = c & 0xff00;
				if (s > start) {
					fbcon_putcs(vc, start, s - start,
						    line, x);
					x += s - start;
					start = s;
				}
			}
			if (c == scr_readw(d)) {
				if (s > start) {
					fbcon_putcs(vc, start, s - start,
						     line, x);
					x += s - start + 1;
					start = s + 1;
				} else {
					x++;
					start++;
				}
			}
			scr_writew(c, d);
			console_conditional_schedule();
			s++;
			d++;
		} while (s < le);
		if (s > start)
			fbcon_putcs(vc, start, s - start, line, x);
		console_conditional_schedule();
		if (offset > 0)
			line++;
		else {
			line--;
			/* NOTE: We subtract two lines from these pointers */
			s -= vc->vc_size_row;
			d -= vc->vc_size_row;
		}
	}
}

static inline void fbcon_softback_note(struct vc_data *vc, int t,
				       int count)
{
	unsigned short *p;

	if (vc->vc_num != fg_console)
		return;
	p = (unsigned short *) (vc->vc_origin + t * vc->vc_size_row);

	while (count) {
		scr_memcpyw((u16 *) softback_in, p, vc->vc_size_row);
		count--;
		p = advance_row(p, 1);
		softback_in += vc->vc_size_row;
		if (softback_in == softback_end)
			softback_in = softback_buf;
		if (softback_in == softback_top) {
			softback_top += vc->vc_size_row;
			if (softback_top == softback_end)
				softback_top = softback_buf;
		}
	}
	softback_curr = softback_in;
}

static bool fbcon_scroll(struct vc_data *vc, unsigned int t, unsigned int b,
		enum con_scroll dir, unsigned int count)
{
	struct fb_info *info = registered_fb[con2fb_map[vc->vc_num]];
	struct fbcon_display *p = &fb_display[vc->vc_num];
	int scroll_partial = info->flags & FBINFO_PARTIAL_PAN_OK;

	if (fbcon_is_inactive(vc, info))
		return true;

	fbcon_cursor(vc, CM_ERASE);

	/*
	 * ++Geert: Only use ywrap/ypan if the console is in text mode
	 * ++Andrew: Only use ypan on hardware text mode when scrolling the
	 *           whole screen (prevents flicker).
	 */

	switch (dir) {
	case SM_UP:
		if (count > vc->vc_rows)	/* Maximum realistic size */
			count = vc->vc_rows;
		if (softback_top)
			fbcon_softback_note(vc, t, count);
		if (logo_shown >= 0)
			goto redraw_up;
		switch (p->scrollmode) {
		case SCROLL_MOVE:
			fbcon_redraw_blit(vc, info, p, t, b - t - count,
				     count);
			fbcon_clear(vc, b - count, 0, count, vc->vc_cols);
			scr_memsetw((unsigned short *) (vc->vc_origin +
							vc->vc_size_row *
							(b - count)),
				    vc->vc_video_erase_char,
				    vc->vc_size_row * count);
			return true;
			break;

		case SCROLL_WRAP_MOVE:
			if (b - t - count > 3 * vc->vc_rows >> 2) {
				if (t > 0)
					fbcon_bmove(vc, 0, 0, count, 0, t,
						    vc->vc_cols);
				ywrap_up(vc, count);
				if (vc->vc_rows - b > 0)
					fbcon_bmove(vc, b - count, 0, b, 0,
						    vc->vc_rows - b,
						    vc->vc_cols);
			} else if (info->flags & FBINFO_READS_FAST)
				fbcon_bmove(vc, t + count, 0, t, 0,
					    b - t - count, vc->vc_cols);
			else
				goto redraw_up;
			fbcon_clear(vc, b - count, 0, count, vc->vc_cols);
			break;

		case SCROLL_PAN_REDRAW:
			if ((p->yscroll + count <=
			     2 * (p->vrows - vc->vc_rows))
			    && ((!scroll_partial && (b - t == vc->vc_rows))
				|| (scroll_partial
				    && (b - t - count >
					3 * vc->vc_rows >> 2)))) {
				if (t > 0)
					fbcon_redraw_move(vc, p, 0, t, count);
				ypan_up_redraw(vc, t, count);
				if (vc->vc_rows - b > 0)
					fbcon_redraw_move(vc, p, b,
							  vc->vc_rows - b, b);
			} else
				fbcon_redraw_move(vc, p, t + count, b - t - count, t);
			fbcon_clear(vc, b - count, 0, count, vc->vc_cols);
			break;

		case SCROLL_PAN_MOVE:
			if ((p->yscroll + count <=
			     2 * (p->vrows - vc->vc_rows))
			    && ((!scroll_partial && (b - t == vc->vc_rows))
				|| (scroll_partial
				    && (b - t - count >
					3 * vc->vc_rows >> 2)))) {
				if (t > 0)
					fbcon_bmove(vc, 0, 0, count, 0, t,
						    vc->vc_cols);
				ypan_up(vc, count);
				if (vc->vc_rows - b > 0)
					fbcon_bmove(vc, b - count, 0, b, 0,
						    vc->vc_rows - b,
						    vc->vc_cols);
			} else if (info->flags & FBINFO_READS_FAST)
				fbcon_bmove(vc, t + count, 0, t, 0,
					    b - t - count, vc->vc_cols);
			else
				goto redraw_up;
			fbcon_clear(vc, b - count, 0, count, vc->vc_cols);
			break;

		case SCROLL_REDRAW:
		      redraw_up:
			fbcon_redraw(vc, p, t, b - t - count,
				     count * vc->vc_cols);
			fbcon_clear(vc, b - count, 0, count, vc->vc_cols);
			scr_memsetw((unsigned short *) (vc->vc_origin +
							vc->vc_size_row *
							(b - count)),
				    vc->vc_video_erase_char,
				    vc->vc_size_row * count);
			return true;
		}
		break;

	case SM_DOWN:
		if (count > vc->vc_rows)	/* Maximum realistic size */
			count = vc->vc_rows;
		if (logo_shown >= 0)
			goto redraw_down;
		switch (p->scrollmode) {
		case SCROLL_MOVE:
			fbcon_redraw_blit(vc, info, p, b - 1, b - t - count,
				     -count);
			fbcon_clear(vc, t, 0, count, vc->vc_cols);
			scr_memsetw((unsigned short *) (vc->vc_origin +
							vc->vc_size_row *
							t),
				    vc->vc_video_erase_char,
				    vc->vc_size_row * count);
			return true;
			break;

		case SCROLL_WRAP_MOVE:
			if (b - t - count > 3 * vc->vc_rows >> 2) {
				if (vc->vc_rows - b > 0)
					fbcon_bmove(vc, b, 0, b - count, 0,
						    vc->vc_rows - b,
						    vc->vc_cols);
				ywrap_down(vc, count);
				if (t > 0)
					fbcon_bmove(vc, count, 0, 0, 0, t,
						    vc->vc_cols);
			} else if (info->flags & FBINFO_READS_FAST)
				fbcon_bmove(vc, t, 0, t + count, 0,
					    b - t - count, vc->vc_cols);
			else
				goto redraw_down;
			fbcon_clear(vc, t, 0, count, vc->vc_cols);
			break;

		case SCROLL_PAN_MOVE:
			if ((count - p->yscroll <= p->vrows - vc->vc_rows)
			    && ((!scroll_partial && (b - t == vc->vc_rows))
				|| (scroll_partial
				    && (b - t - count >
					3 * vc->vc_rows >> 2)))) {
				if (vc->vc_rows - b > 0)
					fbcon_bmove(vc, b, 0, b - count, 0,
						    vc->vc_rows - b,
						    vc->vc_cols);
				ypan_down(vc, count);
				if (t > 0)
					fbcon_bmove(vc, count, 0, 0, 0, t,
						    vc->vc_cols);
			} else if (info->flags & FBINFO_READS_FAST)
				fbcon_bmove(vc, t, 0, t + count, 0,
					    b - t - count, vc->vc_cols);
			else
				goto redraw_down;
			fbcon_clear(vc, t, 0, count, vc->vc_cols);
			break;

		case SCROLL_PAN_REDRAW:
			if ((count - p->yscroll <= p->vrows - vc->vc_rows)
			    && ((!scroll_partial && (b - t == vc->vc_rows))
				|| (scroll_partial
				    && (b - t - count >
					3 * vc->vc_rows >> 2)))) {
				if (vc->vc_rows - b > 0)
					fbcon_redraw_move(vc, p, b, vc->vc_rows - b,
							  b - count);
				ypan_down_redraw(vc, t, count);
				if (t > 0)
					fbcon_redraw_move(vc, p, count, t, 0);
			} else
				fbcon_redraw_move(vc, p, t, b - t - count, t + count);
			fbcon_clear(vc, t, 0, count, vc->vc_cols);
			break;

		case SCROLL_REDRAW:
		      redraw_down:
			fbcon_redraw(vc, p, b - 1, b - t - count,
				     -count * vc->vc_cols);
			fbcon_clear(vc, t, 0, count, vc->vc_cols);
			scr_memsetw((unsigned short *) (vc->vc_origin +
							vc->vc_size_row *
							t),
				    vc->vc_video_erase_char,
				    vc->vc_size_row * count);
			return true;
		}
	}
	return false;
}


static void fbcon_bmove(struct vc_data *vc, int sy, int sx, int dy, int dx,
			int height, int width)
{
	struct fb_info *info = registered_fb[con2fb_map[vc->vc_num]];
	struct fbcon_display *p = &fb_display[vc->vc_num];
	
	if (fbcon_is_inactive(vc, info))
		return;

	if (!width || !height)
		return;

	/*  Split blits that cross physical y_wrap case.
	 *  Pathological case involves 4 blits, better to use recursive
	 *  code rather than unrolled case
	 *
	 *  Recursive invocations don't need to erase the cursor over and
	 *  over again, so we use fbcon_bmove_rec()
	 */
	fbcon_bmove_rec(vc, p, sy, sx, dy, dx, height, width,
			p->vrows - p->yscroll);
}

static void fbcon_bmove_rec(struct vc_data *vc, struct fbcon_display *p, int sy, int sx,
			    int dy, int dx, int height, int width, u_int y_break)
{
	struct fb_info *info = registered_fb[con2fb_map[vc->vc_num]];
	struct fbcon_ops *ops = info->fbcon_par;
	u_int b;

	if (sy < y_break && sy + height > y_break) {
		b = y_break - sy;
		if (dy < sy) {	/* Avoid trashing self */
			fbcon_bmove_rec(vc, p, sy, sx, dy, dx, b, width,
					y_break);
			fbcon_bmove_rec(vc, p, sy + b, sx, dy + b, dx,
					height - b, width, y_break);
		} else {
			fbcon_bmove_rec(vc, p, sy + b, sx, dy + b, dx,
					height - b, width, y_break);
			fbcon_bmove_rec(vc, p, sy, sx, dy, dx, b, width,
					y_break);
		}
		return;
	}

	if (dy < y_break && dy + height > y_break) {
		b = y_break - dy;
		if (dy < sy) {	/* Avoid trashing self */
			fbcon_bmove_rec(vc, p, sy, sx, dy, dx, b, width,
					y_break);
			fbcon_bmove_rec(vc, p, sy + b, sx, dy + b, dx,
					height - b, width, y_break);
		} else {
			fbcon_bmove_rec(vc, p, sy + b, sx, dy + b, dx,
					height - b, width, y_break);
			fbcon_bmove_rec(vc, p, sy, sx, dy, dx, b, width,
					y_break);
		}
		return;
	}
	ops->bmove(vc, info, real_y(p, sy), sx, real_y(p, dy), dx,
		   height, width);
}

static void updatescrollmode(struct fbcon_display *p,
					struct fb_info *info,
					struct vc_data *vc)
{
	struct fbcon_ops *ops = info->fbcon_par;
	int fh = vc->vc_font.height;
	int cap = info->flags;
	u16 t = 0;
	int ypan = FBCON_SWAP(ops->rotate, info->fix.ypanstep,
				  info->fix.xpanstep);
	int ywrap = FBCON_SWAP(ops->rotate, info->fix.ywrapstep, t);
	int yres = FBCON_SWAP(ops->rotate, info->var.yres, info->var.xres);
	int vyres = FBCON_SWAP(ops->rotate, info->var.yres_virtual,
				   info->var.xres_virtual);
	int good_pan = (cap & FBINFO_HWACCEL_YPAN) &&
		divides(ypan, vc->vc_font.height) && vyres > yres;
	int good_wrap = (cap & FBINFO_HWACCEL_YWRAP) &&
		divides(ywrap, vc->vc_font.height) &&
		divides(vc->vc_font.height, vyres) &&
		divides(vc->vc_font.height, yres);
	int reading_fast = cap & FBINFO_READS_FAST;
	int fast_copyarea = (cap & FBINFO_HWACCEL_COPYAREA) &&
		!(cap & FBINFO_HWACCEL_DISABLED);
	int fast_imageblit = (cap & FBINFO_HWACCEL_IMAGEBLIT) &&
		!(cap & FBINFO_HWACCEL_DISABLED);

	p->vrows = vyres/fh;
	if (yres > (fh * (vc->vc_rows + 1)))
		p->vrows -= (yres - (fh * vc->vc_rows)) / fh;
	if ((yres % fh) && (vyres % fh < yres % fh))
		p->vrows--;

	if (good_wrap || good_pan) {
		if (reading_fast || fast_copyarea)
			p->scrollmode = good_wrap ?
				SCROLL_WRAP_MOVE : SCROLL_PAN_MOVE;
		else
			p->scrollmode = good_wrap ? SCROLL_REDRAW :
				SCROLL_PAN_REDRAW;
	} else {
		if (reading_fast || (fast_copyarea && !fast_imageblit))
			p->scrollmode = SCROLL_MOVE;
		else
			p->scrollmode = SCROLL_REDRAW;
	}
}

static int fbcon_resize(struct vc_data *vc, unsigned int width, 
			unsigned int height, unsigned int user)
{
	struct fb_info *info = registered_fb[con2fb_map[vc->vc_num]];
	struct fbcon_ops *ops = info->fbcon_par;
	struct fbcon_display *p = &fb_display[vc->vc_num];
	struct fb_var_screeninfo var = info->var;
	int x_diff, y_diff, virt_w, virt_h, virt_fw, virt_fh;

	virt_w = FBCON_SWAP(ops->rotate, width, height);
	virt_h = FBCON_SWAP(ops->rotate, height, width);
	virt_fw = FBCON_SWAP(ops->rotate, vc->vc_font.width,
				 vc->vc_font.height);
	virt_fh = FBCON_SWAP(ops->rotate, vc->vc_font.height,
				 vc->vc_font.width);
	var.xres = virt_w * virt_fw;
	var.yres = virt_h * virt_fh;
	x_diff = info->var.xres - var.xres;
	y_diff = info->var.yres - var.yres;
	if (x_diff < 0 || x_diff > virt_fw ||
	    y_diff < 0 || y_diff > virt_fh) {
		const struct fb_videomode *mode;

		DPRINTK("attempting resize %ix%i\n", var.xres, var.yres);
		mode = fb_find_best_mode(&var, &info->modelist);
		if (mode == NULL)
			return -EINVAL;
		display_to_var(&var, p);
		fb_videomode_to_var(&var, mode);

		if (virt_w > var.xres/virt_fw || virt_h > var.yres/virt_fh)
			return -EINVAL;

		DPRINTK("resize now %ix%i\n", var.xres, var.yres);
		if (con_is_visible(vc)) {
			var.activate = FB_ACTIVATE_NOW |
				FB_ACTIVATE_FORCE;
			fb_set_var(info, &var);
		}
		var_to_display(p, &info->var, info);
		ops->var = info->var;
	}
	updatescrollmode(p, info, vc);
	return 0;
}

static int fbcon_switch(struct vc_data *vc)
{
	struct fb_info *info, *old_info = NULL;
	struct fbcon_ops *ops;
	struct fbcon_display *p = &fb_display[vc->vc_num];
	struct fb_var_screeninfo var;
	int i, ret, prev_console, charcnt = 256;

	info = registered_fb[con2fb_map[vc->vc_num]];
	ops = info->fbcon_par;

	if (softback_top) {
		if (softback_lines)
			fbcon_set_origin(vc);
		softback_top = softback_curr = softback_in = softback_buf;
		softback_lines = 0;
		fbcon_update_softback(vc);
	}

	if (logo_shown >= 0) {
		struct vc_data *conp2 = vc_cons[logo_shown].d;

		if (conp2->vc_top == logo_lines
		    && conp2->vc_bottom == conp2->vc_rows)
			conp2->vc_top = 0;
		logo_shown = FBCON_LOGO_CANSHOW;
	}

	prev_console = ops->currcon;
	if (prev_console != -1)
		old_info = registered_fb[con2fb_map[prev_console]];
	/*
	 * FIXME: If we have multiple fbdev's loaded, we need to
	 * update all info->currcon.  Perhaps, we can place this
	 * in a centralized structure, but this might break some
	 * drivers.
	 *
	 * info->currcon = vc->vc_num;
	 */
	for_each_registered_fb(i) {
		if (registered_fb[i]->fbcon_par) {
			struct fbcon_ops *o = registered_fb[i]->fbcon_par;

			o->currcon = vc->vc_num;
		}
	}
	memset(&var, 0, sizeof(struct fb_var_screeninfo));
	display_to_var(&var, p);
	var.activate = FB_ACTIVATE_NOW;

	/*
	 * make sure we don't unnecessarily trip the memcmp()
	 * in fb_set_var()
	 */
	info->var.activate = var.activate;
	var.vmode |= info->var.vmode & ~FB_VMODE_MASK;
	fb_set_var(info, &var);
	ops->var = info->var;

	if (old_info != NULL && (old_info != info ||
				 info->flags & FBINFO_MISC_ALWAYS_SETPAR)) {
		if (info->fbops->fb_set_par) {
			ret = info->fbops->fb_set_par(info);

			if (ret)
				printk(KERN_ERR "fbcon_switch: detected "
					"unhandled fb_set_par error, "
					"error code %d\n", ret);
		}

		if (old_info != info)
			fbcon_del_cursor_timer(old_info);
	}

	if (fbcon_is_inactive(vc, info) ||
	    ops->blank_state != FB_BLANK_UNBLANK)
		fbcon_del_cursor_timer(info);
	else
		fbcon_add_cursor_timer(info);

	set_blitting_type(vc, info);
	ops->cursor_reset = 1;

	if (ops->rotate_font && ops->rotate_font(info, vc)) {
		ops->rotate = FB_ROTATE_UR;
		set_blitting_type(vc, info);
	}

	vc->vc_can_do_color = (fb_get_color_depth(&info->var, &info->fix)!=1);
	vc->vc_complement_mask = vc->vc_can_do_color ? 0x7700 : 0x0800;

	if (p->userfont)
		charcnt = FNTCHARCNT(vc->vc_font.data);

	if (charcnt > 256)
		vc->vc_complement_mask <<= 1;

	updatescrollmode(p, info, vc);

	switch (p->scrollmode) {
	case SCROLL_WRAP_MOVE:
		scrollback_phys_max = p->vrows - vc->vc_rows;
		break;
	case SCROLL_PAN_MOVE:
	case SCROLL_PAN_REDRAW:
		scrollback_phys_max = p->vrows - 2 * vc->vc_rows;
		if (scrollback_phys_max < 0)
			scrollback_phys_max = 0;
		break;
	default:
		scrollback_phys_max = 0;
		break;
	}

	scrollback_max = 0;
	scrollback_current = 0;

	if (!fbcon_is_inactive(vc, info)) {
	    ops->var.xoffset = ops->var.yoffset = p->yscroll = 0;
	    ops->update_start(info);
	}

	fbcon_set_palette(vc, color_table); 	
	fbcon_clear_margins(vc, 0);

	if (logo_shown == FBCON_LOGO_DRAW) {

		logo_shown = fg_console;
		/* This is protected above by initmem_freed */
		fb_show_logo(info, ops->rotate);
		update_region(vc,
			      vc->vc_origin + vc->vc_size_row * vc->vc_top,
			      vc->vc_size_row * (vc->vc_bottom -
						 vc->vc_top) / 2);
		return 0;
	}
	return 1;
}

static void fbcon_generic_blank(struct vc_data *vc, struct fb_info *info,
				int blank)
{
	if (blank) {
		unsigned short charmask = vc->vc_hi_font_mask ?
			0x1ff : 0xff;
		unsigned short oldc;

		oldc = vc->vc_video_erase_char;
		vc->vc_video_erase_char &= charmask;
		fbcon_clear(vc, 0, 0, vc->vc_rows, vc->vc_cols);
		vc->vc_video_erase_char = oldc;
	}
}

static int fbcon_blank(struct vc_data *vc, int blank, int mode_switch)
{
	struct fb_info *info = registered_fb[con2fb_map[vc->vc_num]];
	struct fbcon_ops *ops = info->fbcon_par;

	if (mode_switch) {
		struct fb_var_screeninfo var = info->var;

		ops->graphics = 1;

		if (!blank) {
			var.activate = FB_ACTIVATE_NOW | FB_ACTIVATE_FORCE |
				FB_ACTIVATE_KD_TEXT;
			fb_set_var(info, &var);
			ops->graphics = 0;
			ops->var = info->var;
		}
	}

 	if (!fbcon_is_inactive(vc, info)) {
		if (ops->blank_state != blank) {
			ops->blank_state = blank;
			fbcon_cursor(vc, blank ? CM_ERASE : CM_DRAW);
			ops->cursor_flash = (!blank);

			if (fb_blank(info, blank))
				fbcon_generic_blank(vc, info, blank);
		}

		if (!blank)
			update_screen(vc);
	}

	if (mode_switch || fbcon_is_inactive(vc, info) ||
	    ops->blank_state != FB_BLANK_UNBLANK)
		fbcon_del_cursor_timer(info);
	else
		fbcon_add_cursor_timer(info);

	return 0;
}

static int fbcon_debug_enter(struct vc_data *vc)
{
	struct fb_info *info = registered_fb[con2fb_map[vc->vc_num]];
	struct fbcon_ops *ops = info->fbcon_par;

	ops->save_graphics = ops->graphics;
	ops->graphics = 0;
	if (info->fbops->fb_debug_enter)
		info->fbops->fb_debug_enter(info);
	fbcon_set_palette(vc, color_table);
	return 0;
}

static int fbcon_debug_leave(struct vc_data *vc)
{
	struct fb_info *info = registered_fb[con2fb_map[vc->vc_num]];
	struct fbcon_ops *ops = info->fbcon_par;

	ops->graphics = ops->save_graphics;
	if (info->fbops->fb_debug_leave)
		info->fbops->fb_debug_leave(info);
	return 0;
}

static int fbcon_get_font(struct vc_data *vc, struct console_font *font)
{
	u8 *fontdata = vc->vc_font.data;
	u8 *data = font->data;
	int i, j;

	font->width = vc->vc_font.width;
	font->height = vc->vc_font.height;
	font->charcount = vc->vc_hi_font_mask ? 512 : 256;
	if (!font->data)
		return 0;

	if (font->width <= 8) {
		j = vc->vc_font.height;
		for (i = 0; i < font->charcount; i++) {
			memcpy(data, fontdata, j);
			memset(data + j, 0, 32 - j);
			data += 32;
			fontdata += j;
		}
	} else if (font->width <= 16) {
		j = vc->vc_font.height * 2;
		for (i = 0; i < font->charcount; i++) {
			memcpy(data, fontdata, j);
			memset(data + j, 0, 64 - j);
			data += 64;
			fontdata += j;
		}
	} else if (font->width <= 24) {
		for (i = 0; i < font->charcount; i++) {
			for (j = 0; j < vc->vc_font.height; j++) {
				*data++ = fontdata[0];
				*data++ = fontdata[1];
				*data++ = fontdata[2];
				fontdata += sizeof(u32);
			}
			memset(data, 0, 3 * (32 - j));
			data += 3 * (32 - j);
		}
	} else {
		j = vc->vc_font.height * 4;
		for (i = 0; i < font->charcount; i++) {
			memcpy(data, fontdata, j);
			memset(data + j, 0, 128 - j);
			data += 128;
			fontdata += j;
		}
	}
	return 0;
}

/* set/clear vc_hi_font_mask and update vc attrs accordingly */
static void set_vc_hi_font(struct vc_data *vc, bool set)
{
	if (!set) {
		vc->vc_hi_font_mask = 0;
		if (vc->vc_can_do_color) {
			vc->vc_complement_mask >>= 1;
			vc->vc_s_complement_mask >>= 1;
		}
			
		/* ++Edmund: reorder the attribute bits */
		if (vc->vc_can_do_color) {
			unsigned short *cp =
			    (unsigned short *) vc->vc_origin;
			int count = vc->vc_screenbuf_size / 2;
			unsigned short c;
			for (; count > 0; count--, cp++) {
				c = scr_readw(cp);
				scr_writew(((c & 0xfe00) >> 1) |
					   (c & 0xff), cp);
			}
			c = vc->vc_video_erase_char;
			vc->vc_video_erase_char =
			    ((c & 0xfe00) >> 1) | (c & 0xff);
			vc->vc_attr >>= 1;
		}
	} else {
		vc->vc_hi_font_mask = 0x100;
		if (vc->vc_can_do_color) {
			vc->vc_complement_mask <<= 1;
			vc->vc_s_complement_mask <<= 1;
		}
			
		/* ++Edmund: reorder the attribute bits */
		{
			unsigned short *cp =
			    (unsigned short *) vc->vc_origin;
			int count = vc->vc_screenbuf_size / 2;
			unsigned short c;
			for (; count > 0; count--, cp++) {
				unsigned short newc;
				c = scr_readw(cp);
				if (vc->vc_can_do_color)
					newc =
					    ((c & 0xff00) << 1) | (c &
								   0xff);
				else
					newc = c & ~0x100;
				scr_writew(newc, cp);
			}
			c = vc->vc_video_erase_char;
			if (vc->vc_can_do_color) {
				vc->vc_video_erase_char =
				    ((c & 0xff00) << 1) | (c & 0xff);
				vc->vc_attr <<= 1;
			} else
				vc->vc_video_erase_char = c & ~0x100;
		}
	}
}

static int fbcon_do_set_font(struct vc_data *vc, int w, int h,
			     const u8 * data, int userfont)
{
	struct fb_info *info = registered_fb[con2fb_map[vc->vc_num]];
	struct fbcon_ops *ops = info->fbcon_par;
	struct fbcon_display *p = &fb_display[vc->vc_num];
	int resize;
	int cnt;
	char *old_data = NULL;

	if (con_is_visible(vc) && softback_lines)
		fbcon_set_origin(vc);

	resize = (w != vc->vc_font.width) || (h != vc->vc_font.height);
	if (p->userfont)
		old_data = vc->vc_font.data;
	if (userfont)
		cnt = FNTCHARCNT(data);
	else
		cnt = 256;
	vc->vc_font.data = (void *)(p->fontdata = data);
	if ((p->userfont = userfont))
		REFCOUNT(data)++;
	vc->vc_font.width = w;
	vc->vc_font.height = h;
	if (vc->vc_hi_font_mask && cnt == 256)
		set_vc_hi_font(vc, false);
	else if (!vc->vc_hi_font_mask && cnt == 512)
		set_vc_hi_font(vc, true);

	if (resize) {
		int cols, rows;

		cols = FBCON_SWAP(ops->rotate, info->var.xres, info->var.yres);
		rows = FBCON_SWAP(ops->rotate, info->var.yres, info->var.xres);
		cols /= w;
		rows /= h;
		vc_resize(vc, cols, rows);
		if (con_is_visible(vc) && softback_buf)
			fbcon_update_softback(vc);
	} else if (con_is_visible(vc)
		   && vc->vc_mode == KD_TEXT) {
		fbcon_clear_margins(vc, 0);
		update_screen(vc);
	}

	if (old_data && (--REFCOUNT(old_data) == 0))
		kfree(old_data - FONT_EXTRA_WORDS * sizeof(int));
	return 0;
}

static int fbcon_copy_font(struct vc_data *vc, int con)
{
	struct fbcon_display *od = &fb_display[con];
	struct console_font *f = &vc->vc_font;

	if (od->fontdata == f->data)
		return 0;	/* already the same font... */
	return fbcon_do_set_font(vc, f->width, f->height, od->fontdata, od->userfont);
}

/*
 *  User asked to set font; we are guaranteed that
 *	a) width and height are in range 1..32
 *	b) charcount does not exceed 512
 *  but lets not assume that, since someone might someday want to use larger
 *  fonts. And charcount of 512 is small for unicode support.
 *
 *  However, user space gives the font in 32 rows , regardless of
 *  actual font height. So a new API is needed if support for larger fonts
 *  is ever implemented.
 */

static int fbcon_set_font(struct vc_data *vc, struct console_font *font,
			  unsigned int flags)
{
	struct fb_info *info = registered_fb[con2fb_map[vc->vc_num]];
	unsigned charcount = font->charcount;
	int w = font->width;
	int h = font->height;
	int size;
	int i, csum;
	u8 *new_data, *data = font->data;
	int pitch = (font->width+7) >> 3;

	/* Is there a reason why fbconsole couldn't handle any charcount >256?
	 * If not this check should be changed to charcount < 256 */
	if (charcount != 256 && charcount != 512)
		return -EINVAL;

	/* Make sure drawing engine can handle the font */
	if (!(info->pixmap.blit_x & (1 << (font->width - 1))) ||
	    !(info->pixmap.blit_y & (1 << (font->height - 1))))
		return -EINVAL;

	/* Make sure driver can handle the font length */
	if (fbcon_invalid_charcount(info, charcount))
		return -EINVAL;

	size = h * pitch * charcount;

	new_data = kmalloc(FONT_EXTRA_WORDS * sizeof(int) + size, GFP_USER);

	if (!new_data)
		return -ENOMEM;

	new_data += FONT_EXTRA_WORDS * sizeof(int);
	FNTSIZE(new_data) = size;
	FNTCHARCNT(new_data) = charcount;
	REFCOUNT(new_data) = 0;	/* usage counter */
	for (i=0; i< charcount; i++) {
		memcpy(new_data + i*h*pitch, data +  i*32*pitch, h*pitch);
	}

	/* Since linux has a nice crc32 function use it for counting font
	 * checksums. */
	csum = crc32(0, new_data, size);

	FNTSUM(new_data) = csum;
	/* Check if the same font is on some other console already */
	for (i = first_fb_vc; i <= last_fb_vc; i++) {
		struct vc_data *tmp = vc_cons[i].d;
		
		if (fb_display[i].userfont &&
		    fb_display[i].fontdata &&
		    FNTSUM(fb_display[i].fontdata) == csum &&
		    FNTSIZE(fb_display[i].fontdata) == size &&
		    tmp->vc_font.width == w &&
		    !memcmp(fb_display[i].fontdata, new_data, size)) {
			kfree(new_data - FONT_EXTRA_WORDS * sizeof(int));
			new_data = (u8 *)fb_display[i].fontdata;
			break;
		}
	}
	return fbcon_do_set_font(vc, font->width, font->height, new_data, 1);
}

static int fbcon_set_def_font(struct vc_data *vc, struct console_font *font, char *name)
{
	struct fb_info *info = registered_fb[con2fb_map[vc->vc_num]];
	const struct font_desc *f;

	if (!name)
		f = get_default_font(info->var.xres, info->var.yres,
				     info->pixmap.blit_x, info->pixmap.blit_y);
	else if (!(f = find_font(name)))
		return -ENOENT;

	font->width = f->width;
	font->height = f->height;
	return fbcon_do_set_font(vc, f->width, f->height, f->data, 0);
}

static u16 palette_red[16];
static u16 palette_green[16];
static u16 palette_blue[16];

static struct fb_cmap palette_cmap = {
	0, 16, palette_red, palette_green, palette_blue, NULL
};

static void fbcon_set_palette(struct vc_data *vc, const unsigned char *table)
{
	struct fb_info *info = registered_fb[con2fb_map[vc->vc_num]];
	int i, j, k, depth;
	u8 val;

	if (fbcon_is_inactive(vc, info))
		return;

	if (!con_is_visible(vc))
		return;

	depth = fb_get_color_depth(&info->var, &info->fix);
	if (depth > 3) {
		for (i = j = 0; i < 16; i++) {
			k = table[i];
			val = vc->vc_palette[j++];
			palette_red[k] = (val << 8) | val;
			val = vc->vc_palette[j++];
			palette_green[k] = (val << 8) | val;
			val = vc->vc_palette[j++];
			palette_blue[k] = (val << 8) | val;
		}
		palette_cmap.len = 16;
		palette_cmap.start = 0;
	/*
	 * If framebuffer is capable of less than 16 colors,
	 * use default palette of fbcon.
	 */
	} else
		fb_copy_cmap(fb_default_cmap(1 << depth), &palette_cmap);

	fb_set_cmap(&palette_cmap, info);
}

static u16 *fbcon_screen_pos(struct vc_data *vc, int offset)
{
	unsigned long p;
	int line;
	
	if (vc->vc_num != fg_console || !softback_lines)
		return (u16 *) (vc->vc_origin + offset);
	line = offset / vc->vc_size_row;
	if (line >= softback_lines)
		return (u16 *) (vc->vc_origin + offset -
				softback_lines * vc->vc_size_row);
	p = softback_curr + offset;
	if (p >= softback_end)
		p += softback_buf - softback_end;
	return (u16 *) p;
}

static unsigned long fbcon_getxy(struct vc_data *vc, unsigned long pos,
				 int *px, int *py)
{
	unsigned long ret;
	int x, y;

	if (pos >= vc->vc_origin && pos < vc->vc_scr_end) {
		unsigned long offset = (pos - vc->vc_origin) / 2;

		x = offset % vc->vc_cols;
		y = offset / vc->vc_cols;
		if (vc->vc_num == fg_console)
			y += softback_lines;
		ret = pos + (vc->vc_cols - x) * 2;
	} else if (vc->vc_num == fg_console && softback_lines) {
		unsigned long offset = pos - softback_curr;

		if (pos < softback_curr)
			offset += softback_end - softback_buf;
		offset /= 2;
		x = offset % vc->vc_cols;
		y = offset / vc->vc_cols;
		ret = pos + (vc->vc_cols - x) * 2;
		if (ret == softback_end)
			ret = softback_buf;
		if (ret == softback_in)
			ret = vc->vc_origin;
	} else {
		/* Should not happen */
		x = y = 0;
		ret = vc->vc_origin;
	}
	if (px)
		*px = x;
	if (py)
		*py = y;
	return ret;
}

/* As we might be inside of softback, we may work with non-contiguous buffer,
   that's why we have to use a separate routine. */
static void fbcon_invert_region(struct vc_data *vc, u16 * p, int cnt)
{
	while (cnt--) {
		u16 a = scr_readw(p);
		if (!vc->vc_can_do_color)
			a ^= 0x0800;
		else if (vc->vc_hi_font_mask == 0x100)
			a = ((a) & 0x11ff) | (((a) & 0xe000) >> 4) |
			    (((a) & 0x0e00) << 4);
		else
			a = ((a) & 0x88ff) | (((a) & 0x7000) >> 4) |
			    (((a) & 0x0700) << 4);
		scr_writew(a, p++);
		if (p == (u16 *) softback_end)
			p = (u16 *) softback_buf;
		if (p == (u16 *) softback_in)
			p = (u16 *) vc->vc_origin;
	}
}

static void fbcon_scrolldelta(struct vc_data *vc, int lines)
{
	struct fb_info *info = registered_fb[con2fb_map[fg_console]];
	struct fbcon_ops *ops = info->fbcon_par;
	struct fbcon_display *disp = &fb_display[fg_console];
	int offset, limit, scrollback_old;

	if (softback_top) {
		if (vc->vc_num != fg_console)
			return;
		if (vc->vc_mode != KD_TEXT || !lines)
			return;
		if (logo_shown >= 0) {
			struct vc_data *conp2 = vc_cons[logo_shown].d;

			if (conp2->vc_top == logo_lines
			    && conp2->vc_bottom == conp2->vc_rows)
				conp2->vc_top = 0;
			if (logo_shown == vc->vc_num) {
				unsigned long p, q;
				int i;

				p = softback_in;
				q = vc->vc_origin +
				    logo_lines * vc->vc_size_row;
				for (i = 0; i < logo_lines; i++) {
					if (p == softback_top)
						break;
					if (p == softback_buf)
						p = softback_end;
					p -= vc->vc_size_row;
					q -= vc->vc_size_row;
					scr_memcpyw((u16 *) q, (u16 *) p,
						    vc->vc_size_row);
				}
				softback_in = softback_curr = p;
				update_region(vc, vc->vc_origin,
					      logo_lines * vc->vc_cols);
			}
			logo_shown = FBCON_LOGO_CANSHOW;
		}
		fbcon_cursor(vc, CM_ERASE | CM_SOFTBACK);
		fbcon_redraw_softback(vc, disp, lines);
		fbcon_cursor(vc, CM_DRAW | CM_SOFTBACK);
		return;
	}

	if (!scrollback_phys_max)
		return;

	scrollback_old = scrollback_current;
	scrollback_current -= lines;
	if (scrollback_current < 0)
		scrollback_current = 0;
	else if (scrollback_current > scrollback_max)
		scrollback_current = scrollback_max;
	if (scrollback_current == scrollback_old)
		return;

	if (fbcon_is_inactive(vc, info))
		return;

	fbcon_cursor(vc, CM_ERASE);

	offset = disp->yscroll - scrollback_current;
	limit = disp->vrows;
	switch (disp->scrollmode) {
	case SCROLL_WRAP_MOVE:
		info->var.vmode |= FB_VMODE_YWRAP;
		break;
	case SCROLL_PAN_MOVE:
	case SCROLL_PAN_REDRAW:
		limit -= vc->vc_rows;
		info->var.vmode &= ~FB_VMODE_YWRAP;
		break;
	}
	if (offset < 0)
		offset += limit;
	else if (offset >= limit)
		offset -= limit;

	ops->var.xoffset = 0;
	ops->var.yoffset = offset * vc->vc_font.height;
	ops->update_start(info);

	if (!scrollback_current)
		fbcon_cursor(vc, CM_DRAW);
}

static int fbcon_set_origin(struct vc_data *vc)
{
	if (softback_lines)
		fbcon_scrolldelta(vc, softback_lines);
	return 0;
}

void fbcon_suspended(struct fb_info *info)
{
	struct vc_data *vc = NULL;
	struct fbcon_ops *ops = info->fbcon_par;

	if (!ops || ops->currcon < 0)
		return;
	vc = vc_cons[ops->currcon].d;

	/* Clear cursor, restore saved data */
	fbcon_cursor(vc, CM_ERASE);
}

void fbcon_resumed(struct fb_info *info)
{
	struct vc_data *vc;
	struct fbcon_ops *ops = info->fbcon_par;

	if (!ops || ops->currcon < 0)
		return;
	vc = vc_cons[ops->currcon].d;

	update_screen(vc);
}

static void fbcon_modechanged(struct fb_info *info)
{
	struct fbcon_ops *ops = info->fbcon_par;
	struct vc_data *vc;
	struct fbcon_display *p;
	int rows, cols;

	if (!ops || ops->currcon < 0)
		return;
	vc = vc_cons[ops->currcon].d;
	if (vc->vc_mode != KD_TEXT ||
	    registered_fb[con2fb_map[ops->currcon]] != info)
		return;

	p = &fb_display[vc->vc_num];
	set_blitting_type(vc, info);

	if (con_is_visible(vc)) {
		var_to_display(p, &info->var, info);
		cols = FBCON_SWAP(ops->rotate, info->var.xres, info->var.yres);
		rows = FBCON_SWAP(ops->rotate, info->var.yres, info->var.xres);
		cols /= vc->vc_font.width;
		rows /= vc->vc_font.height;
		vc_resize(vc, cols, rows);
		updatescrollmode(p, info, vc);
		scrollback_max = 0;
		scrollback_current = 0;

		if (!fbcon_is_inactive(vc, info)) {
		    ops->var.xoffset = ops->var.yoffset = p->yscroll = 0;
		    ops->update_start(info);
		}

		fbcon_set_palette(vc, color_table);
		update_screen(vc);
		if (softback_buf)
			fbcon_update_softback(vc);
	}
}

static void fbcon_set_all_vcs(struct fb_info *info)
{
	struct fbcon_ops *ops = info->fbcon_par;
	struct vc_data *vc;
	struct fbcon_display *p;
	int i, rows, cols, fg = -1;

	if (!ops || ops->currcon < 0)
		return;

	for (i = first_fb_vc; i <= last_fb_vc; i++) {
		vc = vc_cons[i].d;
		if (!vc || vc->vc_mode != KD_TEXT ||
		    registered_fb[con2fb_map[i]] != info)
			continue;

		if (con_is_visible(vc)) {
			fg = i;
			continue;
		}

		p = &fb_display[vc->vc_num];
		set_blitting_type(vc, info);
		var_to_display(p, &info->var, info);
		cols = FBCON_SWAP(ops->rotate, info->var.xres, info->var.yres);
		rows = FBCON_SWAP(ops->rotate, info->var.yres, info->var.xres);
		cols /= vc->vc_font.width;
		rows /= vc->vc_font.height;
		vc_resize(vc, cols, rows);
	}

	if (fg != -1)
		fbcon_modechanged(info);
}


void fbcon_update_vcs(struct fb_info *info, bool all)
{
	if (all)
		fbcon_set_all_vcs(info);
	else
		fbcon_modechanged(info);
}
EXPORT_SYMBOL(fbcon_update_vcs);

int fbcon_mode_deleted(struct fb_info *info,
		       struct fb_videomode *mode)
{
	struct fb_info *fb_info;
	struct fbcon_display *p;
	int i, j, found = 0;

	/* before deletion, ensure that mode is not in use */
	for (i = first_fb_vc; i <= last_fb_vc; i++) {
		j = con2fb_map[i];
		if (j == -1)
			continue;
		fb_info = registered_fb[j];
		if (fb_info != info)
			continue;
		p = &fb_display[i];
		if (!p || !p->mode)
			continue;
		if (fb_mode_is_equal(p->mode, mode)) {
			found = 1;
			break;
		}
	}
	return found;
}

#ifdef CONFIG_VT_HW_CONSOLE_BINDING
static void fbcon_unbind(void)
{
	int ret;

	ret = do_unbind_con_driver(&fb_con, first_fb_vc, last_fb_vc,
				fbcon_is_default);

	if (!ret)
		fbcon_has_console_bind = 0;
}
#else
static inline void fbcon_unbind(void) {}
#endif /* CONFIG_VT_HW_CONSOLE_BINDING */

/* called with console_lock held */
void fbcon_fb_unbind(struct fb_info *info)
{
	int i, new_idx = -1, ret = 0;
	int idx = info->node;

	WARN_CONSOLE_UNLOCKED();

	if (!fbcon_has_console_bind)
		return;

	for (i = first_fb_vc; i <= last_fb_vc; i++) {
		if (con2fb_map[i] != idx &&
		    con2fb_map[i] != -1) {
			new_idx = con2fb_map[i];
			break;
		}
	}

	if (new_idx != -1) {
		for (i = first_fb_vc; i <= last_fb_vc; i++) {
			if (con2fb_map[i] == idx)
				set_con2fb_map(i, new_idx, 0);
		}
	} else {
		struct fb_info *info = registered_fb[idx];

		/* This is sort of like set_con2fb_map, except it maps
		 * the consoles to no device and then releases the
		 * oldinfo to free memory and cancel the cursor blink
		 * timer. I can imagine this just becoming part of
		 * set_con2fb_map where new_idx is -1
		 */
		for (i = first_fb_vc; i <= last_fb_vc; i++) {
			if (con2fb_map[i] == idx) {
				con2fb_map[i] = -1;
				if (!search_fb_in_map(idx)) {
					ret = con2fb_release_oldinfo(vc_cons[i].d,
								     info, NULL, i,
								     idx, 0);
					if (ret) {
						con2fb_map[i] = idx;
						return;
					}
				}
			}
		}
		fbcon_unbind();
	}
}

/* called with console_lock held */
void fbcon_fb_unregistered(struct fb_info *info)
{
	int i, idx;

	WARN_CONSOLE_UNLOCKED();

	if (deferred_takeover)
		return;

	idx = info->node;
	for (i = first_fb_vc; i <= last_fb_vc; i++) {
		if (con2fb_map[i] == idx)
			con2fb_map[i] = -1;
	}

	if (idx == info_idx) {
		info_idx = -1;

		for_each_registered_fb(i) {
			info_idx = i;
			break;
		}
	}

	if (info_idx != -1) {
		for (i = first_fb_vc; i <= last_fb_vc; i++) {
			if (con2fb_map[i] == -1)
				con2fb_map[i] = info_idx;
		}
	}

	if (primary_device == idx)
		primary_device = -1;

	if (!num_registered_fb)
		do_unregister_con_driver(&fb_con);
}

void fbcon_remap_all(struct fb_info *info)
{
	int i, idx = info->node;

	console_lock();
	if (deferred_takeover) {
		for (i = first_fb_vc; i <= last_fb_vc; i++)
			con2fb_map_boot[i] = idx;
		fbcon_map_override();
		console_unlock();
		return;
	}

	for (i = first_fb_vc; i <= last_fb_vc; i++)
		set_con2fb_map(i, idx, 0);

	if (con_is_bound(&fb_con)) {
		printk(KERN_INFO "fbcon: Remapping primary device, "
		       "fb%i, to tty %i-%i\n", idx,
		       first_fb_vc + 1, last_fb_vc + 1);
		info_idx = idx;
	}
	console_unlock();
}

#ifdef CONFIG_FRAMEBUFFER_CONSOLE_DETECT_PRIMARY
static void fbcon_select_primary(struct fb_info *info)
{
	if (!map_override && primary_device == -1 &&
	    fb_is_primary_device(info)) {
		int i;

		printk(KERN_INFO "fbcon: %s (fb%i) is primary device\n",
		       info->fix.id, info->node);
		primary_device = info->node;

		for (i = first_fb_vc; i <= last_fb_vc; i++)
			con2fb_map_boot[i] = primary_device;

		if (con_is_bound(&fb_con)) {
			printk(KERN_INFO "fbcon: Remapping primary device, "
			       "fb%i, to tty %i-%i\n", info->node,
			       first_fb_vc + 1, last_fb_vc + 1);
			info_idx = primary_device;
		}
	}

}
#else
static inline void fbcon_select_primary(struct fb_info *info)
{
	return;
}
#endif /* CONFIG_FRAMEBUFFER_DETECT_PRIMARY */

/* called with console_lock held */
int fbcon_fb_registered(struct fb_info *info)
{
	int ret = 0, i, idx;

	WARN_CONSOLE_UNLOCKED();

	idx = info->node;
	fbcon_select_primary(info);

	if (deferred_takeover) {
		pr_info("fbcon: Deferring console take-over\n");
		return 0;
	}

	if (info_idx == -1) {
		for (i = first_fb_vc; i <= last_fb_vc; i++) {
			if (con2fb_map_boot[i] == idx) {
				info_idx = idx;
				break;
			}
		}

		if (info_idx != -1)
			ret = do_fbcon_takeover(1);
	} else {
		for (i = first_fb_vc; i <= last_fb_vc; i++) {
			if (con2fb_map_boot[i] == idx)
				set_con2fb_map(i, idx, 0);
		}
	}

	return ret;
}

void fbcon_fb_blanked(struct fb_info *info, int blank)
{
	struct fbcon_ops *ops = info->fbcon_par;
	struct vc_data *vc;

	if (!ops || ops->currcon < 0)
		return;

	vc = vc_cons[ops->currcon].d;
	if (vc->vc_mode != KD_TEXT ||
			registered_fb[con2fb_map[ops->currcon]] != info)
		return;

	if (con_is_visible(vc)) {
		if (blank)
			do_blank_screen(0);
		else
			do_unblank_screen(0);
	}
	ops->blank_state = blank;
}

void fbcon_new_modelist(struct fb_info *info)
{
	int i;
	struct vc_data *vc;
	struct fb_var_screeninfo var;
	const struct fb_videomode *mode;

	for (i = first_fb_vc; i <= last_fb_vc; i++) {
		if (registered_fb[con2fb_map[i]] != info)
			continue;
		if (!fb_display[i].mode)
			continue;
		vc = vc_cons[i].d;
		display_to_var(&var, &fb_display[i]);
		mode = fb_find_nearest_mode(fb_display[i].mode,
					    &info->modelist);
		fb_videomode_to_var(&var, mode);
		fbcon_set_disp(info, &var, vc->vc_num);
	}
}

void fbcon_get_requirement(struct fb_info *info,
			   struct fb_blit_caps *caps)
{
	struct vc_data *vc;
	struct fbcon_display *p;

	if (caps->flags) {
		int i, charcnt;

		for (i = first_fb_vc; i <= last_fb_vc; i++) {
			vc = vc_cons[i].d;
			if (vc && vc->vc_mode == KD_TEXT &&
			    info->node == con2fb_map[i]) {
				p = &fb_display[i];
				caps->x |= 1 << (vc->vc_font.width - 1);
				caps->y |= 1 << (vc->vc_font.height - 1);
				charcnt = (p->userfont) ?
					FNTCHARCNT(p->fontdata) : 256;
				if (caps->len < charcnt)
					caps->len = charcnt;
			}
		}
	} else {
		vc = vc_cons[fg_console].d;

		if (vc && vc->vc_mode == KD_TEXT &&
		    info->node == con2fb_map[fg_console]) {
			p = &fb_display[fg_console];
			caps->x = 1 << (vc->vc_font.width - 1);
			caps->y = 1 << (vc->vc_font.height - 1);
			caps->len = (p->userfont) ?
				FNTCHARCNT(p->fontdata) : 256;
		}
	}
}

int fbcon_set_con2fb_map_ioctl(void __user *argp)
{
	struct fb_con2fbmap con2fb;
	int ret;

	if (copy_from_user(&con2fb, argp, sizeof(con2fb)))
		return -EFAULT;
	if (con2fb.console < 1 || con2fb.console > MAX_NR_CONSOLES)
		return -EINVAL;
	if (con2fb.framebuffer >= FB_MAX)
		return -EINVAL;
	if (!registered_fb[con2fb.framebuffer])
		request_module("fb%d", con2fb.framebuffer);
	if (!registered_fb[con2fb.framebuffer]) {
		return -EINVAL;
	}

	console_lock();
	ret = set_con2fb_map(con2fb.console - 1,
			     con2fb.framebuffer, 1);
	console_unlock();

	return ret;
}

int fbcon_get_con2fb_map_ioctl(void __user *argp)
{
	struct fb_con2fbmap con2fb;

	if (copy_from_user(&con2fb, argp, sizeof(con2fb)))
		return -EFAULT;
	if (con2fb.console < 1 || con2fb.console > MAX_NR_CONSOLES)
		return -EINVAL;

	console_lock();
	con2fb.framebuffer = con2fb_map[con2fb.console - 1];
	console_unlock();

	return copy_to_user(argp, &con2fb, sizeof(con2fb)) ? -EFAULT : 0;
}

/*
 *  The console `switch' structure for the frame buffer based console
 */

static const struct consw fb_con = {
	.owner			= THIS_MODULE,
	.con_startup 		= fbcon_startup,
	.con_init 		= fbcon_init,
	.con_deinit 		= fbcon_deinit,
	.con_clear 		= fbcon_clear,
	.con_putc 		= fbcon_putc,
	.con_putcs 		= fbcon_putcs,
	.con_cursor 		= fbcon_cursor,
	.con_scroll 		= fbcon_scroll,
	.con_switch 		= fbcon_switch,
	.con_blank 		= fbcon_blank,
	.con_font_set 		= fbcon_set_font,
	.con_font_get 		= fbcon_get_font,
	.con_font_default	= fbcon_set_def_font,
	.con_font_copy 		= fbcon_copy_font,
	.con_set_palette 	= fbcon_set_palette,
	.con_scrolldelta 	= fbcon_scrolldelta,
	.con_set_origin 	= fbcon_set_origin,
	.con_invert_region 	= fbcon_invert_region,
	.con_screen_pos 	= fbcon_screen_pos,
	.con_getxy 		= fbcon_getxy,
	.con_resize             = fbcon_resize,
	.con_debug_enter	= fbcon_debug_enter,
	.con_debug_leave	= fbcon_debug_leave,
};

static ssize_t store_rotate(struct device *device,
			    struct device_attribute *attr, const char *buf,
			    size_t count)
{
	struct fb_info *info;
	int rotate, idx;
	char **last = NULL;

	console_lock();
	idx = con2fb_map[fg_console];

	if (idx == -1 || registered_fb[idx] == NULL)
		goto err;

	info = registered_fb[idx];
	rotate = simple_strtoul(buf, last, 0);
	fbcon_rotate(info, rotate);
err:
	console_unlock();
	return count;
}

static ssize_t store_rotate_all(struct device *device,
				struct device_attribute *attr,const char *buf,
				size_t count)
{
	struct fb_info *info;
	int rotate, idx;
	char **last = NULL;

	console_lock();
	idx = con2fb_map[fg_console];

	if (idx == -1 || registered_fb[idx] == NULL)
		goto err;

	info = registered_fb[idx];
	rotate = simple_strtoul(buf, last, 0);
	fbcon_rotate_all(info, rotate);
err:
	console_unlock();
	return count;
}

static ssize_t show_rotate(struct device *device,
			   struct device_attribute *attr,char *buf)
{
	struct fb_info *info;
	int rotate = 0, idx;

	console_lock();
	idx = con2fb_map[fg_console];

	if (idx == -1 || registered_fb[idx] == NULL)
		goto err;

	info = registered_fb[idx];
	rotate = fbcon_get_rotate(info);
err:
	console_unlock();
	return snprintf(buf, PAGE_SIZE, "%d\n", rotate);
}

static ssize_t show_cursor_blink(struct device *device,
				 struct device_attribute *attr, char *buf)
{
	struct fb_info *info;
	struct fbcon_ops *ops;
	int idx, blink = -1;

	console_lock();
	idx = con2fb_map[fg_console];

	if (idx == -1 || registered_fb[idx] == NULL)
		goto err;

	info = registered_fb[idx];
	ops = info->fbcon_par;

	if (!ops)
		goto err;

	blink = (ops->flags & FBCON_FLAGS_CURSOR_TIMER) ? 1 : 0;
err:
	console_unlock();
	return snprintf(buf, PAGE_SIZE, "%d\n", blink);
}

static ssize_t store_cursor_blink(struct device *device,
				  struct device_attribute *attr,
				  const char *buf, size_t count)
{
	struct fb_info *info;
	int blink, idx;
	char **last = NULL;

	console_lock();
	idx = con2fb_map[fg_console];

	if (idx == -1 || registered_fb[idx] == NULL)
		goto err;

	info = registered_fb[idx];

	if (!info->fbcon_par)
		goto err;

	blink = simple_strtoul(buf, last, 0);

	if (blink) {
		fbcon_cursor_noblink = 0;
		fbcon_add_cursor_timer(info);
	} else {
		fbcon_cursor_noblink = 1;
		fbcon_del_cursor_timer(info);
	}

err:
	console_unlock();
	return count;
}

static struct device_attribute device_attrs[] = {
	__ATTR(rotate, S_IRUGO|S_IWUSR, show_rotate, store_rotate),
	__ATTR(rotate_all, S_IWUSR, NULL, store_rotate_all),
	__ATTR(cursor_blink, S_IRUGO|S_IWUSR, show_cursor_blink,
	       store_cursor_blink),
};

static int fbcon_init_device(void)
{
	int i, error = 0;

	fbcon_has_sysfs = 1;

	for (i = 0; i < ARRAY_SIZE(device_attrs); i++) {
		error = device_create_file(fbcon_device, &device_attrs[i]);

		if (error)
			break;
	}

	if (error) {
		while (--i >= 0)
			device_remove_file(fbcon_device, &device_attrs[i]);

		fbcon_has_sysfs = 0;
	}

	return 0;
}

#ifdef CONFIG_FRAMEBUFFER_CONSOLE_DEFERRED_TAKEOVER
static void fbcon_register_existing_fbs(struct work_struct *work)
{
	int i;

	console_lock();

	for_each_registered_fb(i)
		fbcon_fb_registered(registered_fb[i]);

	console_unlock();
}

static struct notifier_block fbcon_output_nb;
static DECLARE_WORK(fbcon_deferred_takeover_work, fbcon_register_existing_fbs);

static int fbcon_output_notifier(struct notifier_block *nb,
				 unsigned long action, void *data)
{
	WARN_CONSOLE_UNLOCKED();

	pr_info("fbcon: Taking over console\n");

	dummycon_unregister_output_notifier(&fbcon_output_nb);
	deferred_takeover = false;
	logo_shown = FBCON_LOGO_DONTSHOW;

	/* We may get called in atomic context */
	schedule_work(&fbcon_deferred_takeover_work);

	return NOTIFY_OK;
}
#endif

static void fbcon_start(void)
{
	WARN_CONSOLE_UNLOCKED();

#ifdef CONFIG_FRAMEBUFFER_CONSOLE_DEFERRED_TAKEOVER
	if (conswitchp != &dummy_con)
		deferred_takeover = false;

	if (deferred_takeover) {
		fbcon_output_nb.notifier_call = fbcon_output_notifier;
		dummycon_register_output_notifier(&fbcon_output_nb);
		return;
	}
#endif

	if (num_registered_fb) {
		int i;

		for_each_registered_fb(i) {
			info_idx = i;
			break;
		}

		do_fbcon_takeover(0);
	}
}

static void fbcon_exit(void)
{
	struct fb_info *info;
	int i, j, mapped;

#ifdef CONFIG_FRAMEBUFFER_CONSOLE_DEFERRED_TAKEOVER
	if (deferred_takeover) {
		dummycon_unregister_output_notifier(&fbcon_output_nb);
		deferred_takeover = false;
	}
#endif

	kvfree((void *)softback_buf);
	softback_buf = 0UL;

	for_each_registered_fb(i) {
		int pending = 0;

		mapped = 0;
		info = registered_fb[i];

		if (info->queue.func)
			pending = cancel_work_sync(&info->queue);
		DPRINTK("fbcon: %s pending work\n", (pending ? "canceled" :
			"no"));

		for (j = first_fb_vc; j <= last_fb_vc; j++) {
			if (con2fb_map[j] == i) {
				mapped = 1;
				con2fb_map[j] = -1;
			}
		}

		if (mapped) {
			if (info->fbops->fb_release)
				info->fbops->fb_release(info, 0);
			module_put(info->fbops->owner);

			if (info->fbcon_par) {
				struct fbcon_ops *ops = info->fbcon_par;

				fbcon_del_cursor_timer(info);
				kfree(ops->cursor_src);
				kfree(ops->cursor_state.mask);
				kfree(info->fbcon_par);
				info->fbcon_par = NULL;
			}

			if (info->queue.func == fb_flashcursor)
				info->queue.func = NULL;
		}
	}
}

void __init fb_console_init(void)
{
	int i;

	console_lock();
	fbcon_device = device_create(fb_class, NULL, MKDEV(0, 0), NULL,
				     "fbcon");

	if (IS_ERR(fbcon_device)) {
		printk(KERN_WARNING "Unable to create device "
		       "for fbcon; errno = %ld\n",
		       PTR_ERR(fbcon_device));
		fbcon_device = NULL;
	} else
		fbcon_init_device();

	for (i = 0; i < MAX_NR_CONSOLES; i++)
		con2fb_map[i] = -1;

	fbcon_start();
	console_unlock();
}

#ifdef MODULE

static void __exit fbcon_deinit_device(void)
{
	int i;

	if (fbcon_has_sysfs) {
		for (i = 0; i < ARRAY_SIZE(device_attrs); i++)
			device_remove_file(fbcon_device, &device_attrs[i]);

		fbcon_has_sysfs = 0;
	}
}

void __exit fb_console_exit(void)
{
	console_lock();
	fbcon_deinit_device();
	device_destroy(fb_class, MKDEV(0, 0));
	fbcon_exit();
	do_unregister_con_driver(&fb_con);
	console_unlock();
}	
#endif<|MERGE_RESOLUTION|>--- conflicted
+++ resolved
@@ -677,11 +677,7 @@
 					vc->vc_size_row *
 					rows);
 		scr_memcpyw(q, save, array3_size(logo_lines, new_cols, 2));
-<<<<<<< HEAD
-		vc->vc_y += logo_lines;
-=======
 		vc->state.y += logo_lines;
->>>>>>> 9123e3a7
 		vc->vc_pos += logo_lines * vc->vc_size_row;
 		kfree(save);
 	}
