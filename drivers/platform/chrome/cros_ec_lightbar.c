/*
 * cros_ec_lightbar - expose the Chromebook Pixel lightbar to userspace
 *
 * Copyright (C) 2014 Google, Inc.
 *
 * This program is free software; you can redistribute it and/or modify
 * it under the terms of the GNU General Public License as published by
 * the Free Software Foundation; either version 2 of the License, or
 * (at your option) any later version.
 *
 * This program is distributed in the hope that it will be useful,
 * but WITHOUT ANY WARRANTY; without even the implied warranty of
 * MERCHANTABILITY or FITNESS FOR A PARTICULAR PURPOSE. See the
 * GNU General Public License for more details.
 *
 * You should have received a copy of the GNU General Public License
 * along with this program. If not, see <http://www.gnu.org/licenses/>.
 */

#define pr_fmt(fmt) "cros_ec_lightbar: " fmt

#include <linux/ctype.h>
#include <linux/delay.h>
#include <linux/device.h>
#include <linux/fs.h>
#include <linux/kobject.h>
#include <linux/mfd/cros_ec.h>
#include <linux/mfd/cros_ec_commands.h>
#include <linux/module.h>
#include <linux/platform_device.h>
#include <linux/sched.h>
#include <linux/types.h>
#include <linux/uaccess.h>
#include <linux/slab.h>

#include "cros_ec_dev.h"

/* Rate-limit the lightbar interface to prevent DoS. */
static unsigned long lb_interval_jiffies = 50 * HZ / 1000;

static ssize_t interval_msec_show(struct device *dev,
				  struct device_attribute *attr, char *buf)
{
	unsigned long msec = lb_interval_jiffies * 1000 / HZ;

	return scnprintf(buf, PAGE_SIZE, "%lu\n", msec);
}

static ssize_t interval_msec_store(struct device *dev,
				   struct device_attribute *attr,
				   const char *buf, size_t count)
{
	unsigned long msec;

	if (kstrtoul(buf, 0, &msec))
		return -EINVAL;

	lb_interval_jiffies = msec * HZ / 1000;

	return count;
}

static DEFINE_MUTEX(lb_mutex);
/* Return 0 if able to throttle correctly, error otherwise */
static int lb_throttle(void)
{
	static unsigned long last_access;
	unsigned long now, next_timeslot;
	long delay;
	int ret = 0;

	mutex_lock(&lb_mutex);

	now = jiffies;
	next_timeslot = last_access + lb_interval_jiffies;

	if (time_before(now, next_timeslot)) {
		delay = (long)(next_timeslot) - (long)now;
		set_current_state(TASK_INTERRUPTIBLE);
		if (schedule_timeout(delay) > 0) {
			/* interrupted - just abort */
			ret = -EINTR;
			goto out;
		}
		now = jiffies;
	}

	last_access = now;
out:
	mutex_unlock(&lb_mutex);

	return ret;
}

<<<<<<< HEAD
static struct cros_ec_command *alloc_command_msg(void)
=======
static struct cros_ec_command *alloc_lightbar_cmd_msg(struct cros_ec_dev *ec)
>>>>>>> 6b44f7dc
{
	struct cros_ec_command *msg;
	int len;

	len = max(sizeof(struct ec_params_lightbar),
		  sizeof(struct ec_response_lightbar));
<<<<<<< HEAD

	msg = kzalloc(sizeof(*msg) + len, GFP_KERNEL);
	if (!msg)
		return NULL;

	msg->command = EC_CMD_LIGHTBAR_CMD;
	msg->outsize = sizeof(struct ec_params_lightbar);
	msg->insize = sizeof(struct ec_response_lightbar);

	return msg;
}
=======
>>>>>>> 6b44f7dc

	msg = kmalloc(sizeof(*msg) + len, GFP_KERNEL);
	if (!msg)
		return NULL;

	msg->version = 0;
	msg->command = EC_CMD_LIGHTBAR_CMD + ec->cmd_offset;
	msg->outsize = sizeof(struct ec_params_lightbar);
	msg->insize = sizeof(struct ec_response_lightbar);

	return msg;
}

static int get_lightbar_version(struct cros_ec_dev *ec,
				uint32_t *ver_ptr, uint32_t *flg_ptr)
{
	struct ec_params_lightbar *param;
	struct ec_response_lightbar *resp;
	struct cros_ec_command *msg;
	int ret;

<<<<<<< HEAD
	msg = alloc_command_msg();
=======
	msg = alloc_lightbar_cmd_msg(ec);
>>>>>>> 6b44f7dc
	if (!msg)
		return 0;

	param = (struct ec_params_lightbar *)msg->data;
	param->cmd = LIGHTBAR_CMD_VERSION;
<<<<<<< HEAD
	ret = cros_ec_cmd_xfer(ec, msg);
=======
	ret = cros_ec_cmd_xfer(ec->ec_dev, msg);
>>>>>>> 6b44f7dc
	if (ret < 0) {
		ret = 0;
		goto exit;
	}

	switch (msg->result) {
	case EC_RES_INVALID_PARAM:
		/* Pixel had no version command. */
		if (ver_ptr)
			*ver_ptr = 0;
		if (flg_ptr)
			*flg_ptr = 0;
		ret = 1;
		goto exit;

	case EC_RES_SUCCESS:
		resp = (struct ec_response_lightbar *)msg->data;

		/* Future devices w/lightbars should implement this command */
		if (ver_ptr)
			*ver_ptr = resp->version.num;
		if (flg_ptr)
			*flg_ptr = resp->version.flags;
		ret = 1;
		goto exit;
	}

	/* Anything else (ie, EC_RES_INVALID_COMMAND) - no lightbar */
	ret = 0;
exit:
	kfree(msg);
	return ret;
}

static ssize_t version_show(struct device *dev,
			    struct device_attribute *attr, char *buf)
{
	uint32_t version = 0, flags = 0;
<<<<<<< HEAD
	struct cros_ec_device *ec = dev_get_drvdata(dev);
=======
	struct cros_ec_dev *ec = container_of(dev,
					      struct cros_ec_dev, class_dev);
>>>>>>> 6b44f7dc
	int ret;

	ret = lb_throttle();
	if (ret)
		return ret;

	/* This should always succeed, because we check during init. */
	if (!get_lightbar_version(ec, &version, &flags))
		return -EIO;

	return scnprintf(buf, PAGE_SIZE, "%d %d\n", version, flags);
}

static ssize_t brightness_store(struct device *dev,
				struct device_attribute *attr,
				const char *buf, size_t count)
{
	struct ec_params_lightbar *param;
	struct cros_ec_command *msg;
	int ret;
	unsigned int val;
	struct cros_ec_dev *ec = container_of(dev,
					      struct cros_ec_dev, class_dev);

	if (kstrtouint(buf, 0, &val))
		return -EINVAL;

<<<<<<< HEAD
	msg = alloc_command_msg();
=======
	msg = alloc_lightbar_cmd_msg(ec);
>>>>>>> 6b44f7dc
	if (!msg)
		return -ENOMEM;

	param = (struct ec_params_lightbar *)msg->data;
	param->cmd = LIGHTBAR_CMD_SET_BRIGHTNESS;
	param->set_brightness.num = val;
	ret = lb_throttle();
	if (ret)
		goto exit;

<<<<<<< HEAD
	ret = cros_ec_cmd_xfer(ec, msg);
=======
	ret = cros_ec_cmd_xfer(ec->ec_dev, msg);
>>>>>>> 6b44f7dc
	if (ret < 0)
		goto exit;

	if (msg->result != EC_RES_SUCCESS) {
		ret = -EINVAL;
		goto exit;
	}

	ret = count;
exit:
	kfree(msg);
	return ret;
}


/*
 * We expect numbers, and we'll keep reading until we find them, skipping over
 * any whitespace (sysfs guarantees that the input is null-terminated). Every
 * four numbers are sent to the lightbar as <LED,R,G,B>. We fail at the first
 * parsing error, if we don't parse any numbers, or if we have numbers left
 * over.
 */
static ssize_t led_rgb_store(struct device *dev, struct device_attribute *attr,
			     const char *buf, size_t count)
{
	struct ec_params_lightbar *param;
	struct cros_ec_command *msg;
<<<<<<< HEAD
	struct cros_ec_device *ec = dev_get_drvdata(dev);
	unsigned int val[4];
	int ret, i = 0, j = 0, ok = 0;

	msg = alloc_command_msg();
=======
	struct cros_ec_dev *ec = container_of(dev,
					      struct cros_ec_dev, class_dev);
	unsigned int val[4];
	int ret, i = 0, j = 0, ok = 0;

	msg = alloc_lightbar_cmd_msg(ec);
>>>>>>> 6b44f7dc
	if (!msg)
		return -ENOMEM;

	do {
		/* Skip any whitespace */
		while (*buf && isspace(*buf))
			buf++;

		if (!*buf)
			break;

		ret = sscanf(buf, "%i", &val[i++]);
		if (ret == 0)
			return -EINVAL;

		if (i == 4) {
			param = (struct ec_params_lightbar *)msg->data;
			param->cmd = LIGHTBAR_CMD_SET_RGB;
			param->set_rgb.led = val[0];
			param->set_rgb.red = val[1];
			param->set_rgb.green = val[2];
			param->set_rgb.blue = val[3];
			/*
			 * Throttle only the first of every four transactions,
			 * so that the user can update all four LEDs at once.
			 */
			if ((j++ % 4) == 0) {
				ret = lb_throttle();
				if (ret)
					return ret;
			}

<<<<<<< HEAD
			ret = cros_ec_cmd_xfer(ec, msg);
=======
			ret = cros_ec_cmd_xfer(ec->ec_dev, msg);
>>>>>>> 6b44f7dc
			if (ret < 0)
				goto exit;

			if (msg->result != EC_RES_SUCCESS) {
				ret = -EINVAL;
				goto exit;
			}

			i = 0;
			ok = 1;
		}

		/* Skip over the number we just read */
		while (*buf && !isspace(*buf))
			buf++;

	} while (*buf);

exit:
	kfree(msg);
	return (ok && i == 0) ? count : -EINVAL;
}

static char const *seqname[] = {
	"ERROR", "S5", "S3", "S0", "S5S3", "S3S0",
	"S0S3", "S3S5", "STOP", "RUN", "PULSE", "TEST", "KONAMI",
};

static ssize_t sequence_show(struct device *dev,
			     struct device_attribute *attr, char *buf)
{
	struct ec_params_lightbar *param;
	struct ec_response_lightbar *resp;
	struct cros_ec_command *msg;
	int ret;
	struct cros_ec_dev *ec = container_of(dev,
					      struct cros_ec_dev, class_dev);

	msg = alloc_lightbar_cmd_msg(ec);
	if (!msg)
		return -ENOMEM;

<<<<<<< HEAD
	msg = alloc_command_msg();
	if (!msg)
		return -ENOMEM;

=======
>>>>>>> 6b44f7dc
	param = (struct ec_params_lightbar *)msg->data;
	param->cmd = LIGHTBAR_CMD_GET_SEQ;
	ret = lb_throttle();
	if (ret)
		goto exit;

<<<<<<< HEAD
	ret = cros_ec_cmd_xfer(ec, msg);
=======
	ret = cros_ec_cmd_xfer(ec->ec_dev, msg);
>>>>>>> 6b44f7dc
	if (ret < 0)
		goto exit;

	if (msg->result != EC_RES_SUCCESS) {
		ret = scnprintf(buf, PAGE_SIZE,
				"ERROR: EC returned %d\n", msg->result);
		goto exit;
	}

	resp = (struct ec_response_lightbar *)msg->data;
	if (resp->get_seq.num >= ARRAY_SIZE(seqname))
		ret = scnprintf(buf, PAGE_SIZE, "%d\n", resp->get_seq.num);
	else
		ret = scnprintf(buf, PAGE_SIZE, "%s\n",
				seqname[resp->get_seq.num]);

exit:
	kfree(msg);
	return ret;
}

static ssize_t sequence_store(struct device *dev, struct device_attribute *attr,
			      const char *buf, size_t count)
{
	struct ec_params_lightbar *param;
	struct cros_ec_command *msg;
	unsigned int num;
	int ret, len;
	struct cros_ec_dev *ec = container_of(dev,
					      struct cros_ec_dev, class_dev);

	msg = alloc_lightbar_cmd_msg(ec);
	if (!msg)
		return -ENOMEM;

	msg = alloc_command_msg();
	if (!msg)
		return -ENOMEM;

	for (len = 0; len < count; len++)
		if (!isalnum(buf[len]))
			break;

	for (num = 0; num < ARRAY_SIZE(seqname); num++)
		if (!strncasecmp(seqname[num], buf, len))
			break;

	if (num >= ARRAY_SIZE(seqname)) {
		ret = kstrtouint(buf, 0, &num);
		if (ret)
			return ret;
	}

	param = (struct ec_params_lightbar *)msg->data;
	param->cmd = LIGHTBAR_CMD_SEQ;
	param->seq.num = num;
	ret = lb_throttle();
	if (ret)
		return ret;

<<<<<<< HEAD
	ret = cros_ec_cmd_xfer(ec, msg);
=======
	ret = cros_ec_cmd_xfer(ec->ec_dev, msg);
>>>>>>> 6b44f7dc
	if (ret < 0)
		return ret;

	if (msg->result != EC_RES_SUCCESS)
		return -EINVAL;

	return count;
}

/* Module initialization */

static DEVICE_ATTR_RW(interval_msec);
static DEVICE_ATTR_RO(version);
static DEVICE_ATTR_WO(brightness);
static DEVICE_ATTR_WO(led_rgb);
static DEVICE_ATTR_RW(sequence);
static struct attribute *__lb_cmds_attrs[] = {
	&dev_attr_interval_msec.attr,
	&dev_attr_version.attr,
	&dev_attr_brightness.attr,
	&dev_attr_led_rgb.attr,
	&dev_attr_sequence.attr,
	NULL,
};

static umode_t cros_ec_lightbar_attrs_are_visible(struct kobject *kobj,
						  struct attribute *a, int n)
{
	struct device *dev = container_of(kobj, struct device, kobj);
	struct cros_ec_dev *ec = container_of(dev,
					      struct cros_ec_dev, class_dev);
	struct platform_device *pdev = container_of(ec->dev,
						   struct platform_device, dev);
	if (pdev->id != 0)
		return 0;

	/* Only instantiate this stuff if the EC has a lightbar */
	if (get_lightbar_version(ec, NULL, NULL))
		return a->mode;
	else
		return 0;
}

struct attribute_group cros_ec_lightbar_attr_group = {
	.name = "lightbar",
	.attrs = __lb_cmds_attrs,
	.is_visible = cros_ec_lightbar_attrs_are_visible,
};<|MERGE_RESOLUTION|>--- conflicted
+++ resolved
@@ -92,31 +92,13 @@
 	return ret;
 }
 
-<<<<<<< HEAD
-static struct cros_ec_command *alloc_command_msg(void)
-=======
 static struct cros_ec_command *alloc_lightbar_cmd_msg(struct cros_ec_dev *ec)
->>>>>>> 6b44f7dc
 {
 	struct cros_ec_command *msg;
 	int len;
 
 	len = max(sizeof(struct ec_params_lightbar),
 		  sizeof(struct ec_response_lightbar));
-<<<<<<< HEAD
-
-	msg = kzalloc(sizeof(*msg) + len, GFP_KERNEL);
-	if (!msg)
-		return NULL;
-
-	msg->command = EC_CMD_LIGHTBAR_CMD;
-	msg->outsize = sizeof(struct ec_params_lightbar);
-	msg->insize = sizeof(struct ec_response_lightbar);
-
-	return msg;
-}
-=======
->>>>>>> 6b44f7dc
 
 	msg = kmalloc(sizeof(*msg) + len, GFP_KERNEL);
 	if (!msg)
@@ -138,21 +120,13 @@
 	struct cros_ec_command *msg;
 	int ret;
 
-<<<<<<< HEAD
-	msg = alloc_command_msg();
-=======
 	msg = alloc_lightbar_cmd_msg(ec);
->>>>>>> 6b44f7dc
 	if (!msg)
 		return 0;
 
 	param = (struct ec_params_lightbar *)msg->data;
 	param->cmd = LIGHTBAR_CMD_VERSION;
-<<<<<<< HEAD
-	ret = cros_ec_cmd_xfer(ec, msg);
-=======
 	ret = cros_ec_cmd_xfer(ec->ec_dev, msg);
->>>>>>> 6b44f7dc
 	if (ret < 0) {
 		ret = 0;
 		goto exit;
@@ -191,12 +165,8 @@
 			    struct device_attribute *attr, char *buf)
 {
 	uint32_t version = 0, flags = 0;
-<<<<<<< HEAD
-	struct cros_ec_device *ec = dev_get_drvdata(dev);
-=======
-	struct cros_ec_dev *ec = container_of(dev,
-					      struct cros_ec_dev, class_dev);
->>>>>>> 6b44f7dc
+	struct cros_ec_dev *ec = container_of(dev,
+					      struct cros_ec_dev, class_dev);
 	int ret;
 
 	ret = lb_throttle();
@@ -224,11 +194,7 @@
 	if (kstrtouint(buf, 0, &val))
 		return -EINVAL;
 
-<<<<<<< HEAD
-	msg = alloc_command_msg();
-=======
 	msg = alloc_lightbar_cmd_msg(ec);
->>>>>>> 6b44f7dc
 	if (!msg)
 		return -ENOMEM;
 
@@ -239,11 +205,7 @@
 	if (ret)
 		goto exit;
 
-<<<<<<< HEAD
-	ret = cros_ec_cmd_xfer(ec, msg);
-=======
 	ret = cros_ec_cmd_xfer(ec->ec_dev, msg);
->>>>>>> 6b44f7dc
 	if (ret < 0)
 		goto exit;
 
@@ -271,20 +233,12 @@
 {
 	struct ec_params_lightbar *param;
 	struct cros_ec_command *msg;
-<<<<<<< HEAD
-	struct cros_ec_device *ec = dev_get_drvdata(dev);
+	struct cros_ec_dev *ec = container_of(dev,
+					      struct cros_ec_dev, class_dev);
 	unsigned int val[4];
 	int ret, i = 0, j = 0, ok = 0;
 
-	msg = alloc_command_msg();
-=======
-	struct cros_ec_dev *ec = container_of(dev,
-					      struct cros_ec_dev, class_dev);
-	unsigned int val[4];
-	int ret, i = 0, j = 0, ok = 0;
-
 	msg = alloc_lightbar_cmd_msg(ec);
->>>>>>> 6b44f7dc
 	if (!msg)
 		return -ENOMEM;
 
@@ -317,11 +271,7 @@
 					return ret;
 			}
 
-<<<<<<< HEAD
-			ret = cros_ec_cmd_xfer(ec, msg);
-=======
 			ret = cros_ec_cmd_xfer(ec->ec_dev, msg);
->>>>>>> 6b44f7dc
 			if (ret < 0)
 				goto exit;
 
@@ -364,24 +314,13 @@
 	if (!msg)
 		return -ENOMEM;
 
-<<<<<<< HEAD
-	msg = alloc_command_msg();
-	if (!msg)
-		return -ENOMEM;
-
-=======
->>>>>>> 6b44f7dc
 	param = (struct ec_params_lightbar *)msg->data;
 	param->cmd = LIGHTBAR_CMD_GET_SEQ;
 	ret = lb_throttle();
 	if (ret)
 		goto exit;
 
-<<<<<<< HEAD
-	ret = cros_ec_cmd_xfer(ec, msg);
-=======
 	ret = cros_ec_cmd_xfer(ec->ec_dev, msg);
->>>>>>> 6b44f7dc
 	if (ret < 0)
 		goto exit;
 
@@ -417,10 +356,6 @@
 	if (!msg)
 		return -ENOMEM;
 
-	msg = alloc_command_msg();
-	if (!msg)
-		return -ENOMEM;
-
 	for (len = 0; len < count; len++)
 		if (!isalnum(buf[len]))
 			break;
@@ -442,11 +377,7 @@
 	if (ret)
 		return ret;
 
-<<<<<<< HEAD
-	ret = cros_ec_cmd_xfer(ec, msg);
-=======
 	ret = cros_ec_cmd_xfer(ec->ec_dev, msg);
->>>>>>> 6b44f7dc
 	if (ret < 0)
 		return ret;
 
