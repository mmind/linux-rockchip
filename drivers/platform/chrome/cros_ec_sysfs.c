--- conflicted
+++ resolved
@@ -69,10 +69,7 @@
 	};
 	struct cros_ec_command *msg;
 	struct ec_params_reboot_ec *param;
-<<<<<<< HEAD
-=======
 	u8 msg_buf[sizeof(*msg) + sizeof(*param)] = { 0 };
->>>>>>> 6b44f7dc
 	int got_cmd = 0, offset = 0;
 	int i;
 	int ret;
@@ -80,12 +77,6 @@
 					      struct cros_ec_dev, class_dev);
 
 	msg = (struct cros_ec_command *)msg_buf;
-	param = (struct ec_params_reboot_ec *)msg->data;
-
-	msg = kzalloc(sizeof(*msg) + sizeof(*param), GFP_KERNEL);
-	if (!msg)
-		return -ENOMEM;
-
 	param = (struct ec_params_reboot_ec *)msg->data;
 
 	param->flags = 0;
@@ -114,23 +105,9 @@
 			offset++;
 	}
 
-	if (!got_cmd) {
-		count = -EINVAL;
-		goto exit;
-	}
-
-<<<<<<< HEAD
-	msg->command = EC_CMD_REBOOT_EC;
-	msg->outsize = sizeof(*param);
-	ret = cros_ec_cmd_xfer(ec, msg);
-	if (ret < 0) {
-		count = ret;
-		goto exit;
-	}
-	if (msg->result != EC_RES_SUCCESS) {
-		dev_err(ec->dev, "EC result %d\n", msg->result);
-		count = -EINVAL;
-=======
+	if (!got_cmd)
+		return -EINVAL;
+
 	msg->command = EC_CMD_REBOOT_EC + ec->cmd_offset;
 	msg->outsize = sizeof(*param);
 	ret = cros_ec_cmd_xfer(ec->ec_dev, msg);
@@ -139,11 +116,8 @@
 	if (msg->result != EC_RES_SUCCESS) {
 		dev_dbg(&ec->class_dev, "EC result %d\n", msg->result);
 		return -EINVAL;
->>>>>>> 6b44f7dc
-	}
-
-exit:
-	kfree(msg);
+	}
+
 	return count;
 }
 
@@ -155,10 +129,7 @@
 	struct ec_response_get_chip_info *r_chip;
 	struct ec_response_board_version *r_board;
 	struct cros_ec_command *msg;
-<<<<<<< HEAD
-=======
 	u8 msg_buf[sizeof(*msg) + EC_HOST_PARAM_SIZE] = { 0 };
->>>>>>> 6b44f7dc
 	int ret;
 	int count = 0;
 	struct cros_ec_dev *ec = container_of(dev,
@@ -166,25 +137,7 @@
 
 	msg = (struct cros_ec_command *)msg_buf;
 
-	msg = kzalloc(sizeof(*msg) + EC_HOST_PARAM_SIZE, GFP_KERNEL);
-	if (!msg)
-		return -ENOMEM;
-
 	/* Get versions. RW may change. */
-<<<<<<< HEAD
-	msg->command = EC_CMD_GET_VERSION;
-	msg->insize = sizeof(*r_ver);
-	ret = cros_ec_cmd_xfer(ec, msg);
-	if (ret < 0) {
-		count = ret;
-		goto exit;
-	}
-	if (msg->result != EC_RES_SUCCESS) {
-		count = scnprintf(buf, PAGE_SIZE,
-				 "ERROR: EC returned %d\n", msg->result);
-		goto exit;
-	}
-=======
 	msg->command = EC_CMD_GET_VERSION + ec->cmd_offset;
 	msg->insize = sizeof(*r_ver);
 	ret = cros_ec_cmd_xfer(ec->ec_dev, msg);
@@ -193,7 +146,6 @@
 	if (msg->result != EC_RES_SUCCESS)
 		return scnprintf(buf, PAGE_SIZE,
 				 "ERROR: EC returned %d\n", msg->result);
->>>>>>> 6b44f7dc
 
 	r_ver = (struct ec_response_get_version *)msg->data;
 	/* Strings should be null-terminated, but let's be sure. */
@@ -209,15 +161,9 @@
 			    image_names[r_ver->current_image] : "?"));
 
 	/* Get build info. */
-<<<<<<< HEAD
-	msg->command = EC_CMD_GET_BUILD_INFO;
-	msg->insize = EC_HOST_PARAM_SIZE;
-	ret = cros_ec_cmd_xfer(ec, msg);
-=======
 	msg->command = EC_CMD_GET_BUILD_INFO + ec->cmd_offset;
 	msg->insize = EC_HOST_PARAM_SIZE;
 	ret = cros_ec_cmd_xfer(ec->ec_dev, msg);
->>>>>>> 6b44f7dc
 	if (ret < 0)
 		count += scnprintf(buf + count, PAGE_SIZE - count,
 				   "Build info:    XFER ERROR %d\n", ret);
@@ -231,15 +177,9 @@
 	}
 
 	/* Get chip info. */
-<<<<<<< HEAD
-	msg->command = EC_CMD_GET_CHIP_INFO;
-	msg->insize = sizeof(*r_chip);
-	ret = cros_ec_cmd_xfer(ec, msg);
-=======
 	msg->command = EC_CMD_GET_CHIP_INFO + ec->cmd_offset;
 	msg->insize = sizeof(*r_chip);
 	ret = cros_ec_cmd_xfer(ec->ec_dev, msg);
->>>>>>> 6b44f7dc
 	if (ret < 0)
 		count += scnprintf(buf + count, PAGE_SIZE - count,
 				   "Chip info:     XFER ERROR %d\n", ret);
@@ -261,15 +201,9 @@
 	}
 
 	/* Get board version */
-<<<<<<< HEAD
-	msg->command = EC_CMD_GET_BOARD_VERSION;
-	msg->insize = sizeof(*r_board);
-	ret = cros_ec_cmd_xfer(ec, msg);
-=======
 	msg->command = EC_CMD_GET_BOARD_VERSION + ec->cmd_offset;
 	msg->insize = sizeof(*r_board);
 	ret = cros_ec_cmd_xfer(ec->ec_dev, msg);
->>>>>>> 6b44f7dc
 	if (ret < 0)
 		count += scnprintf(buf + count, PAGE_SIZE - count,
 				   "Board version: XFER ERROR %d\n", ret);
@@ -284,8 +218,6 @@
 				   r_board->board_version);
 	}
 
-exit:
-	kfree(msg);
 	return count;
 }
 
@@ -301,35 +233,7 @@
 
 	msg = (struct cros_ec_command *)msg_buf;
 
-	msg = kzalloc(sizeof(*msg) + sizeof(*resp), GFP_KERNEL);
-	if (!msg)
-		return -ENOMEM;
-
 	/* The flash info shouldn't ever change, but ask each time anyway. */
-<<<<<<< HEAD
-	msg->command = EC_CMD_FLASH_INFO;
-	msg->insize = sizeof(*resp);
-	ret = cros_ec_cmd_xfer(ec, msg);
-	if (ret < 0)
-		goto exit;
-	if (msg->result != EC_RES_SUCCESS) {
-		ret = scnprintf(buf, PAGE_SIZE,
-				"ERROR: EC returned %d\n", msg->result);
-		goto exit;
-	}
-
-	resp = (struct ec_response_flash_info *)msg->data;
-
-	ret = scnprintf(buf, PAGE_SIZE,
-			"FlashSize %d\nWriteSize %d\n"
-			"EraseSize %d\nProtectSize %d\n",
-			resp->flash_size, resp->write_block_size,
-			resp->erase_block_size, resp->protect_block_size);
-
-exit:
-	kfree(msg);
-	return ret;
-=======
 	msg->command = EC_CMD_FLASH_INFO + ec->cmd_offset;
 	msg->insize = sizeof(*resp);
 	ret = cros_ec_cmd_xfer(ec->ec_dev, msg);
@@ -346,7 +250,6 @@
 			 "EraseSize %d\nProtectSize %d\n",
 			 resp->flash_size, resp->write_block_size,
 			 resp->erase_block_size, resp->protect_block_size);
->>>>>>> 6b44f7dc
 }
 
 /* Module initialization */
@@ -365,20 +268,3 @@
 struct attribute_group cros_ec_attr_group = {
 	.attrs = __ec_attrs,
 };
-<<<<<<< HEAD
-
-void ec_dev_sysfs_init(struct cros_ec_device *ec)
-{
-	int error;
-
-	error = sysfs_create_group(&ec->vdev->kobj, &ec_attr_group);
-	if (error)
-		pr_warn("failed to create group: %d\n", error);
-}
-
-void ec_dev_sysfs_remove(struct cros_ec_device *ec)
-{
-	sysfs_remove_group(&ec->vdev->kobj, &ec_attr_group);
-}
-=======
->>>>>>> 6b44f7dc
