--- conflicted
+++ resolved
@@ -69,24 +69,16 @@
 	};
 	struct cros_ec_command *msg;
 	struct ec_params_reboot_ec *param;
-<<<<<<< HEAD
-	u8 msg_buf[sizeof(*msg) + sizeof(*param)] = { 0 };
-=======
->>>>>>> e6d476ec
 	int got_cmd = 0, offset = 0;
 	int i;
 	int ret;
 	struct cros_ec_dev *ec = container_of(dev,
 					      struct cros_ec_dev, class_dev);
 
-<<<<<<< HEAD
-	msg = (struct cros_ec_command *)msg_buf;
-=======
 	msg = kmalloc(sizeof(*msg) + sizeof(*param), GFP_KERNEL);
 	if (!msg)
 		return -ENOMEM;
 
->>>>>>> e6d476ec
 	param = (struct ec_params_reboot_ec *)msg->data;
 
 	param->flags = 0;
@@ -115,23 +107,9 @@
 			offset++;
 	}
 
-<<<<<<< HEAD
-	if (!got_cmd)
-		return -EINVAL;
-
-	msg->command = EC_CMD_REBOOT_EC + ec->cmd_offset;
-	msg->outsize = sizeof(*param);
-	ret = cros_ec_cmd_xfer(ec->ec_dev, msg);
-	if (ret < 0)
-		return ret;
-	if (msg->result != EC_RES_SUCCESS) {
-		dev_dbg(&ec->class_dev, "EC result %d\n", msg->result);
-		return -EINVAL;
-=======
 	if (!got_cmd) {
 		count = -EINVAL;
 		goto exit;
->>>>>>> e6d476ec
 	}
 
 	msg->version = 0;
@@ -160,28 +138,11 @@
 	struct ec_response_get_chip_info *r_chip;
 	struct ec_response_board_version *r_board;
 	struct cros_ec_command *msg;
-<<<<<<< HEAD
-	u8 msg_buf[sizeof(*msg) + EC_HOST_PARAM_SIZE] = { 0 };
-=======
->>>>>>> e6d476ec
 	int ret;
 	int count = 0;
 	struct cros_ec_dev *ec = container_of(dev,
 					      struct cros_ec_dev, class_dev);
 
-<<<<<<< HEAD
-	msg = (struct cros_ec_command *)msg_buf;
-
-	/* Get versions. RW may change. */
-	msg->command = EC_CMD_GET_VERSION + ec->cmd_offset;
-	msg->insize = sizeof(*r_ver);
-	ret = cros_ec_cmd_xfer(ec->ec_dev, msg);
-	if (ret < 0)
-		return ret;
-	if (msg->result != EC_RES_SUCCESS)
-		return scnprintf(buf, PAGE_SIZE,
-				 "ERROR: EC returned %d\n", msg->result);
-=======
 	msg = kmalloc(sizeof(*msg) + EC_HOST_PARAM_SIZE, GFP_KERNEL);
 	if (!msg)
 		return -ENOMEM;
@@ -201,7 +162,6 @@
 				  "ERROR: EC returned %d\n", msg->result);
 		goto exit;
 	}
->>>>>>> e6d476ec
 
 	r_ver = (struct ec_response_get_version *)msg->data;
 	/* Strings should be null-terminated, but let's be sure. */
@@ -287,29 +247,6 @@
 	int ret;
 	struct cros_ec_dev *ec = container_of(dev,
 					      struct cros_ec_dev, class_dev);
-<<<<<<< HEAD
-	u8 msg_buf[sizeof(*msg) + sizeof(*resp)] = { 0 };
-
-	msg = (struct cros_ec_command *)msg_buf;
-
-	/* The flash info shouldn't ever change, but ask each time anyway. */
-	msg->command = EC_CMD_FLASH_INFO + ec->cmd_offset;
-	msg->insize = sizeof(*resp);
-	ret = cros_ec_cmd_xfer(ec->ec_dev, msg);
-	if (ret < 0)
-		return ret;
-	if (msg->result != EC_RES_SUCCESS)
-		return scnprintf(buf, PAGE_SIZE,
-				 "ERROR: EC returned %d\n", msg->result);
-
-	resp = (struct ec_response_flash_info *)msg->data;
-
-	return scnprintf(buf, PAGE_SIZE,
-			 "FlashSize %d\nWriteSize %d\n"
-			 "EraseSize %d\nProtectSize %d\n",
-			 resp->flash_size, resp->write_block_size,
-			 resp->erase_block_size, resp->protect_block_size);
-=======
 
 	msg = kmalloc(sizeof(*msg) + sizeof(*resp), GFP_KERNEL);
 	if (!msg)
@@ -339,7 +276,6 @@
 exit:
 	kfree(msg);
 	return ret;
->>>>>>> e6d476ec
 }
 
 /* Module initialization */
