// SPDX-License-Identifier: GPL-2.0-only
/*
 * Xilinx gpio driver for xps/axi_gpio IP.
 *
 * Copyright 2008 - 2013 Xilinx, Inc.
 */

#include <linux/bitmap.h>
#include <linux/bitops.h>
#include <linux/clk.h>
#include <linux/errno.h>
#include <linux/gpio/driver.h>
#include <linux/init.h>
#include <linux/interrupt.h>
#include <linux/io.h>
#include <linux/irq.h>
#include <linux/module.h>
#include <linux/of_device.h>
#include <linux/of_platform.h>
#include <linux/pm_runtime.h>
#include <linux/slab.h>

/* Register Offset Definitions */
#define XGPIO_DATA_OFFSET   (0x0)	/* Data register  */
#define XGPIO_TRI_OFFSET    (0x4)	/* I/O direction register  */

#define XGPIO_CHANNEL0_OFFSET	0x0
#define XGPIO_CHANNEL1_OFFSET	0x8

#define XGPIO_GIER_OFFSET	0x11c /* Global Interrupt Enable */
#define XGPIO_GIER_IE		BIT(31)
#define XGPIO_IPISR_OFFSET	0x120 /* IP Interrupt Status */
#define XGPIO_IPIER_OFFSET	0x128 /* IP Interrupt Enable */

/* Read/Write access to the GPIO registers */
#if defined(CONFIG_ARCH_ZYNQ) || defined(CONFIG_X86)
# define xgpio_readreg(offset)		readl(offset)
# define xgpio_writereg(offset, val)	writel(val, offset)
#else
# define xgpio_readreg(offset)		__raw_readl(offset)
# define xgpio_writereg(offset, val)	__raw_writel(val, offset)
#endif

/**
 * struct xgpio_instance - Stores information about GPIO device
 * @gc: GPIO chip
 * @regs: register block
 * @hw_map: GPIO pin mapping on hardware side
 * @sw_map: GPIO pin mapping on software side
 * @state: GPIO write state shadow register
 * @last_irq_read: GPIO read state register from last interrupt
 * @dir: GPIO direction shadow register
 * @gpio_lock: Lock used for synchronization
 * @irq: IRQ used by GPIO device
 * @irqchip: IRQ chip
 * @enable: GPIO IRQ enable/disable bitfield
 * @rising_edge: GPIO IRQ rising edge enable/disable bitfield
 * @falling_edge: GPIO IRQ falling edge enable/disable bitfield
 * @clk: clock resource for this driver
 */
struct xgpio_instance {
	struct gpio_chip gc;
	void __iomem *regs;
	DECLARE_BITMAP(hw_map, 64);
	DECLARE_BITMAP(sw_map, 64);
	DECLARE_BITMAP(state, 64);
	DECLARE_BITMAP(last_irq_read, 64);
	DECLARE_BITMAP(dir, 64);
	spinlock_t gpio_lock;	/* For serializing operations */
	int irq;
	struct irq_chip irqchip;
	DECLARE_BITMAP(enable, 64);
	DECLARE_BITMAP(rising_edge, 64);
	DECLARE_BITMAP(falling_edge, 64);
	struct clk *clk;
};

static inline int xgpio_from_bit(struct xgpio_instance *chip, int bit)
{
	return bitmap_bitremap(bit, chip->hw_map, chip->sw_map, 64);
}

static inline int xgpio_to_bit(struct xgpio_instance *chip, int gpio)
{
	return bitmap_bitremap(gpio, chip->sw_map, chip->hw_map, 64);
}

static inline u32 xgpio_get_value32(const unsigned long *map, int bit)
{
	const size_t index = BIT_WORD(bit);
	const unsigned long offset = (bit % BITS_PER_LONG) & BIT(5);

	return (map[index] >> offset) & 0xFFFFFFFFul;
}

static inline void xgpio_set_value32(unsigned long *map, int bit, u32 v)
{
	const size_t index = BIT_WORD(bit);
	const unsigned long offset = (bit % BITS_PER_LONG) & BIT(5);

	map[index] &= ~(0xFFFFFFFFul << offset);
	map[index] |= v << offset;
}

static inline int xgpio_regoffset(struct xgpio_instance *chip, int ch)
{
	switch (ch) {
	case 0:
		return XGPIO_CHANNEL0_OFFSET;
	case 1:
		return XGPIO_CHANNEL1_OFFSET;
	default:
		return -EINVAL;
	}
<<<<<<< HEAD
}

static void xgpio_read_ch(struct xgpio_instance *chip, int reg, int bit, unsigned long *a)
{
	void __iomem *addr = chip->regs + reg + xgpio_regoffset(chip, bit / 32);
	xgpio_set_value32(a, bit, xgpio_readreg(addr));
}

static void xgpio_write_ch(struct xgpio_instance *chip, int reg, int bit, unsigned long *a)
{
	void __iomem *addr = chip->regs + reg + xgpio_regoffset(chip, bit / 32);
	xgpio_writereg(addr, xgpio_get_value32(a, bit));
}

static void xgpio_read_ch_all(struct xgpio_instance *chip, int reg, unsigned long *a)
{
	int bit, lastbit = xgpio_to_bit(chip, chip->gc.ngpio - 1);

	for (bit = 0; bit <= lastbit ; bit += 32)
		xgpio_read_ch(chip, reg, bit, a);
}

static void xgpio_write_ch_all(struct xgpio_instance *chip, int reg, unsigned long *a)
{
	int bit, lastbit = xgpio_to_bit(chip, chip->gc.ngpio - 1);

	for (bit = 0; bit <= lastbit ; bit += 32)
=======
}

static void xgpio_read_ch(struct xgpio_instance *chip, int reg, int bit, unsigned long *a)
{
	void __iomem *addr = chip->regs + reg + xgpio_regoffset(chip, bit / 32);
	xgpio_set_value32(a, bit, xgpio_readreg(addr));
}

static void xgpio_write_ch(struct xgpio_instance *chip, int reg, int bit, unsigned long *a)
{
	void __iomem *addr = chip->regs + reg + xgpio_regoffset(chip, bit / 32);
	xgpio_writereg(addr, xgpio_get_value32(a, bit));
}

static void xgpio_read_ch_all(struct xgpio_instance *chip, int reg, unsigned long *a)
{
	int bit, lastbit = xgpio_to_bit(chip, chip->gc.ngpio - 1);

	for (bit = 0; bit <= lastbit ; bit += 32)
		xgpio_read_ch(chip, reg, bit, a);
}

static void xgpio_write_ch_all(struct xgpio_instance *chip, int reg, unsigned long *a)
{
	int bit, lastbit = xgpio_to_bit(chip, chip->gc.ngpio - 1);

	for (bit = 0; bit <= lastbit ; bit += 32)
>>>>>>> 50be9417
		xgpio_write_ch(chip, reg, bit, a);
}

/**
 * xgpio_get - Read the specified signal of the GPIO device.
 * @gc:     Pointer to gpio_chip device structure.
 * @gpio:   GPIO signal number.
 *
 * This function reads the specified signal of the GPIO device.
 *
 * Return:
 * 0 if direction of GPIO signals is set as input otherwise it
 * returns negative error value.
 */
static int xgpio_get(struct gpio_chip *gc, unsigned int gpio)
{
	struct xgpio_instance *chip = gpiochip_get_data(gc);
	int bit = xgpio_to_bit(chip, gpio);
	DECLARE_BITMAP(state, 64);

	xgpio_read_ch(chip, XGPIO_DATA_OFFSET, bit, state);

	return test_bit(bit, state);
}

/**
 * xgpio_set - Write the specified signal of the GPIO device.
 * @gc:     Pointer to gpio_chip device structure.
 * @gpio:   GPIO signal number.
 * @val:    Value to be written to specified signal.
 *
 * This function writes the specified value in to the specified signal of the
 * GPIO device.
 */
static void xgpio_set(struct gpio_chip *gc, unsigned int gpio, int val)
{
	unsigned long flags;
	struct xgpio_instance *chip = gpiochip_get_data(gc);
	int bit = xgpio_to_bit(chip, gpio);

	spin_lock_irqsave(&chip->gpio_lock, flags);

	/* Write to GPIO signal and set its direction to output */
	__assign_bit(bit, chip->state, val);

	xgpio_write_ch(chip, XGPIO_DATA_OFFSET, bit, chip->state);

	spin_unlock_irqrestore(&chip->gpio_lock, flags);
}

/**
 * xgpio_set_multiple - Write the specified signals of the GPIO device.
 * @gc:     Pointer to gpio_chip device structure.
 * @mask:   Mask of the GPIOS to modify.
 * @bits:   Value to be wrote on each GPIO
 *
 * This function writes the specified values into the specified signals of the
 * GPIO devices.
 */
static void xgpio_set_multiple(struct gpio_chip *gc, unsigned long *mask,
			       unsigned long *bits)
{
	DECLARE_BITMAP(hw_mask, 64);
	DECLARE_BITMAP(hw_bits, 64);
	DECLARE_BITMAP(state, 64);
	unsigned long flags;
	struct xgpio_instance *chip = gpiochip_get_data(gc);

	bitmap_remap(hw_mask, mask, chip->sw_map, chip->hw_map, 64);
	bitmap_remap(hw_bits, bits, chip->sw_map, chip->hw_map, 64);

	spin_lock_irqsave(&chip->gpio_lock, flags);

	bitmap_replace(state, chip->state, hw_bits, hw_mask, 64);
<<<<<<< HEAD

	xgpio_write_ch_all(chip, XGPIO_DATA_OFFSET, state);

=======

	xgpio_write_ch_all(chip, XGPIO_DATA_OFFSET, state);

>>>>>>> 50be9417
	bitmap_copy(chip->state, state, 64);

	spin_unlock_irqrestore(&chip->gpio_lock, flags);
}

/**
 * xgpio_dir_in - Set the direction of the specified GPIO signal as input.
 * @gc:     Pointer to gpio_chip device structure.
 * @gpio:   GPIO signal number.
 *
 * Return:
 * 0 - if direction of GPIO signals is set as input
 * otherwise it returns negative error value.
 */
static int xgpio_dir_in(struct gpio_chip *gc, unsigned int gpio)
{
	unsigned long flags;
	struct xgpio_instance *chip = gpiochip_get_data(gc);
	int bit = xgpio_to_bit(chip, gpio);

	spin_lock_irqsave(&chip->gpio_lock, flags);

	/* Set the GPIO bit in shadow register and set direction as input */
	__set_bit(bit, chip->dir);
	xgpio_write_ch(chip, XGPIO_TRI_OFFSET, bit, chip->dir);

	spin_unlock_irqrestore(&chip->gpio_lock, flags);

	return 0;
}

/**
 * xgpio_dir_out - Set the direction of the specified GPIO signal as output.
 * @gc:     Pointer to gpio_chip device structure.
 * @gpio:   GPIO signal number.
 * @val:    Value to be written to specified signal.
 *
 * This function sets the direction of specified GPIO signal as output.
 *
 * Return:
 * If all GPIO signals of GPIO chip is configured as input then it returns
 * error otherwise it returns 0.
 */
static int xgpio_dir_out(struct gpio_chip *gc, unsigned int gpio, int val)
{
	unsigned long flags;
	struct xgpio_instance *chip = gpiochip_get_data(gc);
	int bit = xgpio_to_bit(chip, gpio);

	spin_lock_irqsave(&chip->gpio_lock, flags);

	/* Write state of GPIO signal */
	__assign_bit(bit, chip->state, val);
	xgpio_write_ch(chip, XGPIO_DATA_OFFSET, bit, chip->state);

	/* Clear the GPIO bit in shadow register and set direction as output */
	__clear_bit(bit, chip->dir);
	xgpio_write_ch(chip, XGPIO_TRI_OFFSET, bit, chip->dir);

	spin_unlock_irqrestore(&chip->gpio_lock, flags);

	return 0;
}

/**
 * xgpio_save_regs - Set initial values of GPIO pins
 * @chip: Pointer to GPIO instance
 */
static void xgpio_save_regs(struct xgpio_instance *chip)
{
	xgpio_write_ch_all(chip, XGPIO_DATA_OFFSET, chip->state);
	xgpio_write_ch_all(chip, XGPIO_TRI_OFFSET, chip->dir);
}

static int xgpio_request(struct gpio_chip *chip, unsigned int offset)
{
	int ret;

	ret = pm_runtime_get_sync(chip->parent);
	/*
	 * If the device is already active pm_runtime_get() will return 1 on
	 * success, but gpio_request still needs to return 0.
	 */
	return ret < 0 ? ret : 0;
}

static void xgpio_free(struct gpio_chip *chip, unsigned int offset)
{
	pm_runtime_put(chip->parent);
}

static int __maybe_unused xgpio_suspend(struct device *dev)
{
	struct xgpio_instance *gpio = dev_get_drvdata(dev);
	struct irq_data *data = irq_get_irq_data(gpio->irq);

	if (!data) {
		dev_dbg(dev, "IRQ not connected\n");
		return pm_runtime_force_suspend(dev);
	}

	if (!irqd_is_wakeup_set(data))
		return pm_runtime_force_suspend(dev);

	return 0;
}

/**
 * xgpio_remove - Remove method for the GPIO device.
 * @pdev: pointer to the platform device
 *
 * This function remove gpiochips and frees all the allocated resources.
 *
 * Return: 0 always
 */
static int xgpio_remove(struct platform_device *pdev)
{
	struct xgpio_instance *gpio = platform_get_drvdata(pdev);

	pm_runtime_get_sync(&pdev->dev);
	pm_runtime_put_noidle(&pdev->dev);
	pm_runtime_disable(&pdev->dev);
	clk_disable_unprepare(gpio->clk);

	return 0;
}

/**
 * xgpio_irq_ack - Acknowledge a child GPIO interrupt.
 * @irq_data: per IRQ and chip data passed down to chip functions
 * This currently does nothing, but irq_ack is unconditionally called by
 * handle_edge_irq and therefore must be defined.
 */
static void xgpio_irq_ack(struct irq_data *irq_data)
{
}

static int __maybe_unused xgpio_resume(struct device *dev)
{
	struct xgpio_instance *gpio = dev_get_drvdata(dev);
	struct irq_data *data = irq_get_irq_data(gpio->irq);

	if (!data) {
		dev_dbg(dev, "IRQ not connected\n");
		return pm_runtime_force_resume(dev);
	}

	if (!irqd_is_wakeup_set(data))
		return pm_runtime_force_resume(dev);

	return 0;
}

static int __maybe_unused xgpio_runtime_suspend(struct device *dev)
{
	struct platform_device *pdev = to_platform_device(dev);
	struct xgpio_instance *gpio = platform_get_drvdata(pdev);

	clk_disable(gpio->clk);

	return 0;
}

static int __maybe_unused xgpio_runtime_resume(struct device *dev)
{
	struct platform_device *pdev = to_platform_device(dev);
	struct xgpio_instance *gpio = platform_get_drvdata(pdev);

	return clk_enable(gpio->clk);
}

static const struct dev_pm_ops xgpio_dev_pm_ops = {
	SET_SYSTEM_SLEEP_PM_OPS(xgpio_suspend, xgpio_resume)
	SET_RUNTIME_PM_OPS(xgpio_runtime_suspend,
			   xgpio_runtime_resume, NULL)
};

/**
 * xgpio_irq_mask - Write the specified signal of the GPIO device.
 * @irq_data: per IRQ and chip data passed down to chip functions
 */
static void xgpio_irq_mask(struct irq_data *irq_data)
{
	unsigned long flags;
	struct xgpio_instance *chip = irq_data_get_irq_chip_data(irq_data);
	int irq_offset = irqd_to_hwirq(irq_data);
	int bit = xgpio_to_bit(chip, irq_offset);
	u32 mask = BIT(bit / 32), temp;

	spin_lock_irqsave(&chip->gpio_lock, flags);

	__clear_bit(bit, chip->enable);

	if (xgpio_get_value32(chip->enable, bit) == 0) {
		/* Disable per channel interrupt */
		temp = xgpio_readreg(chip->regs + XGPIO_IPIER_OFFSET);
		temp &= ~mask;
		xgpio_writereg(chip->regs + XGPIO_IPIER_OFFSET, temp);
	}
	spin_unlock_irqrestore(&chip->gpio_lock, flags);
}

/**
 * xgpio_irq_unmask - Write the specified signal of the GPIO device.
 * @irq_data: per IRQ and chip data passed down to chip functions
 */
static void xgpio_irq_unmask(struct irq_data *irq_data)
{
	unsigned long flags;
	struct xgpio_instance *chip = irq_data_get_irq_chip_data(irq_data);
	int irq_offset = irqd_to_hwirq(irq_data);
	int bit = xgpio_to_bit(chip, irq_offset);
	u32 old_enable = xgpio_get_value32(chip->enable, bit);
	u32 mask = BIT(bit / 32), val;

	spin_lock_irqsave(&chip->gpio_lock, flags);

	__set_bit(bit, chip->enable);

	if (old_enable == 0) {
		/* Clear any existing per-channel interrupts */
		val = xgpio_readreg(chip->regs + XGPIO_IPISR_OFFSET);
		val &= mask;
		xgpio_writereg(chip->regs + XGPIO_IPISR_OFFSET, val);

		/* Update GPIO IRQ read data before enabling interrupt*/
		xgpio_read_ch(chip, XGPIO_DATA_OFFSET, bit, chip->last_irq_read);

		/* Enable per channel interrupt */
		val = xgpio_readreg(chip->regs + XGPIO_IPIER_OFFSET);
		val |= mask;
		xgpio_writereg(chip->regs + XGPIO_IPIER_OFFSET, val);
	}

	spin_unlock_irqrestore(&chip->gpio_lock, flags);
}

/**
 * xgpio_set_irq_type - Write the specified signal of the GPIO device.
 * @irq_data: Per IRQ and chip data passed down to chip functions
 * @type: Interrupt type that is to be set for the gpio pin
 *
 * Return:
 * 0 if interrupt type is supported otherwise -EINVAL
 */
static int xgpio_set_irq_type(struct irq_data *irq_data, unsigned int type)
{
	struct xgpio_instance *chip = irq_data_get_irq_chip_data(irq_data);
	int irq_offset = irqd_to_hwirq(irq_data);
	int bit = xgpio_to_bit(chip, irq_offset);

	/*
	 * The Xilinx GPIO hardware provides a single interrupt status
	 * indication for any state change in a given GPIO channel (bank).
	 * Therefore, only rising edge or falling edge triggers are
	 * supported.
	 */
	switch (type & IRQ_TYPE_SENSE_MASK) {
	case IRQ_TYPE_EDGE_BOTH:
		__set_bit(bit, chip->rising_edge);
		__set_bit(bit, chip->falling_edge);
		break;
	case IRQ_TYPE_EDGE_RISING:
		__set_bit(bit, chip->rising_edge);
		__clear_bit(bit, chip->falling_edge);
		break;
	case IRQ_TYPE_EDGE_FALLING:
		__clear_bit(bit, chip->rising_edge);
		__set_bit(bit, chip->falling_edge);
		break;
	default:
		return -EINVAL;
	}

	irq_set_handler_locked(irq_data, handle_edge_irq);
	return 0;
}

/**
 * xgpio_irqhandler - Gpio interrupt service routine
 * @desc: Pointer to interrupt description
 */
static void xgpio_irqhandler(struct irq_desc *desc)
{
	struct xgpio_instance *chip = irq_desc_get_handler_data(desc);
	struct gpio_chip *gc = &chip->gc;
	struct irq_chip *irqchip = irq_desc_get_chip(desc);
	DECLARE_BITMAP(rising, 64);
	DECLARE_BITMAP(falling, 64);
	DECLARE_BITMAP(all, 64);
	int irq_offset;
	u32 status;
	u32 bit;

	status = xgpio_readreg(chip->regs + XGPIO_IPISR_OFFSET);
	xgpio_writereg(chip->regs + XGPIO_IPISR_OFFSET, status);

	chained_irq_enter(irqchip, desc);

	spin_lock(&chip->gpio_lock);

	xgpio_read_ch_all(chip, XGPIO_DATA_OFFSET, all);

	bitmap_complement(rising, chip->last_irq_read, 64);
	bitmap_and(rising, rising, all, 64);
	bitmap_and(rising, rising, chip->enable, 64);
	bitmap_and(rising, rising, chip->rising_edge, 64);

	bitmap_complement(falling, all, 64);
	bitmap_and(falling, falling, chip->last_irq_read, 64);
	bitmap_and(falling, falling, chip->enable, 64);
	bitmap_and(falling, falling, chip->falling_edge, 64);

	bitmap_copy(chip->last_irq_read, all, 64);
	bitmap_or(all, rising, falling, 64);

	spin_unlock(&chip->gpio_lock);

	dev_dbg(gc->parent, "IRQ rising %*pb falling %*pb\n", 64, rising, 64, falling);

	for_each_set_bit(bit, all, 64) {
		irq_offset = xgpio_from_bit(chip, bit);
		generic_handle_irq(irq_find_mapping(gc->irq.domain, irq_offset));
	}

	chained_irq_exit(irqchip, desc);
}

/**
 * xgpio_probe - Probe method for the GPIO device.
 * @pdev: pointer to the platform device
 *
 * Return:
 * It returns 0, if the driver is bound to the GPIO device, or
 * a negative value if there is an error.
 */
static int xgpio_probe(struct platform_device *pdev)
{
	struct xgpio_instance *chip;
	int status = 0;
	struct device_node *np = pdev->dev.of_node;
	u32 is_dual = 0;
	u32 cells = 2;
	u32 width[2];
	u32 state[2];
	u32 dir[2];
	struct gpio_irq_chip *girq;
	u32 temp;

	chip = devm_kzalloc(&pdev->dev, sizeof(*chip), GFP_KERNEL);
	if (!chip)
		return -ENOMEM;

	platform_set_drvdata(pdev, chip);

	/* First, check if the device is dual-channel */
	of_property_read_u32(np, "xlnx,is-dual", &is_dual);

	/* Setup defaults */
	memset32(width, 0, ARRAY_SIZE(width));
	memset32(state, 0, ARRAY_SIZE(state));
	memset32(dir, 0xFFFFFFFF, ARRAY_SIZE(dir));

	/* Update GPIO state shadow register with default value */
	of_property_read_u32(np, "xlnx,dout-default", &state[0]);
	of_property_read_u32(np, "xlnx,dout-default-2", &state[1]);

	bitmap_from_arr32(chip->state, state, 64);

	/* Update GPIO direction shadow register with default value */
	of_property_read_u32(np, "xlnx,tri-default", &dir[0]);
	of_property_read_u32(np, "xlnx,tri-default-2", &dir[1]);

	bitmap_from_arr32(chip->dir, dir, 64);

	/* Update cells with gpio-cells value */
	if (of_property_read_u32(np, "#gpio-cells", &cells))
		dev_dbg(&pdev->dev, "Missing gpio-cells property\n");

	if (cells != 2) {
		dev_err(&pdev->dev, "#gpio-cells mismatch\n");
		return -EINVAL;
	}

	/*
	 * Check device node and parent device node for device width
	 * and assume default width of 32
	 */
	if (of_property_read_u32(np, "xlnx,gpio-width", &width[0]))
		width[0] = 32;

	if (width[0] > 32)
		return -EINVAL;

	if (is_dual && of_property_read_u32(np, "xlnx,gpio2-width", &width[1]))
		width[1] = 32;

	if (width[1] > 32)
		return -EINVAL;

	/* Setup software pin mapping */
	bitmap_set(chip->sw_map, 0, width[0] + width[1]);

	/* Setup hardware pin mapping */
	bitmap_set(chip->hw_map,  0, width[0]);
	bitmap_set(chip->hw_map, 32, width[1]);

	spin_lock_init(&chip->gpio_lock);

	chip->gc.base = -1;
	chip->gc.ngpio = bitmap_weight(chip->hw_map, 64);
	chip->gc.parent = &pdev->dev;
	chip->gc.direction_input = xgpio_dir_in;
	chip->gc.direction_output = xgpio_dir_out;
	chip->gc.of_gpio_n_cells = cells;
	chip->gc.get = xgpio_get;
	chip->gc.set = xgpio_set;
	chip->gc.request = xgpio_request;
	chip->gc.free = xgpio_free;
	chip->gc.set_multiple = xgpio_set_multiple;

	chip->gc.label = dev_name(&pdev->dev);

	chip->regs = devm_platform_ioremap_resource(pdev, 0);
	if (IS_ERR(chip->regs)) {
		dev_err(&pdev->dev, "failed to ioremap memory resource\n");
		return PTR_ERR(chip->regs);
	}

	chip->clk = devm_clk_get_optional(&pdev->dev, NULL);
	if (IS_ERR(chip->clk))
		return dev_err_probe(&pdev->dev, PTR_ERR(chip->clk), "input clock not found.\n");

	status = clk_prepare_enable(chip->clk);
	if (status < 0) {
		dev_err(&pdev->dev, "Failed to prepare clk\n");
		return status;
	}
	pm_runtime_get_noresume(&pdev->dev);
	pm_runtime_set_active(&pdev->dev);
	pm_runtime_enable(&pdev->dev);

	xgpio_save_regs(chip);

	chip->irq = platform_get_irq_optional(pdev, 0);
	if (chip->irq <= 0)
		goto skip_irq;

	chip->irqchip.name = "gpio-xilinx";
	chip->irqchip.irq_ack = xgpio_irq_ack;
	chip->irqchip.irq_mask = xgpio_irq_mask;
	chip->irqchip.irq_unmask = xgpio_irq_unmask;
	chip->irqchip.irq_set_type = xgpio_set_irq_type;

	/* Disable per-channel interrupts */
	xgpio_writereg(chip->regs + XGPIO_IPIER_OFFSET, 0);
	/* Clear any existing per-channel interrupts */
	temp = xgpio_readreg(chip->regs + XGPIO_IPISR_OFFSET);
	xgpio_writereg(chip->regs + XGPIO_IPISR_OFFSET, temp);
	/* Enable global interrupts */
	xgpio_writereg(chip->regs + XGPIO_GIER_OFFSET, XGPIO_GIER_IE);

	girq = &chip->gc.irq;
	girq->chip = &chip->irqchip;
	girq->parent_handler = xgpio_irqhandler;
	girq->num_parents = 1;
	girq->parents = devm_kcalloc(&pdev->dev, 1,
				     sizeof(*girq->parents),
				     GFP_KERNEL);
	if (!girq->parents) {
		status = -ENOMEM;
		goto err_pm_put;
	}
	girq->parents[0] = chip->irq;
	girq->default_type = IRQ_TYPE_NONE;
	girq->handler = handle_bad_irq;

skip_irq:
	status = devm_gpiochip_add_data(&pdev->dev, &chip->gc, chip);
	if (status) {
		dev_err(&pdev->dev, "failed to add GPIO chip\n");
		goto err_pm_put;
	}

	pm_runtime_put(&pdev->dev);
	return 0;

err_pm_put:
	pm_runtime_disable(&pdev->dev);
	pm_runtime_put_noidle(&pdev->dev);
	clk_disable_unprepare(chip->clk);
	return status;
}

static const struct of_device_id xgpio_of_match[] = {
	{ .compatible = "xlnx,xps-gpio-1.00.a", },
	{ /* end of list */ },
};

MODULE_DEVICE_TABLE(of, xgpio_of_match);

static struct platform_driver xgpio_plat_driver = {
	.probe		= xgpio_probe,
	.remove		= xgpio_remove,
	.driver		= {
			.name = "gpio-xilinx",
			.of_match_table	= xgpio_of_match,
			.pm = &xgpio_dev_pm_ops,
	},
};

static int __init xgpio_init(void)
{
	return platform_driver_register(&xgpio_plat_driver);
}

subsys_initcall(xgpio_init);

static void __exit xgpio_exit(void)
{
	platform_driver_unregister(&xgpio_plat_driver);
}
module_exit(xgpio_exit);

MODULE_AUTHOR("Xilinx, Inc.");
MODULE_DESCRIPTION("Xilinx GPIO driver");
MODULE_LICENSE("GPL");<|MERGE_RESOLUTION|>--- conflicted
+++ resolved
@@ -112,7 +112,6 @@
 	default:
 		return -EINVAL;
 	}
-<<<<<<< HEAD
 }
 
 static void xgpio_read_ch(struct xgpio_instance *chip, int reg, int bit, unsigned long *a)
@@ -140,35 +139,6 @@
 	int bit, lastbit = xgpio_to_bit(chip, chip->gc.ngpio - 1);
 
 	for (bit = 0; bit <= lastbit ; bit += 32)
-=======
-}
-
-static void xgpio_read_ch(struct xgpio_instance *chip, int reg, int bit, unsigned long *a)
-{
-	void __iomem *addr = chip->regs + reg + xgpio_regoffset(chip, bit / 32);
-	xgpio_set_value32(a, bit, xgpio_readreg(addr));
-}
-
-static void xgpio_write_ch(struct xgpio_instance *chip, int reg, int bit, unsigned long *a)
-{
-	void __iomem *addr = chip->regs + reg + xgpio_regoffset(chip, bit / 32);
-	xgpio_writereg(addr, xgpio_get_value32(a, bit));
-}
-
-static void xgpio_read_ch_all(struct xgpio_instance *chip, int reg, unsigned long *a)
-{
-	int bit, lastbit = xgpio_to_bit(chip, chip->gc.ngpio - 1);
-
-	for (bit = 0; bit <= lastbit ; bit += 32)
-		xgpio_read_ch(chip, reg, bit, a);
-}
-
-static void xgpio_write_ch_all(struct xgpio_instance *chip, int reg, unsigned long *a)
-{
-	int bit, lastbit = xgpio_to_bit(chip, chip->gc.ngpio - 1);
-
-	for (bit = 0; bit <= lastbit ; bit += 32)
->>>>>>> 50be9417
 		xgpio_write_ch(chip, reg, bit, a);
 }
 
@@ -243,15 +213,9 @@
 	spin_lock_irqsave(&chip->gpio_lock, flags);
 
 	bitmap_replace(state, chip->state, hw_bits, hw_mask, 64);
-<<<<<<< HEAD
 
 	xgpio_write_ch_all(chip, XGPIO_DATA_OFFSET, state);
 
-=======
-
-	xgpio_write_ch_all(chip, XGPIO_DATA_OFFSET, state);
-
->>>>>>> 50be9417
 	bitmap_copy(chip->state, state, 64);
 
 	spin_unlock_irqrestore(&chip->gpio_lock, flags);
