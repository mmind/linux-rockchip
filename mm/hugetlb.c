// SPDX-License-Identifier: GPL-2.0-only
/*
 * Generic hugetlb support.
 * (C) Nadia Yvette Chambers, April 2004
 */
#include <linux/list.h>
#include <linux/init.h>
#include <linux/mm.h>
#include <linux/seq_file.h>
#include <linux/sysctl.h>
#include <linux/highmem.h>
#include <linux/mmu_notifier.h>
#include <linux/nodemask.h>
#include <linux/pagemap.h>
#include <linux/mempolicy.h>
#include <linux/compiler.h>
#include <linux/cpuset.h>
#include <linux/mutex.h>
#include <linux/memblock.h>
#include <linux/sysfs.h>
#include <linux/slab.h>
#include <linux/sched/mm.h>
#include <linux/mmdebug.h>
#include <linux/sched/signal.h>
#include <linux/rmap.h>
#include <linux/string_helpers.h>
#include <linux/swap.h>
#include <linux/swapops.h>
#include <linux/jhash.h>
#include <linux/numa.h>
#include <linux/llist.h>
#include <linux/cma.h>
#include <linux/migrate.h>

#include <asm/page.h>
#include <asm/pgalloc.h>
#include <asm/tlb.h>

#include <linux/io.h>
#include <linux/hugetlb.h>
#include <linux/hugetlb_cgroup.h>
#include <linux/node.h>
#include <linux/page_owner.h>
#include "internal.h"
#include "hugetlb_vmemmap.h"

int hugetlb_max_hstate __read_mostly;
unsigned int default_hstate_idx;
struct hstate hstates[HUGE_MAX_HSTATE];

#ifdef CONFIG_CMA
static struct cma *hugetlb_cma[MAX_NUMNODES];
#endif
static unsigned long hugetlb_cma_size __initdata;

/*
 * Minimum page order among possible hugepage sizes, set to a proper value
 * at boot time.
 */
static unsigned int minimum_order __read_mostly = UINT_MAX;

__initdata LIST_HEAD(huge_boot_pages);

/* for command line parsing */
static struct hstate * __initdata parsed_hstate;
static unsigned long __initdata default_hstate_max_huge_pages;
static bool __initdata parsed_valid_hugepagesz = true;
static bool __initdata parsed_default_hugepagesz;

/*
 * Protects updates to hugepage_freelists, hugepage_activelist, nr_huge_pages,
 * free_huge_pages, and surplus_huge_pages.
 */
DEFINE_SPINLOCK(hugetlb_lock);

/*
 * Serializes faults on the same logical page.  This is used to
 * prevent spurious OOMs when the hugepage pool is fully utilized.
 */
static int num_fault_mutexes;
struct mutex *hugetlb_fault_mutex_table ____cacheline_aligned_in_smp;

/* Forward declaration */
static int hugetlb_acct_memory(struct hstate *h, long delta);

static inline bool subpool_is_free(struct hugepage_subpool *spool)
{
	if (spool->count)
		return false;
	if (spool->max_hpages != -1)
		return spool->used_hpages == 0;
	if (spool->min_hpages != -1)
		return spool->rsv_hpages == spool->min_hpages;

	return true;
}

static inline void unlock_or_release_subpool(struct hugepage_subpool *spool,
						unsigned long irq_flags)
{
	spin_unlock_irqrestore(&spool->lock, irq_flags);

	/* If no pages are used, and no other handles to the subpool
	 * remain, give up any reservations based on minimum size and
	 * free the subpool */
	if (subpool_is_free(spool)) {
		if (spool->min_hpages != -1)
			hugetlb_acct_memory(spool->hstate,
						-spool->min_hpages);
		kfree(spool);
	}
}

struct hugepage_subpool *hugepage_new_subpool(struct hstate *h, long max_hpages,
						long min_hpages)
{
	struct hugepage_subpool *spool;

	spool = kzalloc(sizeof(*spool), GFP_KERNEL);
	if (!spool)
		return NULL;

	spin_lock_init(&spool->lock);
	spool->count = 1;
	spool->max_hpages = max_hpages;
	spool->hstate = h;
	spool->min_hpages = min_hpages;

	if (min_hpages != -1 && hugetlb_acct_memory(h, min_hpages)) {
		kfree(spool);
		return NULL;
	}
	spool->rsv_hpages = min_hpages;

	return spool;
}

void hugepage_put_subpool(struct hugepage_subpool *spool)
{
	unsigned long flags;

	spin_lock_irqsave(&spool->lock, flags);
	BUG_ON(!spool->count);
	spool->count--;
	unlock_or_release_subpool(spool, flags);
}

/*
 * Subpool accounting for allocating and reserving pages.
 * Return -ENOMEM if there are not enough resources to satisfy the
 * request.  Otherwise, return the number of pages by which the
 * global pools must be adjusted (upward).  The returned value may
 * only be different than the passed value (delta) in the case where
 * a subpool minimum size must be maintained.
 */
static long hugepage_subpool_get_pages(struct hugepage_subpool *spool,
				      long delta)
{
	long ret = delta;

	if (!spool)
		return ret;

	spin_lock_irq(&spool->lock);

	if (spool->max_hpages != -1) {		/* maximum size accounting */
		if ((spool->used_hpages + delta) <= spool->max_hpages)
			spool->used_hpages += delta;
		else {
			ret = -ENOMEM;
			goto unlock_ret;
		}
	}

	/* minimum size accounting */
	if (spool->min_hpages != -1 && spool->rsv_hpages) {
		if (delta > spool->rsv_hpages) {
			/*
			 * Asking for more reserves than those already taken on
			 * behalf of subpool.  Return difference.
			 */
			ret = delta - spool->rsv_hpages;
			spool->rsv_hpages = 0;
		} else {
			ret = 0;	/* reserves already accounted for */
			spool->rsv_hpages -= delta;
		}
	}

unlock_ret:
	spin_unlock_irq(&spool->lock);
	return ret;
}

/*
 * Subpool accounting for freeing and unreserving pages.
 * Return the number of global page reservations that must be dropped.
 * The return value may only be different than the passed value (delta)
 * in the case where a subpool minimum size must be maintained.
 */
static long hugepage_subpool_put_pages(struct hugepage_subpool *spool,
				       long delta)
{
	long ret = delta;
	unsigned long flags;

	if (!spool)
		return delta;

	spin_lock_irqsave(&spool->lock, flags);

	if (spool->max_hpages != -1)		/* maximum size accounting */
		spool->used_hpages -= delta;

	 /* minimum size accounting */
	if (spool->min_hpages != -1 && spool->used_hpages < spool->min_hpages) {
		if (spool->rsv_hpages + delta <= spool->min_hpages)
			ret = 0;
		else
			ret = spool->rsv_hpages + delta - spool->min_hpages;

		spool->rsv_hpages += delta;
		if (spool->rsv_hpages > spool->min_hpages)
			spool->rsv_hpages = spool->min_hpages;
	}

	/*
	 * If hugetlbfs_put_super couldn't free spool due to an outstanding
	 * quota reference, free it now.
	 */
	unlock_or_release_subpool(spool, flags);

	return ret;
}

static inline struct hugepage_subpool *subpool_inode(struct inode *inode)
{
	return HUGETLBFS_SB(inode->i_sb)->spool;
}

static inline struct hugepage_subpool *subpool_vma(struct vm_area_struct *vma)
{
	return subpool_inode(file_inode(vma->vm_file));
}

/* Helper that removes a struct file_region from the resv_map cache and returns
 * it for use.
 */
static struct file_region *
get_file_region_entry_from_cache(struct resv_map *resv, long from, long to)
{
	struct file_region *nrg = NULL;

	VM_BUG_ON(resv->region_cache_count <= 0);

	resv->region_cache_count--;
	nrg = list_first_entry(&resv->region_cache, struct file_region, link);
	list_del(&nrg->link);

	nrg->from = from;
	nrg->to = to;

	return nrg;
}

static void copy_hugetlb_cgroup_uncharge_info(struct file_region *nrg,
					      struct file_region *rg)
{
#ifdef CONFIG_CGROUP_HUGETLB
	nrg->reservation_counter = rg->reservation_counter;
	nrg->css = rg->css;
	if (rg->css)
		css_get(rg->css);
#endif
}

/* Helper that records hugetlb_cgroup uncharge info. */
static void record_hugetlb_cgroup_uncharge_info(struct hugetlb_cgroup *h_cg,
						struct hstate *h,
						struct resv_map *resv,
						struct file_region *nrg)
{
#ifdef CONFIG_CGROUP_HUGETLB
	if (h_cg) {
		nrg->reservation_counter =
			&h_cg->rsvd_hugepage[hstate_index(h)];
		nrg->css = &h_cg->css;
		/*
		 * The caller will hold exactly one h_cg->css reference for the
		 * whole contiguous reservation region. But this area might be
		 * scattered when there are already some file_regions reside in
		 * it. As a result, many file_regions may share only one css
		 * reference. In order to ensure that one file_region must hold
		 * exactly one h_cg->css reference, we should do css_get for
		 * each file_region and leave the reference held by caller
		 * untouched.
		 */
		css_get(&h_cg->css);
		if (!resv->pages_per_hpage)
			resv->pages_per_hpage = pages_per_huge_page(h);
		/* pages_per_hpage should be the same for all entries in
		 * a resv_map.
		 */
		VM_BUG_ON(resv->pages_per_hpage != pages_per_huge_page(h));
	} else {
		nrg->reservation_counter = NULL;
		nrg->css = NULL;
	}
#endif
}

static void put_uncharge_info(struct file_region *rg)
{
#ifdef CONFIG_CGROUP_HUGETLB
	if (rg->css)
		css_put(rg->css);
#endif
}

static bool has_same_uncharge_info(struct file_region *rg,
				   struct file_region *org)
{
#ifdef CONFIG_CGROUP_HUGETLB
	return rg && org &&
	       rg->reservation_counter == org->reservation_counter &&
	       rg->css == org->css;

#else
	return true;
#endif
}

static void coalesce_file_region(struct resv_map *resv, struct file_region *rg)
{
	struct file_region *nrg = NULL, *prg = NULL;

	prg = list_prev_entry(rg, link);
	if (&prg->link != &resv->regions && prg->to == rg->from &&
	    has_same_uncharge_info(prg, rg)) {
		prg->to = rg->to;

		list_del(&rg->link);
		put_uncharge_info(rg);
		kfree(rg);

		rg = prg;
	}

	nrg = list_next_entry(rg, link);
	if (&nrg->link != &resv->regions && nrg->from == rg->to &&
	    has_same_uncharge_info(nrg, rg)) {
		nrg->from = rg->from;

		list_del(&rg->link);
		put_uncharge_info(rg);
		kfree(rg);
	}
}

static inline long
hugetlb_resv_map_add(struct resv_map *map, struct file_region *rg, long from,
		     long to, struct hstate *h, struct hugetlb_cgroup *cg,
		     long *regions_needed)
{
	struct file_region *nrg;

	if (!regions_needed) {
		nrg = get_file_region_entry_from_cache(map, from, to);
		record_hugetlb_cgroup_uncharge_info(cg, h, map, nrg);
		list_add(&nrg->link, rg->link.prev);
		coalesce_file_region(map, nrg);
	} else
		*regions_needed += 1;

	return to - from;
}

/*
 * Must be called with resv->lock held.
 *
 * Calling this with regions_needed != NULL will count the number of pages
 * to be added but will not modify the linked list. And regions_needed will
 * indicate the number of file_regions needed in the cache to carry out to add
 * the regions for this range.
 */
static long add_reservation_in_range(struct resv_map *resv, long f, long t,
				     struct hugetlb_cgroup *h_cg,
				     struct hstate *h, long *regions_needed)
{
	long add = 0;
	struct list_head *head = &resv->regions;
	long last_accounted_offset = f;
	struct file_region *rg = NULL, *trg = NULL;

	if (regions_needed)
		*regions_needed = 0;

	/* In this loop, we essentially handle an entry for the range
	 * [last_accounted_offset, rg->from), at every iteration, with some
	 * bounds checking.
	 */
	list_for_each_entry_safe(rg, trg, head, link) {
		/* Skip irrelevant regions that start before our range. */
		if (rg->from < f) {
			/* If this region ends after the last accounted offset,
			 * then we need to update last_accounted_offset.
			 */
			if (rg->to > last_accounted_offset)
				last_accounted_offset = rg->to;
			continue;
		}

		/* When we find a region that starts beyond our range, we've
		 * finished.
		 */
		if (rg->from >= t)
			break;

		/* Add an entry for last_accounted_offset -> rg->from, and
		 * update last_accounted_offset.
		 */
		if (rg->from > last_accounted_offset)
			add += hugetlb_resv_map_add(resv, rg,
						    last_accounted_offset,
						    rg->from, h, h_cg,
						    regions_needed);

		last_accounted_offset = rg->to;
	}

	/* Handle the case where our range extends beyond
	 * last_accounted_offset.
	 */
	if (last_accounted_offset < t)
		add += hugetlb_resv_map_add(resv, rg, last_accounted_offset,
					    t, h, h_cg, regions_needed);

	VM_BUG_ON(add < 0);
	return add;
}

/* Must be called with resv->lock acquired. Will drop lock to allocate entries.
 */
static int allocate_file_region_entries(struct resv_map *resv,
					int regions_needed)
	__must_hold(&resv->lock)
{
	struct list_head allocated_regions;
	int to_allocate = 0, i = 0;
	struct file_region *trg = NULL, *rg = NULL;

	VM_BUG_ON(regions_needed < 0);

	INIT_LIST_HEAD(&allocated_regions);

	/*
	 * Check for sufficient descriptors in the cache to accommodate
	 * the number of in progress add operations plus regions_needed.
	 *
	 * This is a while loop because when we drop the lock, some other call
	 * to region_add or region_del may have consumed some region_entries,
	 * so we keep looping here until we finally have enough entries for
	 * (adds_in_progress + regions_needed).
	 */
	while (resv->region_cache_count <
	       (resv->adds_in_progress + regions_needed)) {
		to_allocate = resv->adds_in_progress + regions_needed -
			      resv->region_cache_count;

		/* At this point, we should have enough entries in the cache
		 * for all the existing adds_in_progress. We should only be
		 * needing to allocate for regions_needed.
		 */
		VM_BUG_ON(resv->region_cache_count < resv->adds_in_progress);

		spin_unlock(&resv->lock);
		for (i = 0; i < to_allocate; i++) {
			trg = kmalloc(sizeof(*trg), GFP_KERNEL);
			if (!trg)
				goto out_of_memory;
			list_add(&trg->link, &allocated_regions);
		}

		spin_lock(&resv->lock);

		list_splice(&allocated_regions, &resv->region_cache);
		resv->region_cache_count += to_allocate;
	}

	return 0;

out_of_memory:
	list_for_each_entry_safe(rg, trg, &allocated_regions, link) {
		list_del(&rg->link);
		kfree(rg);
	}
	return -ENOMEM;
}

/*
 * Add the huge page range represented by [f, t) to the reserve
 * map.  Regions will be taken from the cache to fill in this range.
 * Sufficient regions should exist in the cache due to the previous
 * call to region_chg with the same range, but in some cases the cache will not
 * have sufficient entries due to races with other code doing region_add or
 * region_del.  The extra needed entries will be allocated.
 *
 * regions_needed is the out value provided by a previous call to region_chg.
 *
 * Return the number of new huge pages added to the map.  This number is greater
 * than or equal to zero.  If file_region entries needed to be allocated for
 * this operation and we were not able to allocate, it returns -ENOMEM.
 * region_add of regions of length 1 never allocate file_regions and cannot
 * fail; region_chg will always allocate at least 1 entry and a region_add for
 * 1 page will only require at most 1 entry.
 */
static long region_add(struct resv_map *resv, long f, long t,
		       long in_regions_needed, struct hstate *h,
		       struct hugetlb_cgroup *h_cg)
{
	long add = 0, actual_regions_needed = 0;

	spin_lock(&resv->lock);
retry:

	/* Count how many regions are actually needed to execute this add. */
	add_reservation_in_range(resv, f, t, NULL, NULL,
				 &actual_regions_needed);

	/*
	 * Check for sufficient descriptors in the cache to accommodate
	 * this add operation. Note that actual_regions_needed may be greater
	 * than in_regions_needed, as the resv_map may have been modified since
	 * the region_chg call. In this case, we need to make sure that we
	 * allocate extra entries, such that we have enough for all the
	 * existing adds_in_progress, plus the excess needed for this
	 * operation.
	 */
	if (actual_regions_needed > in_regions_needed &&
	    resv->region_cache_count <
		    resv->adds_in_progress +
			    (actual_regions_needed - in_regions_needed)) {
		/* region_add operation of range 1 should never need to
		 * allocate file_region entries.
		 */
		VM_BUG_ON(t - f <= 1);

		if (allocate_file_region_entries(
			    resv, actual_regions_needed - in_regions_needed)) {
			return -ENOMEM;
		}

		goto retry;
	}

	add = add_reservation_in_range(resv, f, t, h_cg, h, NULL);

	resv->adds_in_progress -= in_regions_needed;

	spin_unlock(&resv->lock);
	return add;
}

/*
 * Examine the existing reserve map and determine how many
 * huge pages in the specified range [f, t) are NOT currently
 * represented.  This routine is called before a subsequent
 * call to region_add that will actually modify the reserve
 * map to add the specified range [f, t).  region_chg does
 * not change the number of huge pages represented by the
 * map.  A number of new file_region structures is added to the cache as a
 * placeholder, for the subsequent region_add call to use. At least 1
 * file_region structure is added.
 *
 * out_regions_needed is the number of regions added to the
 * resv->adds_in_progress.  This value needs to be provided to a follow up call
 * to region_add or region_abort for proper accounting.
 *
 * Returns the number of huge pages that need to be added to the existing
 * reservation map for the range [f, t).  This number is greater or equal to
 * zero.  -ENOMEM is returned if a new file_region structure or cache entry
 * is needed and can not be allocated.
 */
static long region_chg(struct resv_map *resv, long f, long t,
		       long *out_regions_needed)
{
	long chg = 0;

	spin_lock(&resv->lock);

	/* Count how many hugepages in this range are NOT represented. */
	chg = add_reservation_in_range(resv, f, t, NULL, NULL,
				       out_regions_needed);

	if (*out_regions_needed == 0)
		*out_regions_needed = 1;

	if (allocate_file_region_entries(resv, *out_regions_needed))
		return -ENOMEM;

	resv->adds_in_progress += *out_regions_needed;

	spin_unlock(&resv->lock);
	return chg;
}

/*
 * Abort the in progress add operation.  The adds_in_progress field
 * of the resv_map keeps track of the operations in progress between
 * calls to region_chg and region_add.  Operations are sometimes
 * aborted after the call to region_chg.  In such cases, region_abort
 * is called to decrement the adds_in_progress counter. regions_needed
 * is the value returned by the region_chg call, it is used to decrement
 * the adds_in_progress counter.
 *
 * NOTE: The range arguments [f, t) are not needed or used in this
 * routine.  They are kept to make reading the calling code easier as
 * arguments will match the associated region_chg call.
 */
static void region_abort(struct resv_map *resv, long f, long t,
			 long regions_needed)
{
	spin_lock(&resv->lock);
	VM_BUG_ON(!resv->region_cache_count);
	resv->adds_in_progress -= regions_needed;
	spin_unlock(&resv->lock);
}

/*
 * Delete the specified range [f, t) from the reserve map.  If the
 * t parameter is LONG_MAX, this indicates that ALL regions after f
 * should be deleted.  Locate the regions which intersect [f, t)
 * and either trim, delete or split the existing regions.
 *
 * Returns the number of huge pages deleted from the reserve map.
 * In the normal case, the return value is zero or more.  In the
 * case where a region must be split, a new region descriptor must
 * be allocated.  If the allocation fails, -ENOMEM will be returned.
 * NOTE: If the parameter t == LONG_MAX, then we will never split
 * a region and possibly return -ENOMEM.  Callers specifying
 * t == LONG_MAX do not need to check for -ENOMEM error.
 */
static long region_del(struct resv_map *resv, long f, long t)
{
	struct list_head *head = &resv->regions;
	struct file_region *rg, *trg;
	struct file_region *nrg = NULL;
	long del = 0;

retry:
	spin_lock(&resv->lock);
	list_for_each_entry_safe(rg, trg, head, link) {
		/*
		 * Skip regions before the range to be deleted.  file_region
		 * ranges are normally of the form [from, to).  However, there
		 * may be a "placeholder" entry in the map which is of the form
		 * (from, to) with from == to.  Check for placeholder entries
		 * at the beginning of the range to be deleted.
		 */
		if (rg->to <= f && (rg->to != rg->from || rg->to != f))
			continue;

		if (rg->from >= t)
			break;

		if (f > rg->from && t < rg->to) { /* Must split region */
			/*
			 * Check for an entry in the cache before dropping
			 * lock and attempting allocation.
			 */
			if (!nrg &&
			    resv->region_cache_count > resv->adds_in_progress) {
				nrg = list_first_entry(&resv->region_cache,
							struct file_region,
							link);
				list_del(&nrg->link);
				resv->region_cache_count--;
			}

			if (!nrg) {
				spin_unlock(&resv->lock);
				nrg = kmalloc(sizeof(*nrg), GFP_KERNEL);
				if (!nrg)
					return -ENOMEM;
				goto retry;
			}

			del += t - f;
			hugetlb_cgroup_uncharge_file_region(
				resv, rg, t - f, false);

			/* New entry for end of split region */
			nrg->from = t;
			nrg->to = rg->to;

			copy_hugetlb_cgroup_uncharge_info(nrg, rg);

			INIT_LIST_HEAD(&nrg->link);

			/* Original entry is trimmed */
			rg->to = f;

			list_add(&nrg->link, &rg->link);
			nrg = NULL;
			break;
		}

		if (f <= rg->from && t >= rg->to) { /* Remove entire region */
			del += rg->to - rg->from;
			hugetlb_cgroup_uncharge_file_region(resv, rg,
							    rg->to - rg->from, true);
			list_del(&rg->link);
			kfree(rg);
			continue;
		}

		if (f <= rg->from) {	/* Trim beginning of region */
			hugetlb_cgroup_uncharge_file_region(resv, rg,
							    t - rg->from, false);

			del += t - rg->from;
			rg->from = t;
		} else {		/* Trim end of region */
			hugetlb_cgroup_uncharge_file_region(resv, rg,
							    rg->to - f, false);

			del += rg->to - f;
			rg->to = f;
		}
	}

	spin_unlock(&resv->lock);
	kfree(nrg);
	return del;
}

/*
 * A rare out of memory error was encountered which prevented removal of
 * the reserve map region for a page.  The huge page itself was free'ed
 * and removed from the page cache.  This routine will adjust the subpool
 * usage count, and the global reserve count if needed.  By incrementing
 * these counts, the reserve map entry which could not be deleted will
 * appear as a "reserved" entry instead of simply dangling with incorrect
 * counts.
 */
void hugetlb_fix_reserve_counts(struct inode *inode)
{
	struct hugepage_subpool *spool = subpool_inode(inode);
	long rsv_adjust;
	bool reserved = false;

	rsv_adjust = hugepage_subpool_get_pages(spool, 1);
	if (rsv_adjust > 0) {
		struct hstate *h = hstate_inode(inode);

		if (!hugetlb_acct_memory(h, 1))
			reserved = true;
	} else if (!rsv_adjust) {
		reserved = true;
	}

	if (!reserved)
		pr_warn("hugetlb: Huge Page Reserved count may go negative.\n");
}

/*
 * Count and return the number of huge pages in the reserve map
 * that intersect with the range [f, t).
 */
static long region_count(struct resv_map *resv, long f, long t)
{
	struct list_head *head = &resv->regions;
	struct file_region *rg;
	long chg = 0;

	spin_lock(&resv->lock);
	/* Locate each segment we overlap with, and count that overlap. */
	list_for_each_entry(rg, head, link) {
		long seg_from;
		long seg_to;

		if (rg->to <= f)
			continue;
		if (rg->from >= t)
			break;

		seg_from = max(rg->from, f);
		seg_to = min(rg->to, t);

		chg += seg_to - seg_from;
	}
	spin_unlock(&resv->lock);

	return chg;
}

/*
 * Convert the address within this vma to the page offset within
 * the mapping, in pagecache page units; huge pages here.
 */
static pgoff_t vma_hugecache_offset(struct hstate *h,
			struct vm_area_struct *vma, unsigned long address)
{
	return ((address - vma->vm_start) >> huge_page_shift(h)) +
			(vma->vm_pgoff >> huge_page_order(h));
}

pgoff_t linear_hugepage_index(struct vm_area_struct *vma,
				     unsigned long address)
{
	return vma_hugecache_offset(hstate_vma(vma), vma, address);
}
EXPORT_SYMBOL_GPL(linear_hugepage_index);

/*
 * Return the size of the pages allocated when backing a VMA. In the majority
 * cases this will be same size as used by the page table entries.
 */
unsigned long vma_kernel_pagesize(struct vm_area_struct *vma)
{
	if (vma->vm_ops && vma->vm_ops->pagesize)
		return vma->vm_ops->pagesize(vma);
	return PAGE_SIZE;
}
EXPORT_SYMBOL_GPL(vma_kernel_pagesize);

/*
 * Return the page size being used by the MMU to back a VMA. In the majority
 * of cases, the page size used by the kernel matches the MMU size. On
 * architectures where it differs, an architecture-specific 'strong'
 * version of this symbol is required.
 */
__weak unsigned long vma_mmu_pagesize(struct vm_area_struct *vma)
{
	return vma_kernel_pagesize(vma);
}

/*
 * Flags for MAP_PRIVATE reservations.  These are stored in the bottom
 * bits of the reservation map pointer, which are always clear due to
 * alignment.
 */
#define HPAGE_RESV_OWNER    (1UL << 0)
#define HPAGE_RESV_UNMAPPED (1UL << 1)
#define HPAGE_RESV_MASK (HPAGE_RESV_OWNER | HPAGE_RESV_UNMAPPED)

/*
 * These helpers are used to track how many pages are reserved for
 * faults in a MAP_PRIVATE mapping. Only the process that called mmap()
 * is guaranteed to have their future faults succeed.
 *
 * With the exception of reset_vma_resv_huge_pages() which is called at fork(),
 * the reserve counters are updated with the hugetlb_lock held. It is safe
 * to reset the VMA at fork() time as it is not in use yet and there is no
 * chance of the global counters getting corrupted as a result of the values.
 *
 * The private mapping reservation is represented in a subtly different
 * manner to a shared mapping.  A shared mapping has a region map associated
 * with the underlying file, this region map represents the backing file
 * pages which have ever had a reservation assigned which this persists even
 * after the page is instantiated.  A private mapping has a region map
 * associated with the original mmap which is attached to all VMAs which
 * reference it, this region map represents those offsets which have consumed
 * reservation ie. where pages have been instantiated.
 */
static unsigned long get_vma_private_data(struct vm_area_struct *vma)
{
	return (unsigned long)vma->vm_private_data;
}

static void set_vma_private_data(struct vm_area_struct *vma,
							unsigned long value)
{
	vma->vm_private_data = (void *)value;
}

static void
resv_map_set_hugetlb_cgroup_uncharge_info(struct resv_map *resv_map,
					  struct hugetlb_cgroup *h_cg,
					  struct hstate *h)
{
#ifdef CONFIG_CGROUP_HUGETLB
	if (!h_cg || !h) {
		resv_map->reservation_counter = NULL;
		resv_map->pages_per_hpage = 0;
		resv_map->css = NULL;
	} else {
		resv_map->reservation_counter =
			&h_cg->rsvd_hugepage[hstate_index(h)];
		resv_map->pages_per_hpage = pages_per_huge_page(h);
		resv_map->css = &h_cg->css;
	}
#endif
}

struct resv_map *resv_map_alloc(void)
{
	struct resv_map *resv_map = kmalloc(sizeof(*resv_map), GFP_KERNEL);
	struct file_region *rg = kmalloc(sizeof(*rg), GFP_KERNEL);

	if (!resv_map || !rg) {
		kfree(resv_map);
		kfree(rg);
		return NULL;
	}

	kref_init(&resv_map->refs);
	spin_lock_init(&resv_map->lock);
	INIT_LIST_HEAD(&resv_map->regions);

	resv_map->adds_in_progress = 0;
	/*
	 * Initialize these to 0. On shared mappings, 0's here indicate these
	 * fields don't do cgroup accounting. On private mappings, these will be
	 * re-initialized to the proper values, to indicate that hugetlb cgroup
	 * reservations are to be un-charged from here.
	 */
	resv_map_set_hugetlb_cgroup_uncharge_info(resv_map, NULL, NULL);

	INIT_LIST_HEAD(&resv_map->region_cache);
	list_add(&rg->link, &resv_map->region_cache);
	resv_map->region_cache_count = 1;

	return resv_map;
}

void resv_map_release(struct kref *ref)
{
	struct resv_map *resv_map = container_of(ref, struct resv_map, refs);
	struct list_head *head = &resv_map->region_cache;
	struct file_region *rg, *trg;

	/* Clear out any active regions before we release the map. */
	region_del(resv_map, 0, LONG_MAX);

	/* ... and any entries left in the cache */
	list_for_each_entry_safe(rg, trg, head, link) {
		list_del(&rg->link);
		kfree(rg);
	}

	VM_BUG_ON(resv_map->adds_in_progress);

	kfree(resv_map);
}

static inline struct resv_map *inode_resv_map(struct inode *inode)
{
	/*
	 * At inode evict time, i_mapping may not point to the original
	 * address space within the inode.  This original address space
	 * contains the pointer to the resv_map.  So, always use the
	 * address space embedded within the inode.
	 * The VERY common case is inode->mapping == &inode->i_data but,
	 * this may not be true for device special inodes.
	 */
	return (struct resv_map *)(&inode->i_data)->private_data;
}

static struct resv_map *vma_resv_map(struct vm_area_struct *vma)
{
	VM_BUG_ON_VMA(!is_vm_hugetlb_page(vma), vma);
	if (vma->vm_flags & VM_MAYSHARE) {
		struct address_space *mapping = vma->vm_file->f_mapping;
		struct inode *inode = mapping->host;

		return inode_resv_map(inode);

	} else {
		return (struct resv_map *)(get_vma_private_data(vma) &
							~HPAGE_RESV_MASK);
	}
}

static void set_vma_resv_map(struct vm_area_struct *vma, struct resv_map *map)
{
	VM_BUG_ON_VMA(!is_vm_hugetlb_page(vma), vma);
	VM_BUG_ON_VMA(vma->vm_flags & VM_MAYSHARE, vma);

	set_vma_private_data(vma, (get_vma_private_data(vma) &
				HPAGE_RESV_MASK) | (unsigned long)map);
}

static void set_vma_resv_flags(struct vm_area_struct *vma, unsigned long flags)
{
	VM_BUG_ON_VMA(!is_vm_hugetlb_page(vma), vma);
	VM_BUG_ON_VMA(vma->vm_flags & VM_MAYSHARE, vma);

	set_vma_private_data(vma, get_vma_private_data(vma) | flags);
}

static int is_vma_resv_set(struct vm_area_struct *vma, unsigned long flag)
{
	VM_BUG_ON_VMA(!is_vm_hugetlb_page(vma), vma);

	return (get_vma_private_data(vma) & flag) != 0;
}

/* Reset counters to 0 and clear all HPAGE_RESV_* flags */
void reset_vma_resv_huge_pages(struct vm_area_struct *vma)
{
	VM_BUG_ON_VMA(!is_vm_hugetlb_page(vma), vma);
	if (!(vma->vm_flags & VM_MAYSHARE))
		vma->vm_private_data = (void *)0;
}

/* Returns true if the VMA has associated reserve pages */
static bool vma_has_reserves(struct vm_area_struct *vma, long chg)
{
	if (vma->vm_flags & VM_NORESERVE) {
		/*
		 * This address is already reserved by other process(chg == 0),
		 * so, we should decrement reserved count. Without decrementing,
		 * reserve count remains after releasing inode, because this
		 * allocated page will go into page cache and is regarded as
		 * coming from reserved pool in releasing step.  Currently, we
		 * don't have any other solution to deal with this situation
		 * properly, so add work-around here.
		 */
		if (vma->vm_flags & VM_MAYSHARE && chg == 0)
			return true;
		else
			return false;
	}

	/* Shared mappings always use reserves */
	if (vma->vm_flags & VM_MAYSHARE) {
		/*
		 * We know VM_NORESERVE is not set.  Therefore, there SHOULD
		 * be a region map for all pages.  The only situation where
		 * there is no region map is if a hole was punched via
		 * fallocate.  In this case, there really are no reserves to
		 * use.  This situation is indicated if chg != 0.
		 */
		if (chg)
			return false;
		else
			return true;
	}

	/*
	 * Only the process that called mmap() has reserves for
	 * private mappings.
	 */
	if (is_vma_resv_set(vma, HPAGE_RESV_OWNER)) {
		/*
		 * Like the shared case above, a hole punch or truncate
		 * could have been performed on the private mapping.
		 * Examine the value of chg to determine if reserves
		 * actually exist or were previously consumed.
		 * Very Subtle - The value of chg comes from a previous
		 * call to vma_needs_reserves().  The reserve map for
		 * private mappings has different (opposite) semantics
		 * than that of shared mappings.  vma_needs_reserves()
		 * has already taken this difference in semantics into
		 * account.  Therefore, the meaning of chg is the same
		 * as in the shared case above.  Code could easily be
		 * combined, but keeping it separate draws attention to
		 * subtle differences.
		 */
		if (chg)
			return false;
		else
			return true;
	}

	return false;
}

static void enqueue_huge_page(struct hstate *h, struct page *page)
{
	int nid = page_to_nid(page);

	lockdep_assert_held(&hugetlb_lock);
	list_move(&page->lru, &h->hugepage_freelists[nid]);
	h->free_huge_pages++;
	h->free_huge_pages_node[nid]++;
	SetHPageFreed(page);
}

static struct page *dequeue_huge_page_node_exact(struct hstate *h, int nid)
{
	struct page *page;
	bool pin = !!(current->flags & PF_MEMALLOC_PIN);

	lockdep_assert_held(&hugetlb_lock);
	list_for_each_entry(page, &h->hugepage_freelists[nid], lru) {
		if (pin && !is_pinnable_page(page))
			continue;

		if (PageHWPoison(page))
			continue;

		list_move(&page->lru, &h->hugepage_activelist);
		set_page_refcounted(page);
		ClearHPageFreed(page);
		h->free_huge_pages--;
		h->free_huge_pages_node[nid]--;
		return page;
	}

	return NULL;
}

static struct page *dequeue_huge_page_nodemask(struct hstate *h, gfp_t gfp_mask, int nid,
		nodemask_t *nmask)
{
	unsigned int cpuset_mems_cookie;
	struct zonelist *zonelist;
	struct zone *zone;
	struct zoneref *z;
	int node = NUMA_NO_NODE;

	zonelist = node_zonelist(nid, gfp_mask);

retry_cpuset:
	cpuset_mems_cookie = read_mems_allowed_begin();
	for_each_zone_zonelist_nodemask(zone, z, zonelist, gfp_zone(gfp_mask), nmask) {
		struct page *page;

		if (!cpuset_zone_allowed(zone, gfp_mask))
			continue;
		/*
		 * no need to ask again on the same node. Pool is node rather than
		 * zone aware
		 */
		if (zone_to_nid(zone) == node)
			continue;
		node = zone_to_nid(zone);

		page = dequeue_huge_page_node_exact(h, node);
		if (page)
			return page;
	}
	if (unlikely(read_mems_allowed_retry(cpuset_mems_cookie)))
		goto retry_cpuset;

	return NULL;
}

static struct page *dequeue_huge_page_vma(struct hstate *h,
				struct vm_area_struct *vma,
				unsigned long address, int avoid_reserve,
				long chg)
{
	struct page *page;
	struct mempolicy *mpol;
	gfp_t gfp_mask;
	nodemask_t *nodemask;
	int nid;

	/*
	 * A child process with MAP_PRIVATE mappings created by their parent
	 * have no page reserves. This check ensures that reservations are
	 * not "stolen". The child may still get SIGKILLed
	 */
	if (!vma_has_reserves(vma, chg) &&
			h->free_huge_pages - h->resv_huge_pages == 0)
		goto err;

	/* If reserves cannot be used, ensure enough pages are in the pool */
	if (avoid_reserve && h->free_huge_pages - h->resv_huge_pages == 0)
		goto err;

	gfp_mask = htlb_alloc_mask(h);
	nid = huge_node(vma, address, gfp_mask, &mpol, &nodemask);
	page = dequeue_huge_page_nodemask(h, gfp_mask, nid, nodemask);
	if (page && !avoid_reserve && vma_has_reserves(vma, chg)) {
		SetHPageRestoreReserve(page);
		h->resv_huge_pages--;
	}

	mpol_cond_put(mpol);
	return page;

err:
	return NULL;
}

/*
 * common helper functions for hstate_next_node_to_{alloc|free}.
 * We may have allocated or freed a huge page based on a different
 * nodes_allowed previously, so h->next_node_to_{alloc|free} might
 * be outside of *nodes_allowed.  Ensure that we use an allowed
 * node for alloc or free.
 */
static int next_node_allowed(int nid, nodemask_t *nodes_allowed)
{
	nid = next_node_in(nid, *nodes_allowed);
	VM_BUG_ON(nid >= MAX_NUMNODES);

	return nid;
}

static int get_valid_node_allowed(int nid, nodemask_t *nodes_allowed)
{
	if (!node_isset(nid, *nodes_allowed))
		nid = next_node_allowed(nid, nodes_allowed);
	return nid;
}

/*
 * returns the previously saved node ["this node"] from which to
 * allocate a persistent huge page for the pool and advance the
 * next node from which to allocate, handling wrap at end of node
 * mask.
 */
static int hstate_next_node_to_alloc(struct hstate *h,
					nodemask_t *nodes_allowed)
{
	int nid;

	VM_BUG_ON(!nodes_allowed);

	nid = get_valid_node_allowed(h->next_nid_to_alloc, nodes_allowed);
	h->next_nid_to_alloc = next_node_allowed(nid, nodes_allowed);

	return nid;
}

/*
 * helper for remove_pool_huge_page() - return the previously saved
 * node ["this node"] from which to free a huge page.  Advance the
 * next node id whether or not we find a free huge page to free so
 * that the next attempt to free addresses the next node.
 */
static int hstate_next_node_to_free(struct hstate *h, nodemask_t *nodes_allowed)
{
	int nid;

	VM_BUG_ON(!nodes_allowed);

	nid = get_valid_node_allowed(h->next_nid_to_free, nodes_allowed);
	h->next_nid_to_free = next_node_allowed(nid, nodes_allowed);

	return nid;
}

#define for_each_node_mask_to_alloc(hs, nr_nodes, node, mask)		\
	for (nr_nodes = nodes_weight(*mask);				\
		nr_nodes > 0 &&						\
		((node = hstate_next_node_to_alloc(hs, mask)) || 1);	\
		nr_nodes--)

#define for_each_node_mask_to_free(hs, nr_nodes, node, mask)		\
	for (nr_nodes = nodes_weight(*mask);				\
		nr_nodes > 0 &&						\
		((node = hstate_next_node_to_free(hs, mask)) || 1);	\
		nr_nodes--)

#ifdef CONFIG_ARCH_HAS_GIGANTIC_PAGE
static void destroy_compound_gigantic_page(struct page *page,
					unsigned int order)
{
	int i;
	int nr_pages = 1 << order;
	struct page *p = page + 1;

	atomic_set(compound_mapcount_ptr(page), 0);
	atomic_set(compound_pincount_ptr(page), 0);

	for (i = 1; i < nr_pages; i++, p = mem_map_next(p, page, i)) {
		clear_compound_head(p);
		set_page_refcounted(p);
	}

	set_compound_order(page, 0);
	page[1].compound_nr = 0;
	__ClearPageHead(page);
}

static void free_gigantic_page(struct page *page, unsigned int order)
{
	/*
	 * If the page isn't allocated using the cma allocator,
	 * cma_release() returns false.
	 */
#ifdef CONFIG_CMA
	if (cma_release(hugetlb_cma[page_to_nid(page)], page, 1 << order))
		return;
#endif

	free_contig_range(page_to_pfn(page), 1 << order);
}

#ifdef CONFIG_CONTIG_ALLOC
static struct page *alloc_gigantic_page(struct hstate *h, gfp_t gfp_mask,
		int nid, nodemask_t *nodemask)
{
	unsigned long nr_pages = pages_per_huge_page(h);
	if (nid == NUMA_NO_NODE)
		nid = numa_mem_id();

#ifdef CONFIG_CMA
	{
		struct page *page;
		int node;

		if (hugetlb_cma[nid]) {
			page = cma_alloc(hugetlb_cma[nid], nr_pages,
					huge_page_order(h), true);
			if (page)
				return page;
		}

		if (!(gfp_mask & __GFP_THISNODE)) {
			for_each_node_mask(node, *nodemask) {
				if (node == nid || !hugetlb_cma[node])
					continue;

				page = cma_alloc(hugetlb_cma[node], nr_pages,
						huge_page_order(h), true);
				if (page)
					return page;
			}
		}
	}
#endif

	return alloc_contig_pages(nr_pages, gfp_mask, nid, nodemask);
}

#else /* !CONFIG_CONTIG_ALLOC */
static struct page *alloc_gigantic_page(struct hstate *h, gfp_t gfp_mask,
					int nid, nodemask_t *nodemask)
{
	return NULL;
}
#endif /* CONFIG_CONTIG_ALLOC */

#else /* !CONFIG_ARCH_HAS_GIGANTIC_PAGE */
static struct page *alloc_gigantic_page(struct hstate *h, gfp_t gfp_mask,
					int nid, nodemask_t *nodemask)
{
	return NULL;
}
static inline void free_gigantic_page(struct page *page, unsigned int order) { }
static inline void destroy_compound_gigantic_page(struct page *page,
						unsigned int order) { }
#endif

/*
 * Remove hugetlb page from lists, and update dtor so that page appears
 * as just a compound page.  A reference is held on the page.
 *
 * Must be called with hugetlb lock held.
 */
static void remove_hugetlb_page(struct hstate *h, struct page *page,
							bool adjust_surplus)
{
	int nid = page_to_nid(page);

	VM_BUG_ON_PAGE(hugetlb_cgroup_from_page(page), page);
	VM_BUG_ON_PAGE(hugetlb_cgroup_from_page_rsvd(page), page);

	lockdep_assert_held(&hugetlb_lock);
	if (hstate_is_gigantic(h) && !gigantic_page_runtime_supported())
		return;

	list_del(&page->lru);

	if (HPageFreed(page)) {
		h->free_huge_pages--;
		h->free_huge_pages_node[nid]--;
	}
	if (adjust_surplus) {
		h->surplus_huge_pages--;
		h->surplus_huge_pages_node[nid]--;
	}

	set_page_refcounted(page);
	set_compound_page_dtor(page, NULL_COMPOUND_DTOR);

	h->nr_huge_pages--;
	h->nr_huge_pages_node[nid]--;
}

static void add_hugetlb_page(struct hstate *h, struct page *page,
			     bool adjust_surplus)
{
	int zeroed;
	int nid = page_to_nid(page);

	VM_BUG_ON_PAGE(!HPageVmemmapOptimized(page), page);

	lockdep_assert_held(&hugetlb_lock);

	INIT_LIST_HEAD(&page->lru);
	h->nr_huge_pages++;
	h->nr_huge_pages_node[nid]++;

	if (adjust_surplus) {
		h->surplus_huge_pages++;
		h->surplus_huge_pages_node[nid]++;
	}

	set_compound_page_dtor(page, HUGETLB_PAGE_DTOR);
	set_page_private(page, 0);
	SetHPageVmemmapOptimized(page);

	/*
	 * This page is now managed by the hugetlb allocator and has
	 * no users -- drop the last reference.
	 */
	zeroed = put_page_testzero(page);
	VM_BUG_ON_PAGE(!zeroed, page);
	arch_clear_hugepage_flags(page);
	enqueue_huge_page(h, page);
}

static void __update_and_free_page(struct hstate *h, struct page *page)
{
	int i;
	struct page *subpage = page;

	if (hstate_is_gigantic(h) && !gigantic_page_runtime_supported())
		return;

	if (alloc_huge_page_vmemmap(h, page)) {
		spin_lock_irq(&hugetlb_lock);
		/*
		 * If we cannot allocate vmemmap pages, just refuse to free the
		 * page and put the page back on the hugetlb free list and treat
		 * as a surplus page.
		 */
		add_hugetlb_page(h, page, true);
		spin_unlock_irq(&hugetlb_lock);
		return;
	}

	for (i = 0; i < pages_per_huge_page(h);
	     i++, subpage = mem_map_next(subpage, page, i)) {
		subpage->flags &= ~(1 << PG_locked | 1 << PG_error |
				1 << PG_referenced | 1 << PG_dirty |
				1 << PG_active | 1 << PG_private |
				1 << PG_writeback);
	}
	if (hstate_is_gigantic(h)) {
		destroy_compound_gigantic_page(page, huge_page_order(h));
		free_gigantic_page(page, huge_page_order(h));
	} else {
		__free_pages(page, huge_page_order(h));
	}
}

/*
 * As update_and_free_page() can be called under any context, so we cannot
 * use GFP_KERNEL to allocate vmemmap pages. However, we can defer the
 * actual freeing in a workqueue to prevent from using GFP_ATOMIC to allocate
 * the vmemmap pages.
 *
 * free_hpage_workfn() locklessly retrieves the linked list of pages to be
 * freed and frees them one-by-one. As the page->mapping pointer is going
 * to be cleared in free_hpage_workfn() anyway, it is reused as the llist_node
 * structure of a lockless linked list of huge pages to be freed.
 */
static LLIST_HEAD(hpage_freelist);

static void free_hpage_workfn(struct work_struct *work)
{
	struct llist_node *node;

	node = llist_del_all(&hpage_freelist);

	while (node) {
		struct page *page;
		struct hstate *h;

		page = container_of((struct address_space **)node,
				     struct page, mapping);
		node = node->next;
		page->mapping = NULL;
		/*
		 * The VM_BUG_ON_PAGE(!PageHuge(page), page) in page_hstate()
		 * is going to trigger because a previous call to
		 * remove_hugetlb_page() will set_compound_page_dtor(page,
		 * NULL_COMPOUND_DTOR), so do not use page_hstate() directly.
		 */
		h = size_to_hstate(page_size(page));

		__update_and_free_page(h, page);

		cond_resched();
	}
}
static DECLARE_WORK(free_hpage_work, free_hpage_workfn);

static inline void flush_free_hpage_work(struct hstate *h)
{
	if (free_vmemmap_pages_per_hpage(h))
		flush_work(&free_hpage_work);
}

static void update_and_free_page(struct hstate *h, struct page *page,
				 bool atomic)
{
	if (!HPageVmemmapOptimized(page) || !atomic) {
		__update_and_free_page(h, page);
		return;
	}

	/*
	 * Defer freeing to avoid using GFP_ATOMIC to allocate vmemmap pages.
	 *
	 * Only call schedule_work() if hpage_freelist is previously
	 * empty. Otherwise, schedule_work() had been called but the workfn
	 * hasn't retrieved the list yet.
	 */
	if (llist_add((struct llist_node *)&page->mapping, &hpage_freelist))
		schedule_work(&free_hpage_work);
}

static void update_and_free_pages_bulk(struct hstate *h, struct list_head *list)
{
	struct page *page, *t_page;

	list_for_each_entry_safe(page, t_page, list, lru) {
		update_and_free_page(h, page, false);
		cond_resched();
	}
}

struct hstate *size_to_hstate(unsigned long size)
{
	struct hstate *h;

	for_each_hstate(h) {
		if (huge_page_size(h) == size)
			return h;
	}
	return NULL;
}

void free_huge_page(struct page *page)
{
	/*
	 * Can't pass hstate in here because it is called from the
	 * compound page destructor.
	 */
	struct hstate *h = page_hstate(page);
	int nid = page_to_nid(page);
	struct hugepage_subpool *spool = hugetlb_page_subpool(page);
	bool restore_reserve;
	unsigned long flags;

	VM_BUG_ON_PAGE(page_count(page), page);
	VM_BUG_ON_PAGE(page_mapcount(page), page);

	hugetlb_set_page_subpool(page, NULL);
	page->mapping = NULL;
	restore_reserve = HPageRestoreReserve(page);
	ClearHPageRestoreReserve(page);

	/*
	 * If HPageRestoreReserve was set on page, page allocation consumed a
	 * reservation.  If the page was associated with a subpool, there
	 * would have been a page reserved in the subpool before allocation
	 * via hugepage_subpool_get_pages().  Since we are 'restoring' the
	 * reservation, do not call hugepage_subpool_put_pages() as this will
	 * remove the reserved page from the subpool.
	 */
	if (!restore_reserve) {
		/*
		 * A return code of zero implies that the subpool will be
		 * under its minimum size if the reservation is not restored
		 * after page is free.  Therefore, force restore_reserve
		 * operation.
		 */
		if (hugepage_subpool_put_pages(spool, 1) == 0)
			restore_reserve = true;
	}

	spin_lock_irqsave(&hugetlb_lock, flags);
	ClearHPageMigratable(page);
	hugetlb_cgroup_uncharge_page(hstate_index(h),
				     pages_per_huge_page(h), page);
	hugetlb_cgroup_uncharge_page_rsvd(hstate_index(h),
					  pages_per_huge_page(h), page);
	if (restore_reserve)
		h->resv_huge_pages++;

	if (HPageTemporary(page)) {
		remove_hugetlb_page(h, page, false);
		spin_unlock_irqrestore(&hugetlb_lock, flags);
		update_and_free_page(h, page, true);
	} else if (h->surplus_huge_pages_node[nid]) {
		/* remove the page from active list */
		remove_hugetlb_page(h, page, true);
		spin_unlock_irqrestore(&hugetlb_lock, flags);
		update_and_free_page(h, page, true);
	} else {
		arch_clear_hugepage_flags(page);
		enqueue_huge_page(h, page);
		spin_unlock_irqrestore(&hugetlb_lock, flags);
	}
}

/*
 * Must be called with the hugetlb lock held
 */
static void __prep_account_new_huge_page(struct hstate *h, int nid)
{
	lockdep_assert_held(&hugetlb_lock);
	h->nr_huge_pages++;
	h->nr_huge_pages_node[nid]++;
}

static void __prep_new_huge_page(struct hstate *h, struct page *page)
{
	free_huge_page_vmemmap(h, page);
	INIT_LIST_HEAD(&page->lru);
	set_compound_page_dtor(page, HUGETLB_PAGE_DTOR);
	hugetlb_set_page_subpool(page, NULL);
	set_hugetlb_cgroup(page, NULL);
	set_hugetlb_cgroup_rsvd(page, NULL);
}

static void prep_new_huge_page(struct hstate *h, struct page *page, int nid)
{
	__prep_new_huge_page(h, page);
	spin_lock_irq(&hugetlb_lock);
	__prep_account_new_huge_page(h, nid);
	spin_unlock_irq(&hugetlb_lock);
}

static bool prep_compound_gigantic_page(struct page *page, unsigned int order)
{
	int i, j;
	int nr_pages = 1 << order;
	struct page *p = page + 1;

	/* we rely on prep_new_huge_page to set the destructor */
	set_compound_order(page, order);
	__ClearPageReserved(page);
	__SetPageHead(page);
	for (i = 1; i < nr_pages; i++, p = mem_map_next(p, page, i)) {
		/*
		 * For gigantic hugepages allocated through bootmem at
		 * boot, it's safer to be consistent with the not-gigantic
		 * hugepages and clear the PG_reserved bit from all tail pages
		 * too.  Otherwise drivers using get_user_pages() to access tail
		 * pages may get the reference counting wrong if they see
		 * PG_reserved set on a tail page (despite the head page not
		 * having PG_reserved set).  Enforcing this consistency between
		 * head and tail pages allows drivers to optimize away a check
		 * on the head page when they need know if put_page() is needed
		 * after get_user_pages().
		 */
		__ClearPageReserved(p);
		/*
		 * Subtle and very unlikely
		 *
		 * Gigantic 'page allocators' such as memblock or cma will
		 * return a set of pages with each page ref counted.  We need
		 * to turn this set of pages into a compound page with tail
		 * page ref counts set to zero.  Code such as speculative page
		 * cache adding could take a ref on a 'to be' tail page.
		 * We need to respect any increased ref count, and only set
		 * the ref count to zero if count is currently 1.  If count
		 * is not 1, we call synchronize_rcu in the hope that a rcu
		 * grace period will cause ref count to drop and then retry.
		 * If count is still inflated on retry we return an error and
		 * must discard the pages.
		 */
		if (!page_ref_freeze(p, 1)) {
			pr_info("HugeTLB unexpected inflated ref count on freshly allocated page\n");
			synchronize_rcu();
			if (!page_ref_freeze(p, 1))
				goto out_error;
		}
		set_page_count(p, 0);
		set_compound_head(p, page);
	}
	atomic_set(compound_mapcount_ptr(page), -1);
	atomic_set(compound_pincount_ptr(page), 0);
	return true;

out_error:
	/* undo tail page modifications made above */
	p = page + 1;
	for (j = 1; j < i; j++, p = mem_map_next(p, page, j)) {
		clear_compound_head(p);
		set_page_refcounted(p);
	}
	/* need to clear PG_reserved on remaining tail pages  */
	for (; j < nr_pages; j++, p = mem_map_next(p, page, j))
		__ClearPageReserved(p);
	set_compound_order(page, 0);
	page[1].compound_nr = 0;
	__ClearPageHead(page);
	return false;
}

/*
 * PageHuge() only returns true for hugetlbfs pages, but not for normal or
 * transparent huge pages.  See the PageTransHuge() documentation for more
 * details.
 */
int PageHuge(struct page *page)
{
	if (!PageCompound(page))
		return 0;

	page = compound_head(page);
	return page[1].compound_dtor == HUGETLB_PAGE_DTOR;
}
EXPORT_SYMBOL_GPL(PageHuge);

/*
 * PageHeadHuge() only returns true for hugetlbfs head page, but not for
 * normal or transparent huge pages.
 */
int PageHeadHuge(struct page *page_head)
{
	if (!PageHead(page_head))
		return 0;

	return page_head[1].compound_dtor == HUGETLB_PAGE_DTOR;
}

/*
 * Find and lock address space (mapping) in write mode.
 *
 * Upon entry, the page is locked which means that page_mapping() is
 * stable.  Due to locking order, we can only trylock_write.  If we can
 * not get the lock, simply return NULL to caller.
 */
struct address_space *hugetlb_page_mapping_lock_write(struct page *hpage)
{
	struct address_space *mapping = page_mapping(hpage);

	if (!mapping)
		return mapping;

	if (i_mmap_trylock_write(mapping))
		return mapping;

	return NULL;
}

pgoff_t hugetlb_basepage_index(struct page *page)
{
	struct page *page_head = compound_head(page);
	pgoff_t index = page_index(page_head);
	unsigned long compound_idx;

	if (compound_order(page_head) >= MAX_ORDER)
		compound_idx = page_to_pfn(page) - page_to_pfn(page_head);
	else
		compound_idx = page - page_head;

	return (index << compound_order(page_head)) + compound_idx;
}

static struct page *alloc_buddy_huge_page(struct hstate *h,
		gfp_t gfp_mask, int nid, nodemask_t *nmask,
		nodemask_t *node_alloc_noretry)
{
	int order = huge_page_order(h);
	struct page *page;
	bool alloc_try_hard = true;

	/*
	 * By default we always try hard to allocate the page with
	 * __GFP_RETRY_MAYFAIL flag.  However, if we are allocating pages in
	 * a loop (to adjust global huge page counts) and previous allocation
	 * failed, do not continue to try hard on the same node.  Use the
	 * node_alloc_noretry bitmap to manage this state information.
	 */
	if (node_alloc_noretry && node_isset(nid, *node_alloc_noretry))
		alloc_try_hard = false;
	gfp_mask |= __GFP_COMP|__GFP_NOWARN;
	if (alloc_try_hard)
		gfp_mask |= __GFP_RETRY_MAYFAIL;
	if (nid == NUMA_NO_NODE)
		nid = numa_mem_id();
	page = __alloc_pages(gfp_mask, order, nid, nmask);
	if (page)
		__count_vm_event(HTLB_BUDDY_PGALLOC);
	else
		__count_vm_event(HTLB_BUDDY_PGALLOC_FAIL);

	/*
	 * If we did not specify __GFP_RETRY_MAYFAIL, but still got a page this
	 * indicates an overall state change.  Clear bit so that we resume
	 * normal 'try hard' allocations.
	 */
	if (node_alloc_noretry && page && !alloc_try_hard)
		node_clear(nid, *node_alloc_noretry);

	/*
	 * If we tried hard to get a page but failed, set bit so that
	 * subsequent attempts will not try as hard until there is an
	 * overall state change.
	 */
	if (node_alloc_noretry && !page && alloc_try_hard)
		node_set(nid, *node_alloc_noretry);

	return page;
}

/*
 * Common helper to allocate a fresh hugetlb page. All specific allocators
 * should use this function to get new hugetlb pages
 */
static struct page *alloc_fresh_huge_page(struct hstate *h,
		gfp_t gfp_mask, int nid, nodemask_t *nmask,
		nodemask_t *node_alloc_noretry)
{
	struct page *page;
	bool retry = false;

retry:
	if (hstate_is_gigantic(h))
		page = alloc_gigantic_page(h, gfp_mask, nid, nmask);
	else
		page = alloc_buddy_huge_page(h, gfp_mask,
				nid, nmask, node_alloc_noretry);
	if (!page)
		return NULL;

	if (hstate_is_gigantic(h)) {
		if (!prep_compound_gigantic_page(page, huge_page_order(h))) {
			/*
			 * Rare failure to convert pages to compound page.
			 * Free pages and try again - ONCE!
			 */
			free_gigantic_page(page, huge_page_order(h));
			if (!retry) {
				retry = true;
				goto retry;
			}
			pr_warn("HugeTLB page can not be used due to unexpected inflated ref count\n");
			return NULL;
		}
	}
	prep_new_huge_page(h, page, page_to_nid(page));

	return page;
}

/*
 * Allocates a fresh page to the hugetlb allocator pool in the node interleaved
 * manner.
 */
static int alloc_pool_huge_page(struct hstate *h, nodemask_t *nodes_allowed,
				nodemask_t *node_alloc_noretry)
{
	struct page *page;
	int nr_nodes, node;
	gfp_t gfp_mask = htlb_alloc_mask(h) | __GFP_THISNODE;

	for_each_node_mask_to_alloc(h, nr_nodes, node, nodes_allowed) {
		page = alloc_fresh_huge_page(h, gfp_mask, node, nodes_allowed,
						node_alloc_noretry);
		if (page)
			break;
	}

	if (!page)
		return 0;

	put_page(page); /* free it into the hugepage allocator */

	return 1;
}

/*
 * Remove huge page from pool from next node to free.  Attempt to keep
 * persistent huge pages more or less balanced over allowed nodes.
 * This routine only 'removes' the hugetlb page.  The caller must make
 * an additional call to free the page to low level allocators.
 * Called with hugetlb_lock locked.
 */
static struct page *remove_pool_huge_page(struct hstate *h,
						nodemask_t *nodes_allowed,
						 bool acct_surplus)
{
	int nr_nodes, node;
	struct page *page = NULL;

	lockdep_assert_held(&hugetlb_lock);
	for_each_node_mask_to_free(h, nr_nodes, node, nodes_allowed) {
		/*
		 * If we're returning unused surplus pages, only examine
		 * nodes with surplus pages.
		 */
		if ((!acct_surplus || h->surplus_huge_pages_node[node]) &&
		    !list_empty(&h->hugepage_freelists[node])) {
			page = list_entry(h->hugepage_freelists[node].next,
					  struct page, lru);
			remove_hugetlb_page(h, page, acct_surplus);
			break;
		}
	}

	return page;
}

/*
 * Dissolve a given free hugepage into free buddy pages. This function does
 * nothing for in-use hugepages and non-hugepages.
 * This function returns values like below:
 *
 *  -ENOMEM: failed to allocate vmemmap pages to free the freed hugepages
 *           when the system is under memory pressure and the feature of
 *           freeing unused vmemmap pages associated with each hugetlb page
 *           is enabled.
 *  -EBUSY:  failed to dissolved free hugepages or the hugepage is in-use
 *           (allocated or reserved.)
 *       0:  successfully dissolved free hugepages or the page is not a
 *           hugepage (considered as already dissolved)
 */
int dissolve_free_huge_page(struct page *page)
{
	int rc = -EBUSY;

retry:
	/* Not to disrupt normal path by vainly holding hugetlb_lock */
	if (!PageHuge(page))
		return 0;

	spin_lock_irq(&hugetlb_lock);
	if (!PageHuge(page)) {
		rc = 0;
		goto out;
	}

	if (!page_count(page)) {
		struct page *head = compound_head(page);
		struct hstate *h = page_hstate(head);
		if (h->free_huge_pages - h->resv_huge_pages == 0)
			goto out;

		/*
		 * We should make sure that the page is already on the free list
		 * when it is dissolved.
		 */
		if (unlikely(!HPageFreed(head))) {
			spin_unlock_irq(&hugetlb_lock);
			cond_resched();

			/*
			 * Theoretically, we should return -EBUSY when we
			 * encounter this race. In fact, we have a chance
			 * to successfully dissolve the page if we do a
			 * retry. Because the race window is quite small.
			 * If we seize this opportunity, it is an optimization
			 * for increasing the success rate of dissolving page.
			 */
			goto retry;
		}

		remove_hugetlb_page(h, head, false);
		h->max_huge_pages--;
		spin_unlock_irq(&hugetlb_lock);

		/*
		 * Normally update_and_free_page will allocate required vmemmmap
		 * before freeing the page.  update_and_free_page will fail to
		 * free the page if it can not allocate required vmemmap.  We
		 * need to adjust max_huge_pages if the page is not freed.
		 * Attempt to allocate vmemmmap here so that we can take
		 * appropriate action on failure.
		 */
		rc = alloc_huge_page_vmemmap(h, head);
		if (!rc) {
			/*
			 * Move PageHWPoison flag from head page to the raw
			 * error page, which makes any subpages rather than
			 * the error page reusable.
			 */
			if (PageHWPoison(head) && page != head) {
				SetPageHWPoison(page);
				ClearPageHWPoison(head);
			}
			update_and_free_page(h, head, false);
		} else {
			spin_lock_irq(&hugetlb_lock);
			add_hugetlb_page(h, head, false);
			h->max_huge_pages++;
			spin_unlock_irq(&hugetlb_lock);
		}
<<<<<<< HEAD
		remove_hugetlb_page(h, head, false);
		h->max_huge_pages--;
		spin_unlock_irq(&hugetlb_lock);
		update_and_free_page(h, head);
		return 0;
=======

		return rc;
>>>>>>> 50be9417
	}
out:
	spin_unlock_irq(&hugetlb_lock);
	return rc;
}

/*
 * Dissolve free hugepages in a given pfn range. Used by memory hotplug to
 * make specified memory blocks removable from the system.
 * Note that this will dissolve a free gigantic hugepage completely, if any
 * part of it lies within the given range.
 * Also note that if dissolve_free_huge_page() returns with an error, all
 * free hugepages that were dissolved before that error are lost.
 */
int dissolve_free_huge_pages(unsigned long start_pfn, unsigned long end_pfn)
{
	unsigned long pfn;
	struct page *page;
	int rc = 0;

	if (!hugepages_supported())
		return rc;

	for (pfn = start_pfn; pfn < end_pfn; pfn += 1 << minimum_order) {
		page = pfn_to_page(pfn);
		rc = dissolve_free_huge_page(page);
		if (rc)
			break;
	}

	return rc;
}

/*
 * Allocates a fresh surplus page from the page allocator.
 */
static struct page *alloc_surplus_huge_page(struct hstate *h, gfp_t gfp_mask,
		int nid, nodemask_t *nmask)
{
	struct page *page = NULL;

	if (hstate_is_gigantic(h))
		return NULL;

	spin_lock_irq(&hugetlb_lock);
	if (h->surplus_huge_pages >= h->nr_overcommit_huge_pages)
		goto out_unlock;
	spin_unlock_irq(&hugetlb_lock);

	page = alloc_fresh_huge_page(h, gfp_mask, nid, nmask, NULL);
	if (!page)
		return NULL;

	spin_lock_irq(&hugetlb_lock);
	/*
	 * We could have raced with the pool size change.
	 * Double check that and simply deallocate the new page
	 * if we would end up overcommiting the surpluses. Abuse
	 * temporary page to workaround the nasty free_huge_page
	 * codeflow
	 */
	if (h->surplus_huge_pages >= h->nr_overcommit_huge_pages) {
		SetHPageTemporary(page);
		spin_unlock_irq(&hugetlb_lock);
		put_page(page);
		return NULL;
	} else {
		h->surplus_huge_pages++;
		h->surplus_huge_pages_node[page_to_nid(page)]++;
	}

out_unlock:
	spin_unlock_irq(&hugetlb_lock);

	return page;
}

static struct page *alloc_migrate_huge_page(struct hstate *h, gfp_t gfp_mask,
				     int nid, nodemask_t *nmask)
{
	struct page *page;

	if (hstate_is_gigantic(h))
		return NULL;

	page = alloc_fresh_huge_page(h, gfp_mask, nid, nmask, NULL);
	if (!page)
		return NULL;

	/*
	 * We do not account these pages as surplus because they are only
	 * temporary and will be released properly on the last reference
	 */
	SetHPageTemporary(page);

	return page;
}

/*
 * Use the VMA's mpolicy to allocate a huge page from the buddy.
 */
static
struct page *alloc_buddy_huge_page_with_mpol(struct hstate *h,
		struct vm_area_struct *vma, unsigned long addr)
{
	struct page *page;
	struct mempolicy *mpol;
	gfp_t gfp_mask = htlb_alloc_mask(h);
	int nid;
	nodemask_t *nodemask;

	nid = huge_node(vma, addr, gfp_mask, &mpol, &nodemask);
	page = alloc_surplus_huge_page(h, gfp_mask, nid, nodemask);
	mpol_cond_put(mpol);

	return page;
}

/* page migration callback function */
struct page *alloc_huge_page_nodemask(struct hstate *h, int preferred_nid,
		nodemask_t *nmask, gfp_t gfp_mask)
{
	spin_lock_irq(&hugetlb_lock);
	if (h->free_huge_pages - h->resv_huge_pages > 0) {
		struct page *page;

		page = dequeue_huge_page_nodemask(h, gfp_mask, preferred_nid, nmask);
		if (page) {
			spin_unlock_irq(&hugetlb_lock);
			return page;
		}
	}
	spin_unlock_irq(&hugetlb_lock);

	return alloc_migrate_huge_page(h, gfp_mask, preferred_nid, nmask);
}

/* mempolicy aware migration callback */
struct page *alloc_huge_page_vma(struct hstate *h, struct vm_area_struct *vma,
		unsigned long address)
{
	struct mempolicy *mpol;
	nodemask_t *nodemask;
	struct page *page;
	gfp_t gfp_mask;
	int node;

	gfp_mask = htlb_alloc_mask(h);
	node = huge_node(vma, address, gfp_mask, &mpol, &nodemask);
	page = alloc_huge_page_nodemask(h, node, nodemask, gfp_mask);
	mpol_cond_put(mpol);

	return page;
}

/*
 * Increase the hugetlb pool such that it can accommodate a reservation
 * of size 'delta'.
 */
static int gather_surplus_pages(struct hstate *h, long delta)
	__must_hold(&hugetlb_lock)
{
	struct list_head surplus_list;
	struct page *page, *tmp;
	int ret;
	long i;
	long needed, allocated;
	bool alloc_ok = true;

	lockdep_assert_held(&hugetlb_lock);
	needed = (h->resv_huge_pages + delta) - h->free_huge_pages;
	if (needed <= 0) {
		h->resv_huge_pages += delta;
		return 0;
	}

	allocated = 0;
	INIT_LIST_HEAD(&surplus_list);

	ret = -ENOMEM;
retry:
	spin_unlock_irq(&hugetlb_lock);
	for (i = 0; i < needed; i++) {
		page = alloc_surplus_huge_page(h, htlb_alloc_mask(h),
				NUMA_NO_NODE, NULL);
		if (!page) {
			alloc_ok = false;
			break;
		}
		list_add(&page->lru, &surplus_list);
		cond_resched();
	}
	allocated += i;

	/*
	 * After retaking hugetlb_lock, we need to recalculate 'needed'
	 * because either resv_huge_pages or free_huge_pages may have changed.
	 */
	spin_lock_irq(&hugetlb_lock);
	needed = (h->resv_huge_pages + delta) -
			(h->free_huge_pages + allocated);
	if (needed > 0) {
		if (alloc_ok)
			goto retry;
		/*
		 * We were not able to allocate enough pages to
		 * satisfy the entire reservation so we free what
		 * we've allocated so far.
		 */
		goto free;
	}
	/*
	 * The surplus_list now contains _at_least_ the number of extra pages
	 * needed to accommodate the reservation.  Add the appropriate number
	 * of pages to the hugetlb pool and free the extras back to the buddy
	 * allocator.  Commit the entire reservation here to prevent another
	 * process from stealing the pages as they are added to the pool but
	 * before they are reserved.
	 */
	needed += allocated;
	h->resv_huge_pages += delta;
	ret = 0;

	/* Free the needed pages to the hugetlb pool */
	list_for_each_entry_safe(page, tmp, &surplus_list, lru) {
		int zeroed;

		if ((--needed) < 0)
			break;
		/*
		 * This page is now managed by the hugetlb allocator and has
		 * no users -- drop the buddy allocator's reference.
		 */
		zeroed = put_page_testzero(page);
		VM_BUG_ON_PAGE(!zeroed, page);
		enqueue_huge_page(h, page);
	}
free:
	spin_unlock_irq(&hugetlb_lock);

	/* Free unnecessary surplus pages to the buddy allocator */
	list_for_each_entry_safe(page, tmp, &surplus_list, lru)
		put_page(page);
	spin_lock_irq(&hugetlb_lock);

	return ret;
}

/*
 * This routine has two main purposes:
 * 1) Decrement the reservation count (resv_huge_pages) by the value passed
 *    in unused_resv_pages.  This corresponds to the prior adjustments made
 *    to the associated reservation map.
 * 2) Free any unused surplus pages that may have been allocated to satisfy
 *    the reservation.  As many as unused_resv_pages may be freed.
 */
static void return_unused_surplus_pages(struct hstate *h,
					unsigned long unused_resv_pages)
{
	unsigned long nr_pages;
	struct page *page;
	LIST_HEAD(page_list);

	lockdep_assert_held(&hugetlb_lock);
	/* Uncommit the reservation */
	h->resv_huge_pages -= unused_resv_pages;

	/* Cannot return gigantic pages currently */
	if (hstate_is_gigantic(h))
		goto out;

	/*
	 * Part (or even all) of the reservation could have been backed
	 * by pre-allocated pages. Only free surplus pages.
	 */
	nr_pages = min(unused_resv_pages, h->surplus_huge_pages);

	/*
	 * We want to release as many surplus pages as possible, spread
	 * evenly across all nodes with memory. Iterate across these nodes
	 * until we can no longer free unreserved surplus pages. This occurs
	 * when the nodes with surplus pages have no free pages.
	 * remove_pool_huge_page() will balance the freed pages across the
	 * on-line nodes with memory and will handle the hstate accounting.
	 */
	while (nr_pages--) {
		page = remove_pool_huge_page(h, &node_states[N_MEMORY], 1);
		if (!page)
			goto out;

		list_add(&page->lru, &page_list);
	}

out:
	spin_unlock_irq(&hugetlb_lock);
	update_and_free_pages_bulk(h, &page_list);
	spin_lock_irq(&hugetlb_lock);
}


/*
 * vma_needs_reservation, vma_commit_reservation and vma_end_reservation
 * are used by the huge page allocation routines to manage reservations.
 *
 * vma_needs_reservation is called to determine if the huge page at addr
 * within the vma has an associated reservation.  If a reservation is
 * needed, the value 1 is returned.  The caller is then responsible for
 * managing the global reservation and subpool usage counts.  After
 * the huge page has been allocated, vma_commit_reservation is called
 * to add the page to the reservation map.  If the page allocation fails,
 * the reservation must be ended instead of committed.  vma_end_reservation
 * is called in such cases.
 *
 * In the normal case, vma_commit_reservation returns the same value
 * as the preceding vma_needs_reservation call.  The only time this
 * is not the case is if a reserve map was changed between calls.  It
 * is the responsibility of the caller to notice the difference and
 * take appropriate action.
 *
 * vma_add_reservation is used in error paths where a reservation must
 * be restored when a newly allocated huge page must be freed.  It is
 * to be called after calling vma_needs_reservation to determine if a
 * reservation exists.
 *
 * vma_del_reservation is used in error paths where an entry in the reserve
 * map was created during huge page allocation and must be removed.  It is to
 * be called after calling vma_needs_reservation to determine if a reservation
 * exists.
 */
enum vma_resv_mode {
	VMA_NEEDS_RESV,
	VMA_COMMIT_RESV,
	VMA_END_RESV,
	VMA_ADD_RESV,
	VMA_DEL_RESV,
};
static long __vma_reservation_common(struct hstate *h,
				struct vm_area_struct *vma, unsigned long addr,
				enum vma_resv_mode mode)
{
	struct resv_map *resv;
	pgoff_t idx;
	long ret;
	long dummy_out_regions_needed;

	resv = vma_resv_map(vma);
	if (!resv)
		return 1;

	idx = vma_hugecache_offset(h, vma, addr);
	switch (mode) {
	case VMA_NEEDS_RESV:
		ret = region_chg(resv, idx, idx + 1, &dummy_out_regions_needed);
		/* We assume that vma_reservation_* routines always operate on
		 * 1 page, and that adding to resv map a 1 page entry can only
		 * ever require 1 region.
		 */
		VM_BUG_ON(dummy_out_regions_needed != 1);
		break;
	case VMA_COMMIT_RESV:
		ret = region_add(resv, idx, idx + 1, 1, NULL, NULL);
		/* region_add calls of range 1 should never fail. */
		VM_BUG_ON(ret < 0);
		break;
	case VMA_END_RESV:
		region_abort(resv, idx, idx + 1, 1);
		ret = 0;
		break;
	case VMA_ADD_RESV:
		if (vma->vm_flags & VM_MAYSHARE) {
			ret = region_add(resv, idx, idx + 1, 1, NULL, NULL);
			/* region_add calls of range 1 should never fail. */
			VM_BUG_ON(ret < 0);
		} else {
			region_abort(resv, idx, idx + 1, 1);
			ret = region_del(resv, idx, idx + 1);
		}
		break;
	case VMA_DEL_RESV:
		if (vma->vm_flags & VM_MAYSHARE) {
			region_abort(resv, idx, idx + 1, 1);
			ret = region_del(resv, idx, idx + 1);
		} else {
			ret = region_add(resv, idx, idx + 1, 1, NULL, NULL);
			/* region_add calls of range 1 should never fail. */
			VM_BUG_ON(ret < 0);
		}
		break;
	default:
		BUG();
	}

	if (vma->vm_flags & VM_MAYSHARE || mode == VMA_DEL_RESV)
		return ret;
	/*
	 * We know private mapping must have HPAGE_RESV_OWNER set.
	 *
	 * In most cases, reserves always exist for private mappings.
	 * However, a file associated with mapping could have been
	 * hole punched or truncated after reserves were consumed.
	 * As subsequent fault on such a range will not use reserves.
	 * Subtle - The reserve map for private mappings has the
	 * opposite meaning than that of shared mappings.  If NO
	 * entry is in the reserve map, it means a reservation exists.
	 * If an entry exists in the reserve map, it means the
	 * reservation has already been consumed.  As a result, the
	 * return value of this routine is the opposite of the
	 * value returned from reserve map manipulation routines above.
	 */
	if (ret > 0)
		return 0;
	if (ret == 0)
		return 1;
	return ret;
}

static long vma_needs_reservation(struct hstate *h,
			struct vm_area_struct *vma, unsigned long addr)
{
	return __vma_reservation_common(h, vma, addr, VMA_NEEDS_RESV);
}

static long vma_commit_reservation(struct hstate *h,
			struct vm_area_struct *vma, unsigned long addr)
{
	return __vma_reservation_common(h, vma, addr, VMA_COMMIT_RESV);
}

static void vma_end_reservation(struct hstate *h,
			struct vm_area_struct *vma, unsigned long addr)
{
	(void)__vma_reservation_common(h, vma, addr, VMA_END_RESV);
}

static long vma_add_reservation(struct hstate *h,
			struct vm_area_struct *vma, unsigned long addr)
{
	return __vma_reservation_common(h, vma, addr, VMA_ADD_RESV);
}

static long vma_del_reservation(struct hstate *h,
			struct vm_area_struct *vma, unsigned long addr)
{
	return __vma_reservation_common(h, vma, addr, VMA_DEL_RESV);
}

/*
 * This routine is called to restore reservation information on error paths.
 * It should ONLY be called for pages allocated via alloc_huge_page(), and
 * the hugetlb mutex should remain held when calling this routine.
 *
 * It handles two specific cases:
 * 1) A reservation was in place and the page consumed the reservation.
 *    HPageRestoreReserve is set in the page.
 * 2) No reservation was in place for the page, so HPageRestoreReserve is
 *    not set.  However, alloc_huge_page always updates the reserve map.
 *
 * In case 1, free_huge_page later in the error path will increment the
 * global reserve count.  But, free_huge_page does not have enough context
 * to adjust the reservation map.  This case deals primarily with private
 * mappings.  Adjust the reserve map here to be consistent with global
 * reserve count adjustments to be made by free_huge_page.  Make sure the
 * reserve map indicates there is a reservation present.
 *
 * In case 2, simply undo reserve map modifications done by alloc_huge_page.
 */
void restore_reserve_on_error(struct hstate *h, struct vm_area_struct *vma,
			unsigned long address, struct page *page)
{
	long rc = vma_needs_reservation(h, vma, address);

	if (HPageRestoreReserve(page)) {
		if (unlikely(rc < 0))
			/*
			 * Rare out of memory condition in reserve map
			 * manipulation.  Clear HPageRestoreReserve so that
			 * global reserve count will not be incremented
			 * by free_huge_page.  This will make it appear
			 * as though the reservation for this page was
			 * consumed.  This may prevent the task from
			 * faulting in the page at a later time.  This
			 * is better than inconsistent global huge page
			 * accounting of reserve counts.
			 */
			ClearHPageRestoreReserve(page);
		else if (rc)
			(void)vma_add_reservation(h, vma, address);
		else
			vma_end_reservation(h, vma, address);
	} else {
		if (!rc) {
			/*
			 * This indicates there is an entry in the reserve map
			 * added by alloc_huge_page.  We know it was added
			 * before the alloc_huge_page call, otherwise
			 * HPageRestoreReserve would be set on the page.
			 * Remove the entry so that a subsequent allocation
			 * does not consume a reservation.
			 */
			rc = vma_del_reservation(h, vma, address);
			if (rc < 0)
				/*
				 * VERY rare out of memory condition.  Since
				 * we can not delete the entry, set
				 * HPageRestoreReserve so that the reserve
				 * count will be incremented when the page
				 * is freed.  This reserve will be consumed
				 * on a subsequent allocation.
				 */
				SetHPageRestoreReserve(page);
		} else if (rc < 0) {
			/*
			 * Rare out of memory condition from
			 * vma_needs_reservation call.  Memory allocation is
			 * only attempted if a new entry is needed.  Therefore,
			 * this implies there is not an entry in the
			 * reserve map.
			 *
			 * For shared mappings, no entry in the map indicates
			 * no reservation.  We are done.
			 */
			if (!(vma->vm_flags & VM_MAYSHARE))
				/*
				 * For private mappings, no entry indicates
				 * a reservation is present.  Since we can
				 * not add an entry, set SetHPageRestoreReserve
				 * on the page so reserve count will be
				 * incremented when freed.  This reserve will
				 * be consumed on a subsequent allocation.
				 */
				SetHPageRestoreReserve(page);
		} else
			/*
			 * No reservation present, do nothing
			 */
			 vma_end_reservation(h, vma, address);
	}
}

/*
 * alloc_and_dissolve_huge_page - Allocate a new page and dissolve the old one
 * @h: struct hstate old page belongs to
 * @old_page: Old page to dissolve
 * @list: List to isolate the page in case we need to
 * Returns 0 on success, otherwise negated error.
 */
static int alloc_and_dissolve_huge_page(struct hstate *h, struct page *old_page,
					struct list_head *list)
{
	gfp_t gfp_mask = htlb_alloc_mask(h) | __GFP_THISNODE;
	int nid = page_to_nid(old_page);
	struct page *new_page;
	int ret = 0;

	/*
	 * Before dissolving the page, we need to allocate a new one for the
	 * pool to remain stable.  Here, we allocate the page and 'prep' it
	 * by doing everything but actually updating counters and adding to
	 * the pool.  This simplifies and let us do most of the processing
	 * under the lock.
	 */
	new_page = alloc_buddy_huge_page(h, gfp_mask, nid, NULL, NULL);
	if (!new_page)
		return -ENOMEM;
	__prep_new_huge_page(h, new_page);

retry:
	spin_lock_irq(&hugetlb_lock);
	if (!PageHuge(old_page)) {
		/*
		 * Freed from under us. Drop new_page too.
		 */
		goto free_new;
	} else if (page_count(old_page)) {
		/*
		 * Someone has grabbed the page, try to isolate it here.
		 * Fail with -EBUSY if not possible.
		 */
		spin_unlock_irq(&hugetlb_lock);
		if (!isolate_huge_page(old_page, list))
			ret = -EBUSY;
		spin_lock_irq(&hugetlb_lock);
		goto free_new;
	} else if (!HPageFreed(old_page)) {
		/*
		 * Page's refcount is 0 but it has not been enqueued in the
		 * freelist yet. Race window is small, so we can succeed here if
		 * we retry.
		 */
		spin_unlock_irq(&hugetlb_lock);
		cond_resched();
		goto retry;
	} else {
		/*
		 * Ok, old_page is still a genuine free hugepage. Remove it from
		 * the freelist and decrease the counters. These will be
		 * incremented again when calling __prep_account_new_huge_page()
		 * and enqueue_huge_page() for new_page. The counters will remain
		 * stable since this happens under the lock.
		 */
		remove_hugetlb_page(h, old_page, false);

		/*
		 * Reference count trick is needed because allocator gives us
		 * referenced page but the pool requires pages with 0 refcount.
		 */
		__prep_account_new_huge_page(h, nid);
		page_ref_dec(new_page);
		enqueue_huge_page(h, new_page);

		/*
		 * Pages have been replaced, we can safely free the old one.
		 */
		spin_unlock_irq(&hugetlb_lock);
		update_and_free_page(h, old_page, false);
	}

	return ret;

free_new:
	spin_unlock_irq(&hugetlb_lock);
	update_and_free_page(h, new_page, false);

	return ret;
}

int isolate_or_dissolve_huge_page(struct page *page, struct list_head *list)
{
	struct hstate *h;
	struct page *head;
	int ret = -EBUSY;

	/*
	 * The page might have been dissolved from under our feet, so make sure
	 * to carefully check the state under the lock.
	 * Return success when racing as if we dissolved the page ourselves.
	 */
	spin_lock_irq(&hugetlb_lock);
	if (PageHuge(page)) {
		head = compound_head(page);
		h = page_hstate(head);
	} else {
		spin_unlock_irq(&hugetlb_lock);
		return 0;
	}
	spin_unlock_irq(&hugetlb_lock);

	/*
	 * Fence off gigantic pages as there is a cyclic dependency between
	 * alloc_contig_range and them. Return -ENOMEM as this has the effect
	 * of bailing out right away without further retrying.
	 */
	if (hstate_is_gigantic(h))
		return -ENOMEM;

	if (page_count(head) && isolate_huge_page(head, list))
		ret = 0;
	else if (!page_count(head))
		ret = alloc_and_dissolve_huge_page(h, head, list);

	return ret;
}

struct page *alloc_huge_page(struct vm_area_struct *vma,
				    unsigned long addr, int avoid_reserve)
{
	struct hugepage_subpool *spool = subpool_vma(vma);
	struct hstate *h = hstate_vma(vma);
	struct page *page;
	long map_chg, map_commit;
	long gbl_chg;
	int ret, idx;
	struct hugetlb_cgroup *h_cg;
	bool deferred_reserve;

	idx = hstate_index(h);
	/*
	 * Examine the region/reserve map to determine if the process
	 * has a reservation for the page to be allocated.  A return
	 * code of zero indicates a reservation exists (no change).
	 */
	map_chg = gbl_chg = vma_needs_reservation(h, vma, addr);
	if (map_chg < 0)
		return ERR_PTR(-ENOMEM);

	/*
	 * Processes that did not create the mapping will have no
	 * reserves as indicated by the region/reserve map. Check
	 * that the allocation will not exceed the subpool limit.
	 * Allocations for MAP_NORESERVE mappings also need to be
	 * checked against any subpool limit.
	 */
	if (map_chg || avoid_reserve) {
		gbl_chg = hugepage_subpool_get_pages(spool, 1);
		if (gbl_chg < 0) {
			vma_end_reservation(h, vma, addr);
			return ERR_PTR(-ENOSPC);
		}

		/*
		 * Even though there was no reservation in the region/reserve
		 * map, there could be reservations associated with the
		 * subpool that can be used.  This would be indicated if the
		 * return value of hugepage_subpool_get_pages() is zero.
		 * However, if avoid_reserve is specified we still avoid even
		 * the subpool reservations.
		 */
		if (avoid_reserve)
			gbl_chg = 1;
	}

	/* If this allocation is not consuming a reservation, charge it now.
	 */
	deferred_reserve = map_chg || avoid_reserve;
	if (deferred_reserve) {
		ret = hugetlb_cgroup_charge_cgroup_rsvd(
			idx, pages_per_huge_page(h), &h_cg);
		if (ret)
			goto out_subpool_put;
	}

	ret = hugetlb_cgroup_charge_cgroup(idx, pages_per_huge_page(h), &h_cg);
	if (ret)
		goto out_uncharge_cgroup_reservation;

	spin_lock_irq(&hugetlb_lock);
	/*
	 * glb_chg is passed to indicate whether or not a page must be taken
	 * from the global free pool (global change).  gbl_chg == 0 indicates
	 * a reservation exists for the allocation.
	 */
	page = dequeue_huge_page_vma(h, vma, addr, avoid_reserve, gbl_chg);
	if (!page) {
		spin_unlock_irq(&hugetlb_lock);
		page = alloc_buddy_huge_page_with_mpol(h, vma, addr);
		if (!page)
			goto out_uncharge_cgroup;
		if (!avoid_reserve && vma_has_reserves(vma, gbl_chg)) {
			SetHPageRestoreReserve(page);
			h->resv_huge_pages--;
		}
		spin_lock_irq(&hugetlb_lock);
		list_add(&page->lru, &h->hugepage_activelist);
		/* Fall through */
	}
	hugetlb_cgroup_commit_charge(idx, pages_per_huge_page(h), h_cg, page);
	/* If allocation is not consuming a reservation, also store the
	 * hugetlb_cgroup pointer on the page.
	 */
	if (deferred_reserve) {
		hugetlb_cgroup_commit_charge_rsvd(idx, pages_per_huge_page(h),
						  h_cg, page);
	}

	spin_unlock_irq(&hugetlb_lock);

	hugetlb_set_page_subpool(page, spool);

	map_commit = vma_commit_reservation(h, vma, addr);
	if (unlikely(map_chg > map_commit)) {
		/*
		 * The page was added to the reservation map between
		 * vma_needs_reservation and vma_commit_reservation.
		 * This indicates a race with hugetlb_reserve_pages.
		 * Adjust for the subpool count incremented above AND
		 * in hugetlb_reserve_pages for the same page.  Also,
		 * the reservation count added in hugetlb_reserve_pages
		 * no longer applies.
		 */
		long rsv_adjust;

		rsv_adjust = hugepage_subpool_put_pages(spool, 1);
		hugetlb_acct_memory(h, -rsv_adjust);
		if (deferred_reserve)
			hugetlb_cgroup_uncharge_page_rsvd(hstate_index(h),
					pages_per_huge_page(h), page);
	}
	return page;

out_uncharge_cgroup:
	hugetlb_cgroup_uncharge_cgroup(idx, pages_per_huge_page(h), h_cg);
out_uncharge_cgroup_reservation:
	if (deferred_reserve)
		hugetlb_cgroup_uncharge_cgroup_rsvd(idx, pages_per_huge_page(h),
						    h_cg);
out_subpool_put:
	if (map_chg || avoid_reserve)
		hugepage_subpool_put_pages(spool, 1);
	vma_end_reservation(h, vma, addr);
	return ERR_PTR(-ENOSPC);
}

int alloc_bootmem_huge_page(struct hstate *h)
	__attribute__ ((weak, alias("__alloc_bootmem_huge_page")));
int __alloc_bootmem_huge_page(struct hstate *h)
{
	struct huge_bootmem_page *m;
	int nr_nodes, node;

	for_each_node_mask_to_alloc(h, nr_nodes, node, &node_states[N_MEMORY]) {
		void *addr;

		addr = memblock_alloc_try_nid_raw(
				huge_page_size(h), huge_page_size(h),
				0, MEMBLOCK_ALLOC_ACCESSIBLE, node);
		if (addr) {
			/*
			 * Use the beginning of the huge page to store the
			 * huge_bootmem_page struct (until gather_bootmem
			 * puts them into the mem_map).
			 */
			m = addr;
			goto found;
		}
	}
	return 0;

found:
	BUG_ON(!IS_ALIGNED(virt_to_phys(m), huge_page_size(h)));
	/* Put them into a private list first because mem_map is not up yet */
	INIT_LIST_HEAD(&m->list);
	list_add(&m->list, &huge_boot_pages);
	m->hstate = h;
	return 1;
}

/*
 * Put bootmem huge pages into the standard lists after mem_map is up.
 * Note: This only applies to gigantic (order > MAX_ORDER) pages.
 */
static void __init gather_bootmem_prealloc(void)
{
	struct huge_bootmem_page *m;

	list_for_each_entry(m, &huge_boot_pages, list) {
		struct page *page = virt_to_page(m);
		struct hstate *h = m->hstate;

		VM_BUG_ON(!hstate_is_gigantic(h));
		WARN_ON(page_count(page) != 1);
		if (prep_compound_gigantic_page(page, huge_page_order(h))) {
			WARN_ON(PageReserved(page));
			prep_new_huge_page(h, page, page_to_nid(page));
			put_page(page); /* add to the hugepage allocator */
		} else {
			free_gigantic_page(page, huge_page_order(h));
			pr_warn("HugeTLB page can not be used due to unexpected inflated ref count\n");
		}

		/*
		 * We need to restore the 'stolen' pages to totalram_pages
		 * in order to fix confusing memory reports from free(1) and
		 * other side-effects, like CommitLimit going negative.
		 */
		adjust_managed_page_count(page, pages_per_huge_page(h));
		cond_resched();
	}
}

static void __init hugetlb_hstate_alloc_pages(struct hstate *h)
{
	unsigned long i;
	nodemask_t *node_alloc_noretry;

	if (!hstate_is_gigantic(h)) {
		/*
		 * Bit mask controlling how hard we retry per-node allocations.
		 * Ignore errors as lower level routines can deal with
		 * node_alloc_noretry == NULL.  If this kmalloc fails at boot
		 * time, we are likely in bigger trouble.
		 */
		node_alloc_noretry = kmalloc(sizeof(*node_alloc_noretry),
						GFP_KERNEL);
	} else {
		/* allocations done at boot time */
		node_alloc_noretry = NULL;
	}

	/* bit mask controlling how hard we retry per-node allocations */
	if (node_alloc_noretry)
		nodes_clear(*node_alloc_noretry);

	for (i = 0; i < h->max_huge_pages; ++i) {
		if (hstate_is_gigantic(h)) {
			if (hugetlb_cma_size) {
				pr_warn_once("HugeTLB: hugetlb_cma is enabled, skip boot time allocation\n");
				goto free;
			}
			if (!alloc_bootmem_huge_page(h))
				break;
		} else if (!alloc_pool_huge_page(h,
					 &node_states[N_MEMORY],
					 node_alloc_noretry))
			break;
		cond_resched();
	}
	if (i < h->max_huge_pages) {
		char buf[32];

		string_get_size(huge_page_size(h), 1, STRING_UNITS_2, buf, 32);
		pr_warn("HugeTLB: allocating %lu of page size %s failed.  Only allocated %lu hugepages.\n",
			h->max_huge_pages, buf, i);
		h->max_huge_pages = i;
	}
free:
	kfree(node_alloc_noretry);
}

static void __init hugetlb_init_hstates(void)
{
	struct hstate *h;

	for_each_hstate(h) {
		if (minimum_order > huge_page_order(h))
			minimum_order = huge_page_order(h);

		/* oversize hugepages were init'ed in early boot */
		if (!hstate_is_gigantic(h))
			hugetlb_hstate_alloc_pages(h);
	}
	VM_BUG_ON(minimum_order == UINT_MAX);
}

static void __init report_hugepages(void)
{
	struct hstate *h;

	for_each_hstate(h) {
		char buf[32];

		string_get_size(huge_page_size(h), 1, STRING_UNITS_2, buf, 32);
		pr_info("HugeTLB registered %s page size, pre-allocated %ld pages\n",
			buf, h->free_huge_pages);
	}
}

#ifdef CONFIG_HIGHMEM
static void try_to_free_low(struct hstate *h, unsigned long count,
						nodemask_t *nodes_allowed)
{
	int i;
	LIST_HEAD(page_list);

	lockdep_assert_held(&hugetlb_lock);
	if (hstate_is_gigantic(h))
		return;

	/*
	 * Collect pages to be freed on a list, and free after dropping lock
	 */
	for_each_node_mask(i, *nodes_allowed) {
		struct page *page, *next;
		struct list_head *freel = &h->hugepage_freelists[i];
		list_for_each_entry_safe(page, next, freel, lru) {
			if (count >= h->nr_huge_pages)
				goto out;
			if (PageHighMem(page))
				continue;
			remove_hugetlb_page(h, page, false);
			list_add(&page->lru, &page_list);
		}
	}

out:
	spin_unlock_irq(&hugetlb_lock);
	update_and_free_pages_bulk(h, &page_list);
	spin_lock_irq(&hugetlb_lock);
}
#else
static inline void try_to_free_low(struct hstate *h, unsigned long count,
						nodemask_t *nodes_allowed)
{
}
#endif

/*
 * Increment or decrement surplus_huge_pages.  Keep node-specific counters
 * balanced by operating on them in a round-robin fashion.
 * Returns 1 if an adjustment was made.
 */
static int adjust_pool_surplus(struct hstate *h, nodemask_t *nodes_allowed,
				int delta)
{
	int nr_nodes, node;

	lockdep_assert_held(&hugetlb_lock);
	VM_BUG_ON(delta != -1 && delta != 1);

	if (delta < 0) {
		for_each_node_mask_to_alloc(h, nr_nodes, node, nodes_allowed) {
			if (h->surplus_huge_pages_node[node])
				goto found;
		}
	} else {
		for_each_node_mask_to_free(h, nr_nodes, node, nodes_allowed) {
			if (h->surplus_huge_pages_node[node] <
					h->nr_huge_pages_node[node])
				goto found;
		}
	}
	return 0;

found:
	h->surplus_huge_pages += delta;
	h->surplus_huge_pages_node[node] += delta;
	return 1;
}

#define persistent_huge_pages(h) (h->nr_huge_pages - h->surplus_huge_pages)
static int set_max_huge_pages(struct hstate *h, unsigned long count, int nid,
			      nodemask_t *nodes_allowed)
{
	unsigned long min_count, ret;
	struct page *page;
	LIST_HEAD(page_list);
	NODEMASK_ALLOC(nodemask_t, node_alloc_noretry, GFP_KERNEL);

	/*
	 * Bit mask controlling how hard we retry per-node allocations.
	 * If we can not allocate the bit mask, do not attempt to allocate
	 * the requested huge pages.
	 */
	if (node_alloc_noretry)
		nodes_clear(*node_alloc_noretry);
	else
		return -ENOMEM;

	/*
	 * resize_lock mutex prevents concurrent adjustments to number of
	 * pages in hstate via the proc/sysfs interfaces.
	 */
	mutex_lock(&h->resize_lock);
	flush_free_hpage_work(h);
	spin_lock_irq(&hugetlb_lock);

	/*
	 * Check for a node specific request.
	 * Changing node specific huge page count may require a corresponding
	 * change to the global count.  In any case, the passed node mask
	 * (nodes_allowed) will restrict alloc/free to the specified node.
	 */
	if (nid != NUMA_NO_NODE) {
		unsigned long old_count = count;

		count += h->nr_huge_pages - h->nr_huge_pages_node[nid];
		/*
		 * User may have specified a large count value which caused the
		 * above calculation to overflow.  In this case, they wanted
		 * to allocate as many huge pages as possible.  Set count to
		 * largest possible value to align with their intention.
		 */
		if (count < old_count)
			count = ULONG_MAX;
	}

	/*
	 * Gigantic pages runtime allocation depend on the capability for large
	 * page range allocation.
	 * If the system does not provide this feature, return an error when
	 * the user tries to allocate gigantic pages but let the user free the
	 * boottime allocated gigantic pages.
	 */
	if (hstate_is_gigantic(h) && !IS_ENABLED(CONFIG_CONTIG_ALLOC)) {
		if (count > persistent_huge_pages(h)) {
			spin_unlock_irq(&hugetlb_lock);
			mutex_unlock(&h->resize_lock);
			NODEMASK_FREE(node_alloc_noretry);
			return -EINVAL;
		}
		/* Fall through to decrease pool */
	}

	/*
	 * Increase the pool size
	 * First take pages out of surplus state.  Then make up the
	 * remaining difference by allocating fresh huge pages.
	 *
	 * We might race with alloc_surplus_huge_page() here and be unable
	 * to convert a surplus huge page to a normal huge page. That is
	 * not critical, though, it just means the overall size of the
	 * pool might be one hugepage larger than it needs to be, but
	 * within all the constraints specified by the sysctls.
	 */
	while (h->surplus_huge_pages && count > persistent_huge_pages(h)) {
		if (!adjust_pool_surplus(h, nodes_allowed, -1))
			break;
	}

	while (count > persistent_huge_pages(h)) {
		/*
		 * If this allocation races such that we no longer need the
		 * page, free_huge_page will handle it by freeing the page
		 * and reducing the surplus.
		 */
		spin_unlock_irq(&hugetlb_lock);

		/* yield cpu to avoid soft lockup */
		cond_resched();

		ret = alloc_pool_huge_page(h, nodes_allowed,
						node_alloc_noretry);
		spin_lock_irq(&hugetlb_lock);
		if (!ret)
			goto out;

		/* Bail for signals. Probably ctrl-c from user */
		if (signal_pending(current))
			goto out;
	}

	/*
	 * Decrease the pool size
	 * First return free pages to the buddy allocator (being careful
	 * to keep enough around to satisfy reservations).  Then place
	 * pages into surplus state as needed so the pool will shrink
	 * to the desired size as pages become free.
	 *
	 * By placing pages into the surplus state independent of the
	 * overcommit value, we are allowing the surplus pool size to
	 * exceed overcommit. There are few sane options here. Since
	 * alloc_surplus_huge_page() is checking the global counter,
	 * though, we'll note that we're not allowed to exceed surplus
	 * and won't grow the pool anywhere else. Not until one of the
	 * sysctls are changed, or the surplus pages go out of use.
	 */
	min_count = h->resv_huge_pages + h->nr_huge_pages - h->free_huge_pages;
	min_count = max(count, min_count);
	try_to_free_low(h, min_count, nodes_allowed);

	/*
	 * Collect pages to be removed on list without dropping lock
	 */
	while (min_count < persistent_huge_pages(h)) {
		page = remove_pool_huge_page(h, nodes_allowed, 0);
		if (!page)
			break;

		list_add(&page->lru, &page_list);
	}
	/* free the pages after dropping lock */
	spin_unlock_irq(&hugetlb_lock);
	update_and_free_pages_bulk(h, &page_list);
	flush_free_hpage_work(h);
	spin_lock_irq(&hugetlb_lock);

	while (count < persistent_huge_pages(h)) {
		if (!adjust_pool_surplus(h, nodes_allowed, 1))
			break;
	}
out:
	h->max_huge_pages = persistent_huge_pages(h);
	spin_unlock_irq(&hugetlb_lock);
	mutex_unlock(&h->resize_lock);

	NODEMASK_FREE(node_alloc_noretry);

	return 0;
}

#define HSTATE_ATTR_RO(_name) \
	static struct kobj_attribute _name##_attr = __ATTR_RO(_name)

#define HSTATE_ATTR(_name) \
	static struct kobj_attribute _name##_attr = \
		__ATTR(_name, 0644, _name##_show, _name##_store)

static struct kobject *hugepages_kobj;
static struct kobject *hstate_kobjs[HUGE_MAX_HSTATE];

static struct hstate *kobj_to_node_hstate(struct kobject *kobj, int *nidp);

static struct hstate *kobj_to_hstate(struct kobject *kobj, int *nidp)
{
	int i;

	for (i = 0; i < HUGE_MAX_HSTATE; i++)
		if (hstate_kobjs[i] == kobj) {
			if (nidp)
				*nidp = NUMA_NO_NODE;
			return &hstates[i];
		}

	return kobj_to_node_hstate(kobj, nidp);
}

static ssize_t nr_hugepages_show_common(struct kobject *kobj,
					struct kobj_attribute *attr, char *buf)
{
	struct hstate *h;
	unsigned long nr_huge_pages;
	int nid;

	h = kobj_to_hstate(kobj, &nid);
	if (nid == NUMA_NO_NODE)
		nr_huge_pages = h->nr_huge_pages;
	else
		nr_huge_pages = h->nr_huge_pages_node[nid];

	return sysfs_emit(buf, "%lu\n", nr_huge_pages);
}

static ssize_t __nr_hugepages_store_common(bool obey_mempolicy,
					   struct hstate *h, int nid,
					   unsigned long count, size_t len)
{
	int err;
	nodemask_t nodes_allowed, *n_mask;

	if (hstate_is_gigantic(h) && !gigantic_page_runtime_supported())
		return -EINVAL;

	if (nid == NUMA_NO_NODE) {
		/*
		 * global hstate attribute
		 */
		if (!(obey_mempolicy &&
				init_nodemask_of_mempolicy(&nodes_allowed)))
			n_mask = &node_states[N_MEMORY];
		else
			n_mask = &nodes_allowed;
	} else {
		/*
		 * Node specific request.  count adjustment happens in
		 * set_max_huge_pages() after acquiring hugetlb_lock.
		 */
		init_nodemask_of_node(&nodes_allowed, nid);
		n_mask = &nodes_allowed;
	}

	err = set_max_huge_pages(h, count, nid, n_mask);

	return err ? err : len;
}

static ssize_t nr_hugepages_store_common(bool obey_mempolicy,
					 struct kobject *kobj, const char *buf,
					 size_t len)
{
	struct hstate *h;
	unsigned long count;
	int nid;
	int err;

	err = kstrtoul(buf, 10, &count);
	if (err)
		return err;

	h = kobj_to_hstate(kobj, &nid);
	return __nr_hugepages_store_common(obey_mempolicy, h, nid, count, len);
}

static ssize_t nr_hugepages_show(struct kobject *kobj,
				       struct kobj_attribute *attr, char *buf)
{
	return nr_hugepages_show_common(kobj, attr, buf);
}

static ssize_t nr_hugepages_store(struct kobject *kobj,
	       struct kobj_attribute *attr, const char *buf, size_t len)
{
	return nr_hugepages_store_common(false, kobj, buf, len);
}
HSTATE_ATTR(nr_hugepages);

#ifdef CONFIG_NUMA

/*
 * hstate attribute for optionally mempolicy-based constraint on persistent
 * huge page alloc/free.
 */
static ssize_t nr_hugepages_mempolicy_show(struct kobject *kobj,
					   struct kobj_attribute *attr,
					   char *buf)
{
	return nr_hugepages_show_common(kobj, attr, buf);
}

static ssize_t nr_hugepages_mempolicy_store(struct kobject *kobj,
	       struct kobj_attribute *attr, const char *buf, size_t len)
{
	return nr_hugepages_store_common(true, kobj, buf, len);
}
HSTATE_ATTR(nr_hugepages_mempolicy);
#endif


static ssize_t nr_overcommit_hugepages_show(struct kobject *kobj,
					struct kobj_attribute *attr, char *buf)
{
	struct hstate *h = kobj_to_hstate(kobj, NULL);
	return sysfs_emit(buf, "%lu\n", h->nr_overcommit_huge_pages);
}

static ssize_t nr_overcommit_hugepages_store(struct kobject *kobj,
		struct kobj_attribute *attr, const char *buf, size_t count)
{
	int err;
	unsigned long input;
	struct hstate *h = kobj_to_hstate(kobj, NULL);

	if (hstate_is_gigantic(h))
		return -EINVAL;

	err = kstrtoul(buf, 10, &input);
	if (err)
		return err;

	spin_lock_irq(&hugetlb_lock);
	h->nr_overcommit_huge_pages = input;
	spin_unlock_irq(&hugetlb_lock);

	return count;
}
HSTATE_ATTR(nr_overcommit_hugepages);

static ssize_t free_hugepages_show(struct kobject *kobj,
					struct kobj_attribute *attr, char *buf)
{
	struct hstate *h;
	unsigned long free_huge_pages;
	int nid;

	h = kobj_to_hstate(kobj, &nid);
	if (nid == NUMA_NO_NODE)
		free_huge_pages = h->free_huge_pages;
	else
		free_huge_pages = h->free_huge_pages_node[nid];

	return sysfs_emit(buf, "%lu\n", free_huge_pages);
}
HSTATE_ATTR_RO(free_hugepages);

static ssize_t resv_hugepages_show(struct kobject *kobj,
					struct kobj_attribute *attr, char *buf)
{
	struct hstate *h = kobj_to_hstate(kobj, NULL);
	return sysfs_emit(buf, "%lu\n", h->resv_huge_pages);
}
HSTATE_ATTR_RO(resv_hugepages);

static ssize_t surplus_hugepages_show(struct kobject *kobj,
					struct kobj_attribute *attr, char *buf)
{
	struct hstate *h;
	unsigned long surplus_huge_pages;
	int nid;

	h = kobj_to_hstate(kobj, &nid);
	if (nid == NUMA_NO_NODE)
		surplus_huge_pages = h->surplus_huge_pages;
	else
		surplus_huge_pages = h->surplus_huge_pages_node[nid];

	return sysfs_emit(buf, "%lu\n", surplus_huge_pages);
}
HSTATE_ATTR_RO(surplus_hugepages);

static struct attribute *hstate_attrs[] = {
	&nr_hugepages_attr.attr,
	&nr_overcommit_hugepages_attr.attr,
	&free_hugepages_attr.attr,
	&resv_hugepages_attr.attr,
	&surplus_hugepages_attr.attr,
#ifdef CONFIG_NUMA
	&nr_hugepages_mempolicy_attr.attr,
#endif
	NULL,
};

static const struct attribute_group hstate_attr_group = {
	.attrs = hstate_attrs,
};

static int hugetlb_sysfs_add_hstate(struct hstate *h, struct kobject *parent,
				    struct kobject **hstate_kobjs,
				    const struct attribute_group *hstate_attr_group)
{
	int retval;
	int hi = hstate_index(h);

	hstate_kobjs[hi] = kobject_create_and_add(h->name, parent);
	if (!hstate_kobjs[hi])
		return -ENOMEM;

	retval = sysfs_create_group(hstate_kobjs[hi], hstate_attr_group);
	if (retval) {
		kobject_put(hstate_kobjs[hi]);
		hstate_kobjs[hi] = NULL;
	}

	return retval;
}

static void __init hugetlb_sysfs_init(void)
{
	struct hstate *h;
	int err;

	hugepages_kobj = kobject_create_and_add("hugepages", mm_kobj);
	if (!hugepages_kobj)
		return;

	for_each_hstate(h) {
		err = hugetlb_sysfs_add_hstate(h, hugepages_kobj,
					 hstate_kobjs, &hstate_attr_group);
		if (err)
			pr_err("HugeTLB: Unable to add hstate %s", h->name);
	}
}

#ifdef CONFIG_NUMA

/*
 * node_hstate/s - associate per node hstate attributes, via their kobjects,
 * with node devices in node_devices[] using a parallel array.  The array
 * index of a node device or _hstate == node id.
 * This is here to avoid any static dependency of the node device driver, in
 * the base kernel, on the hugetlb module.
 */
struct node_hstate {
	struct kobject		*hugepages_kobj;
	struct kobject		*hstate_kobjs[HUGE_MAX_HSTATE];
};
static struct node_hstate node_hstates[MAX_NUMNODES];

/*
 * A subset of global hstate attributes for node devices
 */
static struct attribute *per_node_hstate_attrs[] = {
	&nr_hugepages_attr.attr,
	&free_hugepages_attr.attr,
	&surplus_hugepages_attr.attr,
	NULL,
};

static const struct attribute_group per_node_hstate_attr_group = {
	.attrs = per_node_hstate_attrs,
};

/*
 * kobj_to_node_hstate - lookup global hstate for node device hstate attr kobj.
 * Returns node id via non-NULL nidp.
 */
static struct hstate *kobj_to_node_hstate(struct kobject *kobj, int *nidp)
{
	int nid;

	for (nid = 0; nid < nr_node_ids; nid++) {
		struct node_hstate *nhs = &node_hstates[nid];
		int i;
		for (i = 0; i < HUGE_MAX_HSTATE; i++)
			if (nhs->hstate_kobjs[i] == kobj) {
				if (nidp)
					*nidp = nid;
				return &hstates[i];
			}
	}

	BUG();
	return NULL;
}

/*
 * Unregister hstate attributes from a single node device.
 * No-op if no hstate attributes attached.
 */
static void hugetlb_unregister_node(struct node *node)
{
	struct hstate *h;
	struct node_hstate *nhs = &node_hstates[node->dev.id];

	if (!nhs->hugepages_kobj)
		return;		/* no hstate attributes */

	for_each_hstate(h) {
		int idx = hstate_index(h);
		if (nhs->hstate_kobjs[idx]) {
			kobject_put(nhs->hstate_kobjs[idx]);
			nhs->hstate_kobjs[idx] = NULL;
		}
	}

	kobject_put(nhs->hugepages_kobj);
	nhs->hugepages_kobj = NULL;
}


/*
 * Register hstate attributes for a single node device.
 * No-op if attributes already registered.
 */
static void hugetlb_register_node(struct node *node)
{
	struct hstate *h;
	struct node_hstate *nhs = &node_hstates[node->dev.id];
	int err;

	if (nhs->hugepages_kobj)
		return;		/* already allocated */

	nhs->hugepages_kobj = kobject_create_and_add("hugepages",
							&node->dev.kobj);
	if (!nhs->hugepages_kobj)
		return;

	for_each_hstate(h) {
		err = hugetlb_sysfs_add_hstate(h, nhs->hugepages_kobj,
						nhs->hstate_kobjs,
						&per_node_hstate_attr_group);
		if (err) {
			pr_err("HugeTLB: Unable to add hstate %s for node %d\n",
				h->name, node->dev.id);
			hugetlb_unregister_node(node);
			break;
		}
	}
}

/*
 * hugetlb init time:  register hstate attributes for all registered node
 * devices of nodes that have memory.  All on-line nodes should have
 * registered their associated device by this time.
 */
static void __init hugetlb_register_all_nodes(void)
{
	int nid;

	for_each_node_state(nid, N_MEMORY) {
		struct node *node = node_devices[nid];
		if (node->dev.id == nid)
			hugetlb_register_node(node);
	}

	/*
	 * Let the node device driver know we're here so it can
	 * [un]register hstate attributes on node hotplug.
	 */
	register_hugetlbfs_with_node(hugetlb_register_node,
				     hugetlb_unregister_node);
}
#else	/* !CONFIG_NUMA */

static struct hstate *kobj_to_node_hstate(struct kobject *kobj, int *nidp)
{
	BUG();
	if (nidp)
		*nidp = -1;
	return NULL;
}

static void hugetlb_register_all_nodes(void) { }

#endif

static int __init hugetlb_init(void)
{
	int i;

	BUILD_BUG_ON(sizeof_field(struct page, private) * BITS_PER_BYTE <
			__NR_HPAGEFLAGS);

	if (!hugepages_supported()) {
		if (hugetlb_max_hstate || default_hstate_max_huge_pages)
			pr_warn("HugeTLB: huge pages not supported, ignoring associated command-line parameters\n");
		return 0;
	}

	/*
	 * Make sure HPAGE_SIZE (HUGETLB_PAGE_ORDER) hstate exists.  Some
	 * architectures depend on setup being done here.
	 */
	hugetlb_add_hstate(HUGETLB_PAGE_ORDER);
	if (!parsed_default_hugepagesz) {
		/*
		 * If we did not parse a default huge page size, set
		 * default_hstate_idx to HPAGE_SIZE hstate. And, if the
		 * number of huge pages for this default size was implicitly
		 * specified, set that here as well.
		 * Note that the implicit setting will overwrite an explicit
		 * setting.  A warning will be printed in this case.
		 */
		default_hstate_idx = hstate_index(size_to_hstate(HPAGE_SIZE));
		if (default_hstate_max_huge_pages) {
			if (default_hstate.max_huge_pages) {
				char buf[32];

				string_get_size(huge_page_size(&default_hstate),
					1, STRING_UNITS_2, buf, 32);
				pr_warn("HugeTLB: Ignoring hugepages=%lu associated with %s page size\n",
					default_hstate.max_huge_pages, buf);
				pr_warn("HugeTLB: Using hugepages=%lu for number of default huge pages\n",
					default_hstate_max_huge_pages);
			}
			default_hstate.max_huge_pages =
				default_hstate_max_huge_pages;
		}
	}

	hugetlb_cma_check();
	hugetlb_init_hstates();
	gather_bootmem_prealloc();
	report_hugepages();

	hugetlb_sysfs_init();
	hugetlb_register_all_nodes();
	hugetlb_cgroup_file_init();

#ifdef CONFIG_SMP
	num_fault_mutexes = roundup_pow_of_two(8 * num_possible_cpus());
#else
	num_fault_mutexes = 1;
#endif
	hugetlb_fault_mutex_table =
		kmalloc_array(num_fault_mutexes, sizeof(struct mutex),
			      GFP_KERNEL);
	BUG_ON(!hugetlb_fault_mutex_table);

	for (i = 0; i < num_fault_mutexes; i++)
		mutex_init(&hugetlb_fault_mutex_table[i]);
	return 0;
}
subsys_initcall(hugetlb_init);

/* Overwritten by architectures with more huge page sizes */
bool __init __attribute((weak)) arch_hugetlb_valid_size(unsigned long size)
{
	return size == HPAGE_SIZE;
}

void __init hugetlb_add_hstate(unsigned int order)
{
	struct hstate *h;
	unsigned long i;

	if (size_to_hstate(PAGE_SIZE << order)) {
		return;
	}
	BUG_ON(hugetlb_max_hstate >= HUGE_MAX_HSTATE);
	BUG_ON(order == 0);
	h = &hstates[hugetlb_max_hstate++];
	mutex_init(&h->resize_lock);
	h->order = order;
	h->mask = ~(huge_page_size(h) - 1);
	for (i = 0; i < MAX_NUMNODES; ++i)
		INIT_LIST_HEAD(&h->hugepage_freelists[i]);
	INIT_LIST_HEAD(&h->hugepage_activelist);
	h->next_nid_to_alloc = first_memory_node;
	h->next_nid_to_free = first_memory_node;
	snprintf(h->name, HSTATE_NAME_LEN, "hugepages-%lukB",
					huge_page_size(h)/1024);
	hugetlb_vmemmap_init(h);

	parsed_hstate = h;
}

/*
 * hugepages command line processing
 * hugepages normally follows a valid hugepagsz or default_hugepagsz
 * specification.  If not, ignore the hugepages value.  hugepages can also
 * be the first huge page command line  option in which case it implicitly
 * specifies the number of huge pages for the default size.
 */
static int __init hugepages_setup(char *s)
{
	unsigned long *mhp;
	static unsigned long *last_mhp;

	if (!parsed_valid_hugepagesz) {
		pr_warn("HugeTLB: hugepages=%s does not follow a valid hugepagesz, ignoring\n", s);
		parsed_valid_hugepagesz = true;
		return 0;
	}

	/*
	 * !hugetlb_max_hstate means we haven't parsed a hugepagesz= parameter
	 * yet, so this hugepages= parameter goes to the "default hstate".
	 * Otherwise, it goes with the previously parsed hugepagesz or
	 * default_hugepagesz.
	 */
	else if (!hugetlb_max_hstate)
		mhp = &default_hstate_max_huge_pages;
	else
		mhp = &parsed_hstate->max_huge_pages;

	if (mhp == last_mhp) {
		pr_warn("HugeTLB: hugepages= specified twice without interleaving hugepagesz=, ignoring hugepages=%s\n", s);
		return 0;
	}

	if (sscanf(s, "%lu", mhp) <= 0)
		*mhp = 0;

	/*
	 * Global state is always initialized later in hugetlb_init.
	 * But we need to allocate gigantic hstates here early to still
	 * use the bootmem allocator.
	 */
	if (hugetlb_max_hstate && hstate_is_gigantic(parsed_hstate))
		hugetlb_hstate_alloc_pages(parsed_hstate);

	last_mhp = mhp;

	return 1;
}
__setup("hugepages=", hugepages_setup);

/*
 * hugepagesz command line processing
 * A specific huge page size can only be specified once with hugepagesz.
 * hugepagesz is followed by hugepages on the command line.  The global
 * variable 'parsed_valid_hugepagesz' is used to determine if prior
 * hugepagesz argument was valid.
 */
static int __init hugepagesz_setup(char *s)
{
	unsigned long size;
	struct hstate *h;

	parsed_valid_hugepagesz = false;
	size = (unsigned long)memparse(s, NULL);

	if (!arch_hugetlb_valid_size(size)) {
		pr_err("HugeTLB: unsupported hugepagesz=%s\n", s);
		return 0;
	}

	h = size_to_hstate(size);
	if (h) {
		/*
		 * hstate for this size already exists.  This is normally
		 * an error, but is allowed if the existing hstate is the
		 * default hstate.  More specifically, it is only allowed if
		 * the number of huge pages for the default hstate was not
		 * previously specified.
		 */
		if (!parsed_default_hugepagesz ||  h != &default_hstate ||
		    default_hstate.max_huge_pages) {
			pr_warn("HugeTLB: hugepagesz=%s specified twice, ignoring\n", s);
			return 0;
		}

		/*
		 * No need to call hugetlb_add_hstate() as hstate already
		 * exists.  But, do set parsed_hstate so that a following
		 * hugepages= parameter will be applied to this hstate.
		 */
		parsed_hstate = h;
		parsed_valid_hugepagesz = true;
		return 1;
	}

	hugetlb_add_hstate(ilog2(size) - PAGE_SHIFT);
	parsed_valid_hugepagesz = true;
	return 1;
}
__setup("hugepagesz=", hugepagesz_setup);

/*
 * default_hugepagesz command line input
 * Only one instance of default_hugepagesz allowed on command line.
 */
static int __init default_hugepagesz_setup(char *s)
{
	unsigned long size;

	parsed_valid_hugepagesz = false;
	if (parsed_default_hugepagesz) {
		pr_err("HugeTLB: default_hugepagesz previously specified, ignoring %s\n", s);
		return 0;
	}

	size = (unsigned long)memparse(s, NULL);

	if (!arch_hugetlb_valid_size(size)) {
		pr_err("HugeTLB: unsupported default_hugepagesz=%s\n", s);
		return 0;
	}

	hugetlb_add_hstate(ilog2(size) - PAGE_SHIFT);
	parsed_valid_hugepagesz = true;
	parsed_default_hugepagesz = true;
	default_hstate_idx = hstate_index(size_to_hstate(size));

	/*
	 * The number of default huge pages (for this size) could have been
	 * specified as the first hugetlb parameter: hugepages=X.  If so,
	 * then default_hstate_max_huge_pages is set.  If the default huge
	 * page size is gigantic (>= MAX_ORDER), then the pages must be
	 * allocated here from bootmem allocator.
	 */
	if (default_hstate_max_huge_pages) {
		default_hstate.max_huge_pages = default_hstate_max_huge_pages;
		if (hstate_is_gigantic(&default_hstate))
			hugetlb_hstate_alloc_pages(&default_hstate);
		default_hstate_max_huge_pages = 0;
	}

	return 1;
}
__setup("default_hugepagesz=", default_hugepagesz_setup);

static unsigned int allowed_mems_nr(struct hstate *h)
{
	int node;
	unsigned int nr = 0;
	nodemask_t *mpol_allowed;
	unsigned int *array = h->free_huge_pages_node;
	gfp_t gfp_mask = htlb_alloc_mask(h);

	mpol_allowed = policy_nodemask_current(gfp_mask);

	for_each_node_mask(node, cpuset_current_mems_allowed) {
		if (!mpol_allowed || node_isset(node, *mpol_allowed))
			nr += array[node];
	}

	return nr;
}

#ifdef CONFIG_SYSCTL
static int proc_hugetlb_doulongvec_minmax(struct ctl_table *table, int write,
					  void *buffer, size_t *length,
					  loff_t *ppos, unsigned long *out)
{
	struct ctl_table dup_table;

	/*
	 * In order to avoid races with __do_proc_doulongvec_minmax(), we
	 * can duplicate the @table and alter the duplicate of it.
	 */
	dup_table = *table;
	dup_table.data = out;

	return proc_doulongvec_minmax(&dup_table, write, buffer, length, ppos);
}

static int hugetlb_sysctl_handler_common(bool obey_mempolicy,
			 struct ctl_table *table, int write,
			 void *buffer, size_t *length, loff_t *ppos)
{
	struct hstate *h = &default_hstate;
	unsigned long tmp = h->max_huge_pages;
	int ret;

	if (!hugepages_supported())
		return -EOPNOTSUPP;

	ret = proc_hugetlb_doulongvec_minmax(table, write, buffer, length, ppos,
					     &tmp);
	if (ret)
		goto out;

	if (write)
		ret = __nr_hugepages_store_common(obey_mempolicy, h,
						  NUMA_NO_NODE, tmp, *length);
out:
	return ret;
}

int hugetlb_sysctl_handler(struct ctl_table *table, int write,
			  void *buffer, size_t *length, loff_t *ppos)
{

	return hugetlb_sysctl_handler_common(false, table, write,
							buffer, length, ppos);
}

#ifdef CONFIG_NUMA
int hugetlb_mempolicy_sysctl_handler(struct ctl_table *table, int write,
			  void *buffer, size_t *length, loff_t *ppos)
{
	return hugetlb_sysctl_handler_common(true, table, write,
							buffer, length, ppos);
}
#endif /* CONFIG_NUMA */

int hugetlb_overcommit_handler(struct ctl_table *table, int write,
		void *buffer, size_t *length, loff_t *ppos)
{
	struct hstate *h = &default_hstate;
	unsigned long tmp;
	int ret;

	if (!hugepages_supported())
		return -EOPNOTSUPP;

	tmp = h->nr_overcommit_huge_pages;

	if (write && hstate_is_gigantic(h))
		return -EINVAL;

	ret = proc_hugetlb_doulongvec_minmax(table, write, buffer, length, ppos,
					     &tmp);
	if (ret)
		goto out;

	if (write) {
		spin_lock_irq(&hugetlb_lock);
		h->nr_overcommit_huge_pages = tmp;
		spin_unlock_irq(&hugetlb_lock);
	}
out:
	return ret;
}

#endif /* CONFIG_SYSCTL */

void hugetlb_report_meminfo(struct seq_file *m)
{
	struct hstate *h;
	unsigned long total = 0;

	if (!hugepages_supported())
		return;

	for_each_hstate(h) {
		unsigned long count = h->nr_huge_pages;

		total += huge_page_size(h) * count;

		if (h == &default_hstate)
			seq_printf(m,
				   "HugePages_Total:   %5lu\n"
				   "HugePages_Free:    %5lu\n"
				   "HugePages_Rsvd:    %5lu\n"
				   "HugePages_Surp:    %5lu\n"
				   "Hugepagesize:   %8lu kB\n",
				   count,
				   h->free_huge_pages,
				   h->resv_huge_pages,
				   h->surplus_huge_pages,
				   huge_page_size(h) / SZ_1K);
	}

	seq_printf(m, "Hugetlb:        %8lu kB\n", total / SZ_1K);
}

int hugetlb_report_node_meminfo(char *buf, int len, int nid)
{
	struct hstate *h = &default_hstate;

	if (!hugepages_supported())
		return 0;

	return sysfs_emit_at(buf, len,
			     "Node %d HugePages_Total: %5u\n"
			     "Node %d HugePages_Free:  %5u\n"
			     "Node %d HugePages_Surp:  %5u\n",
			     nid, h->nr_huge_pages_node[nid],
			     nid, h->free_huge_pages_node[nid],
			     nid, h->surplus_huge_pages_node[nid]);
}

void hugetlb_show_meminfo(void)
{
	struct hstate *h;
	int nid;

	if (!hugepages_supported())
		return;

	for_each_node_state(nid, N_MEMORY)
		for_each_hstate(h)
			pr_info("Node %d hugepages_total=%u hugepages_free=%u hugepages_surp=%u hugepages_size=%lukB\n",
				nid,
				h->nr_huge_pages_node[nid],
				h->free_huge_pages_node[nid],
				h->surplus_huge_pages_node[nid],
				huge_page_size(h) / SZ_1K);
}

void hugetlb_report_usage(struct seq_file *m, struct mm_struct *mm)
{
	seq_printf(m, "HugetlbPages:\t%8lu kB\n",
		   atomic_long_read(&mm->hugetlb_usage) << (PAGE_SHIFT - 10));
}

/* Return the number pages of memory we physically have, in PAGE_SIZE units. */
unsigned long hugetlb_total_pages(void)
{
	struct hstate *h;
	unsigned long nr_total_pages = 0;

	for_each_hstate(h)
		nr_total_pages += h->nr_huge_pages * pages_per_huge_page(h);
	return nr_total_pages;
}

static int hugetlb_acct_memory(struct hstate *h, long delta)
{
	int ret = -ENOMEM;

	if (!delta)
		return 0;

	spin_lock_irq(&hugetlb_lock);
	/*
	 * When cpuset is configured, it breaks the strict hugetlb page
	 * reservation as the accounting is done on a global variable. Such
	 * reservation is completely rubbish in the presence of cpuset because
	 * the reservation is not checked against page availability for the
	 * current cpuset. Application can still potentially OOM'ed by kernel
	 * with lack of free htlb page in cpuset that the task is in.
	 * Attempt to enforce strict accounting with cpuset is almost
	 * impossible (or too ugly) because cpuset is too fluid that
	 * task or memory node can be dynamically moved between cpusets.
	 *
	 * The change of semantics for shared hugetlb mapping with cpuset is
	 * undesirable. However, in order to preserve some of the semantics,
	 * we fall back to check against current free page availability as
	 * a best attempt and hopefully to minimize the impact of changing
	 * semantics that cpuset has.
	 *
	 * Apart from cpuset, we also have memory policy mechanism that
	 * also determines from which node the kernel will allocate memory
	 * in a NUMA system. So similar to cpuset, we also should consider
	 * the memory policy of the current task. Similar to the description
	 * above.
	 */
	if (delta > 0) {
		if (gather_surplus_pages(h, delta) < 0)
			goto out;

		if (delta > allowed_mems_nr(h)) {
			return_unused_surplus_pages(h, delta);
			goto out;
		}
	}

	ret = 0;
	if (delta < 0)
		return_unused_surplus_pages(h, (unsigned long) -delta);

out:
	spin_unlock_irq(&hugetlb_lock);
	return ret;
}

static void hugetlb_vm_op_open(struct vm_area_struct *vma)
{
	struct resv_map *resv = vma_resv_map(vma);

	/*
	 * This new VMA should share its siblings reservation map if present.
	 * The VMA will only ever have a valid reservation map pointer where
	 * it is being copied for another still existing VMA.  As that VMA
	 * has a reference to the reservation map it cannot disappear until
	 * after this open call completes.  It is therefore safe to take a
	 * new reference here without additional locking.
	 */
	if (resv && is_vma_resv_set(vma, HPAGE_RESV_OWNER))
		kref_get(&resv->refs);
}

static void hugetlb_vm_op_close(struct vm_area_struct *vma)
{
	struct hstate *h = hstate_vma(vma);
	struct resv_map *resv = vma_resv_map(vma);
	struct hugepage_subpool *spool = subpool_vma(vma);
	unsigned long reserve, start, end;
	long gbl_reserve;

	if (!resv || !is_vma_resv_set(vma, HPAGE_RESV_OWNER))
		return;

	start = vma_hugecache_offset(h, vma, vma->vm_start);
	end = vma_hugecache_offset(h, vma, vma->vm_end);

	reserve = (end - start) - region_count(resv, start, end);
	hugetlb_cgroup_uncharge_counter(resv, start, end);
	if (reserve) {
		/*
		 * Decrement reserve counts.  The global reserve count may be
		 * adjusted if the subpool has a minimum size.
		 */
		gbl_reserve = hugepage_subpool_put_pages(spool, reserve);
		hugetlb_acct_memory(h, -gbl_reserve);
	}

	kref_put(&resv->refs, resv_map_release);
}

static int hugetlb_vm_op_split(struct vm_area_struct *vma, unsigned long addr)
{
	if (addr & ~(huge_page_mask(hstate_vma(vma))))
		return -EINVAL;
	return 0;
}

static unsigned long hugetlb_vm_op_pagesize(struct vm_area_struct *vma)
{
	return huge_page_size(hstate_vma(vma));
}

/*
 * We cannot handle pagefaults against hugetlb pages at all.  They cause
 * handle_mm_fault() to try to instantiate regular-sized pages in the
 * hugepage VMA.  do_page_fault() is supposed to trap this, so BUG is we get
 * this far.
 */
static vm_fault_t hugetlb_vm_op_fault(struct vm_fault *vmf)
{
	BUG();
	return 0;
}

/*
 * When a new function is introduced to vm_operations_struct and added
 * to hugetlb_vm_ops, please consider adding the function to shm_vm_ops.
 * This is because under System V memory model, mappings created via
 * shmget/shmat with "huge page" specified are backed by hugetlbfs files,
 * their original vm_ops are overwritten with shm_vm_ops.
 */
const struct vm_operations_struct hugetlb_vm_ops = {
	.fault = hugetlb_vm_op_fault,
	.open = hugetlb_vm_op_open,
	.close = hugetlb_vm_op_close,
	.may_split = hugetlb_vm_op_split,
	.pagesize = hugetlb_vm_op_pagesize,
};

static pte_t make_huge_pte(struct vm_area_struct *vma, struct page *page,
				int writable)
{
	pte_t entry;
	unsigned int shift = huge_page_shift(hstate_vma(vma));

	if (writable) {
		entry = huge_pte_mkwrite(huge_pte_mkdirty(mk_huge_pte(page,
					 vma->vm_page_prot)));
	} else {
		entry = huge_pte_wrprotect(mk_huge_pte(page,
					   vma->vm_page_prot));
	}
	entry = pte_mkyoung(entry);
	entry = pte_mkhuge(entry);
	entry = arch_make_huge_pte(entry, shift, vma->vm_flags);

	return entry;
}

static void set_huge_ptep_writable(struct vm_area_struct *vma,
				   unsigned long address, pte_t *ptep)
{
	pte_t entry;

	entry = huge_pte_mkwrite(huge_pte_mkdirty(huge_ptep_get(ptep)));
	if (huge_ptep_set_access_flags(vma, address, ptep, entry, 1))
		update_mmu_cache(vma, address, ptep);
}

bool is_hugetlb_entry_migration(pte_t pte)
{
	swp_entry_t swp;

	if (huge_pte_none(pte) || pte_present(pte))
		return false;
	swp = pte_to_swp_entry(pte);
	if (is_migration_entry(swp))
		return true;
	else
		return false;
}

static bool is_hugetlb_entry_hwpoisoned(pte_t pte)
{
	swp_entry_t swp;

	if (huge_pte_none(pte) || pte_present(pte))
		return false;
	swp = pte_to_swp_entry(pte);
	if (is_hwpoison_entry(swp))
		return true;
	else
		return false;
}

static void
hugetlb_install_page(struct vm_area_struct *vma, pte_t *ptep, unsigned long addr,
		     struct page *new_page)
{
	__SetPageUptodate(new_page);
	set_huge_pte_at(vma->vm_mm, addr, ptep, make_huge_pte(vma, new_page, 1));
	hugepage_add_new_anon_rmap(new_page, vma, addr);
	hugetlb_count_add(pages_per_huge_page(hstate_vma(vma)), vma->vm_mm);
	ClearHPageRestoreReserve(new_page);
	SetHPageMigratable(new_page);
}

int copy_hugetlb_page_range(struct mm_struct *dst, struct mm_struct *src,
			    struct vm_area_struct *vma)
{
	pte_t *src_pte, *dst_pte, entry, dst_entry;
	struct page *ptepage;
	unsigned long addr;
	bool cow = is_cow_mapping(vma->vm_flags);
	struct hstate *h = hstate_vma(vma);
	unsigned long sz = huge_page_size(h);
	unsigned long npages = pages_per_huge_page(h);
	struct address_space *mapping = vma->vm_file->f_mapping;
	struct mmu_notifier_range range;
	int ret = 0;

	if (cow) {
		mmu_notifier_range_init(&range, MMU_NOTIFY_CLEAR, 0, vma, src,
					vma->vm_start,
					vma->vm_end);
		mmu_notifier_invalidate_range_start(&range);
	} else {
		/*
		 * For shared mappings i_mmap_rwsem must be held to call
		 * huge_pte_alloc, otherwise the returned ptep could go
		 * away if part of a shared pmd and another thread calls
		 * huge_pmd_unshare.
		 */
		i_mmap_lock_read(mapping);
	}

	for (addr = vma->vm_start; addr < vma->vm_end; addr += sz) {
		spinlock_t *src_ptl, *dst_ptl;
		src_pte = huge_pte_offset(src, addr, sz);
		if (!src_pte)
			continue;
		dst_pte = huge_pte_alloc(dst, vma, addr, sz);
		if (!dst_pte) {
			ret = -ENOMEM;
			break;
		}

		/*
		 * If the pagetables are shared don't copy or take references.
		 * dst_pte == src_pte is the common case of src/dest sharing.
		 *
		 * However, src could have 'unshared' and dst shares with
		 * another vma.  If dst_pte !none, this implies sharing.
		 * Check here before taking page table lock, and once again
		 * after taking the lock below.
		 */
		dst_entry = huge_ptep_get(dst_pte);
		if ((dst_pte == src_pte) || !huge_pte_none(dst_entry))
			continue;

		dst_ptl = huge_pte_lock(h, dst, dst_pte);
		src_ptl = huge_pte_lockptr(h, src, src_pte);
		spin_lock_nested(src_ptl, SINGLE_DEPTH_NESTING);
		entry = huge_ptep_get(src_pte);
		dst_entry = huge_ptep_get(dst_pte);
again:
		if (huge_pte_none(entry) || !huge_pte_none(dst_entry)) {
			/*
			 * Skip if src entry none.  Also, skip in the
			 * unlikely case dst entry !none as this implies
			 * sharing with another vma.
			 */
			;
		} else if (unlikely(is_hugetlb_entry_migration(entry) ||
				    is_hugetlb_entry_hwpoisoned(entry))) {
			swp_entry_t swp_entry = pte_to_swp_entry(entry);

			if (is_writable_migration_entry(swp_entry) && cow) {
				/*
				 * COW mappings require pages in both
				 * parent and child to be set to read.
				 */
				swp_entry = make_readable_migration_entry(
							swp_offset(swp_entry));
				entry = swp_entry_to_pte(swp_entry);
				set_huge_swap_pte_at(src, addr, src_pte,
						     entry, sz);
			}
			set_huge_swap_pte_at(dst, addr, dst_pte, entry, sz);
		} else {
			entry = huge_ptep_get(src_pte);
			ptepage = pte_page(entry);
			get_page(ptepage);

			/*
			 * This is a rare case where we see pinned hugetlb
			 * pages while they're prone to COW.  We need to do the
			 * COW earlier during fork.
			 *
			 * When pre-allocating the page or copying data, we
			 * need to be without the pgtable locks since we could
			 * sleep during the process.
			 */
			if (unlikely(page_needs_cow_for_dma(vma, ptepage))) {
				pte_t src_pte_old = entry;
				struct page *new;

				spin_unlock(src_ptl);
				spin_unlock(dst_ptl);
				/* Do not use reserve as it's private owned */
				new = alloc_huge_page(vma, addr, 1);
				if (IS_ERR(new)) {
					put_page(ptepage);
					ret = PTR_ERR(new);
					break;
				}
				copy_user_huge_page(new, ptepage, addr, vma,
						    npages);
				put_page(ptepage);

				/* Install the new huge page if src pte stable */
				dst_ptl = huge_pte_lock(h, dst, dst_pte);
				src_ptl = huge_pte_lockptr(h, src, src_pte);
				spin_lock_nested(src_ptl, SINGLE_DEPTH_NESTING);
				entry = huge_ptep_get(src_pte);
				if (!pte_same(src_pte_old, entry)) {
					restore_reserve_on_error(h, vma, addr,
								new);
					put_page(new);
					/* dst_entry won't change as in child */
					goto again;
				}
				hugetlb_install_page(vma, dst_pte, addr, new);
				spin_unlock(src_ptl);
				spin_unlock(dst_ptl);
				continue;
			}

			if (cow) {
				/*
				 * No need to notify as we are downgrading page
				 * table protection not changing it to point
				 * to a new page.
				 *
				 * See Documentation/vm/mmu_notifier.rst
				 */
				huge_ptep_set_wrprotect(src, addr, src_pte);
				entry = huge_pte_wrprotect(entry);
			}

			page_dup_rmap(ptepage, true);
			set_huge_pte_at(dst, addr, dst_pte, entry);
			hugetlb_count_add(npages, dst);
		}
		spin_unlock(src_ptl);
		spin_unlock(dst_ptl);
	}

	if (cow)
		mmu_notifier_invalidate_range_end(&range);
	else
		i_mmap_unlock_read(mapping);

	return ret;
}

void __unmap_hugepage_range(struct mmu_gather *tlb, struct vm_area_struct *vma,
			    unsigned long start, unsigned long end,
			    struct page *ref_page)
{
	struct mm_struct *mm = vma->vm_mm;
	unsigned long address;
	pte_t *ptep;
	pte_t pte;
	spinlock_t *ptl;
	struct page *page;
	struct hstate *h = hstate_vma(vma);
	unsigned long sz = huge_page_size(h);
	struct mmu_notifier_range range;

	WARN_ON(!is_vm_hugetlb_page(vma));
	BUG_ON(start & ~huge_page_mask(h));
	BUG_ON(end & ~huge_page_mask(h));

	/*
	 * This is a hugetlb vma, all the pte entries should point
	 * to huge page.
	 */
	tlb_change_page_size(tlb, sz);
	tlb_start_vma(tlb, vma);

	/*
	 * If sharing possible, alert mmu notifiers of worst case.
	 */
	mmu_notifier_range_init(&range, MMU_NOTIFY_UNMAP, 0, vma, mm, start,
				end);
	adjust_range_if_pmd_sharing_possible(vma, &range.start, &range.end);
	mmu_notifier_invalidate_range_start(&range);
	address = start;
	for (; address < end; address += sz) {
		ptep = huge_pte_offset(mm, address, sz);
		if (!ptep)
			continue;

		ptl = huge_pte_lock(h, mm, ptep);
		if (huge_pmd_unshare(mm, vma, &address, ptep)) {
			spin_unlock(ptl);
			/*
			 * We just unmapped a page of PMDs by clearing a PUD.
			 * The caller's TLB flush range should cover this area.
			 */
			continue;
		}

		pte = huge_ptep_get(ptep);
		if (huge_pte_none(pte)) {
			spin_unlock(ptl);
			continue;
		}

		/*
		 * Migrating hugepage or HWPoisoned hugepage is already
		 * unmapped and its refcount is dropped, so just clear pte here.
		 */
		if (unlikely(!pte_present(pte))) {
			huge_pte_clear(mm, address, ptep, sz);
			spin_unlock(ptl);
			continue;
		}

		page = pte_page(pte);
		/*
		 * If a reference page is supplied, it is because a specific
		 * page is being unmapped, not a range. Ensure the page we
		 * are about to unmap is the actual page of interest.
		 */
		if (ref_page) {
			if (page != ref_page) {
				spin_unlock(ptl);
				continue;
			}
			/*
			 * Mark the VMA as having unmapped its page so that
			 * future faults in this VMA will fail rather than
			 * looking like data was lost
			 */
			set_vma_resv_flags(vma, HPAGE_RESV_UNMAPPED);
		}

		pte = huge_ptep_get_and_clear(mm, address, ptep);
		tlb_remove_huge_tlb_entry(h, tlb, ptep, address);
		if (huge_pte_dirty(pte))
			set_page_dirty(page);

		hugetlb_count_sub(pages_per_huge_page(h), mm);
		page_remove_rmap(page, true);

		spin_unlock(ptl);
		tlb_remove_page_size(tlb, page, huge_page_size(h));
		/*
		 * Bail out after unmapping reference page if supplied
		 */
		if (ref_page)
			break;
	}
	mmu_notifier_invalidate_range_end(&range);
	tlb_end_vma(tlb, vma);
}

void __unmap_hugepage_range_final(struct mmu_gather *tlb,
			  struct vm_area_struct *vma, unsigned long start,
			  unsigned long end, struct page *ref_page)
{
	__unmap_hugepage_range(tlb, vma, start, end, ref_page);

	/*
	 * Clear this flag so that x86's huge_pmd_share page_table_shareable
	 * test will fail on a vma being torn down, and not grab a page table
	 * on its way out.  We're lucky that the flag has such an appropriate
	 * name, and can in fact be safely cleared here. We could clear it
	 * before the __unmap_hugepage_range above, but all that's necessary
	 * is to clear it before releasing the i_mmap_rwsem. This works
	 * because in the context this is called, the VMA is about to be
	 * destroyed and the i_mmap_rwsem is held.
	 */
	vma->vm_flags &= ~VM_MAYSHARE;
}

void unmap_hugepage_range(struct vm_area_struct *vma, unsigned long start,
			  unsigned long end, struct page *ref_page)
{
	struct mmu_gather tlb;

	tlb_gather_mmu(&tlb, vma->vm_mm);
	__unmap_hugepage_range(&tlb, vma, start, end, ref_page);
	tlb_finish_mmu(&tlb);
}

/*
 * This is called when the original mapper is failing to COW a MAP_PRIVATE
 * mapping it owns the reserve page for. The intention is to unmap the page
 * from other VMAs and let the children be SIGKILLed if they are faulting the
 * same region.
 */
static void unmap_ref_private(struct mm_struct *mm, struct vm_area_struct *vma,
			      struct page *page, unsigned long address)
{
	struct hstate *h = hstate_vma(vma);
	struct vm_area_struct *iter_vma;
	struct address_space *mapping;
	pgoff_t pgoff;

	/*
	 * vm_pgoff is in PAGE_SIZE units, hence the different calculation
	 * from page cache lookup which is in HPAGE_SIZE units.
	 */
	address = address & huge_page_mask(h);
	pgoff = ((address - vma->vm_start) >> PAGE_SHIFT) +
			vma->vm_pgoff;
	mapping = vma->vm_file->f_mapping;

	/*
	 * Take the mapping lock for the duration of the table walk. As
	 * this mapping should be shared between all the VMAs,
	 * __unmap_hugepage_range() is called as the lock is already held
	 */
	i_mmap_lock_write(mapping);
	vma_interval_tree_foreach(iter_vma, &mapping->i_mmap, pgoff, pgoff) {
		/* Do not unmap the current VMA */
		if (iter_vma == vma)
			continue;

		/*
		 * Shared VMAs have their own reserves and do not affect
		 * MAP_PRIVATE accounting but it is possible that a shared
		 * VMA is using the same page so check and skip such VMAs.
		 */
		if (iter_vma->vm_flags & VM_MAYSHARE)
			continue;

		/*
		 * Unmap the page from other VMAs without their own reserves.
		 * They get marked to be SIGKILLed if they fault in these
		 * areas. This is because a future no-page fault on this VMA
		 * could insert a zeroed page instead of the data existing
		 * from the time of fork. This would look like data corruption
		 */
		if (!is_vma_resv_set(iter_vma, HPAGE_RESV_OWNER))
			unmap_hugepage_range(iter_vma, address,
					     address + huge_page_size(h), page);
	}
	i_mmap_unlock_write(mapping);
}

/*
 * Hugetlb_cow() should be called with page lock of the original hugepage held.
 * Called with hugetlb_instantiation_mutex held and pte_page locked so we
 * cannot race with other handlers or page migration.
 * Keep the pte_same checks anyway to make transition from the mutex easier.
 */
static vm_fault_t hugetlb_cow(struct mm_struct *mm, struct vm_area_struct *vma,
		       unsigned long address, pte_t *ptep,
		       struct page *pagecache_page, spinlock_t *ptl)
{
	pte_t pte;
	struct hstate *h = hstate_vma(vma);
	struct page *old_page, *new_page;
	int outside_reserve = 0;
	vm_fault_t ret = 0;
	unsigned long haddr = address & huge_page_mask(h);
	struct mmu_notifier_range range;

	pte = huge_ptep_get(ptep);
	old_page = pte_page(pte);

retry_avoidcopy:
	/* If no-one else is actually using this page, avoid the copy
	 * and just make the page writable */
	if (page_mapcount(old_page) == 1 && PageAnon(old_page)) {
		page_move_anon_rmap(old_page, vma);
		set_huge_ptep_writable(vma, haddr, ptep);
		return 0;
	}

	/*
	 * If the process that created a MAP_PRIVATE mapping is about to
	 * perform a COW due to a shared page count, attempt to satisfy
	 * the allocation without using the existing reserves. The pagecache
	 * page is used to determine if the reserve at this address was
	 * consumed or not. If reserves were used, a partial faulted mapping
	 * at the time of fork() could consume its reserves on COW instead
	 * of the full address range.
	 */
	if (is_vma_resv_set(vma, HPAGE_RESV_OWNER) &&
			old_page != pagecache_page)
		outside_reserve = 1;

	get_page(old_page);

	/*
	 * Drop page table lock as buddy allocator may be called. It will
	 * be acquired again before returning to the caller, as expected.
	 */
	spin_unlock(ptl);
	new_page = alloc_huge_page(vma, haddr, outside_reserve);

	if (IS_ERR(new_page)) {
		/*
		 * If a process owning a MAP_PRIVATE mapping fails to COW,
		 * it is due to references held by a child and an insufficient
		 * huge page pool. To guarantee the original mappers
		 * reliability, unmap the page from child processes. The child
		 * may get SIGKILLed if it later faults.
		 */
		if (outside_reserve) {
			struct address_space *mapping = vma->vm_file->f_mapping;
			pgoff_t idx;
			u32 hash;

			put_page(old_page);
			BUG_ON(huge_pte_none(pte));
			/*
			 * Drop hugetlb_fault_mutex and i_mmap_rwsem before
			 * unmapping.  unmapping needs to hold i_mmap_rwsem
			 * in write mode.  Dropping i_mmap_rwsem in read mode
			 * here is OK as COW mappings do not interact with
			 * PMD sharing.
			 *
			 * Reacquire both after unmap operation.
			 */
			idx = vma_hugecache_offset(h, vma, haddr);
			hash = hugetlb_fault_mutex_hash(mapping, idx);
			mutex_unlock(&hugetlb_fault_mutex_table[hash]);
			i_mmap_unlock_read(mapping);

			unmap_ref_private(mm, vma, old_page, haddr);

			i_mmap_lock_read(mapping);
			mutex_lock(&hugetlb_fault_mutex_table[hash]);
			spin_lock(ptl);
			ptep = huge_pte_offset(mm, haddr, huge_page_size(h));
			if (likely(ptep &&
				   pte_same(huge_ptep_get(ptep), pte)))
				goto retry_avoidcopy;
			/*
			 * race occurs while re-acquiring page table
			 * lock, and our job is done.
			 */
			return 0;
		}

		ret = vmf_error(PTR_ERR(new_page));
		goto out_release_old;
	}

	/*
	 * When the original hugepage is shared one, it does not have
	 * anon_vma prepared.
	 */
	if (unlikely(anon_vma_prepare(vma))) {
		ret = VM_FAULT_OOM;
		goto out_release_all;
	}

	copy_user_huge_page(new_page, old_page, address, vma,
			    pages_per_huge_page(h));
	__SetPageUptodate(new_page);

	mmu_notifier_range_init(&range, MMU_NOTIFY_CLEAR, 0, vma, mm, haddr,
				haddr + huge_page_size(h));
	mmu_notifier_invalidate_range_start(&range);

	/*
	 * Retake the page table lock to check for racing updates
	 * before the page tables are altered
	 */
	spin_lock(ptl);
	ptep = huge_pte_offset(mm, haddr, huge_page_size(h));
	if (likely(ptep && pte_same(huge_ptep_get(ptep), pte))) {
		ClearHPageRestoreReserve(new_page);

		/* Break COW */
		huge_ptep_clear_flush(vma, haddr, ptep);
		mmu_notifier_invalidate_range(mm, range.start, range.end);
		set_huge_pte_at(mm, haddr, ptep,
				make_huge_pte(vma, new_page, 1));
		page_remove_rmap(old_page, true);
		hugepage_add_new_anon_rmap(new_page, vma, haddr);
		SetHPageMigratable(new_page);
		/* Make the old page be freed below */
		new_page = old_page;
	}
	spin_unlock(ptl);
	mmu_notifier_invalidate_range_end(&range);
out_release_all:
	restore_reserve_on_error(h, vma, haddr, new_page);
	put_page(new_page);
out_release_old:
	put_page(old_page);

	spin_lock(ptl); /* Caller expects lock to be held */
	return ret;
}

/* Return the pagecache page at a given address within a VMA */
static struct page *hugetlbfs_pagecache_page(struct hstate *h,
			struct vm_area_struct *vma, unsigned long address)
{
	struct address_space *mapping;
	pgoff_t idx;

	mapping = vma->vm_file->f_mapping;
	idx = vma_hugecache_offset(h, vma, address);

	return find_lock_page(mapping, idx);
}

/*
 * Return whether there is a pagecache page to back given address within VMA.
 * Caller follow_hugetlb_page() holds page_table_lock so we cannot lock_page.
 */
static bool hugetlbfs_pagecache_present(struct hstate *h,
			struct vm_area_struct *vma, unsigned long address)
{
	struct address_space *mapping;
	pgoff_t idx;
	struct page *page;

	mapping = vma->vm_file->f_mapping;
	idx = vma_hugecache_offset(h, vma, address);

	page = find_get_page(mapping, idx);
	if (page)
		put_page(page);
	return page != NULL;
}

int huge_add_to_page_cache(struct page *page, struct address_space *mapping,
			   pgoff_t idx)
{
	struct inode *inode = mapping->host;
	struct hstate *h = hstate_inode(inode);
	int err = add_to_page_cache(page, mapping, idx, GFP_KERNEL);

	if (err)
		return err;
	ClearHPageRestoreReserve(page);

	/*
	 * set page dirty so that it will not be removed from cache/file
	 * by non-hugetlbfs specific code paths.
	 */
	set_page_dirty(page);

	spin_lock(&inode->i_lock);
	inode->i_blocks += blocks_per_huge_page(h);
	spin_unlock(&inode->i_lock);
	return 0;
}

static inline vm_fault_t hugetlb_handle_userfault(struct vm_area_struct *vma,
						  struct address_space *mapping,
						  pgoff_t idx,
						  unsigned int flags,
						  unsigned long haddr,
						  unsigned long reason)
{
	vm_fault_t ret;
	u32 hash;
	struct vm_fault vmf = {
		.vma = vma,
		.address = haddr,
		.flags = flags,

		/*
		 * Hard to debug if it ends up being
		 * used by a callee that assumes
		 * something about the other
		 * uninitialized fields... same as in
		 * memory.c
		 */
	};

	/*
	 * hugetlb_fault_mutex and i_mmap_rwsem must be
	 * dropped before handling userfault.  Reacquire
	 * after handling fault to make calling code simpler.
	 */
	hash = hugetlb_fault_mutex_hash(mapping, idx);
	mutex_unlock(&hugetlb_fault_mutex_table[hash]);
	i_mmap_unlock_read(mapping);
	ret = handle_userfault(&vmf, reason);
	i_mmap_lock_read(mapping);
	mutex_lock(&hugetlb_fault_mutex_table[hash]);

	return ret;
}

static vm_fault_t hugetlb_no_page(struct mm_struct *mm,
			struct vm_area_struct *vma,
			struct address_space *mapping, pgoff_t idx,
			unsigned long address, pte_t *ptep, unsigned int flags)
{
	struct hstate *h = hstate_vma(vma);
	vm_fault_t ret = VM_FAULT_SIGBUS;
	int anon_rmap = 0;
	unsigned long size;
	struct page *page;
	pte_t new_pte;
	spinlock_t *ptl;
	unsigned long haddr = address & huge_page_mask(h);
	bool new_page = false;

	/*
	 * Currently, we are forced to kill the process in the event the
	 * original mapper has unmapped pages from the child due to a failed
	 * COW. Warn that such a situation has occurred as it may not be obvious
	 */
	if (is_vma_resv_set(vma, HPAGE_RESV_UNMAPPED)) {
		pr_warn_ratelimited("PID %d killed due to inadequate hugepage pool\n",
			   current->pid);
		return ret;
	}

	/*
	 * We can not race with truncation due to holding i_mmap_rwsem.
	 * i_size is modified when holding i_mmap_rwsem, so check here
	 * once for faults beyond end of file.
	 */
	size = i_size_read(mapping->host) >> huge_page_shift(h);
	if (idx >= size)
		goto out;

retry:
	page = find_lock_page(mapping, idx);
	if (!page) {
		/* Check for page in userfault range */
		if (userfaultfd_missing(vma)) {
			ret = hugetlb_handle_userfault(vma, mapping, idx,
						       flags, haddr,
						       VM_UFFD_MISSING);
			goto out;
		}

		page = alloc_huge_page(vma, haddr, 0);
		if (IS_ERR(page)) {
			/*
			 * Returning error will result in faulting task being
			 * sent SIGBUS.  The hugetlb fault mutex prevents two
			 * tasks from racing to fault in the same page which
			 * could result in false unable to allocate errors.
			 * Page migration does not take the fault mutex, but
			 * does a clear then write of pte's under page table
			 * lock.  Page fault code could race with migration,
			 * notice the clear pte and try to allocate a page
			 * here.  Before returning error, get ptl and make
			 * sure there really is no pte entry.
			 */
			ptl = huge_pte_lock(h, mm, ptep);
			ret = 0;
			if (huge_pte_none(huge_ptep_get(ptep)))
				ret = vmf_error(PTR_ERR(page));
			spin_unlock(ptl);
			goto out;
		}
		clear_huge_page(page, address, pages_per_huge_page(h));
		__SetPageUptodate(page);
		new_page = true;

		if (vma->vm_flags & VM_MAYSHARE) {
			int err = huge_add_to_page_cache(page, mapping, idx);
			if (err) {
				put_page(page);
				if (err == -EEXIST)
					goto retry;
				goto out;
			}
		} else {
			lock_page(page);
			if (unlikely(anon_vma_prepare(vma))) {
				ret = VM_FAULT_OOM;
				goto backout_unlocked;
			}
			anon_rmap = 1;
		}
	} else {
		/*
		 * If memory error occurs between mmap() and fault, some process
		 * don't have hwpoisoned swap entry for errored virtual address.
		 * So we need to block hugepage fault by PG_hwpoison bit check.
		 */
		if (unlikely(PageHWPoison(page))) {
			ret = VM_FAULT_HWPOISON_LARGE |
				VM_FAULT_SET_HINDEX(hstate_index(h));
			goto backout_unlocked;
		}

		/* Check for page in userfault range. */
		if (userfaultfd_minor(vma)) {
			unlock_page(page);
			put_page(page);
			ret = hugetlb_handle_userfault(vma, mapping, idx,
						       flags, haddr,
						       VM_UFFD_MINOR);
			goto out;
		}
	}

	/*
	 * If we are going to COW a private mapping later, we examine the
	 * pending reservations for this page now. This will ensure that
	 * any allocations necessary to record that reservation occur outside
	 * the spinlock.
	 */
	if ((flags & FAULT_FLAG_WRITE) && !(vma->vm_flags & VM_SHARED)) {
		if (vma_needs_reservation(h, vma, haddr) < 0) {
			ret = VM_FAULT_OOM;
			goto backout_unlocked;
		}
		/* Just decrements count, does not deallocate */
		vma_end_reservation(h, vma, haddr);
	}

	ptl = huge_pte_lock(h, mm, ptep);
	ret = 0;
	if (!huge_pte_none(huge_ptep_get(ptep)))
		goto backout;

	if (anon_rmap) {
		ClearHPageRestoreReserve(page);
		hugepage_add_new_anon_rmap(page, vma, haddr);
	} else
		page_dup_rmap(page, true);
	new_pte = make_huge_pte(vma, page, ((vma->vm_flags & VM_WRITE)
				&& (vma->vm_flags & VM_SHARED)));
	set_huge_pte_at(mm, haddr, ptep, new_pte);

	hugetlb_count_add(pages_per_huge_page(h), mm);
	if ((flags & FAULT_FLAG_WRITE) && !(vma->vm_flags & VM_SHARED)) {
		/* Optimization, do the COW without a second fault */
		ret = hugetlb_cow(mm, vma, address, ptep, page, ptl);
	}

	spin_unlock(ptl);

	/*
	 * Only set HPageMigratable in newly allocated pages.  Existing pages
	 * found in the pagecache may not have HPageMigratableset if they have
	 * been isolated for migration.
	 */
	if (new_page)
		SetHPageMigratable(page);

	unlock_page(page);
out:
	return ret;

backout:
	spin_unlock(ptl);
backout_unlocked:
	unlock_page(page);
	restore_reserve_on_error(h, vma, haddr, page);
	put_page(page);
	goto out;
}

#ifdef CONFIG_SMP
u32 hugetlb_fault_mutex_hash(struct address_space *mapping, pgoff_t idx)
{
	unsigned long key[2];
	u32 hash;

	key[0] = (unsigned long) mapping;
	key[1] = idx;

	hash = jhash2((u32 *)&key, sizeof(key)/(sizeof(u32)), 0);

	return hash & (num_fault_mutexes - 1);
}
#else
/*
 * For uniprocessor systems we always use a single mutex, so just
 * return 0 and avoid the hashing overhead.
 */
u32 hugetlb_fault_mutex_hash(struct address_space *mapping, pgoff_t idx)
{
	return 0;
}
#endif

vm_fault_t hugetlb_fault(struct mm_struct *mm, struct vm_area_struct *vma,
			unsigned long address, unsigned int flags)
{
	pte_t *ptep, entry;
	spinlock_t *ptl;
	vm_fault_t ret;
	u32 hash;
	pgoff_t idx;
	struct page *page = NULL;
	struct page *pagecache_page = NULL;
	struct hstate *h = hstate_vma(vma);
	struct address_space *mapping;
	int need_wait_lock = 0;
	unsigned long haddr = address & huge_page_mask(h);

	ptep = huge_pte_offset(mm, haddr, huge_page_size(h));
	if (ptep) {
		/*
		 * Since we hold no locks, ptep could be stale.  That is
		 * OK as we are only making decisions based on content and
		 * not actually modifying content here.
		 */
		entry = huge_ptep_get(ptep);
		if (unlikely(is_hugetlb_entry_migration(entry))) {
			migration_entry_wait_huge(vma, mm, ptep);
			return 0;
		} else if (unlikely(is_hugetlb_entry_hwpoisoned(entry)))
			return VM_FAULT_HWPOISON_LARGE |
				VM_FAULT_SET_HINDEX(hstate_index(h));
	}

	/*
	 * Acquire i_mmap_rwsem before calling huge_pte_alloc and hold
	 * until finished with ptep.  This serves two purposes:
	 * 1) It prevents huge_pmd_unshare from being called elsewhere
	 *    and making the ptep no longer valid.
	 * 2) It synchronizes us with i_size modifications during truncation.
	 *
	 * ptep could have already be assigned via huge_pte_offset.  That
	 * is OK, as huge_pte_alloc will return the same value unless
	 * something has changed.
	 */
	mapping = vma->vm_file->f_mapping;
	i_mmap_lock_read(mapping);
	ptep = huge_pte_alloc(mm, vma, haddr, huge_page_size(h));
	if (!ptep) {
		i_mmap_unlock_read(mapping);
		return VM_FAULT_OOM;
	}

	/*
	 * Serialize hugepage allocation and instantiation, so that we don't
	 * get spurious allocation failures if two CPUs race to instantiate
	 * the same page in the page cache.
	 */
	idx = vma_hugecache_offset(h, vma, haddr);
	hash = hugetlb_fault_mutex_hash(mapping, idx);
	mutex_lock(&hugetlb_fault_mutex_table[hash]);

	entry = huge_ptep_get(ptep);
	if (huge_pte_none(entry)) {
		ret = hugetlb_no_page(mm, vma, mapping, idx, address, ptep, flags);
		goto out_mutex;
	}

	ret = 0;

	/*
	 * entry could be a migration/hwpoison entry at this point, so this
	 * check prevents the kernel from going below assuming that we have
	 * an active hugepage in pagecache. This goto expects the 2nd page
	 * fault, and is_hugetlb_entry_(migration|hwpoisoned) check will
	 * properly handle it.
	 */
	if (!pte_present(entry))
		goto out_mutex;

	/*
	 * If we are going to COW the mapping later, we examine the pending
	 * reservations for this page now. This will ensure that any
	 * allocations necessary to record that reservation occur outside the
	 * spinlock. For private mappings, we also lookup the pagecache
	 * page now as it is used to determine if a reservation has been
	 * consumed.
	 */
	if ((flags & FAULT_FLAG_WRITE) && !huge_pte_write(entry)) {
		if (vma_needs_reservation(h, vma, haddr) < 0) {
			ret = VM_FAULT_OOM;
			goto out_mutex;
		}
		/* Just decrements count, does not deallocate */
		vma_end_reservation(h, vma, haddr);

		if (!(vma->vm_flags & VM_MAYSHARE))
			pagecache_page = hugetlbfs_pagecache_page(h,
								vma, haddr);
	}

	ptl = huge_pte_lock(h, mm, ptep);

	/* Check for a racing update before calling hugetlb_cow */
	if (unlikely(!pte_same(entry, huge_ptep_get(ptep))))
		goto out_ptl;

	/*
	 * hugetlb_cow() requires page locks of pte_page(entry) and
	 * pagecache_page, so here we need take the former one
	 * when page != pagecache_page or !pagecache_page.
	 */
	page = pte_page(entry);
	if (page != pagecache_page)
		if (!trylock_page(page)) {
			need_wait_lock = 1;
			goto out_ptl;
		}

	get_page(page);

	if (flags & FAULT_FLAG_WRITE) {
		if (!huge_pte_write(entry)) {
			ret = hugetlb_cow(mm, vma, address, ptep,
					  pagecache_page, ptl);
			goto out_put_page;
		}
		entry = huge_pte_mkdirty(entry);
	}
	entry = pte_mkyoung(entry);
	if (huge_ptep_set_access_flags(vma, haddr, ptep, entry,
						flags & FAULT_FLAG_WRITE))
		update_mmu_cache(vma, haddr, ptep);
out_put_page:
	if (page != pagecache_page)
		unlock_page(page);
	put_page(page);
out_ptl:
	spin_unlock(ptl);

	if (pagecache_page) {
		unlock_page(pagecache_page);
		put_page(pagecache_page);
	}
out_mutex:
	mutex_unlock(&hugetlb_fault_mutex_table[hash]);
	i_mmap_unlock_read(mapping);
	/*
	 * Generally it's safe to hold refcount during waiting page lock. But
	 * here we just wait to defer the next page fault to avoid busy loop and
	 * the page is not used after unlocked before returning from the current
	 * page fault. So we are safe from accessing freed page, even if we wait
	 * here without taking refcount.
	 */
	if (need_wait_lock)
		wait_on_page_locked(page);
	return ret;
}

#ifdef CONFIG_USERFAULTFD
/*
 * Used by userfaultfd UFFDIO_COPY.  Based on mcopy_atomic_pte with
 * modifications for huge pages.
 */
int hugetlb_mcopy_atomic_pte(struct mm_struct *dst_mm,
			    pte_t *dst_pte,
			    struct vm_area_struct *dst_vma,
			    unsigned long dst_addr,
			    unsigned long src_addr,
			    enum mcopy_atomic_mode mode,
			    struct page **pagep)
{
	bool is_continue = (mode == MCOPY_ATOMIC_CONTINUE);
	struct hstate *h = hstate_vma(dst_vma);
	struct address_space *mapping = dst_vma->vm_file->f_mapping;
	pgoff_t idx = vma_hugecache_offset(h, dst_vma, dst_addr);
	unsigned long size;
	int vm_shared = dst_vma->vm_flags & VM_SHARED;
	pte_t _dst_pte;
	spinlock_t *ptl;
	int ret = -ENOMEM;
	struct page *page;
	int writable;

	if (is_continue) {
		ret = -EFAULT;
		page = find_lock_page(mapping, idx);
		if (!page)
			goto out;
	} else if (!*pagep) {
		/* If a page already exists, then it's UFFDIO_COPY for
		 * a non-missing case. Return -EEXIST.
		 */
		if (vm_shared &&
		    hugetlbfs_pagecache_present(h, dst_vma, dst_addr)) {
			ret = -EEXIST;
			goto out;
		}

		page = alloc_huge_page(dst_vma, dst_addr, 0);
		if (IS_ERR(page)) {
			ret = -ENOMEM;
			goto out;
		}

		ret = copy_huge_page_from_user(page,
						(const void __user *) src_addr,
						pages_per_huge_page(h), false);

		/* fallback to copy_from_user outside mmap_lock */
		if (unlikely(ret)) {
			ret = -ENOENT;
			/* Free the allocated page which may have
			 * consumed a reservation.
			 */
			restore_reserve_on_error(h, dst_vma, dst_addr, page);
			put_page(page);

			/* Allocate a temporary page to hold the copied
			 * contents.
			 */
			page = alloc_huge_page_vma(h, dst_vma, dst_addr);
			if (!page) {
				ret = -ENOMEM;
				goto out;
			}
			*pagep = page;
			/* Set the outparam pagep and return to the caller to
			 * copy the contents outside the lock. Don't free the
			 * page.
			 */
			goto out;
		}
	} else {
		if (vm_shared &&
		    hugetlbfs_pagecache_present(h, dst_vma, dst_addr)) {
			put_page(*pagep);
			ret = -EEXIST;
			*pagep = NULL;
			goto out;
		}

		page = alloc_huge_page(dst_vma, dst_addr, 0);
		if (IS_ERR(page)) {
			ret = -ENOMEM;
			*pagep = NULL;
			goto out;
		}
		copy_huge_page(page, *pagep);
		put_page(*pagep);
		*pagep = NULL;
	}

	/*
	 * The memory barrier inside __SetPageUptodate makes sure that
	 * preceding stores to the page contents become visible before
	 * the set_pte_at() write.
	 */
	__SetPageUptodate(page);

	/* Add shared, newly allocated pages to the page cache. */
	if (vm_shared && !is_continue) {
		size = i_size_read(mapping->host) >> huge_page_shift(h);
		ret = -EFAULT;
		if (idx >= size)
			goto out_release_nounlock;

		/*
		 * Serialization between remove_inode_hugepages() and
		 * huge_add_to_page_cache() below happens through the
		 * hugetlb_fault_mutex_table that here must be hold by
		 * the caller.
		 */
		ret = huge_add_to_page_cache(page, mapping, idx);
		if (ret)
			goto out_release_nounlock;
	}

	ptl = huge_pte_lockptr(h, dst_mm, dst_pte);
	spin_lock(ptl);

	/*
	 * Recheck the i_size after holding PT lock to make sure not
	 * to leave any page mapped (as page_mapped()) beyond the end
	 * of the i_size (remove_inode_hugepages() is strict about
	 * enforcing that). If we bail out here, we'll also leave a
	 * page in the radix tree in the vm_shared case beyond the end
	 * of the i_size, but remove_inode_hugepages() will take care
	 * of it as soon as we drop the hugetlb_fault_mutex_table.
	 */
	size = i_size_read(mapping->host) >> huge_page_shift(h);
	ret = -EFAULT;
	if (idx >= size)
		goto out_release_unlock;

	ret = -EEXIST;
	if (!huge_pte_none(huge_ptep_get(dst_pte)))
		goto out_release_unlock;

	if (vm_shared) {
		page_dup_rmap(page, true);
	} else {
		ClearHPageRestoreReserve(page);
		hugepage_add_new_anon_rmap(page, dst_vma, dst_addr);
	}

	/* For CONTINUE on a non-shared VMA, don't set VM_WRITE for CoW. */
	if (is_continue && !vm_shared)
		writable = 0;
	else
		writable = dst_vma->vm_flags & VM_WRITE;

	_dst_pte = make_huge_pte(dst_vma, page, writable);
	if (writable)
		_dst_pte = huge_pte_mkdirty(_dst_pte);
	_dst_pte = pte_mkyoung(_dst_pte);

	set_huge_pte_at(dst_mm, dst_addr, dst_pte, _dst_pte);

	(void)huge_ptep_set_access_flags(dst_vma, dst_addr, dst_pte, _dst_pte,
					dst_vma->vm_flags & VM_WRITE);
	hugetlb_count_add(pages_per_huge_page(h), dst_mm);

	/* No need to invalidate - it was non-present before */
	update_mmu_cache(dst_vma, dst_addr, dst_pte);

	spin_unlock(ptl);
	if (!is_continue)
		SetHPageMigratable(page);
	if (vm_shared || is_continue)
		unlock_page(page);
	ret = 0;
out:
	return ret;
out_release_unlock:
	spin_unlock(ptl);
	if (vm_shared || is_continue)
		unlock_page(page);
out_release_nounlock:
	restore_reserve_on_error(h, dst_vma, dst_addr, page);
	put_page(page);
	goto out;
}
#endif /* CONFIG_USERFAULTFD */

static void record_subpages_vmas(struct page *page, struct vm_area_struct *vma,
				 int refs, struct page **pages,
				 struct vm_area_struct **vmas)
{
	int nr;

	for (nr = 0; nr < refs; nr++) {
		if (likely(pages))
			pages[nr] = mem_map_offset(page, nr);
		if (vmas)
			vmas[nr] = vma;
	}
}

long follow_hugetlb_page(struct mm_struct *mm, struct vm_area_struct *vma,
			 struct page **pages, struct vm_area_struct **vmas,
			 unsigned long *position, unsigned long *nr_pages,
			 long i, unsigned int flags, int *locked)
{
	unsigned long pfn_offset;
	unsigned long vaddr = *position;
	unsigned long remainder = *nr_pages;
	struct hstate *h = hstate_vma(vma);
	int err = -EFAULT, refs;

	while (vaddr < vma->vm_end && remainder) {
		pte_t *pte;
		spinlock_t *ptl = NULL;
		int absent;
		struct page *page;

		/*
		 * If we have a pending SIGKILL, don't keep faulting pages and
		 * potentially allocating memory.
		 */
		if (fatal_signal_pending(current)) {
			remainder = 0;
			break;
		}

		/*
		 * Some archs (sparc64, sh*) have multiple pte_ts to
		 * each hugepage.  We have to make sure we get the
		 * first, for the page indexing below to work.
		 *
		 * Note that page table lock is not held when pte is null.
		 */
		pte = huge_pte_offset(mm, vaddr & huge_page_mask(h),
				      huge_page_size(h));
		if (pte)
			ptl = huge_pte_lock(h, mm, pte);
		absent = !pte || huge_pte_none(huge_ptep_get(pte));

		/*
		 * When coredumping, it suits get_dump_page if we just return
		 * an error where there's an empty slot with no huge pagecache
		 * to back it.  This way, we avoid allocating a hugepage, and
		 * the sparse dumpfile avoids allocating disk blocks, but its
		 * huge holes still show up with zeroes where they need to be.
		 */
		if (absent && (flags & FOLL_DUMP) &&
		    !hugetlbfs_pagecache_present(h, vma, vaddr)) {
			if (pte)
				spin_unlock(ptl);
			remainder = 0;
			break;
		}

		/*
		 * We need call hugetlb_fault for both hugepages under migration
		 * (in which case hugetlb_fault waits for the migration,) and
		 * hwpoisoned hugepages (in which case we need to prevent the
		 * caller from accessing to them.) In order to do this, we use
		 * here is_swap_pte instead of is_hugetlb_entry_migration and
		 * is_hugetlb_entry_hwpoisoned. This is because it simply covers
		 * both cases, and because we can't follow correct pages
		 * directly from any kind of swap entries.
		 */
		if (absent || is_swap_pte(huge_ptep_get(pte)) ||
		    ((flags & FOLL_WRITE) &&
		      !huge_pte_write(huge_ptep_get(pte)))) {
			vm_fault_t ret;
			unsigned int fault_flags = 0;

			if (pte)
				spin_unlock(ptl);
			if (flags & FOLL_WRITE)
				fault_flags |= FAULT_FLAG_WRITE;
			if (locked)
				fault_flags |= FAULT_FLAG_ALLOW_RETRY |
					FAULT_FLAG_KILLABLE;
			if (flags & FOLL_NOWAIT)
				fault_flags |= FAULT_FLAG_ALLOW_RETRY |
					FAULT_FLAG_RETRY_NOWAIT;
			if (flags & FOLL_TRIED) {
				/*
				 * Note: FAULT_FLAG_ALLOW_RETRY and
				 * FAULT_FLAG_TRIED can co-exist
				 */
				fault_flags |= FAULT_FLAG_TRIED;
			}
			ret = hugetlb_fault(mm, vma, vaddr, fault_flags);
			if (ret & VM_FAULT_ERROR) {
				err = vm_fault_to_errno(ret, flags);
				remainder = 0;
				break;
			}
			if (ret & VM_FAULT_RETRY) {
				if (locked &&
				    !(fault_flags & FAULT_FLAG_RETRY_NOWAIT))
					*locked = 0;
				*nr_pages = 0;
				/*
				 * VM_FAULT_RETRY must not return an
				 * error, it will return zero
				 * instead.
				 *
				 * No need to update "position" as the
				 * caller will not check it after
				 * *nr_pages is set to 0.
				 */
				return i;
			}
			continue;
		}

		pfn_offset = (vaddr & ~huge_page_mask(h)) >> PAGE_SHIFT;
		page = pte_page(huge_ptep_get(pte));

		/*
		 * If subpage information not requested, update counters
		 * and skip the same_page loop below.
		 */
		if (!pages && !vmas && !pfn_offset &&
		    (vaddr + huge_page_size(h) < vma->vm_end) &&
		    (remainder >= pages_per_huge_page(h))) {
			vaddr += huge_page_size(h);
			remainder -= pages_per_huge_page(h);
			i += pages_per_huge_page(h);
			spin_unlock(ptl);
			continue;
		}

		refs = min3(pages_per_huge_page(h) - pfn_offset,
			    (vma->vm_end - vaddr) >> PAGE_SHIFT, remainder);

		if (pages || vmas)
			record_subpages_vmas(mem_map_offset(page, pfn_offset),
					     vma, refs,
					     likely(pages) ? pages + i : NULL,
					     vmas ? vmas + i : NULL);

		if (pages) {
			/*
			 * try_grab_compound_head() should always succeed here,
			 * because: a) we hold the ptl lock, and b) we've just
			 * checked that the huge page is present in the page
			 * tables. If the huge page is present, then the tail
			 * pages must also be present. The ptl prevents the
			 * head page and tail pages from being rearranged in
			 * any way. So this page must be available at this
			 * point, unless the page refcount overflowed:
			 */
			if (WARN_ON_ONCE(!try_grab_compound_head(pages[i],
								 refs,
								 flags))) {
				spin_unlock(ptl);
				remainder = 0;
				err = -ENOMEM;
				break;
			}
		}

		vaddr += (refs << PAGE_SHIFT);
		remainder -= refs;
		i += refs;

		spin_unlock(ptl);
	}
	*nr_pages = remainder;
	/*
	 * setting position is actually required only if remainder is
	 * not zero but it's faster not to add a "if (remainder)"
	 * branch.
	 */
	*position = vaddr;

	return i ? i : err;
}

unsigned long hugetlb_change_protection(struct vm_area_struct *vma,
		unsigned long address, unsigned long end, pgprot_t newprot)
{
	struct mm_struct *mm = vma->vm_mm;
	unsigned long start = address;
	pte_t *ptep;
	pte_t pte;
	struct hstate *h = hstate_vma(vma);
	unsigned long pages = 0;
	bool shared_pmd = false;
	struct mmu_notifier_range range;

	/*
	 * In the case of shared PMDs, the area to flush could be beyond
	 * start/end.  Set range.start/range.end to cover the maximum possible
	 * range if PMD sharing is possible.
	 */
	mmu_notifier_range_init(&range, MMU_NOTIFY_PROTECTION_VMA,
				0, vma, mm, start, end);
	adjust_range_if_pmd_sharing_possible(vma, &range.start, &range.end);

	BUG_ON(address >= end);
	flush_cache_range(vma, range.start, range.end);

	mmu_notifier_invalidate_range_start(&range);
	i_mmap_lock_write(vma->vm_file->f_mapping);
	for (; address < end; address += huge_page_size(h)) {
		spinlock_t *ptl;
		ptep = huge_pte_offset(mm, address, huge_page_size(h));
		if (!ptep)
			continue;
		ptl = huge_pte_lock(h, mm, ptep);
		if (huge_pmd_unshare(mm, vma, &address, ptep)) {
			pages++;
			spin_unlock(ptl);
			shared_pmd = true;
			continue;
		}
		pte = huge_ptep_get(ptep);
		if (unlikely(is_hugetlb_entry_hwpoisoned(pte))) {
			spin_unlock(ptl);
			continue;
		}
		if (unlikely(is_hugetlb_entry_migration(pte))) {
			swp_entry_t entry = pte_to_swp_entry(pte);

			if (is_writable_migration_entry(entry)) {
				pte_t newpte;

				entry = make_readable_migration_entry(
							swp_offset(entry));
				newpte = swp_entry_to_pte(entry);
				set_huge_swap_pte_at(mm, address, ptep,
						     newpte, huge_page_size(h));
				pages++;
			}
			spin_unlock(ptl);
			continue;
		}
		if (!huge_pte_none(pte)) {
			pte_t old_pte;
			unsigned int shift = huge_page_shift(hstate_vma(vma));

			old_pte = huge_ptep_modify_prot_start(vma, address, ptep);
			pte = pte_mkhuge(huge_pte_modify(old_pte, newprot));
			pte = arch_make_huge_pte(pte, shift, vma->vm_flags);
			huge_ptep_modify_prot_commit(vma, address, ptep, old_pte, pte);
			pages++;
		}
		spin_unlock(ptl);
	}
	/*
	 * Must flush TLB before releasing i_mmap_rwsem: x86's huge_pmd_unshare
	 * may have cleared our pud entry and done put_page on the page table:
	 * once we release i_mmap_rwsem, another task can do the final put_page
	 * and that page table be reused and filled with junk.  If we actually
	 * did unshare a page of pmds, flush the range corresponding to the pud.
	 */
	if (shared_pmd)
		flush_hugetlb_tlb_range(vma, range.start, range.end);
	else
		flush_hugetlb_tlb_range(vma, start, end);
	/*
	 * No need to call mmu_notifier_invalidate_range() we are downgrading
	 * page table protection not changing it to point to a new page.
	 *
	 * See Documentation/vm/mmu_notifier.rst
	 */
	i_mmap_unlock_write(vma->vm_file->f_mapping);
	mmu_notifier_invalidate_range_end(&range);

	return pages << h->order;
}

/* Return true if reservation was successful, false otherwise.  */
bool hugetlb_reserve_pages(struct inode *inode,
					long from, long to,
					struct vm_area_struct *vma,
					vm_flags_t vm_flags)
{
	long chg, add = -1;
	struct hstate *h = hstate_inode(inode);
	struct hugepage_subpool *spool = subpool_inode(inode);
	struct resv_map *resv_map;
	struct hugetlb_cgroup *h_cg = NULL;
	long gbl_reserve, regions_needed = 0;

	/* This should never happen */
	if (from > to) {
		VM_WARN(1, "%s called with a negative range\n", __func__);
		return false;
	}

	/*
	 * Only apply hugepage reservation if asked. At fault time, an
	 * attempt will be made for VM_NORESERVE to allocate a page
	 * without using reserves
	 */
	if (vm_flags & VM_NORESERVE)
		return true;

	/*
	 * Shared mappings base their reservation on the number of pages that
	 * are already allocated on behalf of the file. Private mappings need
	 * to reserve the full area even if read-only as mprotect() may be
	 * called to make the mapping read-write. Assume !vma is a shm mapping
	 */
	if (!vma || vma->vm_flags & VM_MAYSHARE) {
		/*
		 * resv_map can not be NULL as hugetlb_reserve_pages is only
		 * called for inodes for which resv_maps were created (see
		 * hugetlbfs_get_inode).
		 */
		resv_map = inode_resv_map(inode);

		chg = region_chg(resv_map, from, to, &regions_needed);

	} else {
		/* Private mapping. */
		resv_map = resv_map_alloc();
		if (!resv_map)
			return false;

		chg = to - from;

		set_vma_resv_map(vma, resv_map);
		set_vma_resv_flags(vma, HPAGE_RESV_OWNER);
	}

	if (chg < 0)
		goto out_err;

	if (hugetlb_cgroup_charge_cgroup_rsvd(hstate_index(h),
				chg * pages_per_huge_page(h), &h_cg) < 0)
		goto out_err;

	if (vma && !(vma->vm_flags & VM_MAYSHARE) && h_cg) {
		/* For private mappings, the hugetlb_cgroup uncharge info hangs
		 * of the resv_map.
		 */
		resv_map_set_hugetlb_cgroup_uncharge_info(resv_map, h_cg, h);
	}

	/*
	 * There must be enough pages in the subpool for the mapping. If
	 * the subpool has a minimum size, there may be some global
	 * reservations already in place (gbl_reserve).
	 */
	gbl_reserve = hugepage_subpool_get_pages(spool, chg);
	if (gbl_reserve < 0)
		goto out_uncharge_cgroup;

	/*
	 * Check enough hugepages are available for the reservation.
	 * Hand the pages back to the subpool if there are not
	 */
	if (hugetlb_acct_memory(h, gbl_reserve) < 0)
		goto out_put_pages;

	/*
	 * Account for the reservations made. Shared mappings record regions
	 * that have reservations as they are shared by multiple VMAs.
	 * When the last VMA disappears, the region map says how much
	 * the reservation was and the page cache tells how much of
	 * the reservation was consumed. Private mappings are per-VMA and
	 * only the consumed reservations are tracked. When the VMA
	 * disappears, the original reservation is the VMA size and the
	 * consumed reservations are stored in the map. Hence, nothing
	 * else has to be done for private mappings here
	 */
	if (!vma || vma->vm_flags & VM_MAYSHARE) {
		add = region_add(resv_map, from, to, regions_needed, h, h_cg);

		if (unlikely(add < 0)) {
			hugetlb_acct_memory(h, -gbl_reserve);
			goto out_put_pages;
		} else if (unlikely(chg > add)) {
			/*
			 * pages in this range were added to the reserve
			 * map between region_chg and region_add.  This
			 * indicates a race with alloc_huge_page.  Adjust
			 * the subpool and reserve counts modified above
			 * based on the difference.
			 */
			long rsv_adjust;

			/*
			 * hugetlb_cgroup_uncharge_cgroup_rsvd() will put the
			 * reference to h_cg->css. See comment below for detail.
			 */
			hugetlb_cgroup_uncharge_cgroup_rsvd(
				hstate_index(h),
				(chg - add) * pages_per_huge_page(h), h_cg);

			rsv_adjust = hugepage_subpool_put_pages(spool,
								chg - add);
			hugetlb_acct_memory(h, -rsv_adjust);
		} else if (h_cg) {
			/*
			 * The file_regions will hold their own reference to
			 * h_cg->css. So we should release the reference held
			 * via hugetlb_cgroup_charge_cgroup_rsvd() when we are
			 * done.
			 */
			hugetlb_cgroup_put_rsvd_cgroup(h_cg);
		}
	}
	return true;

out_put_pages:
	/* put back original number of pages, chg */
	(void)hugepage_subpool_put_pages(spool, chg);
out_uncharge_cgroup:
	hugetlb_cgroup_uncharge_cgroup_rsvd(hstate_index(h),
					    chg * pages_per_huge_page(h), h_cg);
out_err:
	if (!vma || vma->vm_flags & VM_MAYSHARE)
		/* Only call region_abort if the region_chg succeeded but the
		 * region_add failed or didn't run.
		 */
		if (chg >= 0 && add < 0)
			region_abort(resv_map, from, to, regions_needed);
	if (vma && is_vma_resv_set(vma, HPAGE_RESV_OWNER))
		kref_put(&resv_map->refs, resv_map_release);
	return false;
}

long hugetlb_unreserve_pages(struct inode *inode, long start, long end,
								long freed)
{
	struct hstate *h = hstate_inode(inode);
	struct resv_map *resv_map = inode_resv_map(inode);
	long chg = 0;
	struct hugepage_subpool *spool = subpool_inode(inode);
	long gbl_reserve;

	/*
	 * Since this routine can be called in the evict inode path for all
	 * hugetlbfs inodes, resv_map could be NULL.
	 */
	if (resv_map) {
		chg = region_del(resv_map, start, end);
		/*
		 * region_del() can fail in the rare case where a region
		 * must be split and another region descriptor can not be
		 * allocated.  If end == LONG_MAX, it will not fail.
		 */
		if (chg < 0)
			return chg;
	}

	spin_lock(&inode->i_lock);
	inode->i_blocks -= (blocks_per_huge_page(h) * freed);
	spin_unlock(&inode->i_lock);

	/*
	 * If the subpool has a minimum size, the number of global
	 * reservations to be released may be adjusted.
	 *
	 * Note that !resv_map implies freed == 0. So (chg - freed)
	 * won't go negative.
	 */
	gbl_reserve = hugepage_subpool_put_pages(spool, (chg - freed));
	hugetlb_acct_memory(h, -gbl_reserve);

	return 0;
}

#ifdef CONFIG_ARCH_WANT_HUGE_PMD_SHARE
static unsigned long page_table_shareable(struct vm_area_struct *svma,
				struct vm_area_struct *vma,
				unsigned long addr, pgoff_t idx)
{
	unsigned long saddr = ((idx - svma->vm_pgoff) << PAGE_SHIFT) +
				svma->vm_start;
	unsigned long sbase = saddr & PUD_MASK;
	unsigned long s_end = sbase + PUD_SIZE;

	/* Allow segments to share if only one is marked locked */
	unsigned long vm_flags = vma->vm_flags & VM_LOCKED_CLEAR_MASK;
	unsigned long svm_flags = svma->vm_flags & VM_LOCKED_CLEAR_MASK;

	/*
	 * match the virtual addresses, permission and the alignment of the
	 * page table page.
	 */
	if (pmd_index(addr) != pmd_index(saddr) ||
	    vm_flags != svm_flags ||
	    !range_in_vma(svma, sbase, s_end))
		return 0;

	return saddr;
}

static bool vma_shareable(struct vm_area_struct *vma, unsigned long addr)
{
	unsigned long base = addr & PUD_MASK;
	unsigned long end = base + PUD_SIZE;

	/*
	 * check on proper vm_flags and page table alignment
	 */
	if (vma->vm_flags & VM_MAYSHARE && range_in_vma(vma, base, end))
		return true;
	return false;
}

bool want_pmd_share(struct vm_area_struct *vma, unsigned long addr)
{
#ifdef CONFIG_USERFAULTFD
	if (uffd_disable_huge_pmd_share(vma))
		return false;
#endif
	return vma_shareable(vma, addr);
}

/*
 * Determine if start,end range within vma could be mapped by shared pmd.
 * If yes, adjust start and end to cover range associated with possible
 * shared pmd mappings.
 */
void adjust_range_if_pmd_sharing_possible(struct vm_area_struct *vma,
				unsigned long *start, unsigned long *end)
{
	unsigned long v_start = ALIGN(vma->vm_start, PUD_SIZE),
		v_end = ALIGN_DOWN(vma->vm_end, PUD_SIZE);

	/*
	 * vma needs to span at least one aligned PUD size, and the range
	 * must be at least partially within in.
	 */
	if (!(vma->vm_flags & VM_MAYSHARE) || !(v_end > v_start) ||
		(*end <= v_start) || (*start >= v_end))
		return;

	/* Extend the range to be PUD aligned for a worst case scenario */
	if (*start > v_start)
		*start = ALIGN_DOWN(*start, PUD_SIZE);

	if (*end < v_end)
		*end = ALIGN(*end, PUD_SIZE);
}

/*
 * Search for a shareable pmd page for hugetlb. In any case calls pmd_alloc()
 * and returns the corresponding pte. While this is not necessary for the
 * !shared pmd case because we can allocate the pmd later as well, it makes the
 * code much cleaner.
 *
 * This routine must be called with i_mmap_rwsem held in at least read mode if
 * sharing is possible.  For hugetlbfs, this prevents removal of any page
 * table entries associated with the address space.  This is important as we
 * are setting up sharing based on existing page table entries (mappings).
 *
 * NOTE: This routine is only called from huge_pte_alloc.  Some callers of
 * huge_pte_alloc know that sharing is not possible and do not take
 * i_mmap_rwsem as a performance optimization.  This is handled by the
 * if !vma_shareable check at the beginning of the routine. i_mmap_rwsem is
 * only required for subsequent processing.
 */
pte_t *huge_pmd_share(struct mm_struct *mm, struct vm_area_struct *vma,
		      unsigned long addr, pud_t *pud)
{
	struct address_space *mapping = vma->vm_file->f_mapping;
	pgoff_t idx = ((addr - vma->vm_start) >> PAGE_SHIFT) +
			vma->vm_pgoff;
	struct vm_area_struct *svma;
	unsigned long saddr;
	pte_t *spte = NULL;
	pte_t *pte;
	spinlock_t *ptl;

	i_mmap_assert_locked(mapping);
	vma_interval_tree_foreach(svma, &mapping->i_mmap, idx, idx) {
		if (svma == vma)
			continue;

		saddr = page_table_shareable(svma, vma, addr, idx);
		if (saddr) {
			spte = huge_pte_offset(svma->vm_mm, saddr,
					       vma_mmu_pagesize(svma));
			if (spte) {
				get_page(virt_to_page(spte));
				break;
			}
		}
	}

	if (!spte)
		goto out;

	ptl = huge_pte_lock(hstate_vma(vma), mm, spte);
	if (pud_none(*pud)) {
		pud_populate(mm, pud,
				(pmd_t *)((unsigned long)spte & PAGE_MASK));
		mm_inc_nr_pmds(mm);
	} else {
		put_page(virt_to_page(spte));
	}
	spin_unlock(ptl);
out:
	pte = (pte_t *)pmd_alloc(mm, pud, addr);
	return pte;
}

/*
 * unmap huge page backed by shared pte.
 *
 * Hugetlb pte page is ref counted at the time of mapping.  If pte is shared
 * indicated by page_count > 1, unmap is achieved by clearing pud and
 * decrementing the ref count. If count == 1, the pte page is not shared.
 *
 * Called with page table lock held and i_mmap_rwsem held in write mode.
 *
 * returns: 1 successfully unmapped a shared pte page
 *	    0 the underlying pte page is not shared, or it is the last user
 */
int huge_pmd_unshare(struct mm_struct *mm, struct vm_area_struct *vma,
					unsigned long *addr, pte_t *ptep)
{
	pgd_t *pgd = pgd_offset(mm, *addr);
	p4d_t *p4d = p4d_offset(pgd, *addr);
	pud_t *pud = pud_offset(p4d, *addr);

	i_mmap_assert_write_locked(vma->vm_file->f_mapping);
	BUG_ON(page_count(virt_to_page(ptep)) == 0);
	if (page_count(virt_to_page(ptep)) == 1)
		return 0;

	pud_clear(pud);
	put_page(virt_to_page(ptep));
	mm_dec_nr_pmds(mm);
	*addr = ALIGN(*addr, HPAGE_SIZE * PTRS_PER_PTE) - HPAGE_SIZE;
	return 1;
}

#else /* !CONFIG_ARCH_WANT_HUGE_PMD_SHARE */
pte_t *huge_pmd_share(struct mm_struct *mm, struct vm_area_struct *vma,
		      unsigned long addr, pud_t *pud)
{
	return NULL;
}

int huge_pmd_unshare(struct mm_struct *mm, struct vm_area_struct *vma,
				unsigned long *addr, pte_t *ptep)
{
	return 0;
}

void adjust_range_if_pmd_sharing_possible(struct vm_area_struct *vma,
				unsigned long *start, unsigned long *end)
{
}

bool want_pmd_share(struct vm_area_struct *vma, unsigned long addr)
{
	return false;
}
#endif /* CONFIG_ARCH_WANT_HUGE_PMD_SHARE */

#ifdef CONFIG_ARCH_WANT_GENERAL_HUGETLB
pte_t *huge_pte_alloc(struct mm_struct *mm, struct vm_area_struct *vma,
			unsigned long addr, unsigned long sz)
{
	pgd_t *pgd;
	p4d_t *p4d;
	pud_t *pud;
	pte_t *pte = NULL;

	pgd = pgd_offset(mm, addr);
	p4d = p4d_alloc(mm, pgd, addr);
	if (!p4d)
		return NULL;
	pud = pud_alloc(mm, p4d, addr);
	if (pud) {
		if (sz == PUD_SIZE) {
			pte = (pte_t *)pud;
		} else {
			BUG_ON(sz != PMD_SIZE);
			if (want_pmd_share(vma, addr) && pud_none(*pud))
				pte = huge_pmd_share(mm, vma, addr, pud);
			else
				pte = (pte_t *)pmd_alloc(mm, pud, addr);
		}
	}
	BUG_ON(pte && pte_present(*pte) && !pte_huge(*pte));

	return pte;
}

/*
 * huge_pte_offset() - Walk the page table to resolve the hugepage
 * entry at address @addr
 *
 * Return: Pointer to page table entry (PUD or PMD) for
 * address @addr, or NULL if a !p*d_present() entry is encountered and the
 * size @sz doesn't match the hugepage size at this level of the page
 * table.
 */
pte_t *huge_pte_offset(struct mm_struct *mm,
		       unsigned long addr, unsigned long sz)
{
	pgd_t *pgd;
	p4d_t *p4d;
	pud_t *pud;
	pmd_t *pmd;

	pgd = pgd_offset(mm, addr);
	if (!pgd_present(*pgd))
		return NULL;
	p4d = p4d_offset(pgd, addr);
	if (!p4d_present(*p4d))
		return NULL;

	pud = pud_offset(p4d, addr);
	if (sz == PUD_SIZE)
		/* must be pud huge, non-present or none */
		return (pte_t *)pud;
	if (!pud_present(*pud))
		return NULL;
	/* must have a valid entry and size to go further */

	pmd = pmd_offset(pud, addr);
	/* must be pmd huge, non-present or none */
	return (pte_t *)pmd;
}

#endif /* CONFIG_ARCH_WANT_GENERAL_HUGETLB */

/*
 * These functions are overwritable if your architecture needs its own
 * behavior.
 */
struct page * __weak
follow_huge_addr(struct mm_struct *mm, unsigned long address,
			      int write)
{
	return ERR_PTR(-EINVAL);
}

struct page * __weak
follow_huge_pd(struct vm_area_struct *vma,
	       unsigned long address, hugepd_t hpd, int flags, int pdshift)
{
	WARN(1, "hugepd follow called with no support for hugepage directory format\n");
	return NULL;
}

struct page * __weak
follow_huge_pmd(struct mm_struct *mm, unsigned long address,
		pmd_t *pmd, int flags)
{
	struct page *page = NULL;
	spinlock_t *ptl;
	pte_t pte;

	/* FOLL_GET and FOLL_PIN are mutually exclusive. */
	if (WARN_ON_ONCE((flags & (FOLL_PIN | FOLL_GET)) ==
			 (FOLL_PIN | FOLL_GET)))
		return NULL;

retry:
	ptl = pmd_lockptr(mm, pmd);
	spin_lock(ptl);
	/*
	 * make sure that the address range covered by this pmd is not
	 * unmapped from other threads.
	 */
	if (!pmd_huge(*pmd))
		goto out;
	pte = huge_ptep_get((pte_t *)pmd);
	if (pte_present(pte)) {
		page = pmd_page(*pmd) + ((address & ~PMD_MASK) >> PAGE_SHIFT);
		/*
		 * try_grab_page() should always succeed here, because: a) we
		 * hold the pmd (ptl) lock, and b) we've just checked that the
		 * huge pmd (head) page is present in the page tables. The ptl
		 * prevents the head page and tail pages from being rearranged
		 * in any way. So this page must be available at this point,
		 * unless the page refcount overflowed:
		 */
		if (WARN_ON_ONCE(!try_grab_page(page, flags))) {
			page = NULL;
			goto out;
		}
	} else {
		if (is_hugetlb_entry_migration(pte)) {
			spin_unlock(ptl);
			__migration_entry_wait(mm, (pte_t *)pmd, ptl);
			goto retry;
		}
		/*
		 * hwpoisoned entry is treated as no_page_table in
		 * follow_page_mask().
		 */
	}
out:
	spin_unlock(ptl);
	return page;
}

struct page * __weak
follow_huge_pud(struct mm_struct *mm, unsigned long address,
		pud_t *pud, int flags)
{
	if (flags & (FOLL_GET | FOLL_PIN))
		return NULL;

	return pte_page(*(pte_t *)pud) + ((address & ~PUD_MASK) >> PAGE_SHIFT);
}

struct page * __weak
follow_huge_pgd(struct mm_struct *mm, unsigned long address, pgd_t *pgd, int flags)
{
	if (flags & (FOLL_GET | FOLL_PIN))
		return NULL;

	return pte_page(*(pte_t *)pgd) + ((address & ~PGDIR_MASK) >> PAGE_SHIFT);
}

bool isolate_huge_page(struct page *page, struct list_head *list)
{
	bool ret = true;

	spin_lock_irq(&hugetlb_lock);
	if (!PageHeadHuge(page) ||
	    !HPageMigratable(page) ||
	    !get_page_unless_zero(page)) {
		ret = false;
		goto unlock;
	}
	ClearHPageMigratable(page);
	list_move_tail(&page->lru, list);
unlock:
	spin_unlock_irq(&hugetlb_lock);
	return ret;
}

int get_hwpoison_huge_page(struct page *page, bool *hugetlb)
{
	int ret = 0;

	*hugetlb = false;
	spin_lock_irq(&hugetlb_lock);
	if (PageHeadHuge(page)) {
		*hugetlb = true;
		if (HPageFreed(page) || HPageMigratable(page))
			ret = get_page_unless_zero(page);
		else
			ret = -EBUSY;
	}
	spin_unlock_irq(&hugetlb_lock);
	return ret;
}

void putback_active_hugepage(struct page *page)
{
	spin_lock_irq(&hugetlb_lock);
	SetHPageMigratable(page);
	list_move_tail(&page->lru, &(page_hstate(page))->hugepage_activelist);
	spin_unlock_irq(&hugetlb_lock);
	put_page(page);
}

void move_hugetlb_state(struct page *oldpage, struct page *newpage, int reason)
{
	struct hstate *h = page_hstate(oldpage);

	hugetlb_cgroup_migrate(oldpage, newpage);
	set_page_owner_migrate_reason(newpage, reason);

	/*
	 * transfer temporary state of the new huge page. This is
	 * reverse to other transitions because the newpage is going to
	 * be final while the old one will be freed so it takes over
	 * the temporary status.
	 *
	 * Also note that we have to transfer the per-node surplus state
	 * here as well otherwise the global surplus count will not match
	 * the per-node's.
	 */
	if (HPageTemporary(newpage)) {
		int old_nid = page_to_nid(oldpage);
		int new_nid = page_to_nid(newpage);

		SetHPageTemporary(oldpage);
		ClearHPageTemporary(newpage);

		/*
		 * There is no need to transfer the per-node surplus state
		 * when we do not cross the node.
		 */
		if (new_nid == old_nid)
			return;
		spin_lock_irq(&hugetlb_lock);
		if (h->surplus_huge_pages_node[old_nid]) {
			h->surplus_huge_pages_node[old_nid]--;
			h->surplus_huge_pages_node[new_nid]++;
		}
		spin_unlock_irq(&hugetlb_lock);
	}
}

/*
 * This function will unconditionally remove all the shared pmd pgtable entries
 * within the specific vma for a hugetlbfs memory range.
 */
void hugetlb_unshare_all_pmds(struct vm_area_struct *vma)
{
	struct hstate *h = hstate_vma(vma);
	unsigned long sz = huge_page_size(h);
	struct mm_struct *mm = vma->vm_mm;
	struct mmu_notifier_range range;
	unsigned long address, start, end;
	spinlock_t *ptl;
	pte_t *ptep;

	if (!(vma->vm_flags & VM_MAYSHARE))
		return;

	start = ALIGN(vma->vm_start, PUD_SIZE);
	end = ALIGN_DOWN(vma->vm_end, PUD_SIZE);

	if (start >= end)
		return;

	/*
	 * No need to call adjust_range_if_pmd_sharing_possible(), because
	 * we have already done the PUD_SIZE alignment.
	 */
	mmu_notifier_range_init(&range, MMU_NOTIFY_CLEAR, 0, vma, mm,
				start, end);
	mmu_notifier_invalidate_range_start(&range);
	i_mmap_lock_write(vma->vm_file->f_mapping);
	for (address = start; address < end; address += PUD_SIZE) {
		unsigned long tmp = address;

		ptep = huge_pte_offset(mm, address, sz);
		if (!ptep)
			continue;
		ptl = huge_pte_lock(h, mm, ptep);
		/* We don't want 'address' to be changed */
		huge_pmd_unshare(mm, vma, &tmp, ptep);
		spin_unlock(ptl);
	}
	flush_hugetlb_tlb_range(vma, start, end);
	i_mmap_unlock_write(vma->vm_file->f_mapping);
	/*
	 * No need to call mmu_notifier_invalidate_range(), see
	 * Documentation/vm/mmu_notifier.rst.
	 */
	mmu_notifier_invalidate_range_end(&range);
}

#ifdef CONFIG_CMA
static bool cma_reserve_called __initdata;

static int __init cmdline_parse_hugetlb_cma(char *p)
{
	hugetlb_cma_size = memparse(p, &p);
	return 0;
}

early_param("hugetlb_cma", cmdline_parse_hugetlb_cma);

void __init hugetlb_cma_reserve(int order)
{
	unsigned long size, reserved, per_node;
	int nid;

	cma_reserve_called = true;

	if (!hugetlb_cma_size)
		return;

	if (hugetlb_cma_size < (PAGE_SIZE << order)) {
		pr_warn("hugetlb_cma: cma area should be at least %lu MiB\n",
			(PAGE_SIZE << order) / SZ_1M);
		return;
	}

	/*
	 * If 3 GB area is requested on a machine with 4 numa nodes,
	 * let's allocate 1 GB on first three nodes and ignore the last one.
	 */
	per_node = DIV_ROUND_UP(hugetlb_cma_size, nr_online_nodes);
	pr_info("hugetlb_cma: reserve %lu MiB, up to %lu MiB per node\n",
		hugetlb_cma_size / SZ_1M, per_node / SZ_1M);

	reserved = 0;
	for_each_node_state(nid, N_ONLINE) {
		int res;
		char name[CMA_MAX_NAME];

		size = min(per_node, hugetlb_cma_size - reserved);
		size = round_up(size, PAGE_SIZE << order);

		snprintf(name, sizeof(name), "hugetlb%d", nid);
		res = cma_declare_contiguous_nid(0, size, 0, PAGE_SIZE << order,
						 0, false, name,
						 &hugetlb_cma[nid], nid);
		if (res) {
			pr_warn("hugetlb_cma: reservation failed: err %d, node %d",
				res, nid);
			continue;
		}

		reserved += size;
		pr_info("hugetlb_cma: reserved %lu MiB on node %d\n",
			size / SZ_1M, nid);

		if (reserved >= hugetlb_cma_size)
			break;
	}
}

void __init hugetlb_cma_check(void)
{
	if (!hugetlb_cma_size || cma_reserve_called)
		return;

	pr_warn("hugetlb_cma: the option isn't supported by current arch\n");
}

#endif /* CONFIG_CMA */<|MERGE_RESOLUTION|>--- conflicted
+++ resolved
@@ -1981,16 +1981,8 @@
 			h->max_huge_pages++;
 			spin_unlock_irq(&hugetlb_lock);
 		}
-<<<<<<< HEAD
-		remove_hugetlb_page(h, head, false);
-		h->max_huge_pages--;
-		spin_unlock_irq(&hugetlb_lock);
-		update_and_free_page(h, head);
-		return 0;
-=======
 
 		return rc;
->>>>>>> 50be9417
 	}
 out:
 	spin_unlock_irq(&hugetlb_lock);
