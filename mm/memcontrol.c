/* memcontrol.c - Memory Controller
 *
 * Copyright IBM Corporation, 2007
 * Author Balbir Singh <balbir@linux.vnet.ibm.com>
 *
 * Copyright 2007 OpenVZ SWsoft Inc
 * Author: Pavel Emelianov <xemul@openvz.org>
 *
 * Memory thresholds
 * Copyright (C) 2009 Nokia Corporation
 * Author: Kirill A. Shutemov
 *
 * Kernel Memory Controller
 * Copyright (C) 2012 Parallels Inc. and Google Inc.
 * Authors: Glauber Costa and Suleiman Souhlal
 *
 * This program is free software; you can redistribute it and/or modify
 * it under the terms of the GNU General Public License as published by
 * the Free Software Foundation; either version 2 of the License, or
 * (at your option) any later version.
 *
 * This program is distributed in the hope that it will be useful,
 * but WITHOUT ANY WARRANTY; without even the implied warranty of
 * MERCHANTABILITY or FITNESS FOR A PARTICULAR PURPOSE.  See the
 * GNU General Public License for more details.
 */

#include <linux/page_counter.h>
#include <linux/memcontrol.h>
#include <linux/cgroup.h>
#include <linux/mm.h>
#include <linux/hugetlb.h>
#include <linux/pagemap.h>
#include <linux/smp.h>
#include <linux/page-flags.h>
#include <linux/backing-dev.h>
#include <linux/bit_spinlock.h>
#include <linux/rcupdate.h>
#include <linux/limits.h>
#include <linux/export.h>
#include <linux/mutex.h>
#include <linux/rbtree.h>
#include <linux/slab.h>
#include <linux/swap.h>
#include <linux/swapops.h>
#include <linux/spinlock.h>
#include <linux/eventfd.h>
#include <linux/poll.h>
#include <linux/sort.h>
#include <linux/fs.h>
#include <linux/seq_file.h>
#include <linux/vmpressure.h>
#include <linux/mm_inline.h>
#include <linux/swap_cgroup.h>
#include <linux/cpu.h>
#include <linux/oom.h>
#include <linux/lockdep.h>
#include <linux/file.h>
#include "internal.h"
#include <net/sock.h>
#include <net/ip.h>
#include <net/tcp_memcontrol.h>
#include "slab.h"

#include <asm/uaccess.h>

#include <trace/events/vmscan.h>

struct cgroup_subsys memory_cgrp_subsys __read_mostly;
EXPORT_SYMBOL(memory_cgrp_subsys);

#define MEM_CGROUP_RECLAIM_RETRIES	5
static struct mem_cgroup *root_mem_cgroup __read_mostly;

/* Whether the swap controller is active */
#ifdef CONFIG_MEMCG_SWAP
int do_swap_account __read_mostly;
#else
#define do_swap_account		0
#endif

static const char * const mem_cgroup_stat_names[] = {
	"cache",
	"rss",
	"rss_huge",
	"mapped_file",
	"writeback",
	"swap",
};

static const char * const mem_cgroup_events_names[] = {
	"pgpgin",
	"pgpgout",
	"pgfault",
	"pgmajfault",
};

static const char * const mem_cgroup_lru_names[] = {
	"inactive_anon",
	"active_anon",
	"inactive_file",
	"active_file",
	"unevictable",
};

/*
 * Per memcg event counter is incremented at every pagein/pageout. With THP,
 * it will be incremated by the number of pages. This counter is used for
 * for trigger some periodic events. This is straightforward and better
 * than using jiffies etc. to handle periodic memcg event.
 */
enum mem_cgroup_events_target {
	MEM_CGROUP_TARGET_THRESH,
	MEM_CGROUP_TARGET_SOFTLIMIT,
	MEM_CGROUP_TARGET_NUMAINFO,
	MEM_CGROUP_NTARGETS,
};
#define THRESHOLDS_EVENTS_TARGET 128
#define SOFTLIMIT_EVENTS_TARGET 1024
#define NUMAINFO_EVENTS_TARGET	1024

struct mem_cgroup_stat_cpu {
	long count[MEM_CGROUP_STAT_NSTATS];
	unsigned long events[MEMCG_NR_EVENTS];
	unsigned long nr_page_events;
	unsigned long targets[MEM_CGROUP_NTARGETS];
};

struct reclaim_iter {
	struct mem_cgroup *position;
	/* scan generation, increased every round-trip */
	unsigned int generation;
};

/*
 * per-zone information in memory controller.
 */
struct mem_cgroup_per_zone {
	struct lruvec		lruvec;
	unsigned long		lru_size[NR_LRU_LISTS];

	struct reclaim_iter	iter[DEF_PRIORITY + 1];

	struct rb_node		tree_node;	/* RB tree node */
	unsigned long		usage_in_excess;/* Set to the value by which */
						/* the soft limit is exceeded*/
	bool			on_tree;
	struct mem_cgroup	*memcg;		/* Back pointer, we cannot */
						/* use container_of	   */
};

struct mem_cgroup_per_node {
	struct mem_cgroup_per_zone zoneinfo[MAX_NR_ZONES];
};

/*
 * Cgroups above their limits are maintained in a RB-Tree, independent of
 * their hierarchy representation
 */

struct mem_cgroup_tree_per_zone {
	struct rb_root rb_root;
	spinlock_t lock;
};

struct mem_cgroup_tree_per_node {
	struct mem_cgroup_tree_per_zone rb_tree_per_zone[MAX_NR_ZONES];
};

struct mem_cgroup_tree {
	struct mem_cgroup_tree_per_node *rb_tree_per_node[MAX_NUMNODES];
};

static struct mem_cgroup_tree soft_limit_tree __read_mostly;

struct mem_cgroup_threshold {
	struct eventfd_ctx *eventfd;
	unsigned long threshold;
};

/* For threshold */
struct mem_cgroup_threshold_ary {
	/* An array index points to threshold just below or equal to usage. */
	int current_threshold;
	/* Size of entries[] */
	unsigned int size;
	/* Array of thresholds */
	struct mem_cgroup_threshold entries[0];
};

struct mem_cgroup_thresholds {
	/* Primary thresholds array */
	struct mem_cgroup_threshold_ary *primary;
	/*
	 * Spare threshold array.
	 * This is needed to make mem_cgroup_unregister_event() "never fail".
	 * It must be able to store at least primary->size - 1 entries.
	 */
	struct mem_cgroup_threshold_ary *spare;
};

/* for OOM */
struct mem_cgroup_eventfd_list {
	struct list_head list;
	struct eventfd_ctx *eventfd;
};

/*
 * cgroup_event represents events which userspace want to receive.
 */
struct mem_cgroup_event {
	/*
	 * memcg which the event belongs to.
	 */
	struct mem_cgroup *memcg;
	/*
	 * eventfd to signal userspace about the event.
	 */
	struct eventfd_ctx *eventfd;
	/*
	 * Each of these stored in a list by the cgroup.
	 */
	struct list_head list;
	/*
	 * register_event() callback will be used to add new userspace
	 * waiter for changes related to this event.  Use eventfd_signal()
	 * on eventfd to send notification to userspace.
	 */
	int (*register_event)(struct mem_cgroup *memcg,
			      struct eventfd_ctx *eventfd, const char *args);
	/*
	 * unregister_event() callback will be called when userspace closes
	 * the eventfd or on cgroup removing.  This callback must be set,
	 * if you want provide notification functionality.
	 */
	void (*unregister_event)(struct mem_cgroup *memcg,
				 struct eventfd_ctx *eventfd);
	/*
	 * All fields below needed to unregister event when
	 * userspace closes eventfd.
	 */
	poll_table pt;
	wait_queue_head_t *wqh;
	wait_queue_t wait;
	struct work_struct remove;
};

static void mem_cgroup_threshold(struct mem_cgroup *memcg);
static void mem_cgroup_oom_notify(struct mem_cgroup *memcg);

/*
 * The memory controller data structure. The memory controller controls both
 * page cache and RSS per cgroup. We would eventually like to provide
 * statistics based on the statistics developed by Rik Van Riel for clock-pro,
 * to help the administrator determine what knobs to tune.
 *
 * TODO: Add a water mark for the memory controller. Reclaim will begin when
 * we hit the water mark. May be even add a low water mark, such that
 * no reclaim occurs from a cgroup at it's low water mark, this is
 * a feature that will be implemented much later in the future.
 */
struct mem_cgroup {
	struct cgroup_subsys_state css;

	/* Accounted resources */
	struct page_counter memory;
	struct page_counter memsw;
	struct page_counter kmem;

	/* Normal memory consumption range */
	unsigned long low;
	unsigned long high;

	unsigned long soft_limit;

	/* vmpressure notifications */
	struct vmpressure vmpressure;

	/* css_online() has been completed */
	int initialized;

	/*
	 * Should the accounting and control be hierarchical, per subtree?
	 */
	bool use_hierarchy;

	bool		oom_lock;
	atomic_t	under_oom;
	atomic_t	oom_wakeups;

	int	swappiness;
	/* OOM-Killer disable */
	int		oom_kill_disable;

	/* protect arrays of thresholds */
	struct mutex thresholds_lock;

	/* thresholds for memory usage. RCU-protected */
	struct mem_cgroup_thresholds thresholds;

	/* thresholds for mem+swap usage. RCU-protected */
	struct mem_cgroup_thresholds memsw_thresholds;

	/* For oom notifier event fd */
	struct list_head oom_notify;

	/*
	 * Should we move charges of a task when a task is moved into this
	 * mem_cgroup ? And what type of charges should we move ?
	 */
	unsigned long move_charge_at_immigrate;
	/*
	 * set > 0 if pages under this cgroup are moving to other cgroup.
	 */
	atomic_t		moving_account;
	/* taken only while moving_account > 0 */
	spinlock_t		move_lock;
	struct task_struct	*move_lock_task;
	unsigned long		move_lock_flags;
	/*
	 * percpu counter.
	 */
	struct mem_cgroup_stat_cpu __percpu *stat;
	/*
	 * used when a cpu is offlined or other synchronizations
	 * See mem_cgroup_read_stat().
	 */
	struct mem_cgroup_stat_cpu nocpu_base;
	spinlock_t pcp_counter_lock;

#if defined(CONFIG_MEMCG_KMEM) && defined(CONFIG_INET)
	struct cg_proto tcp_mem;
#endif
#if defined(CONFIG_MEMCG_KMEM)
        /* Index in the kmem_cache->memcg_params.memcg_caches array */
	int kmemcg_id;
	bool kmem_acct_activated;
	bool kmem_acct_active;
#endif

	int last_scanned_node;
#if MAX_NUMNODES > 1
	nodemask_t	scan_nodes;
	atomic_t	numainfo_events;
	atomic_t	numainfo_updating;
#endif

	/* List of events which userspace want to receive */
	struct list_head event_list;
	spinlock_t event_list_lock;

	struct mem_cgroup_per_node *nodeinfo[0];
	/* WARNING: nodeinfo must be the last member here */
};

#ifdef CONFIG_MEMCG_KMEM
bool memcg_kmem_is_active(struct mem_cgroup *memcg)
{
	return memcg->kmem_acct_active;
}
#endif

/* Stuffs for move charges at task migration. */
/*
 * Types of charges to be moved.
 */
#define MOVE_ANON	0x1U
#define MOVE_FILE	0x2U
#define MOVE_MASK	(MOVE_ANON | MOVE_FILE)

/* "mc" and its members are protected by cgroup_mutex */
static struct move_charge_struct {
	spinlock_t	  lock; /* for from, to */
	struct mem_cgroup *from;
	struct mem_cgroup *to;
	unsigned long flags;
	unsigned long precharge;
	unsigned long moved_charge;
	unsigned long moved_swap;
	struct task_struct *moving_task;	/* a task moving charges */
	wait_queue_head_t waitq;		/* a waitq for other context */
} mc = {
	.lock = __SPIN_LOCK_UNLOCKED(mc.lock),
	.waitq = __WAIT_QUEUE_HEAD_INITIALIZER(mc.waitq),
};

/*
 * Maximum loops in mem_cgroup_hierarchical_reclaim(), used for soft
 * limit reclaim to prevent infinite loops, if they ever occur.
 */
#define	MEM_CGROUP_MAX_RECLAIM_LOOPS		100
#define	MEM_CGROUP_MAX_SOFT_LIMIT_RECLAIM_LOOPS	2

enum charge_type {
	MEM_CGROUP_CHARGE_TYPE_CACHE = 0,
	MEM_CGROUP_CHARGE_TYPE_ANON,
	MEM_CGROUP_CHARGE_TYPE_SWAPOUT,	/* for accounting swapcache */
	MEM_CGROUP_CHARGE_TYPE_DROP,	/* a page was unused swap cache */
	NR_CHARGE_TYPE,
};

/* for encoding cft->private value on file */
enum res_type {
	_MEM,
	_MEMSWAP,
	_OOM_TYPE,
	_KMEM,
};

#define MEMFILE_PRIVATE(x, val)	((x) << 16 | (val))
#define MEMFILE_TYPE(val)	((val) >> 16 & 0xffff)
#define MEMFILE_ATTR(val)	((val) & 0xffff)
/* Used for OOM nofiier */
#define OOM_CONTROL		(0)

/*
 * The memcg_create_mutex will be held whenever a new cgroup is created.
 * As a consequence, any change that needs to protect against new child cgroups
 * appearing has to hold it as well.
 */
static DEFINE_MUTEX(memcg_create_mutex);

struct mem_cgroup *mem_cgroup_from_css(struct cgroup_subsys_state *s)
{
	return s ? container_of(s, struct mem_cgroup, css) : NULL;
}

/* Some nice accessors for the vmpressure. */
struct vmpressure *memcg_to_vmpressure(struct mem_cgroup *memcg)
{
	if (!memcg)
		memcg = root_mem_cgroup;
	return &memcg->vmpressure;
}

struct cgroup_subsys_state *vmpressure_to_css(struct vmpressure *vmpr)
{
	return &container_of(vmpr, struct mem_cgroup, vmpressure)->css;
}

static inline bool mem_cgroup_is_root(struct mem_cgroup *memcg)
{
	return (memcg == root_mem_cgroup);
}

/*
 * We restrict the id in the range of [1, 65535], so it can fit into
 * an unsigned short.
 */
#define MEM_CGROUP_ID_MAX	USHRT_MAX

static inline unsigned short mem_cgroup_id(struct mem_cgroup *memcg)
{
	return memcg->css.id;
}

static inline struct mem_cgroup *mem_cgroup_from_id(unsigned short id)
{
	struct cgroup_subsys_state *css;

	css = css_from_id(id, &memory_cgrp_subsys);
	return mem_cgroup_from_css(css);
}

/* Writing them here to avoid exposing memcg's inner layout */
#if defined(CONFIG_INET) && defined(CONFIG_MEMCG_KMEM)

void sock_update_memcg(struct sock *sk)
{
	if (mem_cgroup_sockets_enabled) {
		struct mem_cgroup *memcg;
		struct cg_proto *cg_proto;

		BUG_ON(!sk->sk_prot->proto_cgroup);

		/* Socket cloning can throw us here with sk_cgrp already
		 * filled. It won't however, necessarily happen from
		 * process context. So the test for root memcg given
		 * the current task's memcg won't help us in this case.
		 *
		 * Respecting the original socket's memcg is a better
		 * decision in this case.
		 */
		if (sk->sk_cgrp) {
			BUG_ON(mem_cgroup_is_root(sk->sk_cgrp->memcg));
			css_get(&sk->sk_cgrp->memcg->css);
			return;
		}

		rcu_read_lock();
		memcg = mem_cgroup_from_task(current);
		cg_proto = sk->sk_prot->proto_cgroup(memcg);
		if (!mem_cgroup_is_root(memcg) &&
		    memcg_proto_active(cg_proto) &&
		    css_tryget_online(&memcg->css)) {
			sk->sk_cgrp = cg_proto;
		}
		rcu_read_unlock();
	}
}
EXPORT_SYMBOL(sock_update_memcg);

void sock_release_memcg(struct sock *sk)
{
	if (mem_cgroup_sockets_enabled && sk->sk_cgrp) {
		struct mem_cgroup *memcg;
		WARN_ON(!sk->sk_cgrp->memcg);
		memcg = sk->sk_cgrp->memcg;
		css_put(&sk->sk_cgrp->memcg->css);
	}
}

struct cg_proto *tcp_proto_cgroup(struct mem_cgroup *memcg)
{
	if (!memcg || mem_cgroup_is_root(memcg))
		return NULL;

	return &memcg->tcp_mem;
}
EXPORT_SYMBOL(tcp_proto_cgroup);

#endif

#ifdef CONFIG_MEMCG_KMEM
/*
 * This will be the memcg's index in each cache's ->memcg_params.memcg_caches.
 * The main reason for not using cgroup id for this:
 *  this works better in sparse environments, where we have a lot of memcgs,
 *  but only a few kmem-limited. Or also, if we have, for instance, 200
 *  memcgs, and none but the 200th is kmem-limited, we'd have to have a
 *  200 entry array for that.
 *
 * The current size of the caches array is stored in memcg_nr_cache_ids. It
 * will double each time we have to increase it.
 */
static DEFINE_IDA(memcg_cache_ida);
int memcg_nr_cache_ids;

/* Protects memcg_nr_cache_ids */
static DECLARE_RWSEM(memcg_cache_ids_sem);

void memcg_get_cache_ids(void)
{
	down_read(&memcg_cache_ids_sem);
}

void memcg_put_cache_ids(void)
{
	up_read(&memcg_cache_ids_sem);
}

/*
 * MIN_SIZE is different than 1, because we would like to avoid going through
 * the alloc/free process all the time. In a small machine, 4 kmem-limited
 * cgroups is a reasonable guess. In the future, it could be a parameter or
 * tunable, but that is strictly not necessary.
 *
 * MAX_SIZE should be as large as the number of cgrp_ids. Ideally, we could get
 * this constant directly from cgroup, but it is understandable that this is
 * better kept as an internal representation in cgroup.c. In any case, the
 * cgrp_id space is not getting any smaller, and we don't have to necessarily
 * increase ours as well if it increases.
 */
#define MEMCG_CACHES_MIN_SIZE 4
#define MEMCG_CACHES_MAX_SIZE MEM_CGROUP_ID_MAX

/*
 * A lot of the calls to the cache allocation functions are expected to be
 * inlined by the compiler. Since the calls to memcg_kmem_get_cache are
 * conditional to this static branch, we'll have to allow modules that does
 * kmem_cache_alloc and the such to see this symbol as well
 */
struct static_key memcg_kmem_enabled_key;
EXPORT_SYMBOL(memcg_kmem_enabled_key);

#endif /* CONFIG_MEMCG_KMEM */

static struct mem_cgroup_per_zone *
mem_cgroup_zone_zoneinfo(struct mem_cgroup *memcg, struct zone *zone)
{
	int nid = zone_to_nid(zone);
	int zid = zone_idx(zone);

	return &memcg->nodeinfo[nid]->zoneinfo[zid];
}

struct cgroup_subsys_state *mem_cgroup_css(struct mem_cgroup *memcg)
{
	return &memcg->css;
}

static struct mem_cgroup_per_zone *
mem_cgroup_page_zoneinfo(struct mem_cgroup *memcg, struct page *page)
{
	int nid = page_to_nid(page);
	int zid = page_zonenum(page);

	return &memcg->nodeinfo[nid]->zoneinfo[zid];
}

static struct mem_cgroup_tree_per_zone *
soft_limit_tree_node_zone(int nid, int zid)
{
	return &soft_limit_tree.rb_tree_per_node[nid]->rb_tree_per_zone[zid];
}

static struct mem_cgroup_tree_per_zone *
soft_limit_tree_from_page(struct page *page)
{
	int nid = page_to_nid(page);
	int zid = page_zonenum(page);

	return &soft_limit_tree.rb_tree_per_node[nid]->rb_tree_per_zone[zid];
}

static void __mem_cgroup_insert_exceeded(struct mem_cgroup_per_zone *mz,
					 struct mem_cgroup_tree_per_zone *mctz,
					 unsigned long new_usage_in_excess)
{
	struct rb_node **p = &mctz->rb_root.rb_node;
	struct rb_node *parent = NULL;
	struct mem_cgroup_per_zone *mz_node;

	if (mz->on_tree)
		return;

	mz->usage_in_excess = new_usage_in_excess;
	if (!mz->usage_in_excess)
		return;
	while (*p) {
		parent = *p;
		mz_node = rb_entry(parent, struct mem_cgroup_per_zone,
					tree_node);
		if (mz->usage_in_excess < mz_node->usage_in_excess)
			p = &(*p)->rb_left;
		/*
		 * We can't avoid mem cgroups that are over their soft
		 * limit by the same amount
		 */
		else if (mz->usage_in_excess >= mz_node->usage_in_excess)
			p = &(*p)->rb_right;
	}
	rb_link_node(&mz->tree_node, parent, p);
	rb_insert_color(&mz->tree_node, &mctz->rb_root);
	mz->on_tree = true;
}

static void __mem_cgroup_remove_exceeded(struct mem_cgroup_per_zone *mz,
					 struct mem_cgroup_tree_per_zone *mctz)
{
	if (!mz->on_tree)
		return;
	rb_erase(&mz->tree_node, &mctz->rb_root);
	mz->on_tree = false;
}

static void mem_cgroup_remove_exceeded(struct mem_cgroup_per_zone *mz,
				       struct mem_cgroup_tree_per_zone *mctz)
{
	unsigned long flags;

	spin_lock_irqsave(&mctz->lock, flags);
	__mem_cgroup_remove_exceeded(mz, mctz);
	spin_unlock_irqrestore(&mctz->lock, flags);
}

static unsigned long soft_limit_excess(struct mem_cgroup *memcg)
{
	unsigned long nr_pages = page_counter_read(&memcg->memory);
	unsigned long soft_limit = ACCESS_ONCE(memcg->soft_limit);
	unsigned long excess = 0;

	if (nr_pages > soft_limit)
		excess = nr_pages - soft_limit;

	return excess;
}

static void mem_cgroup_update_tree(struct mem_cgroup *memcg, struct page *page)
{
	unsigned long excess;
	struct mem_cgroup_per_zone *mz;
	struct mem_cgroup_tree_per_zone *mctz;

	mctz = soft_limit_tree_from_page(page);
	/*
	 * Necessary to update all ancestors when hierarchy is used.
	 * because their event counter is not touched.
	 */
	for (; memcg; memcg = parent_mem_cgroup(memcg)) {
		mz = mem_cgroup_page_zoneinfo(memcg, page);
		excess = soft_limit_excess(memcg);
		/*
		 * We have to update the tree if mz is on RB-tree or
		 * mem is over its softlimit.
		 */
		if (excess || mz->on_tree) {
			unsigned long flags;

			spin_lock_irqsave(&mctz->lock, flags);
			/* if on-tree, remove it */
			if (mz->on_tree)
				__mem_cgroup_remove_exceeded(mz, mctz);
			/*
			 * Insert again. mz->usage_in_excess will be updated.
			 * If excess is 0, no tree ops.
			 */
			__mem_cgroup_insert_exceeded(mz, mctz, excess);
			spin_unlock_irqrestore(&mctz->lock, flags);
		}
	}
}

static void mem_cgroup_remove_from_trees(struct mem_cgroup *memcg)
{
	struct mem_cgroup_tree_per_zone *mctz;
	struct mem_cgroup_per_zone *mz;
	int nid, zid;

	for_each_node(nid) {
		for (zid = 0; zid < MAX_NR_ZONES; zid++) {
			mz = &memcg->nodeinfo[nid]->zoneinfo[zid];
			mctz = soft_limit_tree_node_zone(nid, zid);
			mem_cgroup_remove_exceeded(mz, mctz);
		}
	}
}

static struct mem_cgroup_per_zone *
__mem_cgroup_largest_soft_limit_node(struct mem_cgroup_tree_per_zone *mctz)
{
	struct rb_node *rightmost = NULL;
	struct mem_cgroup_per_zone *mz;

retry:
	mz = NULL;
	rightmost = rb_last(&mctz->rb_root);
	if (!rightmost)
		goto done;		/* Nothing to reclaim from */

	mz = rb_entry(rightmost, struct mem_cgroup_per_zone, tree_node);
	/*
	 * Remove the node now but someone else can add it back,
	 * we will to add it back at the end of reclaim to its correct
	 * position in the tree.
	 */
	__mem_cgroup_remove_exceeded(mz, mctz);
	if (!soft_limit_excess(mz->memcg) ||
	    !css_tryget_online(&mz->memcg->css))
		goto retry;
done:
	return mz;
}

static struct mem_cgroup_per_zone *
mem_cgroup_largest_soft_limit_node(struct mem_cgroup_tree_per_zone *mctz)
{
	struct mem_cgroup_per_zone *mz;

	spin_lock_irq(&mctz->lock);
	mz = __mem_cgroup_largest_soft_limit_node(mctz);
	spin_unlock_irq(&mctz->lock);
	return mz;
}

/*
 * Implementation Note: reading percpu statistics for memcg.
 *
 * Both of vmstat[] and percpu_counter has threshold and do periodic
 * synchronization to implement "quick" read. There are trade-off between
 * reading cost and precision of value. Then, we may have a chance to implement
 * a periodic synchronizion of counter in memcg's counter.
 *
 * But this _read() function is used for user interface now. The user accounts
 * memory usage by memory cgroup and he _always_ requires exact value because
 * he accounts memory. Even if we provide quick-and-fuzzy read, we always
 * have to visit all online cpus and make sum. So, for now, unnecessary
 * synchronization is not implemented. (just implemented for cpu hotplug)
 *
 * If there are kernel internal actions which can make use of some not-exact
 * value, and reading all cpu value can be performance bottleneck in some
 * common workload, threashold and synchonization as vmstat[] should be
 * implemented.
 */
static long mem_cgroup_read_stat(struct mem_cgroup *memcg,
				 enum mem_cgroup_stat_index idx)
{
	long val = 0;
	int cpu;

	get_online_cpus();
	for_each_online_cpu(cpu)
		val += per_cpu(memcg->stat->count[idx], cpu);
#ifdef CONFIG_HOTPLUG_CPU
	spin_lock(&memcg->pcp_counter_lock);
	val += memcg->nocpu_base.count[idx];
	spin_unlock(&memcg->pcp_counter_lock);
#endif
	put_online_cpus();
	return val;
}

static unsigned long mem_cgroup_read_events(struct mem_cgroup *memcg,
					    enum mem_cgroup_events_index idx)
{
	unsigned long val = 0;
	int cpu;

	get_online_cpus();
	for_each_online_cpu(cpu)
		val += per_cpu(memcg->stat->events[idx], cpu);
#ifdef CONFIG_HOTPLUG_CPU
	spin_lock(&memcg->pcp_counter_lock);
	val += memcg->nocpu_base.events[idx];
	spin_unlock(&memcg->pcp_counter_lock);
#endif
	put_online_cpus();
	return val;
}

static void mem_cgroup_charge_statistics(struct mem_cgroup *memcg,
					 struct page *page,
					 int nr_pages)
{
	/*
	 * Here, RSS means 'mapped anon' and anon's SwapCache. Shmem/tmpfs is
	 * counted as CACHE even if it's on ANON LRU.
	 */
	if (PageAnon(page))
		__this_cpu_add(memcg->stat->count[MEM_CGROUP_STAT_RSS],
				nr_pages);
	else
		__this_cpu_add(memcg->stat->count[MEM_CGROUP_STAT_CACHE],
				nr_pages);

	if (PageTransHuge(page))
		__this_cpu_add(memcg->stat->count[MEM_CGROUP_STAT_RSS_HUGE],
				nr_pages);

	/* pagein of a big page is an event. So, ignore page size */
	if (nr_pages > 0)
		__this_cpu_inc(memcg->stat->events[MEM_CGROUP_EVENTS_PGPGIN]);
	else {
		__this_cpu_inc(memcg->stat->events[MEM_CGROUP_EVENTS_PGPGOUT]);
		nr_pages = -nr_pages; /* for event */
	}

	__this_cpu_add(memcg->stat->nr_page_events, nr_pages);
}

unsigned long mem_cgroup_get_lru_size(struct lruvec *lruvec, enum lru_list lru)
{
	struct mem_cgroup_per_zone *mz;

	mz = container_of(lruvec, struct mem_cgroup_per_zone, lruvec);
	return mz->lru_size[lru];
}

static unsigned long mem_cgroup_node_nr_lru_pages(struct mem_cgroup *memcg,
						  int nid,
						  unsigned int lru_mask)
{
	unsigned long nr = 0;
	int zid;

	VM_BUG_ON((unsigned)nid >= nr_node_ids);

	for (zid = 0; zid < MAX_NR_ZONES; zid++) {
		struct mem_cgroup_per_zone *mz;
		enum lru_list lru;

		for_each_lru(lru) {
			if (!(BIT(lru) & lru_mask))
				continue;
			mz = &memcg->nodeinfo[nid]->zoneinfo[zid];
			nr += mz->lru_size[lru];
		}
	}
	return nr;
}

static unsigned long mem_cgroup_nr_lru_pages(struct mem_cgroup *memcg,
			unsigned int lru_mask)
{
	unsigned long nr = 0;
	int nid;

	for_each_node_state(nid, N_MEMORY)
		nr += mem_cgroup_node_nr_lru_pages(memcg, nid, lru_mask);
	return nr;
}

static bool mem_cgroup_event_ratelimit(struct mem_cgroup *memcg,
				       enum mem_cgroup_events_target target)
{
	unsigned long val, next;

	val = __this_cpu_read(memcg->stat->nr_page_events);
	next = __this_cpu_read(memcg->stat->targets[target]);
	/* from time_after() in jiffies.h */
	if ((long)next - (long)val < 0) {
		switch (target) {
		case MEM_CGROUP_TARGET_THRESH:
			next = val + THRESHOLDS_EVENTS_TARGET;
			break;
		case MEM_CGROUP_TARGET_SOFTLIMIT:
			next = val + SOFTLIMIT_EVENTS_TARGET;
			break;
		case MEM_CGROUP_TARGET_NUMAINFO:
			next = val + NUMAINFO_EVENTS_TARGET;
			break;
		default:
			break;
		}
		__this_cpu_write(memcg->stat->targets[target], next);
		return true;
	}
	return false;
}

/*
 * Check events in order.
 *
 */
static void memcg_check_events(struct mem_cgroup *memcg, struct page *page)
{
	/* threshold event is triggered in finer grain than soft limit */
	if (unlikely(mem_cgroup_event_ratelimit(memcg,
						MEM_CGROUP_TARGET_THRESH))) {
		bool do_softlimit;
		bool do_numainfo __maybe_unused;

		do_softlimit = mem_cgroup_event_ratelimit(memcg,
						MEM_CGROUP_TARGET_SOFTLIMIT);
#if MAX_NUMNODES > 1
		do_numainfo = mem_cgroup_event_ratelimit(memcg,
						MEM_CGROUP_TARGET_NUMAINFO);
#endif
		mem_cgroup_threshold(memcg);
		if (unlikely(do_softlimit))
			mem_cgroup_update_tree(memcg, page);
#if MAX_NUMNODES > 1
		if (unlikely(do_numainfo))
			atomic_inc(&memcg->numainfo_events);
#endif
	}
}

struct mem_cgroup *mem_cgroup_from_task(struct task_struct *p)
{
	/*
	 * mm_update_next_owner() may clear mm->owner to NULL
	 * if it races with swapoff, page migration, etc.
	 * So this can be called with p == NULL.
	 */
	if (unlikely(!p))
		return NULL;

	return mem_cgroup_from_css(task_css(p, memory_cgrp_id));
}

static struct mem_cgroup *get_mem_cgroup_from_mm(struct mm_struct *mm)
{
	struct mem_cgroup *memcg = NULL;

	rcu_read_lock();
	do {
		/*
		 * Page cache insertions can happen withou an
		 * actual mm context, e.g. during disk probing
		 * on boot, loopback IO, acct() writes etc.
		 */
		if (unlikely(!mm))
			memcg = root_mem_cgroup;
		else {
			memcg = mem_cgroup_from_task(rcu_dereference(mm->owner));
			if (unlikely(!memcg))
				memcg = root_mem_cgroup;
		}
	} while (!css_tryget_online(&memcg->css));
	rcu_read_unlock();
	return memcg;
}

/**
 * mem_cgroup_iter - iterate over memory cgroup hierarchy
 * @root: hierarchy root
 * @prev: previously returned memcg, NULL on first invocation
 * @reclaim: cookie for shared reclaim walks, NULL for full walks
 *
 * Returns references to children of the hierarchy below @root, or
 * @root itself, or %NULL after a full round-trip.
 *
 * Caller must pass the return value in @prev on subsequent
 * invocations for reference counting, or use mem_cgroup_iter_break()
 * to cancel a hierarchy walk before the round-trip is complete.
 *
 * Reclaimers can specify a zone and a priority level in @reclaim to
 * divide up the memcgs in the hierarchy among all concurrent
 * reclaimers operating on the same zone and priority.
 */
struct mem_cgroup *mem_cgroup_iter(struct mem_cgroup *root,
				   struct mem_cgroup *prev,
				   struct mem_cgroup_reclaim_cookie *reclaim)
{
	struct reclaim_iter *uninitialized_var(iter);
	struct cgroup_subsys_state *css = NULL;
	struct mem_cgroup *memcg = NULL;
	struct mem_cgroup *pos = NULL;

	if (mem_cgroup_disabled())
		return NULL;

	if (!root)
		root = root_mem_cgroup;

	if (prev && !reclaim)
		pos = prev;

	if (!root->use_hierarchy && root != root_mem_cgroup) {
		if (prev)
			goto out;
		return root;
	}

	rcu_read_lock();

	if (reclaim) {
		struct mem_cgroup_per_zone *mz;

		mz = mem_cgroup_zone_zoneinfo(root, reclaim->zone);
		iter = &mz->iter[reclaim->priority];

		if (prev && reclaim->generation != iter->generation)
			goto out_unlock;

		do {
			pos = ACCESS_ONCE(iter->position);
			/*
			 * A racing update may change the position and
			 * put the last reference, hence css_tryget(),
			 * or retry to see the updated position.
			 */
		} while (pos && !css_tryget(&pos->css));
	}

	if (pos)
		css = &pos->css;

	for (;;) {
		css = css_next_descendant_pre(css, &root->css);
		if (!css) {
			/*
			 * Reclaimers share the hierarchy walk, and a
			 * new one might jump in right at the end of
			 * the hierarchy - make sure they see at least
			 * one group and restart from the beginning.
			 */
			if (!prev)
				continue;
			break;
		}

		/*
		 * Verify the css and acquire a reference.  The root
		 * is provided by the caller, so we know it's alive
		 * and kicking, and don't take an extra reference.
		 */
		memcg = mem_cgroup_from_css(css);

		if (css == &root->css)
			break;

		if (css_tryget(css)) {
			/*
			 * Make sure the memcg is initialized:
			 * mem_cgroup_css_online() orders the the
			 * initialization against setting the flag.
			 */
			if (smp_load_acquire(&memcg->initialized))
				break;

			css_put(css);
		}

		memcg = NULL;
	}

	if (reclaim) {
		if (cmpxchg(&iter->position, pos, memcg) == pos) {
			if (memcg)
				css_get(&memcg->css);
			if (pos)
				css_put(&pos->css);
		}

		/*
		 * pairs with css_tryget when dereferencing iter->position
		 * above.
		 */
		if (pos)
			css_put(&pos->css);

		if (!memcg)
			iter->generation++;
		else if (!prev)
			reclaim->generation = iter->generation;
	}

out_unlock:
	rcu_read_unlock();
out:
	if (prev && prev != root)
		css_put(&prev->css);

	return memcg;
}

/**
 * mem_cgroup_iter_break - abort a hierarchy walk prematurely
 * @root: hierarchy root
 * @prev: last visited hierarchy member as returned by mem_cgroup_iter()
 */
void mem_cgroup_iter_break(struct mem_cgroup *root,
			   struct mem_cgroup *prev)
{
	if (!root)
		root = root_mem_cgroup;
	if (prev && prev != root)
		css_put(&prev->css);
}

/*
 * Iteration constructs for visiting all cgroups (under a tree).  If
 * loops are exited prematurely (break), mem_cgroup_iter_break() must
 * be used for reference counting.
 */
#define for_each_mem_cgroup_tree(iter, root)		\
	for (iter = mem_cgroup_iter(root, NULL, NULL);	\
	     iter != NULL;				\
	     iter = mem_cgroup_iter(root, iter, NULL))

#define for_each_mem_cgroup(iter)			\
	for (iter = mem_cgroup_iter(NULL, NULL, NULL);	\
	     iter != NULL;				\
	     iter = mem_cgroup_iter(NULL, iter, NULL))

void __mem_cgroup_count_vm_event(struct mm_struct *mm, enum vm_event_item idx)
{
	struct mem_cgroup *memcg;

	rcu_read_lock();
	memcg = mem_cgroup_from_task(rcu_dereference(mm->owner));
	if (unlikely(!memcg))
		goto out;

	switch (idx) {
	case PGFAULT:
		this_cpu_inc(memcg->stat->events[MEM_CGROUP_EVENTS_PGFAULT]);
		break;
	case PGMAJFAULT:
		this_cpu_inc(memcg->stat->events[MEM_CGROUP_EVENTS_PGMAJFAULT]);
		break;
	default:
		BUG();
	}
out:
	rcu_read_unlock();
}
EXPORT_SYMBOL(__mem_cgroup_count_vm_event);

/**
 * mem_cgroup_zone_lruvec - get the lru list vector for a zone and memcg
 * @zone: zone of the wanted lruvec
 * @memcg: memcg of the wanted lruvec
 *
 * Returns the lru list vector holding pages for the given @zone and
 * @mem.  This can be the global zone lruvec, if the memory controller
 * is disabled.
 */
struct lruvec *mem_cgroup_zone_lruvec(struct zone *zone,
				      struct mem_cgroup *memcg)
{
	struct mem_cgroup_per_zone *mz;
	struct lruvec *lruvec;

	if (mem_cgroup_disabled()) {
		lruvec = &zone->lruvec;
		goto out;
	}

	mz = mem_cgroup_zone_zoneinfo(memcg, zone);
	lruvec = &mz->lruvec;
out:
	/*
	 * Since a node can be onlined after the mem_cgroup was created,
	 * we have to be prepared to initialize lruvec->zone here;
	 * and if offlined then reonlined, we need to reinitialize it.
	 */
	if (unlikely(lruvec->zone != zone))
		lruvec->zone = zone;
	return lruvec;
}

/**
 * mem_cgroup_page_lruvec - return lruvec for isolating/putting an LRU page
 * @page: the page
 * @zone: zone of the page
 *
 * This function is only safe when following the LRU page isolation
 * and putback protocol: the LRU lock must be held, and the page must
 * either be PageLRU() or the caller must have isolated/allocated it.
 */
struct lruvec *mem_cgroup_page_lruvec(struct page *page, struct zone *zone)
{
	struct mem_cgroup_per_zone *mz;
	struct mem_cgroup *memcg;
	struct lruvec *lruvec;

	if (mem_cgroup_disabled()) {
		lruvec = &zone->lruvec;
		goto out;
	}

	memcg = page->mem_cgroup;
	/*
	 * Swapcache readahead pages are added to the LRU - and
	 * possibly migrated - before they are charged.
	 */
	if (!memcg)
		memcg = root_mem_cgroup;

	mz = mem_cgroup_page_zoneinfo(memcg, page);
	lruvec = &mz->lruvec;
out:
	/*
	 * Since a node can be onlined after the mem_cgroup was created,
	 * we have to be prepared to initialize lruvec->zone here;
	 * and if offlined then reonlined, we need to reinitialize it.
	 */
	if (unlikely(lruvec->zone != zone))
		lruvec->zone = zone;
	return lruvec;
}

/**
 * mem_cgroup_update_lru_size - account for adding or removing an lru page
 * @lruvec: mem_cgroup per zone lru vector
 * @lru: index of lru list the page is sitting on
 * @nr_pages: positive when adding or negative when removing
 *
 * This function must be called when a page is added to or removed from an
 * lru list.
 */
void mem_cgroup_update_lru_size(struct lruvec *lruvec, enum lru_list lru,
				int nr_pages)
{
	struct mem_cgroup_per_zone *mz;
	unsigned long *lru_size;

	if (mem_cgroup_disabled())
		return;

	mz = container_of(lruvec, struct mem_cgroup_per_zone, lruvec);
	lru_size = mz->lru_size + lru;
	*lru_size += nr_pages;
	VM_BUG_ON((long)(*lru_size) < 0);
}

bool mem_cgroup_is_descendant(struct mem_cgroup *memcg, struct mem_cgroup *root)
{
	if (root == memcg)
		return true;
	if (!root->use_hierarchy)
		return false;
	return cgroup_is_descendant(memcg->css.cgroup, root->css.cgroup);
}

bool task_in_mem_cgroup(struct task_struct *task, struct mem_cgroup *memcg)
{
	struct mem_cgroup *task_memcg;
	struct task_struct *p;
	bool ret;

	p = find_lock_task_mm(task);
	if (p) {
		task_memcg = get_mem_cgroup_from_mm(p->mm);
		task_unlock(p);
	} else {
		/*
		 * All threads may have already detached their mm's, but the oom
		 * killer still needs to detect if they have already been oom
		 * killed to prevent needlessly killing additional tasks.
		 */
		rcu_read_lock();
		task_memcg = mem_cgroup_from_task(task);
		css_get(&task_memcg->css);
		rcu_read_unlock();
	}
	ret = mem_cgroup_is_descendant(task_memcg, memcg);
	css_put(&task_memcg->css);
	return ret;
}

int mem_cgroup_inactive_anon_is_low(struct lruvec *lruvec)
{
	unsigned long inactive_ratio;
	unsigned long inactive;
	unsigned long active;
	unsigned long gb;

	inactive = mem_cgroup_get_lru_size(lruvec, LRU_INACTIVE_ANON);
	active = mem_cgroup_get_lru_size(lruvec, LRU_ACTIVE_ANON);

	gb = (inactive + active) >> (30 - PAGE_SHIFT);
	if (gb)
		inactive_ratio = int_sqrt(10 * gb);
	else
		inactive_ratio = 1;

	return inactive * inactive_ratio < active;
}

bool mem_cgroup_lruvec_online(struct lruvec *lruvec)
{
	struct mem_cgroup_per_zone *mz;
	struct mem_cgroup *memcg;

	if (mem_cgroup_disabled())
		return true;

	mz = container_of(lruvec, struct mem_cgroup_per_zone, lruvec);
	memcg = mz->memcg;

	return !!(memcg->css.flags & CSS_ONLINE);
}

#define mem_cgroup_from_counter(counter, member)	\
	container_of(counter, struct mem_cgroup, member)

/**
 * mem_cgroup_margin - calculate chargeable space of a memory cgroup
 * @memcg: the memory cgroup
 *
 * Returns the maximum amount of memory @mem can be charged with, in
 * pages.
 */
static unsigned long mem_cgroup_margin(struct mem_cgroup *memcg)
{
	unsigned long margin = 0;
	unsigned long count;
	unsigned long limit;

	count = page_counter_read(&memcg->memory);
	limit = ACCESS_ONCE(memcg->memory.limit);
	if (count < limit)
		margin = limit - count;

	if (do_swap_account) {
		count = page_counter_read(&memcg->memsw);
		limit = ACCESS_ONCE(memcg->memsw.limit);
		if (count <= limit)
			margin = min(margin, limit - count);
	}

	return margin;
}

int mem_cgroup_swappiness(struct mem_cgroup *memcg)
{
	/* root ? */
	if (mem_cgroup_disabled() || !memcg->css.parent)
		return vm_swappiness;

	return memcg->swappiness;
}

/*
 * A routine for checking "mem" is under move_account() or not.
 *
 * Checking a cgroup is mc.from or mc.to or under hierarchy of
 * moving cgroups. This is for waiting at high-memory pressure
 * caused by "move".
 */
static bool mem_cgroup_under_move(struct mem_cgroup *memcg)
{
	struct mem_cgroup *from;
	struct mem_cgroup *to;
	bool ret = false;
	/*
	 * Unlike task_move routines, we access mc.to, mc.from not under
	 * mutual exclusion by cgroup_mutex. Here, we take spinlock instead.
	 */
	spin_lock(&mc.lock);
	from = mc.from;
	to = mc.to;
	if (!from)
		goto unlock;

	ret = mem_cgroup_is_descendant(from, memcg) ||
		mem_cgroup_is_descendant(to, memcg);
unlock:
	spin_unlock(&mc.lock);
	return ret;
}

static bool mem_cgroup_wait_acct_move(struct mem_cgroup *memcg)
{
	if (mc.moving_task && current != mc.moving_task) {
		if (mem_cgroup_under_move(memcg)) {
			DEFINE_WAIT(wait);
			prepare_to_wait(&mc.waitq, &wait, TASK_INTERRUPTIBLE);
			/* moving charge context might have finished. */
			if (mc.moving_task)
				schedule();
			finish_wait(&mc.waitq, &wait);
			return true;
		}
	}
	return false;
}

#define K(x) ((x) << (PAGE_SHIFT-10))
/**
 * mem_cgroup_print_oom_info: Print OOM information relevant to memory controller.
 * @memcg: The memory cgroup that went over limit
 * @p: Task that is going to be killed
 *
 * NOTE: @memcg and @p's mem_cgroup can be different when hierarchy is
 * enabled
 */
void mem_cgroup_print_oom_info(struct mem_cgroup *memcg, struct task_struct *p)
{
	/* oom_info_lock ensures that parallel ooms do not interleave */
	static DEFINE_MUTEX(oom_info_lock);
	struct mem_cgroup *iter;
	unsigned int i;

	if (!p)
		return;

	mutex_lock(&oom_info_lock);
	rcu_read_lock();

	pr_info("Task in ");
	pr_cont_cgroup_path(task_cgroup(p, memory_cgrp_id));
	pr_cont(" killed as a result of limit of ");
	pr_cont_cgroup_path(memcg->css.cgroup);
	pr_cont("\n");

	rcu_read_unlock();

	pr_info("memory: usage %llukB, limit %llukB, failcnt %lu\n",
		K((u64)page_counter_read(&memcg->memory)),
		K((u64)memcg->memory.limit), memcg->memory.failcnt);
	pr_info("memory+swap: usage %llukB, limit %llukB, failcnt %lu\n",
		K((u64)page_counter_read(&memcg->memsw)),
		K((u64)memcg->memsw.limit), memcg->memsw.failcnt);
	pr_info("kmem: usage %llukB, limit %llukB, failcnt %lu\n",
		K((u64)page_counter_read(&memcg->kmem)),
		K((u64)memcg->kmem.limit), memcg->kmem.failcnt);

	for_each_mem_cgroup_tree(iter, memcg) {
		pr_info("Memory cgroup stats for ");
		pr_cont_cgroup_path(iter->css.cgroup);
		pr_cont(":");

		for (i = 0; i < MEM_CGROUP_STAT_NSTATS; i++) {
			if (i == MEM_CGROUP_STAT_SWAP && !do_swap_account)
				continue;
			pr_cont(" %s:%ldKB", mem_cgroup_stat_names[i],
				K(mem_cgroup_read_stat(iter, i)));
		}

		for (i = 0; i < NR_LRU_LISTS; i++)
			pr_cont(" %s:%luKB", mem_cgroup_lru_names[i],
				K(mem_cgroup_nr_lru_pages(iter, BIT(i))));

		pr_cont("\n");
	}
	mutex_unlock(&oom_info_lock);
}

/*
 * This function returns the number of memcg under hierarchy tree. Returns
 * 1(self count) if no children.
 */
static int mem_cgroup_count_children(struct mem_cgroup *memcg)
{
	int num = 0;
	struct mem_cgroup *iter;

	for_each_mem_cgroup_tree(iter, memcg)
		num++;
	return num;
}

/*
 * Return the memory (and swap, if configured) limit for a memcg.
 */
static unsigned long mem_cgroup_get_limit(struct mem_cgroup *memcg)
{
	unsigned long limit;

	limit = memcg->memory.limit;
	if (mem_cgroup_swappiness(memcg)) {
		unsigned long memsw_limit;

		memsw_limit = memcg->memsw.limit;
		limit = min(limit + total_swap_pages, memsw_limit);
	}
	return limit;
}

static void mem_cgroup_out_of_memory(struct mem_cgroup *memcg, gfp_t gfp_mask,
				     int order)
{
	struct mem_cgroup *iter;
	unsigned long chosen_points = 0;
	unsigned long totalpages;
	unsigned int points = 0;
	struct task_struct *chosen = NULL;

	/*
	 * If current has a pending SIGKILL or is exiting, then automatically
	 * select it.  The goal is to allow it to allocate so that it may
	 * quickly exit and free its memory.
	 */
	if (fatal_signal_pending(current) || task_will_free_mem(current)) {
		mark_tsk_oom_victim(current);
		return;
	}

	check_panic_on_oom(CONSTRAINT_MEMCG, gfp_mask, order, NULL);
	totalpages = mem_cgroup_get_limit(memcg) ? : 1;
	for_each_mem_cgroup_tree(iter, memcg) {
		struct css_task_iter it;
		struct task_struct *task;

		css_task_iter_start(&iter->css, &it);
		while ((task = css_task_iter_next(&it))) {
			switch (oom_scan_process_thread(task, totalpages, NULL,
							false)) {
			case OOM_SCAN_SELECT:
				if (chosen)
					put_task_struct(chosen);
				chosen = task;
				chosen_points = ULONG_MAX;
				get_task_struct(chosen);
				/* fall through */
			case OOM_SCAN_CONTINUE:
				continue;
			case OOM_SCAN_ABORT:
				css_task_iter_end(&it);
				mem_cgroup_iter_break(memcg, iter);
				if (chosen)
					put_task_struct(chosen);
				return;
			case OOM_SCAN_OK:
				break;
			};
			points = oom_badness(task, memcg, NULL, totalpages);
			if (!points || points < chosen_points)
				continue;
			/* Prefer thread group leaders for display purposes */
			if (points == chosen_points &&
			    thread_group_leader(chosen))
				continue;

			if (chosen)
				put_task_struct(chosen);
			chosen = task;
			chosen_points = points;
			get_task_struct(chosen);
		}
		css_task_iter_end(&it);
	}

	if (!chosen)
		return;
	points = chosen_points * 1000 / totalpages;
	oom_kill_process(chosen, gfp_mask, order, points, totalpages, memcg,
			 NULL, "Memory cgroup out of memory");
}

#if MAX_NUMNODES > 1

/**
 * test_mem_cgroup_node_reclaimable
 * @memcg: the target memcg
 * @nid: the node ID to be checked.
 * @noswap : specify true here if the user wants flle only information.
 *
 * This function returns whether the specified memcg contains any
 * reclaimable pages on a node. Returns true if there are any reclaimable
 * pages in the node.
 */
static bool test_mem_cgroup_node_reclaimable(struct mem_cgroup *memcg,
		int nid, bool noswap)
{
	if (mem_cgroup_node_nr_lru_pages(memcg, nid, LRU_ALL_FILE))
		return true;
	if (noswap || !total_swap_pages)
		return false;
	if (mem_cgroup_node_nr_lru_pages(memcg, nid, LRU_ALL_ANON))
		return true;
	return false;

}

/*
 * Always updating the nodemask is not very good - even if we have an empty
 * list or the wrong list here, we can start from some node and traverse all
 * nodes based on the zonelist. So update the list loosely once per 10 secs.
 *
 */
static void mem_cgroup_may_update_nodemask(struct mem_cgroup *memcg)
{
	int nid;
	/*
	 * numainfo_events > 0 means there was at least NUMAINFO_EVENTS_TARGET
	 * pagein/pageout changes since the last update.
	 */
	if (!atomic_read(&memcg->numainfo_events))
		return;
	if (atomic_inc_return(&memcg->numainfo_updating) > 1)
		return;

	/* make a nodemask where this memcg uses memory from */
	memcg->scan_nodes = node_states[N_MEMORY];

	for_each_node_mask(nid, node_states[N_MEMORY]) {

		if (!test_mem_cgroup_node_reclaimable(memcg, nid, false))
			node_clear(nid, memcg->scan_nodes);
	}

	atomic_set(&memcg->numainfo_events, 0);
	atomic_set(&memcg->numainfo_updating, 0);
}

/*
 * Selecting a node where we start reclaim from. Because what we need is just
 * reducing usage counter, start from anywhere is O,K. Considering
 * memory reclaim from current node, there are pros. and cons.
 *
 * Freeing memory from current node means freeing memory from a node which
 * we'll use or we've used. So, it may make LRU bad. And if several threads
 * hit limits, it will see a contention on a node. But freeing from remote
 * node means more costs for memory reclaim because of memory latency.
 *
 * Now, we use round-robin. Better algorithm is welcomed.
 */
int mem_cgroup_select_victim_node(struct mem_cgroup *memcg)
{
	int node;

	mem_cgroup_may_update_nodemask(memcg);
	node = memcg->last_scanned_node;

	node = next_node(node, memcg->scan_nodes);
	if (node == MAX_NUMNODES)
		node = first_node(memcg->scan_nodes);
	/*
	 * We call this when we hit limit, not when pages are added to LRU.
	 * No LRU may hold pages because all pages are UNEVICTABLE or
	 * memcg is too small and all pages are not on LRU. In that case,
	 * we use curret node.
	 */
	if (unlikely(node == MAX_NUMNODES))
		node = numa_node_id();

	memcg->last_scanned_node = node;
	return node;
}
#else
int mem_cgroup_select_victim_node(struct mem_cgroup *memcg)
{
	return 0;
}
#endif

static int mem_cgroup_soft_reclaim(struct mem_cgroup *root_memcg,
				   struct zone *zone,
				   gfp_t gfp_mask,
				   unsigned long *total_scanned)
{
	struct mem_cgroup *victim = NULL;
	int total = 0;
	int loop = 0;
	unsigned long excess;
	unsigned long nr_scanned;
	struct mem_cgroup_reclaim_cookie reclaim = {
		.zone = zone,
		.priority = 0,
	};

	excess = soft_limit_excess(root_memcg);

	while (1) {
		victim = mem_cgroup_iter(root_memcg, victim, &reclaim);
		if (!victim) {
			loop++;
			if (loop >= 2) {
				/*
				 * If we have not been able to reclaim
				 * anything, it might because there are
				 * no reclaimable pages under this hierarchy
				 */
				if (!total)
					break;
				/*
				 * We want to do more targeted reclaim.
				 * excess >> 2 is not to excessive so as to
				 * reclaim too much, nor too less that we keep
				 * coming back to reclaim from this cgroup
				 */
				if (total >= (excess >> 2) ||
					(loop > MEM_CGROUP_MAX_RECLAIM_LOOPS))
					break;
			}
			continue;
		}
		total += mem_cgroup_shrink_node_zone(victim, gfp_mask, false,
						     zone, &nr_scanned);
		*total_scanned += nr_scanned;
		if (!soft_limit_excess(root_memcg))
			break;
	}
	mem_cgroup_iter_break(root_memcg, victim);
	return total;
}

#ifdef CONFIG_LOCKDEP
static struct lockdep_map memcg_oom_lock_dep_map = {
	.name = "memcg_oom_lock",
};
#endif

static DEFINE_SPINLOCK(memcg_oom_lock);

/*
 * Check OOM-Killer is already running under our hierarchy.
 * If someone is running, return false.
 */
static bool mem_cgroup_oom_trylock(struct mem_cgroup *memcg)
{
	struct mem_cgroup *iter, *failed = NULL;

	spin_lock(&memcg_oom_lock);

	for_each_mem_cgroup_tree(iter, memcg) {
		if (iter->oom_lock) {
			/*
			 * this subtree of our hierarchy is already locked
			 * so we cannot give a lock.
			 */
			failed = iter;
			mem_cgroup_iter_break(memcg, iter);
			break;
		} else
			iter->oom_lock = true;
	}

	if (failed) {
		/*
		 * OK, we failed to lock the whole subtree so we have
		 * to clean up what we set up to the failing subtree
		 */
		for_each_mem_cgroup_tree(iter, memcg) {
			if (iter == failed) {
				mem_cgroup_iter_break(memcg, iter);
				break;
			}
			iter->oom_lock = false;
		}
	} else
		mutex_acquire(&memcg_oom_lock_dep_map, 0, 1, _RET_IP_);

	spin_unlock(&memcg_oom_lock);

	return !failed;
}

static void mem_cgroup_oom_unlock(struct mem_cgroup *memcg)
{
	struct mem_cgroup *iter;

	spin_lock(&memcg_oom_lock);
	mutex_release(&memcg_oom_lock_dep_map, 1, _RET_IP_);
	for_each_mem_cgroup_tree(iter, memcg)
		iter->oom_lock = false;
	spin_unlock(&memcg_oom_lock);
}

static void mem_cgroup_mark_under_oom(struct mem_cgroup *memcg)
{
	struct mem_cgroup *iter;

	for_each_mem_cgroup_tree(iter, memcg)
		atomic_inc(&iter->under_oom);
}

static void mem_cgroup_unmark_under_oom(struct mem_cgroup *memcg)
{
	struct mem_cgroup *iter;

	/*
	 * When a new child is created while the hierarchy is under oom,
	 * mem_cgroup_oom_lock() may not be called. We have to use
	 * atomic_add_unless() here.
	 */
	for_each_mem_cgroup_tree(iter, memcg)
		atomic_add_unless(&iter->under_oom, -1, 0);
}

static DECLARE_WAIT_QUEUE_HEAD(memcg_oom_waitq);

struct oom_wait_info {
	struct mem_cgroup *memcg;
	wait_queue_t	wait;
};

static int memcg_oom_wake_function(wait_queue_t *wait,
	unsigned mode, int sync, void *arg)
{
	struct mem_cgroup *wake_memcg = (struct mem_cgroup *)arg;
	struct mem_cgroup *oom_wait_memcg;
	struct oom_wait_info *oom_wait_info;

	oom_wait_info = container_of(wait, struct oom_wait_info, wait);
	oom_wait_memcg = oom_wait_info->memcg;

	if (!mem_cgroup_is_descendant(wake_memcg, oom_wait_memcg) &&
	    !mem_cgroup_is_descendant(oom_wait_memcg, wake_memcg))
		return 0;
	return autoremove_wake_function(wait, mode, sync, arg);
}

static void memcg_wakeup_oom(struct mem_cgroup *memcg)
{
	atomic_inc(&memcg->oom_wakeups);
	/* for filtering, pass "memcg" as argument. */
	__wake_up(&memcg_oom_waitq, TASK_NORMAL, 0, memcg);
}

static void memcg_oom_recover(struct mem_cgroup *memcg)
{
	if (memcg && atomic_read(&memcg->under_oom))
		memcg_wakeup_oom(memcg);
}

static void mem_cgroup_oom(struct mem_cgroup *memcg, gfp_t mask, int order)
{
	if (!current->memcg_oom.may_oom)
		return;
	/*
	 * We are in the middle of the charge context here, so we
	 * don't want to block when potentially sitting on a callstack
	 * that holds all kinds of filesystem and mm locks.
	 *
	 * Also, the caller may handle a failed allocation gracefully
	 * (like optional page cache readahead) and so an OOM killer
	 * invocation might not even be necessary.
	 *
	 * That's why we don't do anything here except remember the
	 * OOM context and then deal with it at the end of the page
	 * fault when the stack is unwound, the locks are released,
	 * and when we know whether the fault was overall successful.
	 */
	css_get(&memcg->css);
	current->memcg_oom.memcg = memcg;
	current->memcg_oom.gfp_mask = mask;
	current->memcg_oom.order = order;
}

/**
 * mem_cgroup_oom_synchronize - complete memcg OOM handling
 * @handle: actually kill/wait or just clean up the OOM state
 *
 * This has to be called at the end of a page fault if the memcg OOM
 * handler was enabled.
 *
 * Memcg supports userspace OOM handling where failed allocations must
 * sleep on a waitqueue until the userspace task resolves the
 * situation.  Sleeping directly in the charge context with all kinds
 * of locks held is not a good idea, instead we remember an OOM state
 * in the task and mem_cgroup_oom_synchronize() has to be called at
 * the end of the page fault to complete the OOM handling.
 *
 * Returns %true if an ongoing memcg OOM situation was detected and
 * completed, %false otherwise.
 */
bool mem_cgroup_oom_synchronize(bool handle)
{
	struct mem_cgroup *memcg = current->memcg_oom.memcg;
	struct oom_wait_info owait;
	bool locked;

	/* OOM is global, do not handle */
	if (!memcg)
		return false;

	if (!handle || oom_killer_disabled)
		goto cleanup;

	owait.memcg = memcg;
	owait.wait.flags = 0;
	owait.wait.func = memcg_oom_wake_function;
	owait.wait.private = current;
	INIT_LIST_HEAD(&owait.wait.task_list);

	prepare_to_wait(&memcg_oom_waitq, &owait.wait, TASK_KILLABLE);
	mem_cgroup_mark_under_oom(memcg);

	locked = mem_cgroup_oom_trylock(memcg);

	if (locked)
		mem_cgroup_oom_notify(memcg);

	if (locked && !memcg->oom_kill_disable) {
		mem_cgroup_unmark_under_oom(memcg);
		finish_wait(&memcg_oom_waitq, &owait.wait);
		mem_cgroup_out_of_memory(memcg, current->memcg_oom.gfp_mask,
					 current->memcg_oom.order);
	} else {
		schedule();
		mem_cgroup_unmark_under_oom(memcg);
		finish_wait(&memcg_oom_waitq, &owait.wait);
	}

	if (locked) {
		mem_cgroup_oom_unlock(memcg);
		/*
		 * There is no guarantee that an OOM-lock contender
		 * sees the wakeups triggered by the OOM kill
		 * uncharges.  Wake any sleepers explicitely.
		 */
		memcg_oom_recover(memcg);
	}
cleanup:
	current->memcg_oom.memcg = NULL;
	css_put(&memcg->css);
	return true;
}

/**
 * mem_cgroup_begin_page_stat - begin a page state statistics transaction
 * @page: page that is going to change accounted state
 *
 * This function must mark the beginning of an accounted page state
 * change to prevent double accounting when the page is concurrently
 * being moved to another memcg:
 *
 *   memcg = mem_cgroup_begin_page_stat(page);
 *   if (TestClearPageState(page))
 *     mem_cgroup_update_page_stat(memcg, state, -1);
 *   mem_cgroup_end_page_stat(memcg);
 */
struct mem_cgroup *mem_cgroup_begin_page_stat(struct page *page)
{
	struct mem_cgroup *memcg;
	unsigned long flags;

	/*
	 * The RCU lock is held throughout the transaction.  The fast
	 * path can get away without acquiring the memcg->move_lock
	 * because page moving starts with an RCU grace period.
	 *
	 * The RCU lock also protects the memcg from being freed when
	 * the page state that is going to change is the only thing
	 * preventing the page from being uncharged.
	 * E.g. end-writeback clearing PageWriteback(), which allows
	 * migration to go ahead and uncharge the page before the
	 * account transaction might be complete.
	 */
	rcu_read_lock();

	if (mem_cgroup_disabled())
		return NULL;
again:
	memcg = page->mem_cgroup;
	if (unlikely(!memcg))
		return NULL;

	if (atomic_read(&memcg->moving_account) <= 0)
		return memcg;

	spin_lock_irqsave(&memcg->move_lock, flags);
	if (memcg != page->mem_cgroup) {
		spin_unlock_irqrestore(&memcg->move_lock, flags);
		goto again;
	}

	/*
	 * When charge migration first begins, we can have locked and
	 * unlocked page stat updates happening concurrently.  Track
	 * the task who has the lock for mem_cgroup_end_page_stat().
	 */
	memcg->move_lock_task = current;
	memcg->move_lock_flags = flags;

	return memcg;
}

/**
 * mem_cgroup_end_page_stat - finish a page state statistics transaction
 * @memcg: the memcg that was accounted against
 */
void mem_cgroup_end_page_stat(struct mem_cgroup *memcg)
{
	if (memcg && memcg->move_lock_task == current) {
		unsigned long flags = memcg->move_lock_flags;

		memcg->move_lock_task = NULL;
		memcg->move_lock_flags = 0;

		spin_unlock_irqrestore(&memcg->move_lock, flags);
	}

	rcu_read_unlock();
}

/**
 * mem_cgroup_update_page_stat - update page state statistics
 * @memcg: memcg to account against
 * @idx: page state item to account
 * @val: number of pages (positive or negative)
 *
 * See mem_cgroup_begin_page_stat() for locking requirements.
 */
void mem_cgroup_update_page_stat(struct mem_cgroup *memcg,
				 enum mem_cgroup_stat_index idx, int val)
{
	VM_BUG_ON(!rcu_read_lock_held());

	if (memcg)
		this_cpu_add(memcg->stat->count[idx], val);
}

/*
 * size of first charge trial. "32" comes from vmscan.c's magic value.
 * TODO: maybe necessary to use big numbers in big irons.
 */
#define CHARGE_BATCH	32U
struct memcg_stock_pcp {
	struct mem_cgroup *cached; /* this never be root cgroup */
	unsigned int nr_pages;
	struct work_struct work;
	unsigned long flags;
#define FLUSHING_CACHED_CHARGE	0
};
static DEFINE_PER_CPU(struct memcg_stock_pcp, memcg_stock);
static DEFINE_MUTEX(percpu_charge_mutex);

/**
 * consume_stock: Try to consume stocked charge on this cpu.
 * @memcg: memcg to consume from.
 * @nr_pages: how many pages to charge.
 *
 * The charges will only happen if @memcg matches the current cpu's memcg
 * stock, and at least @nr_pages are available in that stock.  Failure to
 * service an allocation will refill the stock.
 *
 * returns true if successful, false otherwise.
 */
static bool consume_stock(struct mem_cgroup *memcg, unsigned int nr_pages)
{
	struct memcg_stock_pcp *stock;
	bool ret = false;

	if (nr_pages > CHARGE_BATCH)
		return ret;

	stock = &get_cpu_var(memcg_stock);
	if (memcg == stock->cached && stock->nr_pages >= nr_pages) {
		stock->nr_pages -= nr_pages;
		ret = true;
	}
	put_cpu_var(memcg_stock);
	return ret;
}

/*
 * Returns stocks cached in percpu and reset cached information.
 */
static void drain_stock(struct memcg_stock_pcp *stock)
{
	struct mem_cgroup *old = stock->cached;

	if (stock->nr_pages) {
		page_counter_uncharge(&old->memory, stock->nr_pages);
		if (do_swap_account)
			page_counter_uncharge(&old->memsw, stock->nr_pages);
		css_put_many(&old->css, stock->nr_pages);
		stock->nr_pages = 0;
	}
	stock->cached = NULL;
}

/*
 * This must be called under preempt disabled or must be called by
 * a thread which is pinned to local cpu.
 */
static void drain_local_stock(struct work_struct *dummy)
{
	struct memcg_stock_pcp *stock = this_cpu_ptr(&memcg_stock);
	drain_stock(stock);
	clear_bit(FLUSHING_CACHED_CHARGE, &stock->flags);
}

/*
 * Cache charges(val) to local per_cpu area.
 * This will be consumed by consume_stock() function, later.
 */
static void refill_stock(struct mem_cgroup *memcg, unsigned int nr_pages)
{
	struct memcg_stock_pcp *stock = &get_cpu_var(memcg_stock);

	if (stock->cached != memcg) { /* reset if necessary */
		drain_stock(stock);
		stock->cached = memcg;
	}
	stock->nr_pages += nr_pages;
	put_cpu_var(memcg_stock);
}

/*
 * Drains all per-CPU charge caches for given root_memcg resp. subtree
 * of the hierarchy under it.
 */
static void drain_all_stock(struct mem_cgroup *root_memcg)
{
	int cpu, curcpu;

	/* If someone's already draining, avoid adding running more workers. */
	if (!mutex_trylock(&percpu_charge_mutex))
		return;
	/* Notify other cpus that system-wide "drain" is running */
	get_online_cpus();
	curcpu = get_cpu();
	for_each_online_cpu(cpu) {
		struct memcg_stock_pcp *stock = &per_cpu(memcg_stock, cpu);
		struct mem_cgroup *memcg;

		memcg = stock->cached;
		if (!memcg || !stock->nr_pages)
			continue;
		if (!mem_cgroup_is_descendant(memcg, root_memcg))
			continue;
		if (!test_and_set_bit(FLUSHING_CACHED_CHARGE, &stock->flags)) {
			if (cpu == curcpu)
				drain_local_stock(&stock->work);
			else
				schedule_work_on(cpu, &stock->work);
		}
	}
	put_cpu();
	put_online_cpus();
	mutex_unlock(&percpu_charge_mutex);
}

/*
 * This function drains percpu counter value from DEAD cpu and
 * move it to local cpu. Note that this function can be preempted.
 */
static void mem_cgroup_drain_pcp_counter(struct mem_cgroup *memcg, int cpu)
{
	int i;

	spin_lock(&memcg->pcp_counter_lock);
	for (i = 0; i < MEM_CGROUP_STAT_NSTATS; i++) {
		long x = per_cpu(memcg->stat->count[i], cpu);

		per_cpu(memcg->stat->count[i], cpu) = 0;
		memcg->nocpu_base.count[i] += x;
	}
	for (i = 0; i < MEM_CGROUP_EVENTS_NSTATS; i++) {
		unsigned long x = per_cpu(memcg->stat->events[i], cpu);

		per_cpu(memcg->stat->events[i], cpu) = 0;
		memcg->nocpu_base.events[i] += x;
	}
	spin_unlock(&memcg->pcp_counter_lock);
}

static int memcg_cpu_hotplug_callback(struct notifier_block *nb,
					unsigned long action,
					void *hcpu)
{
	int cpu = (unsigned long)hcpu;
	struct memcg_stock_pcp *stock;
	struct mem_cgroup *iter;

	if (action == CPU_ONLINE)
		return NOTIFY_OK;

	if (action != CPU_DEAD && action != CPU_DEAD_FROZEN)
		return NOTIFY_OK;

	for_each_mem_cgroup(iter)
		mem_cgroup_drain_pcp_counter(iter, cpu);

	stock = &per_cpu(memcg_stock, cpu);
	drain_stock(stock);
	return NOTIFY_OK;
}

static int try_charge(struct mem_cgroup *memcg, gfp_t gfp_mask,
		      unsigned int nr_pages)
{
	unsigned int batch = max(CHARGE_BATCH, nr_pages);
	int nr_retries = MEM_CGROUP_RECLAIM_RETRIES;
	struct mem_cgroup *mem_over_limit;
	struct page_counter *counter;
	unsigned long nr_reclaimed;
	bool may_swap = true;
	bool drained = false;
	int ret = 0;

	if (mem_cgroup_is_root(memcg))
		goto done;
retry:
	if (consume_stock(memcg, nr_pages))
		goto done;

	if (!do_swap_account ||
	    !page_counter_try_charge(&memcg->memsw, batch, &counter)) {
		if (!page_counter_try_charge(&memcg->memory, batch, &counter))
			goto done_restock;
		if (do_swap_account)
			page_counter_uncharge(&memcg->memsw, batch);
		mem_over_limit = mem_cgroup_from_counter(counter, memory);
	} else {
		mem_over_limit = mem_cgroup_from_counter(counter, memsw);
		may_swap = false;
	}

	if (batch > nr_pages) {
		batch = nr_pages;
		goto retry;
	}

	/*
	 * Unlike in global OOM situations, memcg is not in a physical
	 * memory shortage.  Allow dying and OOM-killed tasks to
	 * bypass the last charges so that they can exit quickly and
	 * free their memory.
	 */
	if (unlikely(test_thread_flag(TIF_MEMDIE) ||
		     fatal_signal_pending(current) ||
		     current->flags & PF_EXITING))
		goto bypass;

	if (unlikely(task_in_memcg_oom(current)))
		goto nomem;

	if (!(gfp_mask & __GFP_WAIT))
		goto nomem;

	mem_cgroup_events(mem_over_limit, MEMCG_MAX, 1);

	nr_reclaimed = try_to_free_mem_cgroup_pages(mem_over_limit, nr_pages,
						    gfp_mask, may_swap);

	if (mem_cgroup_margin(mem_over_limit) >= nr_pages)
		goto retry;

	if (!drained) {
		drain_all_stock(mem_over_limit);
		drained = true;
		goto retry;
	}

	if (gfp_mask & __GFP_NORETRY)
		goto nomem;
	/*
	 * Even though the limit is exceeded at this point, reclaim
	 * may have been able to free some pages.  Retry the charge
	 * before killing the task.
	 *
	 * Only for regular pages, though: huge pages are rather
	 * unlikely to succeed so close to the limit, and we fall back
	 * to regular pages anyway in case of failure.
	 */
	if (nr_reclaimed && nr_pages <= (1 << PAGE_ALLOC_COSTLY_ORDER))
		goto retry;
	/*
	 * At task move, charge accounts can be doubly counted. So, it's
	 * better to wait until the end of task_move if something is going on.
	 */
	if (mem_cgroup_wait_acct_move(mem_over_limit))
		goto retry;

	if (nr_retries--)
		goto retry;

	if (gfp_mask & __GFP_NOFAIL)
		goto bypass;

	if (fatal_signal_pending(current))
		goto bypass;

	mem_cgroup_events(mem_over_limit, MEMCG_OOM, 1);

	mem_cgroup_oom(mem_over_limit, gfp_mask, get_order(nr_pages));
nomem:
	if (!(gfp_mask & __GFP_NOFAIL))
		return -ENOMEM;
bypass:
	return -EINTR;

done_restock:
	css_get_many(&memcg->css, batch);
	if (batch > nr_pages)
		refill_stock(memcg, batch - nr_pages);
	/*
	 * If the hierarchy is above the normal consumption range,
	 * make the charging task trim their excess contribution.
	 */
	do {
		if (page_counter_read(&memcg->memory) <= memcg->high)
			continue;
		mem_cgroup_events(memcg, MEMCG_HIGH, 1);
		try_to_free_mem_cgroup_pages(memcg, nr_pages, gfp_mask, true);
	} while ((memcg = parent_mem_cgroup(memcg)));
done:
	return ret;
}

static void cancel_charge(struct mem_cgroup *memcg, unsigned int nr_pages)
{
	if (mem_cgroup_is_root(memcg))
		return;

	page_counter_uncharge(&memcg->memory, nr_pages);
	if (do_swap_account)
		page_counter_uncharge(&memcg->memsw, nr_pages);

	css_put_many(&memcg->css, nr_pages);
}

/*
 * A helper function to get mem_cgroup from ID. must be called under
 * rcu_read_lock().  The caller is responsible for calling
 * css_tryget_online() if the mem_cgroup is used for charging. (dropping
 * refcnt from swap can be called against removed memcg.)
 */
static struct mem_cgroup *mem_cgroup_lookup(unsigned short id)
{
	/* ID 0 is unused ID */
	if (!id)
		return NULL;
	return mem_cgroup_from_id(id);
}

/*
 * try_get_mem_cgroup_from_page - look up page's memcg association
 * @page: the page
 *
 * Look up, get a css reference, and return the memcg that owns @page.
 *
 * The page must be locked to prevent racing with swap-in and page
 * cache charges.  If coming from an unlocked page table, the caller
 * must ensure the page is on the LRU or this can race with charging.
 */
struct mem_cgroup *try_get_mem_cgroup_from_page(struct page *page)
{
	struct mem_cgroup *memcg;
	unsigned short id;
	swp_entry_t ent;

	VM_BUG_ON_PAGE(!PageLocked(page), page);

	memcg = page->mem_cgroup;
	if (memcg) {
		if (!css_tryget_online(&memcg->css))
			memcg = NULL;
	} else if (PageSwapCache(page)) {
		ent.val = page_private(page);
		id = lookup_swap_cgroup_id(ent);
		rcu_read_lock();
		memcg = mem_cgroup_lookup(id);
		if (memcg && !css_tryget_online(&memcg->css))
			memcg = NULL;
		rcu_read_unlock();
	}
	return memcg;
}

static void lock_page_lru(struct page *page, int *isolated)
{
	struct zone *zone = page_zone(page);

	spin_lock_irq(&zone->lru_lock);
	if (PageLRU(page)) {
		struct lruvec *lruvec;

		lruvec = mem_cgroup_page_lruvec(page, zone);
		ClearPageLRU(page);
		del_page_from_lru_list(page, lruvec, page_lru(page));
		*isolated = 1;
	} else
		*isolated = 0;
}

static void unlock_page_lru(struct page *page, int isolated)
{
	struct zone *zone = page_zone(page);

	if (isolated) {
		struct lruvec *lruvec;

		lruvec = mem_cgroup_page_lruvec(page, zone);
		VM_BUG_ON_PAGE(PageLRU(page), page);
		SetPageLRU(page);
		add_page_to_lru_list(page, lruvec, page_lru(page));
	}
	spin_unlock_irq(&zone->lru_lock);
}

static void commit_charge(struct page *page, struct mem_cgroup *memcg,
			  bool lrucare)
{
	int isolated;

	VM_BUG_ON_PAGE(page->mem_cgroup, page);

	/*
	 * In some cases, SwapCache and FUSE(splice_buf->radixtree), the page
	 * may already be on some other mem_cgroup's LRU.  Take care of it.
	 */
	if (lrucare)
		lock_page_lru(page, &isolated);

	/*
	 * Nobody should be changing or seriously looking at
	 * page->mem_cgroup at this point:
	 *
	 * - the page is uncharged
	 *
	 * - the page is off-LRU
	 *
	 * - an anonymous fault has exclusive page access, except for
	 *   a locked page table
	 *
	 * - a page cache insertion, a swapin fault, or a migration
	 *   have the page locked
	 */
	page->mem_cgroup = memcg;

	if (lrucare)
		unlock_page_lru(page, isolated);
}

#ifdef CONFIG_MEMCG_KMEM
int memcg_charge_kmem(struct mem_cgroup *memcg, gfp_t gfp,
		      unsigned long nr_pages)
{
	struct page_counter *counter;
	int ret = 0;

	ret = page_counter_try_charge(&memcg->kmem, nr_pages, &counter);
	if (ret < 0)
		return ret;

	ret = try_charge(memcg, gfp, nr_pages);
	if (ret == -EINTR)  {
		/*
		 * try_charge() chose to bypass to root due to OOM kill or
		 * fatal signal.  Since our only options are to either fail
		 * the allocation or charge it to this cgroup, do it as a
		 * temporary condition. But we can't fail. From a kmem/slab
		 * perspective, the cache has already been selected, by
		 * mem_cgroup_kmem_get_cache(), so it is too late to change
		 * our minds.
		 *
		 * This condition will only trigger if the task entered
		 * memcg_charge_kmem in a sane state, but was OOM-killed
		 * during try_charge() above. Tasks that were already dying
		 * when the allocation triggers should have been already
		 * directed to the root cgroup in memcontrol.h
		 */
		page_counter_charge(&memcg->memory, nr_pages);
		if (do_swap_account)
			page_counter_charge(&memcg->memsw, nr_pages);
		css_get_many(&memcg->css, nr_pages);
		ret = 0;
	} else if (ret)
		page_counter_uncharge(&memcg->kmem, nr_pages);

	return ret;
}

void memcg_uncharge_kmem(struct mem_cgroup *memcg, unsigned long nr_pages)
{
	page_counter_uncharge(&memcg->memory, nr_pages);
	if (do_swap_account)
		page_counter_uncharge(&memcg->memsw, nr_pages);

	page_counter_uncharge(&memcg->kmem, nr_pages);

	css_put_many(&memcg->css, nr_pages);
}

/*
 * helper for acessing a memcg's index. It will be used as an index in the
 * child cache array in kmem_cache, and also to derive its name. This function
 * will return -1 when this is not a kmem-limited memcg.
 */
int memcg_cache_id(struct mem_cgroup *memcg)
{
	return memcg ? memcg->kmemcg_id : -1;
}

static int memcg_alloc_cache_id(void)
{
	int id, size;
	int err;

	id = ida_simple_get(&memcg_cache_ida,
			    0, MEMCG_CACHES_MAX_SIZE, GFP_KERNEL);
	if (id < 0)
		return id;

	if (id < memcg_nr_cache_ids)
		return id;

	/*
	 * There's no space for the new id in memcg_caches arrays,
	 * so we have to grow them.
	 */
	down_write(&memcg_cache_ids_sem);

	size = 2 * (id + 1);
	if (size < MEMCG_CACHES_MIN_SIZE)
		size = MEMCG_CACHES_MIN_SIZE;
	else if (size > MEMCG_CACHES_MAX_SIZE)
		size = MEMCG_CACHES_MAX_SIZE;

	err = memcg_update_all_caches(size);
	if (!err)
		err = memcg_update_all_list_lrus(size);
	if (!err)
		memcg_nr_cache_ids = size;

	up_write(&memcg_cache_ids_sem);

	if (err) {
		ida_simple_remove(&memcg_cache_ida, id);
		return err;
	}
	return id;
}

static void memcg_free_cache_id(int id)
{
	ida_simple_remove(&memcg_cache_ida, id);
}

struct memcg_kmem_cache_create_work {
	struct mem_cgroup *memcg;
	struct kmem_cache *cachep;
	struct work_struct work;
};

static void memcg_kmem_cache_create_func(struct work_struct *w)
{
	struct memcg_kmem_cache_create_work *cw =
		container_of(w, struct memcg_kmem_cache_create_work, work);
	struct mem_cgroup *memcg = cw->memcg;
	struct kmem_cache *cachep = cw->cachep;

	memcg_create_kmem_cache(memcg, cachep);

	css_put(&memcg->css);
	kfree(cw);
}

/*
 * Enqueue the creation of a per-memcg kmem_cache.
 */
static void __memcg_schedule_kmem_cache_create(struct mem_cgroup *memcg,
					       struct kmem_cache *cachep)
{
	struct memcg_kmem_cache_create_work *cw;

	cw = kmalloc(sizeof(*cw), GFP_NOWAIT);
	if (!cw)
		return;

	css_get(&memcg->css);

	cw->memcg = memcg;
	cw->cachep = cachep;
	INIT_WORK(&cw->work, memcg_kmem_cache_create_func);

	schedule_work(&cw->work);
}

static void memcg_schedule_kmem_cache_create(struct mem_cgroup *memcg,
					     struct kmem_cache *cachep)
{
	/*
	 * We need to stop accounting when we kmalloc, because if the
	 * corresponding kmalloc cache is not yet created, the first allocation
	 * in __memcg_schedule_kmem_cache_create will recurse.
	 *
	 * However, it is better to enclose the whole function. Depending on
	 * the debugging options enabled, INIT_WORK(), for instance, can
	 * trigger an allocation. This too, will make us recurse. Because at
	 * this point we can't allow ourselves back into memcg_kmem_get_cache,
	 * the safest choice is to do it like this, wrapping the whole function.
	 */
	current->memcg_kmem_skip_account = 1;
	__memcg_schedule_kmem_cache_create(memcg, cachep);
	current->memcg_kmem_skip_account = 0;
}

/*
 * Return the kmem_cache we're supposed to use for a slab allocation.
 * We try to use the current memcg's version of the cache.
 *
 * If the cache does not exist yet, if we are the first user of it,
 * we either create it immediately, if possible, or create it asynchronously
 * in a workqueue.
 * In the latter case, we will let the current allocation go through with
 * the original cache.
 *
 * Can't be called in interrupt context or from kernel threads.
 * This function needs to be called with rcu_read_lock() held.
 */
struct kmem_cache *__memcg_kmem_get_cache(struct kmem_cache *cachep)
{
	struct mem_cgroup *memcg;
	struct kmem_cache *memcg_cachep;
	int kmemcg_id;

	VM_BUG_ON(!is_root_cache(cachep));

	if (current->memcg_kmem_skip_account)
		return cachep;

	memcg = get_mem_cgroup_from_mm(current->mm);
	kmemcg_id = ACCESS_ONCE(memcg->kmemcg_id);
	if (kmemcg_id < 0)
		goto out;

	memcg_cachep = cache_from_memcg_idx(cachep, kmemcg_id);
	if (likely(memcg_cachep))
		return memcg_cachep;

	/*
	 * If we are in a safe context (can wait, and not in interrupt
	 * context), we could be be predictable and return right away.
	 * This would guarantee that the allocation being performed
	 * already belongs in the new cache.
	 *
	 * However, there are some clashes that can arrive from locking.
	 * For instance, because we acquire the slab_mutex while doing
	 * memcg_create_kmem_cache, this means no further allocation
	 * could happen with the slab_mutex held. So it's better to
	 * defer everything.
	 */
	memcg_schedule_kmem_cache_create(memcg, cachep);
out:
	css_put(&memcg->css);
	return cachep;
}

void __memcg_kmem_put_cache(struct kmem_cache *cachep)
{
	if (!is_root_cache(cachep))
		css_put(&cachep->memcg_params.memcg->css);
}

/*
 * We need to verify if the allocation against current->mm->owner's memcg is
 * possible for the given order. But the page is not allocated yet, so we'll
 * need a further commit step to do the final arrangements.
 *
 * It is possible for the task to switch cgroups in this mean time, so at
 * commit time, we can't rely on task conversion any longer.  We'll then use
 * the handle argument to return to the caller which cgroup we should commit
 * against. We could also return the memcg directly and avoid the pointer
 * passing, but a boolean return value gives better semantics considering
 * the compiled-out case as well.
 *
 * Returning true means the allocation is possible.
 */
bool
__memcg_kmem_newpage_charge(gfp_t gfp, struct mem_cgroup **_memcg, int order)
{
	struct mem_cgroup *memcg;
	int ret;

	*_memcg = NULL;

	memcg = get_mem_cgroup_from_mm(current->mm);

	if (!memcg_kmem_is_active(memcg)) {
		css_put(&memcg->css);
		return true;
	}

	ret = memcg_charge_kmem(memcg, gfp, 1 << order);
	if (!ret)
		*_memcg = memcg;

	css_put(&memcg->css);
	return (ret == 0);
}

void __memcg_kmem_commit_charge(struct page *page, struct mem_cgroup *memcg,
			      int order)
{
	VM_BUG_ON(mem_cgroup_is_root(memcg));

	/* The page allocation failed. Revert */
	if (!page) {
		memcg_uncharge_kmem(memcg, 1 << order);
		return;
	}
	page->mem_cgroup = memcg;
}

void __memcg_kmem_uncharge_pages(struct page *page, int order)
{
	struct mem_cgroup *memcg = page->mem_cgroup;

	if (!memcg)
		return;

	VM_BUG_ON_PAGE(mem_cgroup_is_root(memcg), page);

	memcg_uncharge_kmem(memcg, 1 << order);
	page->mem_cgroup = NULL;
}

struct mem_cgroup *__mem_cgroup_from_kmem(void *ptr)
{
	struct mem_cgroup *memcg = NULL;
	struct kmem_cache *cachep;
	struct page *page;

	page = virt_to_head_page(ptr);
	if (PageSlab(page)) {
		cachep = page->slab_cache;
		if (!is_root_cache(cachep))
			memcg = cachep->memcg_params.memcg;
	} else
		/* page allocated by alloc_kmem_pages */
		memcg = page->mem_cgroup;

	return memcg;
}
#endif /* CONFIG_MEMCG_KMEM */

#ifdef CONFIG_TRANSPARENT_HUGEPAGE

/*
 * Because tail pages are not marked as "used", set it. We're under
 * zone->lru_lock, 'splitting on pmd' and compound_lock.
 * charge/uncharge will be never happen and move_account() is done under
 * compound_lock(), so we don't have to take care of races.
 */
void mem_cgroup_split_huge_fixup(struct page *head)
{
	int i;

	if (mem_cgroup_disabled())
		return;

	for (i = 1; i < HPAGE_PMD_NR; i++)
		head[i].mem_cgroup = head->mem_cgroup;

	__this_cpu_sub(head->mem_cgroup->stat->count[MEM_CGROUP_STAT_RSS_HUGE],
		       HPAGE_PMD_NR);
}
#endif /* CONFIG_TRANSPARENT_HUGEPAGE */

/**
 * mem_cgroup_move_account - move account of the page
 * @page: the page
 * @nr_pages: number of regular pages (>1 for huge pages)
 * @from: mem_cgroup which the page is moved from.
 * @to:	mem_cgroup which the page is moved to. @from != @to.
 *
 * The caller must confirm following.
 * - page is not on LRU (isolate_page() is useful.)
 * - compound_lock is held when nr_pages > 1
 *
 * This function doesn't do "charge" to new cgroup and doesn't do "uncharge"
 * from old cgroup.
 */
static int mem_cgroup_move_account(struct page *page,
				   unsigned int nr_pages,
				   struct mem_cgroup *from,
				   struct mem_cgroup *to)
{
	unsigned long flags;
	int ret;

	VM_BUG_ON(from == to);
	VM_BUG_ON_PAGE(PageLRU(page), page);
	/*
	 * The page is isolated from LRU. So, collapse function
	 * will not handle this page. But page splitting can happen.
	 * Do this check under compound_page_lock(). The caller should
	 * hold it.
	 */
	ret = -EBUSY;
	if (nr_pages > 1 && !PageTransHuge(page))
		goto out;

	/*
	 * Prevent mem_cgroup_migrate() from looking at page->mem_cgroup
	 * of its source page while we change it: page migration takes
	 * both pages off the LRU, but page cache replacement doesn't.
	 */
	if (!trylock_page(page))
		goto out;

	ret = -EINVAL;
	if (page->mem_cgroup != from)
		goto out_unlock;

	spin_lock_irqsave(&from->move_lock, flags);

	if (!PageAnon(page) && page_mapped(page)) {
		__this_cpu_sub(from->stat->count[MEM_CGROUP_STAT_FILE_MAPPED],
			       nr_pages);
		__this_cpu_add(to->stat->count[MEM_CGROUP_STAT_FILE_MAPPED],
			       nr_pages);
	}

	if (PageWriteback(page)) {
		__this_cpu_sub(from->stat->count[MEM_CGROUP_STAT_WRITEBACK],
			       nr_pages);
		__this_cpu_add(to->stat->count[MEM_CGROUP_STAT_WRITEBACK],
			       nr_pages);
	}

	/*
	 * It is safe to change page->mem_cgroup here because the page
	 * is referenced, charged, and isolated - we can't race with
	 * uncharging, charging, migration, or LRU putback.
	 */

	/* caller should have done css_get */
	page->mem_cgroup = to;
	spin_unlock_irqrestore(&from->move_lock, flags);

	ret = 0;

	local_irq_disable();
	mem_cgroup_charge_statistics(to, page, nr_pages);
	memcg_check_events(to, page);
	mem_cgroup_charge_statistics(from, page, -nr_pages);
	memcg_check_events(from, page);
	local_irq_enable();
out_unlock:
	unlock_page(page);
out:
	return ret;
}

#ifdef CONFIG_MEMCG_SWAP
static void mem_cgroup_swap_statistics(struct mem_cgroup *memcg,
					 bool charge)
{
	int val = (charge) ? 1 : -1;
	this_cpu_add(memcg->stat->count[MEM_CGROUP_STAT_SWAP], val);
}

/**
 * mem_cgroup_move_swap_account - move swap charge and swap_cgroup's record.
 * @entry: swap entry to be moved
 * @from:  mem_cgroup which the entry is moved from
 * @to:  mem_cgroup which the entry is moved to
 *
 * It succeeds only when the swap_cgroup's record for this entry is the same
 * as the mem_cgroup's id of @from.
 *
 * Returns 0 on success, -EINVAL on failure.
 *
 * The caller must have charged to @to, IOW, called page_counter_charge() about
 * both res and memsw, and called css_get().
 */
static int mem_cgroup_move_swap_account(swp_entry_t entry,
				struct mem_cgroup *from, struct mem_cgroup *to)
{
	unsigned short old_id, new_id;

	old_id = mem_cgroup_id(from);
	new_id = mem_cgroup_id(to);

	if (swap_cgroup_cmpxchg(entry, old_id, new_id) == old_id) {
		mem_cgroup_swap_statistics(from, false);
		mem_cgroup_swap_statistics(to, true);
		return 0;
	}
	return -EINVAL;
}
#else
static inline int mem_cgroup_move_swap_account(swp_entry_t entry,
				struct mem_cgroup *from, struct mem_cgroup *to)
{
	return -EINVAL;
}
#endif

static DEFINE_MUTEX(memcg_limit_mutex);

static int mem_cgroup_resize_limit(struct mem_cgroup *memcg,
				   unsigned long limit)
{
	unsigned long curusage;
	unsigned long oldusage;
	bool enlarge = false;
	int retry_count;
	int ret;

	/*
	 * For keeping hierarchical_reclaim simple, how long we should retry
	 * is depends on callers. We set our retry-count to be function
	 * of # of children which we should visit in this loop.
	 */
	retry_count = MEM_CGROUP_RECLAIM_RETRIES *
		      mem_cgroup_count_children(memcg);

	oldusage = page_counter_read(&memcg->memory);

	do {
		if (signal_pending(current)) {
			ret = -EINTR;
			break;
		}

		mutex_lock(&memcg_limit_mutex);
		if (limit > memcg->memsw.limit) {
			mutex_unlock(&memcg_limit_mutex);
			ret = -EINVAL;
			break;
		}
		if (limit > memcg->memory.limit)
			enlarge = true;
		ret = page_counter_limit(&memcg->memory, limit);
		mutex_unlock(&memcg_limit_mutex);

		if (!ret)
			break;

		try_to_free_mem_cgroup_pages(memcg, 1, GFP_KERNEL, true);

		curusage = page_counter_read(&memcg->memory);
		/* Usage is reduced ? */
		if (curusage >= oldusage)
			retry_count--;
		else
			oldusage = curusage;
	} while (retry_count);

	if (!ret && enlarge)
		memcg_oom_recover(memcg);

	return ret;
}

static int mem_cgroup_resize_memsw_limit(struct mem_cgroup *memcg,
					 unsigned long limit)
{
	unsigned long curusage;
	unsigned long oldusage;
	bool enlarge = false;
	int retry_count;
	int ret;

	/* see mem_cgroup_resize_res_limit */
	retry_count = MEM_CGROUP_RECLAIM_RETRIES *
		      mem_cgroup_count_children(memcg);

	oldusage = page_counter_read(&memcg->memsw);

	do {
		if (signal_pending(current)) {
			ret = -EINTR;
			break;
		}

		mutex_lock(&memcg_limit_mutex);
		if (limit < memcg->memory.limit) {
			mutex_unlock(&memcg_limit_mutex);
			ret = -EINVAL;
			break;
		}
		if (limit > memcg->memsw.limit)
			enlarge = true;
		ret = page_counter_limit(&memcg->memsw, limit);
		mutex_unlock(&memcg_limit_mutex);

		if (!ret)
			break;

		try_to_free_mem_cgroup_pages(memcg, 1, GFP_KERNEL, false);

		curusage = page_counter_read(&memcg->memsw);
		/* Usage is reduced ? */
		if (curusage >= oldusage)
			retry_count--;
		else
			oldusage = curusage;
	} while (retry_count);

	if (!ret && enlarge)
		memcg_oom_recover(memcg);

	return ret;
}

unsigned long mem_cgroup_soft_limit_reclaim(struct zone *zone, int order,
					    gfp_t gfp_mask,
					    unsigned long *total_scanned)
{
	unsigned long nr_reclaimed = 0;
	struct mem_cgroup_per_zone *mz, *next_mz = NULL;
	unsigned long reclaimed;
	int loop = 0;
	struct mem_cgroup_tree_per_zone *mctz;
	unsigned long excess;
	unsigned long nr_scanned;

	if (order > 0)
		return 0;

	mctz = soft_limit_tree_node_zone(zone_to_nid(zone), zone_idx(zone));
	/*
	 * This loop can run a while, specially if mem_cgroup's continuously
	 * keep exceeding their soft limit and putting the system under
	 * pressure
	 */
	do {
		if (next_mz)
			mz = next_mz;
		else
			mz = mem_cgroup_largest_soft_limit_node(mctz);
		if (!mz)
			break;

		nr_scanned = 0;
		reclaimed = mem_cgroup_soft_reclaim(mz->memcg, zone,
						    gfp_mask, &nr_scanned);
		nr_reclaimed += reclaimed;
		*total_scanned += nr_scanned;
		spin_lock_irq(&mctz->lock);
		__mem_cgroup_remove_exceeded(mz, mctz);

		/*
		 * If we failed to reclaim anything from this memory cgroup
		 * it is time to move on to the next cgroup
		 */
		next_mz = NULL;
		if (!reclaimed)
			next_mz = __mem_cgroup_largest_soft_limit_node(mctz);

		excess = soft_limit_excess(mz->memcg);
		/*
		 * One school of thought says that we should not add
		 * back the node to the tree if reclaim returns 0.
		 * But our reclaim could return 0, simply because due
		 * to priority we are exposing a smaller subset of
		 * memory to reclaim from. Consider this as a longer
		 * term TODO.
		 */
		/* If excess == 0, no tree ops */
		__mem_cgroup_insert_exceeded(mz, mctz, excess);
		spin_unlock_irq(&mctz->lock);
		css_put(&mz->memcg->css);
		loop++;
		/*
		 * Could not reclaim anything and there are no more
		 * mem cgroups to try or we seem to be looping without
		 * reclaiming anything.
		 */
		if (!nr_reclaimed &&
			(next_mz == NULL ||
			loop > MEM_CGROUP_MAX_SOFT_LIMIT_RECLAIM_LOOPS))
			break;
	} while (!nr_reclaimed);
	if (next_mz)
		css_put(&next_mz->memcg->css);
	return nr_reclaimed;
}

/*
 * Test whether @memcg has children, dead or alive.  Note that this
 * function doesn't care whether @memcg has use_hierarchy enabled and
 * returns %true if there are child csses according to the cgroup
 * hierarchy.  Testing use_hierarchy is the caller's responsiblity.
 */
static inline bool memcg_has_children(struct mem_cgroup *memcg)
{
	bool ret;

	/*
	 * The lock does not prevent addition or deletion of children, but
	 * it prevents a new child from being initialized based on this
	 * parent in css_online(), so it's enough to decide whether
	 * hierarchically inherited attributes can still be changed or not.
	 */
	lockdep_assert_held(&memcg_create_mutex);

	rcu_read_lock();
	ret = css_next_child(NULL, &memcg->css);
	rcu_read_unlock();
	return ret;
}

/*
 * Reclaims as many pages from the given memcg as possible and moves
 * the rest to the parent.
 *
 * Caller is responsible for holding css reference for memcg.
 */
static int mem_cgroup_force_empty(struct mem_cgroup *memcg)
{
	int nr_retries = MEM_CGROUP_RECLAIM_RETRIES;

	/* we call try-to-free pages for make this cgroup empty */
	lru_add_drain_all();
	/* try to free all pages in this cgroup */
	while (nr_retries && page_counter_read(&memcg->memory)) {
		int progress;

		if (signal_pending(current))
			return -EINTR;

		progress = try_to_free_mem_cgroup_pages(memcg, 1,
							GFP_KERNEL, true);
		if (!progress) {
			nr_retries--;
			/* maybe some writeback is necessary */
			congestion_wait(BLK_RW_ASYNC, HZ/10);
		}

	}

	return 0;
}

static ssize_t mem_cgroup_force_empty_write(struct kernfs_open_file *of,
					    char *buf, size_t nbytes,
					    loff_t off)
{
	struct mem_cgroup *memcg = mem_cgroup_from_css(of_css(of));

	if (mem_cgroup_is_root(memcg))
		return -EINVAL;
	return mem_cgroup_force_empty(memcg) ?: nbytes;
}

static u64 mem_cgroup_hierarchy_read(struct cgroup_subsys_state *css,
				     struct cftype *cft)
{
	return mem_cgroup_from_css(css)->use_hierarchy;
}

static int mem_cgroup_hierarchy_write(struct cgroup_subsys_state *css,
				      struct cftype *cft, u64 val)
{
	int retval = 0;
	struct mem_cgroup *memcg = mem_cgroup_from_css(css);
	struct mem_cgroup *parent_memcg = mem_cgroup_from_css(memcg->css.parent);

	mutex_lock(&memcg_create_mutex);

	if (memcg->use_hierarchy == val)
		goto out;

	/*
	 * If parent's use_hierarchy is set, we can't make any modifications
	 * in the child subtrees. If it is unset, then the change can
	 * occur, provided the current cgroup has no children.
	 *
	 * For the root cgroup, parent_mem is NULL, we allow value to be
	 * set if there are no children.
	 */
	if ((!parent_memcg || !parent_memcg->use_hierarchy) &&
				(val == 1 || val == 0)) {
		if (!memcg_has_children(memcg))
			memcg->use_hierarchy = val;
		else
			retval = -EBUSY;
	} else
		retval = -EINVAL;

out:
	mutex_unlock(&memcg_create_mutex);

	return retval;
}

static unsigned long tree_stat(struct mem_cgroup *memcg,
			       enum mem_cgroup_stat_index idx)
{
	struct mem_cgroup *iter;
	long val = 0;

	/* Per-cpu values can be negative, use a signed accumulator */
	for_each_mem_cgroup_tree(iter, memcg)
		val += mem_cgroup_read_stat(iter, idx);

	if (val < 0) /* race ? */
		val = 0;
	return val;
}

static inline u64 mem_cgroup_usage(struct mem_cgroup *memcg, bool swap)
{
	u64 val;

	if (mem_cgroup_is_root(memcg)) {
		val = tree_stat(memcg, MEM_CGROUP_STAT_CACHE);
		val += tree_stat(memcg, MEM_CGROUP_STAT_RSS);
		if (swap)
			val += tree_stat(memcg, MEM_CGROUP_STAT_SWAP);
	} else {
		if (!swap)
			val = page_counter_read(&memcg->memory);
		else
			val = page_counter_read(&memcg->memsw);
	}
	return val << PAGE_SHIFT;
}

enum {
	RES_USAGE,
	RES_LIMIT,
	RES_MAX_USAGE,
	RES_FAILCNT,
	RES_SOFT_LIMIT,
};

static u64 mem_cgroup_read_u64(struct cgroup_subsys_state *css,
			       struct cftype *cft)
{
	struct mem_cgroup *memcg = mem_cgroup_from_css(css);
	struct page_counter *counter;

	switch (MEMFILE_TYPE(cft->private)) {
	case _MEM:
		counter = &memcg->memory;
		break;
	case _MEMSWAP:
		counter = &memcg->memsw;
		break;
	case _KMEM:
		counter = &memcg->kmem;
		break;
	default:
		BUG();
	}

	switch (MEMFILE_ATTR(cft->private)) {
	case RES_USAGE:
		if (counter == &memcg->memory)
			return mem_cgroup_usage(memcg, false);
		if (counter == &memcg->memsw)
			return mem_cgroup_usage(memcg, true);
		return (u64)page_counter_read(counter) * PAGE_SIZE;
	case RES_LIMIT:
		return (u64)counter->limit * PAGE_SIZE;
	case RES_MAX_USAGE:
		return (u64)counter->watermark * PAGE_SIZE;
	case RES_FAILCNT:
		return counter->failcnt;
	case RES_SOFT_LIMIT:
		return (u64)memcg->soft_limit * PAGE_SIZE;
	default:
		BUG();
	}
}

#ifdef CONFIG_MEMCG_KMEM
static int memcg_activate_kmem(struct mem_cgroup *memcg,
			       unsigned long nr_pages)
{
	int err = 0;
	int memcg_id;

	BUG_ON(memcg->kmemcg_id >= 0);
	BUG_ON(memcg->kmem_acct_activated);
	BUG_ON(memcg->kmem_acct_active);

	/*
	 * For simplicity, we won't allow this to be disabled.  It also can't
	 * be changed if the cgroup has children already, or if tasks had
	 * already joined.
	 *
	 * If tasks join before we set the limit, a person looking at
	 * kmem.usage_in_bytes will have no way to determine when it took
	 * place, which makes the value quite meaningless.
	 *
	 * After it first became limited, changes in the value of the limit are
	 * of course permitted.
	 */
	mutex_lock(&memcg_create_mutex);
	if (cgroup_has_tasks(memcg->css.cgroup) ||
	    (memcg->use_hierarchy && memcg_has_children(memcg)))
		err = -EBUSY;
	mutex_unlock(&memcg_create_mutex);
	if (err)
		goto out;

	memcg_id = memcg_alloc_cache_id();
	if (memcg_id < 0) {
		err = memcg_id;
		goto out;
	}

	/*
	 * We couldn't have accounted to this cgroup, because it hasn't got
	 * activated yet, so this should succeed.
	 */
	err = page_counter_limit(&memcg->kmem, nr_pages);
	VM_BUG_ON(err);

	static_key_slow_inc(&memcg_kmem_enabled_key);
	/*
	 * A memory cgroup is considered kmem-active as soon as it gets
	 * kmemcg_id. Setting the id after enabling static branching will
	 * guarantee no one starts accounting before all call sites are
	 * patched.
	 */
	memcg->kmemcg_id = memcg_id;
	memcg->kmem_acct_activated = true;
	memcg->kmem_acct_active = true;
out:
	return err;
}

static int memcg_update_kmem_limit(struct mem_cgroup *memcg,
				   unsigned long limit)
{
	int ret;

	mutex_lock(&memcg_limit_mutex);
	if (!memcg_kmem_is_active(memcg))
		ret = memcg_activate_kmem(memcg, limit);
	else
		ret = page_counter_limit(&memcg->kmem, limit);
	mutex_unlock(&memcg_limit_mutex);
	return ret;
}

static int memcg_propagate_kmem(struct mem_cgroup *memcg)
{
	int ret = 0;
	struct mem_cgroup *parent = parent_mem_cgroup(memcg);

	if (!parent)
		return 0;

	mutex_lock(&memcg_limit_mutex);
	/*
	 * If the parent cgroup is not kmem-active now, it cannot be activated
	 * after this point, because it has at least one child already.
	 */
	if (memcg_kmem_is_active(parent))
		ret = memcg_activate_kmem(memcg, PAGE_COUNTER_MAX);
	mutex_unlock(&memcg_limit_mutex);
	return ret;
}
#else
static int memcg_update_kmem_limit(struct mem_cgroup *memcg,
				   unsigned long limit)
{
	return -EINVAL;
}
#endif /* CONFIG_MEMCG_KMEM */

/*
 * The user of this function is...
 * RES_LIMIT.
 */
static ssize_t mem_cgroup_write(struct kernfs_open_file *of,
				char *buf, size_t nbytes, loff_t off)
{
	struct mem_cgroup *memcg = mem_cgroup_from_css(of_css(of));
	unsigned long nr_pages;
	int ret;

	buf = strstrip(buf);
	ret = page_counter_memparse(buf, "-1", &nr_pages);
	if (ret)
		return ret;

	switch (MEMFILE_ATTR(of_cft(of)->private)) {
	case RES_LIMIT:
		if (mem_cgroup_is_root(memcg)) { /* Can't set limit on root */
			ret = -EINVAL;
			break;
		}
		switch (MEMFILE_TYPE(of_cft(of)->private)) {
		case _MEM:
			ret = mem_cgroup_resize_limit(memcg, nr_pages);
			break;
		case _MEMSWAP:
			ret = mem_cgroup_resize_memsw_limit(memcg, nr_pages);
			break;
		case _KMEM:
			ret = memcg_update_kmem_limit(memcg, nr_pages);
			break;
		}
		break;
	case RES_SOFT_LIMIT:
		memcg->soft_limit = nr_pages;
		ret = 0;
		break;
	}
	return ret ?: nbytes;
}

static ssize_t mem_cgroup_reset(struct kernfs_open_file *of, char *buf,
				size_t nbytes, loff_t off)
{
	struct mem_cgroup *memcg = mem_cgroup_from_css(of_css(of));
	struct page_counter *counter;

	switch (MEMFILE_TYPE(of_cft(of)->private)) {
	case _MEM:
		counter = &memcg->memory;
		break;
	case _MEMSWAP:
		counter = &memcg->memsw;
		break;
	case _KMEM:
		counter = &memcg->kmem;
		break;
	default:
		BUG();
	}

	switch (MEMFILE_ATTR(of_cft(of)->private)) {
	case RES_MAX_USAGE:
		page_counter_reset_watermark(counter);
		break;
	case RES_FAILCNT:
		counter->failcnt = 0;
		break;
	default:
		BUG();
	}

	return nbytes;
}

static u64 mem_cgroup_move_charge_read(struct cgroup_subsys_state *css,
					struct cftype *cft)
{
	return mem_cgroup_from_css(css)->move_charge_at_immigrate;
}

#ifdef CONFIG_MMU
static int mem_cgroup_move_charge_write(struct cgroup_subsys_state *css,
					struct cftype *cft, u64 val)
{
	struct mem_cgroup *memcg = mem_cgroup_from_css(css);

	if (val & ~MOVE_MASK)
		return -EINVAL;

	/*
	 * No kind of locking is needed in here, because ->can_attach() will
	 * check this value once in the beginning of the process, and then carry
	 * on with stale data. This means that changes to this value will only
	 * affect task migrations starting after the change.
	 */
	memcg->move_charge_at_immigrate = val;
	return 0;
}
#else
static int mem_cgroup_move_charge_write(struct cgroup_subsys_state *css,
					struct cftype *cft, u64 val)
{
	return -ENOSYS;
}
#endif

#ifdef CONFIG_NUMA
static int memcg_numa_stat_show(struct seq_file *m, void *v)
{
	struct numa_stat {
		const char *name;
		unsigned int lru_mask;
	};

	static const struct numa_stat stats[] = {
		{ "total", LRU_ALL },
		{ "file", LRU_ALL_FILE },
		{ "anon", LRU_ALL_ANON },
		{ "unevictable", BIT(LRU_UNEVICTABLE) },
	};
	const struct numa_stat *stat;
	int nid;
	unsigned long nr;
	struct mem_cgroup *memcg = mem_cgroup_from_css(seq_css(m));

	for (stat = stats; stat < stats + ARRAY_SIZE(stats); stat++) {
		nr = mem_cgroup_nr_lru_pages(memcg, stat->lru_mask);
		seq_printf(m, "%s=%lu", stat->name, nr);
		for_each_node_state(nid, N_MEMORY) {
			nr = mem_cgroup_node_nr_lru_pages(memcg, nid,
							  stat->lru_mask);
			seq_printf(m, " N%d=%lu", nid, nr);
		}
		seq_putc(m, '\n');
	}

	for (stat = stats; stat < stats + ARRAY_SIZE(stats); stat++) {
		struct mem_cgroup *iter;

		nr = 0;
		for_each_mem_cgroup_tree(iter, memcg)
			nr += mem_cgroup_nr_lru_pages(iter, stat->lru_mask);
		seq_printf(m, "hierarchical_%s=%lu", stat->name, nr);
		for_each_node_state(nid, N_MEMORY) {
			nr = 0;
			for_each_mem_cgroup_tree(iter, memcg)
				nr += mem_cgroup_node_nr_lru_pages(
					iter, nid, stat->lru_mask);
			seq_printf(m, " N%d=%lu", nid, nr);
		}
		seq_putc(m, '\n');
	}

	return 0;
}
#endif /* CONFIG_NUMA */

static int memcg_stat_show(struct seq_file *m, void *v)
{
	struct mem_cgroup *memcg = mem_cgroup_from_css(seq_css(m));
	unsigned long memory, memsw;
	struct mem_cgroup *mi;
	unsigned int i;

	BUILD_BUG_ON(ARRAY_SIZE(mem_cgroup_stat_names) !=
		     MEM_CGROUP_STAT_NSTATS);
	BUILD_BUG_ON(ARRAY_SIZE(mem_cgroup_events_names) !=
		     MEM_CGROUP_EVENTS_NSTATS);
	BUILD_BUG_ON(ARRAY_SIZE(mem_cgroup_lru_names) != NR_LRU_LISTS);

	for (i = 0; i < MEM_CGROUP_STAT_NSTATS; i++) {
		if (i == MEM_CGROUP_STAT_SWAP && !do_swap_account)
			continue;
		seq_printf(m, "%s %ld\n", mem_cgroup_stat_names[i],
			   mem_cgroup_read_stat(memcg, i) * PAGE_SIZE);
	}

	for (i = 0; i < MEM_CGROUP_EVENTS_NSTATS; i++)
		seq_printf(m, "%s %lu\n", mem_cgroup_events_names[i],
			   mem_cgroup_read_events(memcg, i));

	for (i = 0; i < NR_LRU_LISTS; i++)
		seq_printf(m, "%s %lu\n", mem_cgroup_lru_names[i],
			   mem_cgroup_nr_lru_pages(memcg, BIT(i)) * PAGE_SIZE);

	/* Hierarchical information */
	memory = memsw = PAGE_COUNTER_MAX;
	for (mi = memcg; mi; mi = parent_mem_cgroup(mi)) {
		memory = min(memory, mi->memory.limit);
		memsw = min(memsw, mi->memsw.limit);
	}
	seq_printf(m, "hierarchical_memory_limit %llu\n",
		   (u64)memory * PAGE_SIZE);
	if (do_swap_account)
		seq_printf(m, "hierarchical_memsw_limit %llu\n",
			   (u64)memsw * PAGE_SIZE);

	for (i = 0; i < MEM_CGROUP_STAT_NSTATS; i++) {
		long long val = 0;

		if (i == MEM_CGROUP_STAT_SWAP && !do_swap_account)
			continue;
		for_each_mem_cgroup_tree(mi, memcg)
			val += mem_cgroup_read_stat(mi, i) * PAGE_SIZE;
		seq_printf(m, "total_%s %lld\n", mem_cgroup_stat_names[i], val);
	}

	for (i = 0; i < MEM_CGROUP_EVENTS_NSTATS; i++) {
		unsigned long long val = 0;

		for_each_mem_cgroup_tree(mi, memcg)
			val += mem_cgroup_read_events(mi, i);
		seq_printf(m, "total_%s %llu\n",
			   mem_cgroup_events_names[i], val);
	}

	for (i = 0; i < NR_LRU_LISTS; i++) {
		unsigned long long val = 0;

		for_each_mem_cgroup_tree(mi, memcg)
			val += mem_cgroup_nr_lru_pages(mi, BIT(i)) * PAGE_SIZE;
		seq_printf(m, "total_%s %llu\n", mem_cgroup_lru_names[i], val);
	}

#ifdef CONFIG_DEBUG_VM
	{
		int nid, zid;
		struct mem_cgroup_per_zone *mz;
		struct zone_reclaim_stat *rstat;
		unsigned long recent_rotated[2] = {0, 0};
		unsigned long recent_scanned[2] = {0, 0};

		for_each_online_node(nid)
			for (zid = 0; zid < MAX_NR_ZONES; zid++) {
				mz = &memcg->nodeinfo[nid]->zoneinfo[zid];
				rstat = &mz->lruvec.reclaim_stat;

				recent_rotated[0] += rstat->recent_rotated[0];
				recent_rotated[1] += rstat->recent_rotated[1];
				recent_scanned[0] += rstat->recent_scanned[0];
				recent_scanned[1] += rstat->recent_scanned[1];
			}
		seq_printf(m, "recent_rotated_anon %lu\n", recent_rotated[0]);
		seq_printf(m, "recent_rotated_file %lu\n", recent_rotated[1]);
		seq_printf(m, "recent_scanned_anon %lu\n", recent_scanned[0]);
		seq_printf(m, "recent_scanned_file %lu\n", recent_scanned[1]);
	}
#endif

	return 0;
}

static u64 mem_cgroup_swappiness_read(struct cgroup_subsys_state *css,
				      struct cftype *cft)
{
	struct mem_cgroup *memcg = mem_cgroup_from_css(css);

	return mem_cgroup_swappiness(memcg);
}

static int mem_cgroup_swappiness_write(struct cgroup_subsys_state *css,
				       struct cftype *cft, u64 val)
{
	struct mem_cgroup *memcg = mem_cgroup_from_css(css);

	if (val > 100)
		return -EINVAL;

	if (css->parent)
		memcg->swappiness = val;
	else
		vm_swappiness = val;

	return 0;
}

static void __mem_cgroup_threshold(struct mem_cgroup *memcg, bool swap)
{
	struct mem_cgroup_threshold_ary *t;
	unsigned long usage;
	int i;

	rcu_read_lock();
	if (!swap)
		t = rcu_dereference(memcg->thresholds.primary);
	else
		t = rcu_dereference(memcg->memsw_thresholds.primary);

	if (!t)
		goto unlock;

	usage = mem_cgroup_usage(memcg, swap);

	/*
	 * current_threshold points to threshold just below or equal to usage.
	 * If it's not true, a threshold was crossed after last
	 * call of __mem_cgroup_threshold().
	 */
	i = t->current_threshold;

	/*
	 * Iterate backward over array of thresholds starting from
	 * current_threshold and check if a threshold is crossed.
	 * If none of thresholds below usage is crossed, we read
	 * only one element of the array here.
	 */
	for (; i >= 0 && unlikely(t->entries[i].threshold > usage); i--)
		eventfd_signal(t->entries[i].eventfd, 1);

	/* i = current_threshold + 1 */
	i++;

	/*
	 * Iterate forward over array of thresholds starting from
	 * current_threshold+1 and check if a threshold is crossed.
	 * If none of thresholds above usage is crossed, we read
	 * only one element of the array here.
	 */
	for (; i < t->size && unlikely(t->entries[i].threshold <= usage); i++)
		eventfd_signal(t->entries[i].eventfd, 1);

	/* Update current_threshold */
	t->current_threshold = i - 1;
unlock:
	rcu_read_unlock();
}

static void mem_cgroup_threshold(struct mem_cgroup *memcg)
{
	while (memcg) {
		__mem_cgroup_threshold(memcg, false);
		if (do_swap_account)
			__mem_cgroup_threshold(memcg, true);

		memcg = parent_mem_cgroup(memcg);
	}
}

static int compare_thresholds(const void *a, const void *b)
{
	const struct mem_cgroup_threshold *_a = a;
	const struct mem_cgroup_threshold *_b = b;

	if (_a->threshold > _b->threshold)
		return 1;

	if (_a->threshold < _b->threshold)
		return -1;

	return 0;
}

static int mem_cgroup_oom_notify_cb(struct mem_cgroup *memcg)
{
	struct mem_cgroup_eventfd_list *ev;

	spin_lock(&memcg_oom_lock);

	list_for_each_entry(ev, &memcg->oom_notify, list)
		eventfd_signal(ev->eventfd, 1);

	spin_unlock(&memcg_oom_lock);
	return 0;
}

static void mem_cgroup_oom_notify(struct mem_cgroup *memcg)
{
	struct mem_cgroup *iter;

	for_each_mem_cgroup_tree(iter, memcg)
		mem_cgroup_oom_notify_cb(iter);
}

static int __mem_cgroup_usage_register_event(struct mem_cgroup *memcg,
	struct eventfd_ctx *eventfd, const char *args, enum res_type type)
{
	struct mem_cgroup_thresholds *thresholds;
	struct mem_cgroup_threshold_ary *new;
	unsigned long threshold;
	unsigned long usage;
	int i, size, ret;

	ret = page_counter_memparse(args, "-1", &threshold);
	if (ret)
		return ret;

	mutex_lock(&memcg->thresholds_lock);

	if (type == _MEM) {
		thresholds = &memcg->thresholds;
		usage = mem_cgroup_usage(memcg, false);
	} else if (type == _MEMSWAP) {
		thresholds = &memcg->memsw_thresholds;
		usage = mem_cgroup_usage(memcg, true);
	} else
		BUG();

	/* Check if a threshold crossed before adding a new one */
	if (thresholds->primary)
		__mem_cgroup_threshold(memcg, type == _MEMSWAP);

	size = thresholds->primary ? thresholds->primary->size + 1 : 1;

	/* Allocate memory for new array of thresholds */
	new = kmalloc(sizeof(*new) + size * sizeof(struct mem_cgroup_threshold),
			GFP_KERNEL);
	if (!new) {
		ret = -ENOMEM;
		goto unlock;
	}
	new->size = size;

	/* Copy thresholds (if any) to new array */
	if (thresholds->primary) {
		memcpy(new->entries, thresholds->primary->entries, (size - 1) *
				sizeof(struct mem_cgroup_threshold));
	}

	/* Add new threshold */
	new->entries[size - 1].eventfd = eventfd;
	new->entries[size - 1].threshold = threshold;

	/* Sort thresholds. Registering of new threshold isn't time-critical */
	sort(new->entries, size, sizeof(struct mem_cgroup_threshold),
			compare_thresholds, NULL);

	/* Find current threshold */
	new->current_threshold = -1;
	for (i = 0; i < size; i++) {
		if (new->entries[i].threshold <= usage) {
			/*
			 * new->current_threshold will not be used until
			 * rcu_assign_pointer(), so it's safe to increment
			 * it here.
			 */
			++new->current_threshold;
		} else
			break;
	}

	/* Free old spare buffer and save old primary buffer as spare */
	kfree(thresholds->spare);
	thresholds->spare = thresholds->primary;

	rcu_assign_pointer(thresholds->primary, new);

	/* To be sure that nobody uses thresholds */
	synchronize_rcu();

unlock:
	mutex_unlock(&memcg->thresholds_lock);

	return ret;
}

static int mem_cgroup_usage_register_event(struct mem_cgroup *memcg,
	struct eventfd_ctx *eventfd, const char *args)
{
	return __mem_cgroup_usage_register_event(memcg, eventfd, args, _MEM);
}

static int memsw_cgroup_usage_register_event(struct mem_cgroup *memcg,
	struct eventfd_ctx *eventfd, const char *args)
{
	return __mem_cgroup_usage_register_event(memcg, eventfd, args, _MEMSWAP);
}

static void __mem_cgroup_usage_unregister_event(struct mem_cgroup *memcg,
	struct eventfd_ctx *eventfd, enum res_type type)
{
	struct mem_cgroup_thresholds *thresholds;
	struct mem_cgroup_threshold_ary *new;
	unsigned long usage;
	int i, j, size;

	mutex_lock(&memcg->thresholds_lock);

	if (type == _MEM) {
		thresholds = &memcg->thresholds;
		usage = mem_cgroup_usage(memcg, false);
	} else if (type == _MEMSWAP) {
		thresholds = &memcg->memsw_thresholds;
		usage = mem_cgroup_usage(memcg, true);
	} else
		BUG();

	if (!thresholds->primary)
		goto unlock;

	/* Check if a threshold crossed before removing */
	__mem_cgroup_threshold(memcg, type == _MEMSWAP);

	/* Calculate new number of threshold */
	size = 0;
	for (i = 0; i < thresholds->primary->size; i++) {
		if (thresholds->primary->entries[i].eventfd != eventfd)
			size++;
	}

	new = thresholds->spare;

	/* Set thresholds array to NULL if we don't have thresholds */
	if (!size) {
		kfree(new);
		new = NULL;
		goto swap_buffers;
	}

	new->size = size;

	/* Copy thresholds and find current threshold */
	new->current_threshold = -1;
	for (i = 0, j = 0; i < thresholds->primary->size; i++) {
		if (thresholds->primary->entries[i].eventfd == eventfd)
			continue;

		new->entries[j] = thresholds->primary->entries[i];
		if (new->entries[j].threshold <= usage) {
			/*
			 * new->current_threshold will not be used
			 * until rcu_assign_pointer(), so it's safe to increment
			 * it here.
			 */
			++new->current_threshold;
		}
		j++;
	}

swap_buffers:
	/* Swap primary and spare array */
	thresholds->spare = thresholds->primary;
	/* If all events are unregistered, free the spare array */
	if (!new) {
		kfree(thresholds->spare);
		thresholds->spare = NULL;
	}

	rcu_assign_pointer(thresholds->primary, new);

	/* To be sure that nobody uses thresholds */
	synchronize_rcu();
unlock:
	mutex_unlock(&memcg->thresholds_lock);
}

static void mem_cgroup_usage_unregister_event(struct mem_cgroup *memcg,
	struct eventfd_ctx *eventfd)
{
	return __mem_cgroup_usage_unregister_event(memcg, eventfd, _MEM);
}

static void memsw_cgroup_usage_unregister_event(struct mem_cgroup *memcg,
	struct eventfd_ctx *eventfd)
{
	return __mem_cgroup_usage_unregister_event(memcg, eventfd, _MEMSWAP);
}

static int mem_cgroup_oom_register_event(struct mem_cgroup *memcg,
	struct eventfd_ctx *eventfd, const char *args)
{
	struct mem_cgroup_eventfd_list *event;

	event = kmalloc(sizeof(*event),	GFP_KERNEL);
	if (!event)
		return -ENOMEM;

	spin_lock(&memcg_oom_lock);

	event->eventfd = eventfd;
	list_add(&event->list, &memcg->oom_notify);

	/* already in OOM ? */
	if (atomic_read(&memcg->under_oom))
		eventfd_signal(eventfd, 1);
	spin_unlock(&memcg_oom_lock);

	return 0;
}

static void mem_cgroup_oom_unregister_event(struct mem_cgroup *memcg,
	struct eventfd_ctx *eventfd)
{
	struct mem_cgroup_eventfd_list *ev, *tmp;

	spin_lock(&memcg_oom_lock);

	list_for_each_entry_safe(ev, tmp, &memcg->oom_notify, list) {
		if (ev->eventfd == eventfd) {
			list_del(&ev->list);
			kfree(ev);
		}
	}

	spin_unlock(&memcg_oom_lock);
}

static int mem_cgroup_oom_control_read(struct seq_file *sf, void *v)
{
	struct mem_cgroup *memcg = mem_cgroup_from_css(seq_css(sf));

	seq_printf(sf, "oom_kill_disable %d\n", memcg->oom_kill_disable);
	seq_printf(sf, "under_oom %d\n", (bool)atomic_read(&memcg->under_oom));
	return 0;
}

static int mem_cgroup_oom_control_write(struct cgroup_subsys_state *css,
	struct cftype *cft, u64 val)
{
	struct mem_cgroup *memcg = mem_cgroup_from_css(css);

	/* cannot set to root cgroup and only 0 and 1 are allowed */
	if (!css->parent || !((val == 0) || (val == 1)))
		return -EINVAL;

	memcg->oom_kill_disable = val;
	if (!val)
		memcg_oom_recover(memcg);

	return 0;
}

#ifdef CONFIG_MEMCG_KMEM
static int memcg_init_kmem(struct mem_cgroup *memcg, struct cgroup_subsys *ss)
{
	int ret;

	ret = memcg_propagate_kmem(memcg);
	if (ret)
		return ret;

	return mem_cgroup_sockets_init(memcg, ss);
}

static void memcg_deactivate_kmem(struct mem_cgroup *memcg)
{
	struct cgroup_subsys_state *css;
	struct mem_cgroup *parent, *child;
	int kmemcg_id;

	if (!memcg->kmem_acct_active)
		return;

	/*
	 * Clear the 'active' flag before clearing memcg_caches arrays entries.
	 * Since we take the slab_mutex in memcg_deactivate_kmem_caches(), it
	 * guarantees no cache will be created for this cgroup after we are
	 * done (see memcg_create_kmem_cache()).
	 */
	memcg->kmem_acct_active = false;

	memcg_deactivate_kmem_caches(memcg);

	kmemcg_id = memcg->kmemcg_id;
	BUG_ON(kmemcg_id < 0);

	parent = parent_mem_cgroup(memcg);
	if (!parent)
		parent = root_mem_cgroup;

	/*
	 * Change kmemcg_id of this cgroup and all its descendants to the
	 * parent's id, and then move all entries from this cgroup's list_lrus
	 * to ones of the parent. After we have finished, all list_lrus
	 * corresponding to this cgroup are guaranteed to remain empty. The
	 * ordering is imposed by list_lru_node->lock taken by
	 * memcg_drain_all_list_lrus().
	 */
	css_for_each_descendant_pre(css, &memcg->css) {
		child = mem_cgroup_from_css(css);
		BUG_ON(child->kmemcg_id != kmemcg_id);
		child->kmemcg_id = parent->kmemcg_id;
		if (!memcg->use_hierarchy)
			break;
	}
	memcg_drain_all_list_lrus(kmemcg_id, parent->kmemcg_id);

	memcg_free_cache_id(kmemcg_id);
}

static void memcg_destroy_kmem(struct mem_cgroup *memcg)
{
	if (memcg->kmem_acct_activated) {
		memcg_destroy_kmem_caches(memcg);
		static_key_slow_dec(&memcg_kmem_enabled_key);
		WARN_ON(page_counter_read(&memcg->kmem));
	}
	mem_cgroup_sockets_destroy(memcg);
}
#else
static int memcg_init_kmem(struct mem_cgroup *memcg, struct cgroup_subsys *ss)
{
	return 0;
}

static void memcg_deactivate_kmem(struct mem_cgroup *memcg)
{
}

static void memcg_destroy_kmem(struct mem_cgroup *memcg)
{
}
#endif

/*
 * DO NOT USE IN NEW FILES.
 *
 * "cgroup.event_control" implementation.
 *
 * This is way over-engineered.  It tries to support fully configurable
 * events for each user.  Such level of flexibility is completely
 * unnecessary especially in the light of the planned unified hierarchy.
 *
 * Please deprecate this and replace with something simpler if at all
 * possible.
 */

/*
 * Unregister event and free resources.
 *
 * Gets called from workqueue.
 */
static void memcg_event_remove(struct work_struct *work)
{
	struct mem_cgroup_event *event =
		container_of(work, struct mem_cgroup_event, remove);
	struct mem_cgroup *memcg = event->memcg;

	remove_wait_queue(event->wqh, &event->wait);

	event->unregister_event(memcg, event->eventfd);

	/* Notify userspace the event is going away. */
	eventfd_signal(event->eventfd, 1);

	eventfd_ctx_put(event->eventfd);
	kfree(event);
	css_put(&memcg->css);
}

/*
 * Gets called on POLLHUP on eventfd when user closes it.
 *
 * Called with wqh->lock held and interrupts disabled.
 */
static int memcg_event_wake(wait_queue_t *wait, unsigned mode,
			    int sync, void *key)
{
	struct mem_cgroup_event *event =
		container_of(wait, struct mem_cgroup_event, wait);
	struct mem_cgroup *memcg = event->memcg;
	unsigned long flags = (unsigned long)key;

	if (flags & POLLHUP) {
		/*
		 * If the event has been detached at cgroup removal, we
		 * can simply return knowing the other side will cleanup
		 * for us.
		 *
		 * We can't race against event freeing since the other
		 * side will require wqh->lock via remove_wait_queue(),
		 * which we hold.
		 */
		spin_lock(&memcg->event_list_lock);
		if (!list_empty(&event->list)) {
			list_del_init(&event->list);
			/*
			 * We are in atomic context, but cgroup_event_remove()
			 * may sleep, so we have to call it in workqueue.
			 */
			schedule_work(&event->remove);
		}
		spin_unlock(&memcg->event_list_lock);
	}

	return 0;
}

static void memcg_event_ptable_queue_proc(struct file *file,
		wait_queue_head_t *wqh, poll_table *pt)
{
	struct mem_cgroup_event *event =
		container_of(pt, struct mem_cgroup_event, pt);

	event->wqh = wqh;
	add_wait_queue(wqh, &event->wait);
}

/*
 * DO NOT USE IN NEW FILES.
 *
 * Parse input and register new cgroup event handler.
 *
 * Input must be in format '<event_fd> <control_fd> <args>'.
 * Interpretation of args is defined by control file implementation.
 */
static ssize_t memcg_write_event_control(struct kernfs_open_file *of,
					 char *buf, size_t nbytes, loff_t off)
{
	struct cgroup_subsys_state *css = of_css(of);
	struct mem_cgroup *memcg = mem_cgroup_from_css(css);
	struct mem_cgroup_event *event;
	struct cgroup_subsys_state *cfile_css;
	unsigned int efd, cfd;
	struct fd efile;
	struct fd cfile;
	const char *name;
	char *endp;
	int ret;

	buf = strstrip(buf);

	efd = simple_strtoul(buf, &endp, 10);
	if (*endp != ' ')
		return -EINVAL;
	buf = endp + 1;

	cfd = simple_strtoul(buf, &endp, 10);
	if ((*endp != ' ') && (*endp != '\0'))
		return -EINVAL;
	buf = endp + 1;

	event = kzalloc(sizeof(*event), GFP_KERNEL);
	if (!event)
		return -ENOMEM;

	event->memcg = memcg;
	INIT_LIST_HEAD(&event->list);
	init_poll_funcptr(&event->pt, memcg_event_ptable_queue_proc);
	init_waitqueue_func_entry(&event->wait, memcg_event_wake);
	INIT_WORK(&event->remove, memcg_event_remove);

	efile = fdget(efd);
	if (!efile.file) {
		ret = -EBADF;
		goto out_kfree;
	}

	event->eventfd = eventfd_ctx_fileget(efile.file);
	if (IS_ERR(event->eventfd)) {
		ret = PTR_ERR(event->eventfd);
		goto out_put_efile;
	}

	cfile = fdget(cfd);
	if (!cfile.file) {
		ret = -EBADF;
		goto out_put_eventfd;
	}

	/* the process need read permission on control file */
	/* AV: shouldn't we check that it's been opened for read instead? */
	ret = inode_permission(file_inode(cfile.file), MAY_READ);
	if (ret < 0)
		goto out_put_cfile;

	/*
	 * Determine the event callbacks and set them in @event.  This used
	 * to be done via struct cftype but cgroup core no longer knows
	 * about these events.  The following is crude but the whole thing
	 * is for compatibility anyway.
	 *
	 * DO NOT ADD NEW FILES.
	 */
	name = cfile.file->f_path.dentry->d_name.name;

	if (!strcmp(name, "memory.usage_in_bytes")) {
		event->register_event = mem_cgroup_usage_register_event;
		event->unregister_event = mem_cgroup_usage_unregister_event;
	} else if (!strcmp(name, "memory.oom_control")) {
		event->register_event = mem_cgroup_oom_register_event;
		event->unregister_event = mem_cgroup_oom_unregister_event;
	} else if (!strcmp(name, "memory.pressure_level")) {
		event->register_event = vmpressure_register_event;
		event->unregister_event = vmpressure_unregister_event;
	} else if (!strcmp(name, "memory.memsw.usage_in_bytes")) {
		event->register_event = memsw_cgroup_usage_register_event;
		event->unregister_event = memsw_cgroup_usage_unregister_event;
	} else {
		ret = -EINVAL;
		goto out_put_cfile;
	}

	/*
	 * Verify @cfile should belong to @css.  Also, remaining events are
	 * automatically removed on cgroup destruction but the removal is
	 * asynchronous, so take an extra ref on @css.
	 */
	cfile_css = css_tryget_online_from_dir(cfile.file->f_path.dentry->d_parent,
					       &memory_cgrp_subsys);
	ret = -EINVAL;
	if (IS_ERR(cfile_css))
		goto out_put_cfile;
	if (cfile_css != css) {
		css_put(cfile_css);
		goto out_put_cfile;
	}

	ret = event->register_event(memcg, event->eventfd, buf);
	if (ret)
		goto out_put_css;

	efile.file->f_op->poll(efile.file, &event->pt);

	spin_lock(&memcg->event_list_lock);
	list_add(&event->list, &memcg->event_list);
	spin_unlock(&memcg->event_list_lock);

	fdput(cfile);
	fdput(efile);

	return nbytes;

out_put_css:
	css_put(css);
out_put_cfile:
	fdput(cfile);
out_put_eventfd:
	eventfd_ctx_put(event->eventfd);
out_put_efile:
	fdput(efile);
out_kfree:
	kfree(event);

	return ret;
}

static struct cftype mem_cgroup_legacy_files[] = {
	{
		.name = "usage_in_bytes",
		.private = MEMFILE_PRIVATE(_MEM, RES_USAGE),
		.read_u64 = mem_cgroup_read_u64,
	},
	{
		.name = "max_usage_in_bytes",
		.private = MEMFILE_PRIVATE(_MEM, RES_MAX_USAGE),
		.write = mem_cgroup_reset,
		.read_u64 = mem_cgroup_read_u64,
	},
	{
		.name = "limit_in_bytes",
		.private = MEMFILE_PRIVATE(_MEM, RES_LIMIT),
		.write = mem_cgroup_write,
		.read_u64 = mem_cgroup_read_u64,
	},
	{
		.name = "soft_limit_in_bytes",
		.private = MEMFILE_PRIVATE(_MEM, RES_SOFT_LIMIT),
		.write = mem_cgroup_write,
		.read_u64 = mem_cgroup_read_u64,
	},
	{
		.name = "failcnt",
		.private = MEMFILE_PRIVATE(_MEM, RES_FAILCNT),
		.write = mem_cgroup_reset,
		.read_u64 = mem_cgroup_read_u64,
	},
	{
		.name = "stat",
		.seq_show = memcg_stat_show,
	},
	{
		.name = "force_empty",
		.write = mem_cgroup_force_empty_write,
	},
	{
		.name = "use_hierarchy",
		.write_u64 = mem_cgroup_hierarchy_write,
		.read_u64 = mem_cgroup_hierarchy_read,
	},
	{
		.name = "cgroup.event_control",		/* XXX: for compat */
		.write = memcg_write_event_control,
		.flags = CFTYPE_NO_PREFIX,
		.mode = S_IWUGO,
	},
	{
		.name = "swappiness",
		.read_u64 = mem_cgroup_swappiness_read,
		.write_u64 = mem_cgroup_swappiness_write,
	},
	{
		.name = "move_charge_at_immigrate",
		.read_u64 = mem_cgroup_move_charge_read,
		.write_u64 = mem_cgroup_move_charge_write,
	},
	{
		.name = "oom_control",
		.seq_show = mem_cgroup_oom_control_read,
		.write_u64 = mem_cgroup_oom_control_write,
		.private = MEMFILE_PRIVATE(_OOM_TYPE, OOM_CONTROL),
	},
	{
		.name = "pressure_level",
	},
#ifdef CONFIG_NUMA
	{
		.name = "numa_stat",
		.seq_show = memcg_numa_stat_show,
	},
#endif
#ifdef CONFIG_MEMCG_KMEM
	{
		.name = "kmem.limit_in_bytes",
		.private = MEMFILE_PRIVATE(_KMEM, RES_LIMIT),
		.write = mem_cgroup_write,
		.read_u64 = mem_cgroup_read_u64,
	},
	{
		.name = "kmem.usage_in_bytes",
		.private = MEMFILE_PRIVATE(_KMEM, RES_USAGE),
		.read_u64 = mem_cgroup_read_u64,
	},
	{
		.name = "kmem.failcnt",
		.private = MEMFILE_PRIVATE(_KMEM, RES_FAILCNT),
		.write = mem_cgroup_reset,
		.read_u64 = mem_cgroup_read_u64,
	},
	{
		.name = "kmem.max_usage_in_bytes",
		.private = MEMFILE_PRIVATE(_KMEM, RES_MAX_USAGE),
		.write = mem_cgroup_reset,
		.read_u64 = mem_cgroup_read_u64,
	},
#ifdef CONFIG_SLABINFO
	{
		.name = "kmem.slabinfo",
		.seq_start = slab_start,
		.seq_next = slab_next,
		.seq_stop = slab_stop,
		.seq_show = memcg_slab_show,
	},
#endif
#endif
	{ },	/* terminate */
};

static int alloc_mem_cgroup_per_zone_info(struct mem_cgroup *memcg, int node)
{
	struct mem_cgroup_per_node *pn;
	struct mem_cgroup_per_zone *mz;
	int zone, tmp = node;
	/*
	 * This routine is called against possible nodes.
	 * But it's BUG to call kmalloc() against offline node.
	 *
	 * TODO: this routine can waste much memory for nodes which will
	 *       never be onlined. It's better to use memory hotplug callback
	 *       function.
	 */
	if (!node_state(node, N_NORMAL_MEMORY))
		tmp = -1;
	pn = kzalloc_node(sizeof(*pn), GFP_KERNEL, tmp);
	if (!pn)
		return 1;

	for (zone = 0; zone < MAX_NR_ZONES; zone++) {
		mz = &pn->zoneinfo[zone];
		lruvec_init(&mz->lruvec);
		mz->usage_in_excess = 0;
		mz->on_tree = false;
		mz->memcg = memcg;
	}
	memcg->nodeinfo[node] = pn;
	return 0;
}

static void free_mem_cgroup_per_zone_info(struct mem_cgroup *memcg, int node)
{
	kfree(memcg->nodeinfo[node]);
}

static struct mem_cgroup *mem_cgroup_alloc(void)
{
	struct mem_cgroup *memcg;
	size_t size;

	size = sizeof(struct mem_cgroup);
	size += nr_node_ids * sizeof(struct mem_cgroup_per_node *);

	memcg = kzalloc(size, GFP_KERNEL);
	if (!memcg)
		return NULL;

	memcg->stat = alloc_percpu(struct mem_cgroup_stat_cpu);
	if (!memcg->stat)
		goto out_free;
	spin_lock_init(&memcg->pcp_counter_lock);
	return memcg;

out_free:
	kfree(memcg);
	return NULL;
}

/*
 * At destroying mem_cgroup, references from swap_cgroup can remain.
 * (scanning all at force_empty is too costly...)
 *
 * Instead of clearing all references at force_empty, we remember
 * the number of reference from swap_cgroup and free mem_cgroup when
 * it goes down to 0.
 *
 * Removal of cgroup itself succeeds regardless of refs from swap.
 */

static void __mem_cgroup_free(struct mem_cgroup *memcg)
{
	int node;

	mem_cgroup_remove_from_trees(memcg);

	for_each_node(node)
		free_mem_cgroup_per_zone_info(memcg, node);

	free_percpu(memcg->stat);
	kfree(memcg);
}

/*
 * Returns the parent mem_cgroup in memcgroup hierarchy with hierarchy enabled.
 */
struct mem_cgroup *parent_mem_cgroup(struct mem_cgroup *memcg)
{
	if (!memcg->memory.parent)
		return NULL;
	return mem_cgroup_from_counter(memcg->memory.parent, memory);
}
EXPORT_SYMBOL(parent_mem_cgroup);

static struct cgroup_subsys_state * __ref
mem_cgroup_css_alloc(struct cgroup_subsys_state *parent_css)
{
	struct mem_cgroup *memcg;
	long error = -ENOMEM;
	int node;

	memcg = mem_cgroup_alloc();
	if (!memcg)
		return ERR_PTR(error);

	for_each_node(node)
		if (alloc_mem_cgroup_per_zone_info(memcg, node))
			goto free_out;

	/* root ? */
	if (parent_css == NULL) {
		root_mem_cgroup = memcg;
		page_counter_init(&memcg->memory, NULL);
<<<<<<< HEAD
=======
		memcg->high = PAGE_COUNTER_MAX;
>>>>>>> 03891159
		memcg->soft_limit = PAGE_COUNTER_MAX;
		page_counter_init(&memcg->memsw, NULL);
		page_counter_init(&memcg->kmem, NULL);
	}

	memcg->last_scanned_node = MAX_NUMNODES;
	INIT_LIST_HEAD(&memcg->oom_notify);
	memcg->move_charge_at_immigrate = 0;
	mutex_init(&memcg->thresholds_lock);
	spin_lock_init(&memcg->move_lock);
	vmpressure_init(&memcg->vmpressure);
	INIT_LIST_HEAD(&memcg->event_list);
	spin_lock_init(&memcg->event_list_lock);
#ifdef CONFIG_MEMCG_KMEM
	memcg->kmemcg_id = -1;
#endif

	return &memcg->css;

free_out:
	__mem_cgroup_free(memcg);
	return ERR_PTR(error);
}

static int
mem_cgroup_css_online(struct cgroup_subsys_state *css)
{
	struct mem_cgroup *memcg = mem_cgroup_from_css(css);
	struct mem_cgroup *parent = mem_cgroup_from_css(css->parent);
	int ret;

	if (css->id > MEM_CGROUP_ID_MAX)
		return -ENOSPC;

	if (!parent)
		return 0;

	mutex_lock(&memcg_create_mutex);

	memcg->use_hierarchy = parent->use_hierarchy;
	memcg->oom_kill_disable = parent->oom_kill_disable;
	memcg->swappiness = mem_cgroup_swappiness(parent);

	if (parent->use_hierarchy) {
		page_counter_init(&memcg->memory, &parent->memory);
<<<<<<< HEAD
=======
		memcg->high = PAGE_COUNTER_MAX;
>>>>>>> 03891159
		memcg->soft_limit = PAGE_COUNTER_MAX;
		page_counter_init(&memcg->memsw, &parent->memsw);
		page_counter_init(&memcg->kmem, &parent->kmem);

		/*
		 * No need to take a reference to the parent because cgroup
		 * core guarantees its existence.
		 */
	} else {
		page_counter_init(&memcg->memory, NULL);
<<<<<<< HEAD
=======
		memcg->high = PAGE_COUNTER_MAX;
>>>>>>> 03891159
		memcg->soft_limit = PAGE_COUNTER_MAX;
		page_counter_init(&memcg->memsw, NULL);
		page_counter_init(&memcg->kmem, NULL);
		/*
		 * Deeper hierachy with use_hierarchy == false doesn't make
		 * much sense so let cgroup subsystem know about this
		 * unfortunate state in our controller.
		 */
		if (parent != root_mem_cgroup)
			memory_cgrp_subsys.broken_hierarchy = true;
	}
	mutex_unlock(&memcg_create_mutex);

	ret = memcg_init_kmem(memcg, &memory_cgrp_subsys);
	if (ret)
		return ret;

	/*
	 * Make sure the memcg is initialized: mem_cgroup_iter()
	 * orders reading memcg->initialized against its callers
	 * reading the memcg members.
	 */
	smp_store_release(&memcg->initialized, 1);

	return 0;
}

static void mem_cgroup_css_offline(struct cgroup_subsys_state *css)
{
	struct mem_cgroup *memcg = mem_cgroup_from_css(css);
	struct mem_cgroup_event *event, *tmp;

	/*
	 * Unregister events and notify userspace.
	 * Notify userspace about cgroup removing only after rmdir of cgroup
	 * directory to avoid race between userspace and kernelspace.
	 */
	spin_lock(&memcg->event_list_lock);
	list_for_each_entry_safe(event, tmp, &memcg->event_list, list) {
		list_del_init(&event->list);
		schedule_work(&event->remove);
	}
	spin_unlock(&memcg->event_list_lock);

	vmpressure_cleanup(&memcg->vmpressure);

	memcg_deactivate_kmem(memcg);
}

static void mem_cgroup_css_free(struct cgroup_subsys_state *css)
{
	struct mem_cgroup *memcg = mem_cgroup_from_css(css);

	memcg_destroy_kmem(memcg);
	__mem_cgroup_free(memcg);
}

/**
 * mem_cgroup_css_reset - reset the states of a mem_cgroup
 * @css: the target css
 *
 * Reset the states of the mem_cgroup associated with @css.  This is
 * invoked when the userland requests disabling on the default hierarchy
 * but the memcg is pinned through dependency.  The memcg should stop
 * applying policies and should revert to the vanilla state as it may be
 * made visible again.
 *
 * The current implementation only resets the essential configurations.
 * This needs to be expanded to cover all the visible parts.
 */
static void mem_cgroup_css_reset(struct cgroup_subsys_state *css)
{
	struct mem_cgroup *memcg = mem_cgroup_from_css(css);

	mem_cgroup_resize_limit(memcg, PAGE_COUNTER_MAX);
	mem_cgroup_resize_memsw_limit(memcg, PAGE_COUNTER_MAX);
	memcg_update_kmem_limit(memcg, PAGE_COUNTER_MAX);
<<<<<<< HEAD
=======
	memcg->low = 0;
	memcg->high = PAGE_COUNTER_MAX;
>>>>>>> 03891159
	memcg->soft_limit = PAGE_COUNTER_MAX;
}

#ifdef CONFIG_MMU
/* Handlers for move charge at task migration. */
static int mem_cgroup_do_precharge(unsigned long count)
{
	int ret;

	/* Try a single bulk charge without reclaim first */
	ret = try_charge(mc.to, GFP_KERNEL & ~__GFP_WAIT, count);
	if (!ret) {
		mc.precharge += count;
		return ret;
	}
	if (ret == -EINTR) {
		cancel_charge(root_mem_cgroup, count);
		return ret;
	}

	/* Try charges one by one with reclaim */
	while (count--) {
		ret = try_charge(mc.to, GFP_KERNEL & ~__GFP_NORETRY, 1);
		/*
		 * In case of failure, any residual charges against
		 * mc.to will be dropped by mem_cgroup_clear_mc()
		 * later on.  However, cancel any charges that are
		 * bypassed to root right away or they'll be lost.
		 */
		if (ret == -EINTR)
			cancel_charge(root_mem_cgroup, 1);
		if (ret)
			return ret;
		mc.precharge++;
		cond_resched();
	}
	return 0;
}

/**
 * get_mctgt_type - get target type of moving charge
 * @vma: the vma the pte to be checked belongs
 * @addr: the address corresponding to the pte to be checked
 * @ptent: the pte to be checked
 * @target: the pointer the target page or swap ent will be stored(can be NULL)
 *
 * Returns
 *   0(MC_TARGET_NONE): if the pte is not a target for move charge.
 *   1(MC_TARGET_PAGE): if the page corresponding to this pte is a target for
 *     move charge. if @target is not NULL, the page is stored in target->page
 *     with extra refcnt got(Callers should handle it).
 *   2(MC_TARGET_SWAP): if the swap entry corresponding to this pte is a
 *     target for charge migration. if @target is not NULL, the entry is stored
 *     in target->ent.
 *
 * Called with pte lock held.
 */
union mc_target {
	struct page	*page;
	swp_entry_t	ent;
};

enum mc_target_type {
	MC_TARGET_NONE = 0,
	MC_TARGET_PAGE,
	MC_TARGET_SWAP,
};

static struct page *mc_handle_present_pte(struct vm_area_struct *vma,
						unsigned long addr, pte_t ptent)
{
	struct page *page = vm_normal_page(vma, addr, ptent);

	if (!page || !page_mapped(page))
		return NULL;
	if (PageAnon(page)) {
		if (!(mc.flags & MOVE_ANON))
			return NULL;
	} else {
		if (!(mc.flags & MOVE_FILE))
			return NULL;
	}
	if (!get_page_unless_zero(page))
		return NULL;

	return page;
}

#ifdef CONFIG_SWAP
static struct page *mc_handle_swap_pte(struct vm_area_struct *vma,
			unsigned long addr, pte_t ptent, swp_entry_t *entry)
{
	struct page *page = NULL;
	swp_entry_t ent = pte_to_swp_entry(ptent);

	if (!(mc.flags & MOVE_ANON) || non_swap_entry(ent))
		return NULL;
	/*
	 * Because lookup_swap_cache() updates some statistics counter,
	 * we call find_get_page() with swapper_space directly.
	 */
	page = find_get_page(swap_address_space(ent), ent.val);
	if (do_swap_account)
		entry->val = ent.val;

	return page;
}
#else
static struct page *mc_handle_swap_pte(struct vm_area_struct *vma,
			unsigned long addr, pte_t ptent, swp_entry_t *entry)
{
	return NULL;
}
#endif

static struct page *mc_handle_file_pte(struct vm_area_struct *vma,
			unsigned long addr, pte_t ptent, swp_entry_t *entry)
{
	struct page *page = NULL;
	struct address_space *mapping;
	pgoff_t pgoff;

	if (!vma->vm_file) /* anonymous vma */
		return NULL;
	if (!(mc.flags & MOVE_FILE))
		return NULL;

	mapping = vma->vm_file->f_mapping;
	pgoff = linear_page_index(vma, addr);

	/* page is moved even if it's not RSS of this task(page-faulted). */
#ifdef CONFIG_SWAP
	/* shmem/tmpfs may report page out on swap: account for that too. */
	if (shmem_mapping(mapping)) {
		page = find_get_entry(mapping, pgoff);
		if (radix_tree_exceptional_entry(page)) {
			swp_entry_t swp = radix_to_swp_entry(page);
			if (do_swap_account)
				*entry = swp;
			page = find_get_page(swap_address_space(swp), swp.val);
		}
	} else
		page = find_get_page(mapping, pgoff);
#else
	page = find_get_page(mapping, pgoff);
#endif
	return page;
}

static enum mc_target_type get_mctgt_type(struct vm_area_struct *vma,
		unsigned long addr, pte_t ptent, union mc_target *target)
{
	struct page *page = NULL;
	enum mc_target_type ret = MC_TARGET_NONE;
	swp_entry_t ent = { .val = 0 };

	if (pte_present(ptent))
		page = mc_handle_present_pte(vma, addr, ptent);
	else if (is_swap_pte(ptent))
		page = mc_handle_swap_pte(vma, addr, ptent, &ent);
	else if (pte_none(ptent))
		page = mc_handle_file_pte(vma, addr, ptent, &ent);

	if (!page && !ent.val)
		return ret;
	if (page) {
		/*
		 * Do only loose check w/o serialization.
		 * mem_cgroup_move_account() checks the page is valid or
		 * not under LRU exclusion.
		 */
		if (page->mem_cgroup == mc.from) {
			ret = MC_TARGET_PAGE;
			if (target)
				target->page = page;
		}
		if (!ret || !target)
			put_page(page);
	}
	/* There is a swap entry and a page doesn't exist or isn't charged */
	if (ent.val && !ret &&
	    mem_cgroup_id(mc.from) == lookup_swap_cgroup_id(ent)) {
		ret = MC_TARGET_SWAP;
		if (target)
			target->ent = ent;
	}
	return ret;
}

#ifdef CONFIG_TRANSPARENT_HUGEPAGE
/*
 * We don't consider swapping or file mapped pages because THP does not
 * support them for now.
 * Caller should make sure that pmd_trans_huge(pmd) is true.
 */
static enum mc_target_type get_mctgt_type_thp(struct vm_area_struct *vma,
		unsigned long addr, pmd_t pmd, union mc_target *target)
{
	struct page *page = NULL;
	enum mc_target_type ret = MC_TARGET_NONE;

	page = pmd_page(pmd);
	VM_BUG_ON_PAGE(!page || !PageHead(page), page);
	if (!(mc.flags & MOVE_ANON))
		return ret;
	if (page->mem_cgroup == mc.from) {
		ret = MC_TARGET_PAGE;
		if (target) {
			get_page(page);
			target->page = page;
		}
	}
	return ret;
}
#else
static inline enum mc_target_type get_mctgt_type_thp(struct vm_area_struct *vma,
		unsigned long addr, pmd_t pmd, union mc_target *target)
{
	return MC_TARGET_NONE;
}
#endif

static int mem_cgroup_count_precharge_pte_range(pmd_t *pmd,
					unsigned long addr, unsigned long end,
					struct mm_walk *walk)
{
	struct vm_area_struct *vma = walk->vma;
	pte_t *pte;
	spinlock_t *ptl;

	if (pmd_trans_huge_lock(pmd, vma, &ptl) == 1) {
		if (get_mctgt_type_thp(vma, addr, *pmd, NULL) == MC_TARGET_PAGE)
			mc.precharge += HPAGE_PMD_NR;
		spin_unlock(ptl);
		return 0;
	}

	if (pmd_trans_unstable(pmd))
		return 0;
	pte = pte_offset_map_lock(vma->vm_mm, pmd, addr, &ptl);
	for (; addr != end; pte++, addr += PAGE_SIZE)
		if (get_mctgt_type(vma, addr, *pte, NULL))
			mc.precharge++;	/* increment precharge temporarily */
	pte_unmap_unlock(pte - 1, ptl);
	cond_resched();

	return 0;
}

static unsigned long mem_cgroup_count_precharge(struct mm_struct *mm)
{
	unsigned long precharge;

	struct mm_walk mem_cgroup_count_precharge_walk = {
		.pmd_entry = mem_cgroup_count_precharge_pte_range,
		.mm = mm,
	};
	down_read(&mm->mmap_sem);
	walk_page_range(0, ~0UL, &mem_cgroup_count_precharge_walk);
	up_read(&mm->mmap_sem);

	precharge = mc.precharge;
	mc.precharge = 0;

	return precharge;
}

static int mem_cgroup_precharge_mc(struct mm_struct *mm)
{
	unsigned long precharge = mem_cgroup_count_precharge(mm);

	VM_BUG_ON(mc.moving_task);
	mc.moving_task = current;
	return mem_cgroup_do_precharge(precharge);
}

/* cancels all extra charges on mc.from and mc.to, and wakes up all waiters. */
static void __mem_cgroup_clear_mc(void)
{
	struct mem_cgroup *from = mc.from;
	struct mem_cgroup *to = mc.to;

	/* we must uncharge all the leftover precharges from mc.to */
	if (mc.precharge) {
		cancel_charge(mc.to, mc.precharge);
		mc.precharge = 0;
	}
	/*
	 * we didn't uncharge from mc.from at mem_cgroup_move_account(), so
	 * we must uncharge here.
	 */
	if (mc.moved_charge) {
		cancel_charge(mc.from, mc.moved_charge);
		mc.moved_charge = 0;
	}
	/* we must fixup refcnts and charges */
	if (mc.moved_swap) {
		/* uncharge swap account from the old cgroup */
		if (!mem_cgroup_is_root(mc.from))
			page_counter_uncharge(&mc.from->memsw, mc.moved_swap);

		/*
		 * we charged both to->memory and to->memsw, so we
		 * should uncharge to->memory.
		 */
		if (!mem_cgroup_is_root(mc.to))
			page_counter_uncharge(&mc.to->memory, mc.moved_swap);

		css_put_many(&mc.from->css, mc.moved_swap);

		/* we've already done css_get(mc.to) */
		mc.moved_swap = 0;
	}
	memcg_oom_recover(from);
	memcg_oom_recover(to);
	wake_up_all(&mc.waitq);
}

static void mem_cgroup_clear_mc(void)
{
	/*
	 * we must clear moving_task before waking up waiters at the end of
	 * task migration.
	 */
	mc.moving_task = NULL;
	__mem_cgroup_clear_mc();
	spin_lock(&mc.lock);
	mc.from = NULL;
	mc.to = NULL;
	spin_unlock(&mc.lock);
}

static int mem_cgroup_can_attach(struct cgroup_subsys_state *css,
				 struct cgroup_taskset *tset)
{
	struct task_struct *p = cgroup_taskset_first(tset);
	int ret = 0;
	struct mem_cgroup *memcg = mem_cgroup_from_css(css);
	unsigned long move_flags;

	/*
	 * We are now commited to this value whatever it is. Changes in this
	 * tunable will only affect upcoming migrations, not the current one.
	 * So we need to save it, and keep it going.
	 */
	move_flags = ACCESS_ONCE(memcg->move_charge_at_immigrate);
	if (move_flags) {
		struct mm_struct *mm;
		struct mem_cgroup *from = mem_cgroup_from_task(p);

		VM_BUG_ON(from == memcg);

		mm = get_task_mm(p);
		if (!mm)
			return 0;
		/* We move charges only when we move a owner of the mm */
		if (mm->owner == p) {
			VM_BUG_ON(mc.from);
			VM_BUG_ON(mc.to);
			VM_BUG_ON(mc.precharge);
			VM_BUG_ON(mc.moved_charge);
			VM_BUG_ON(mc.moved_swap);

			spin_lock(&mc.lock);
			mc.from = from;
			mc.to = memcg;
			mc.flags = move_flags;
			spin_unlock(&mc.lock);
			/* We set mc.moving_task later */

			ret = mem_cgroup_precharge_mc(mm);
			if (ret)
				mem_cgroup_clear_mc();
		}
		mmput(mm);
	}
	return ret;
}

static void mem_cgroup_cancel_attach(struct cgroup_subsys_state *css,
				     struct cgroup_taskset *tset)
{
	if (mc.to)
		mem_cgroup_clear_mc();
}

static int mem_cgroup_move_charge_pte_range(pmd_t *pmd,
				unsigned long addr, unsigned long end,
				struct mm_walk *walk)
{
	int ret = 0;
	struct vm_area_struct *vma = walk->vma;
	pte_t *pte;
	spinlock_t *ptl;
	enum mc_target_type target_type;
	union mc_target target;
	struct page *page;

	/*
	 * We don't take compound_lock() here but no race with splitting thp
	 * happens because:
	 *  - if pmd_trans_huge_lock() returns 1, the relevant thp is not
	 *    under splitting, which means there's no concurrent thp split,
	 *  - if another thread runs into split_huge_page() just after we
	 *    entered this if-block, the thread must wait for page table lock
	 *    to be unlocked in __split_huge_page_splitting(), where the main
	 *    part of thp split is not executed yet.
	 */
	if (pmd_trans_huge_lock(pmd, vma, &ptl) == 1) {
		if (mc.precharge < HPAGE_PMD_NR) {
			spin_unlock(ptl);
			return 0;
		}
		target_type = get_mctgt_type_thp(vma, addr, *pmd, &target);
		if (target_type == MC_TARGET_PAGE) {
			page = target.page;
			if (!isolate_lru_page(page)) {
				if (!mem_cgroup_move_account(page, HPAGE_PMD_NR,
							     mc.from, mc.to)) {
					mc.precharge -= HPAGE_PMD_NR;
					mc.moved_charge += HPAGE_PMD_NR;
				}
				putback_lru_page(page);
			}
			put_page(page);
		}
		spin_unlock(ptl);
		return 0;
	}

	if (pmd_trans_unstable(pmd))
		return 0;
retry:
	pte = pte_offset_map_lock(vma->vm_mm, pmd, addr, &ptl);
	for (; addr != end; addr += PAGE_SIZE) {
		pte_t ptent = *(pte++);
		swp_entry_t ent;

		if (!mc.precharge)
			break;

		switch (get_mctgt_type(vma, addr, ptent, &target)) {
		case MC_TARGET_PAGE:
			page = target.page;
			if (isolate_lru_page(page))
				goto put;
			if (!mem_cgroup_move_account(page, 1, mc.from, mc.to)) {
				mc.precharge--;
				/* we uncharge from mc.from later. */
				mc.moved_charge++;
			}
			putback_lru_page(page);
put:			/* get_mctgt_type() gets the page */
			put_page(page);
			break;
		case MC_TARGET_SWAP:
			ent = target.ent;
			if (!mem_cgroup_move_swap_account(ent, mc.from, mc.to)) {
				mc.precharge--;
				/* we fixup refcnts and charges later. */
				mc.moved_swap++;
			}
			break;
		default:
			break;
		}
	}
	pte_unmap_unlock(pte - 1, ptl);
	cond_resched();

	if (addr != end) {
		/*
		 * We have consumed all precharges we got in can_attach().
		 * We try charge one by one, but don't do any additional
		 * charges to mc.to if we have failed in charge once in attach()
		 * phase.
		 */
		ret = mem_cgroup_do_precharge(1);
		if (!ret)
			goto retry;
	}

	return ret;
}

static void mem_cgroup_move_charge(struct mm_struct *mm)
{
	struct mm_walk mem_cgroup_move_charge_walk = {
		.pmd_entry = mem_cgroup_move_charge_pte_range,
		.mm = mm,
	};

	lru_add_drain_all();
	/*
	 * Signal mem_cgroup_begin_page_stat() to take the memcg's
	 * move_lock while we're moving its pages to another memcg.
	 * Then wait for already started RCU-only updates to finish.
	 */
	atomic_inc(&mc.from->moving_account);
	synchronize_rcu();
retry:
	if (unlikely(!down_read_trylock(&mm->mmap_sem))) {
		/*
		 * Someone who are holding the mmap_sem might be waiting in
		 * waitq. So we cancel all extra charges, wake up all waiters,
		 * and retry. Because we cancel precharges, we might not be able
		 * to move enough charges, but moving charge is a best-effort
		 * feature anyway, so it wouldn't be a big problem.
		 */
		__mem_cgroup_clear_mc();
		cond_resched();
		goto retry;
	}
	/*
	 * When we have consumed all precharges and failed in doing
	 * additional charge, the page walk just aborts.
	 */
	walk_page_range(0, ~0UL, &mem_cgroup_move_charge_walk);
	up_read(&mm->mmap_sem);
	atomic_dec(&mc.from->moving_account);
}

static void mem_cgroup_move_task(struct cgroup_subsys_state *css,
				 struct cgroup_taskset *tset)
{
	struct task_struct *p = cgroup_taskset_first(tset);
	struct mm_struct *mm = get_task_mm(p);

	if (mm) {
		if (mc.to)
			mem_cgroup_move_charge(mm);
		mmput(mm);
	}
	if (mc.to)
		mem_cgroup_clear_mc();
}
#else	/* !CONFIG_MMU */
static int mem_cgroup_can_attach(struct cgroup_subsys_state *css,
				 struct cgroup_taskset *tset)
{
	return 0;
}
static void mem_cgroup_cancel_attach(struct cgroup_subsys_state *css,
				     struct cgroup_taskset *tset)
{
}
static void mem_cgroup_move_task(struct cgroup_subsys_state *css,
				 struct cgroup_taskset *tset)
{
}
#endif

/*
 * Cgroup retains root cgroups across [un]mount cycles making it necessary
 * to verify whether we're attached to the default hierarchy on each mount
 * attempt.
 */
static void mem_cgroup_bind(struct cgroup_subsys_state *root_css)
{
	/*
	 * use_hierarchy is forced on the default hierarchy.  cgroup core
	 * guarantees that @root doesn't have any children, so turning it
	 * on for the root memcg is enough.
	 */
	if (cgroup_on_dfl(root_css->cgroup))
		mem_cgroup_from_css(root_css)->use_hierarchy = true;
}

static u64 memory_current_read(struct cgroup_subsys_state *css,
			       struct cftype *cft)
{
	return mem_cgroup_usage(mem_cgroup_from_css(css), false);
}

static int memory_low_show(struct seq_file *m, void *v)
{
	struct mem_cgroup *memcg = mem_cgroup_from_css(seq_css(m));
	unsigned long low = ACCESS_ONCE(memcg->low);

	if (low == PAGE_COUNTER_MAX)
		seq_puts(m, "infinity\n");
	else
		seq_printf(m, "%llu\n", (u64)low * PAGE_SIZE);

	return 0;
}

static ssize_t memory_low_write(struct kernfs_open_file *of,
				char *buf, size_t nbytes, loff_t off)
{
	struct mem_cgroup *memcg = mem_cgroup_from_css(of_css(of));
	unsigned long low;
	int err;

	buf = strstrip(buf);
	err = page_counter_memparse(buf, "infinity", &low);
	if (err)
		return err;

	memcg->low = low;

	return nbytes;
}

static int memory_high_show(struct seq_file *m, void *v)
{
	struct mem_cgroup *memcg = mem_cgroup_from_css(seq_css(m));
	unsigned long high = ACCESS_ONCE(memcg->high);

	if (high == PAGE_COUNTER_MAX)
		seq_puts(m, "infinity\n");
	else
		seq_printf(m, "%llu\n", (u64)high * PAGE_SIZE);

	return 0;
}

static ssize_t memory_high_write(struct kernfs_open_file *of,
				 char *buf, size_t nbytes, loff_t off)
{
	struct mem_cgroup *memcg = mem_cgroup_from_css(of_css(of));
	unsigned long high;
	int err;

	buf = strstrip(buf);
	err = page_counter_memparse(buf, "infinity", &high);
	if (err)
		return err;

	memcg->high = high;

	return nbytes;
}

static int memory_max_show(struct seq_file *m, void *v)
{
	struct mem_cgroup *memcg = mem_cgroup_from_css(seq_css(m));
	unsigned long max = ACCESS_ONCE(memcg->memory.limit);

	if (max == PAGE_COUNTER_MAX)
		seq_puts(m, "infinity\n");
	else
		seq_printf(m, "%llu\n", (u64)max * PAGE_SIZE);

	return 0;
}

static ssize_t memory_max_write(struct kernfs_open_file *of,
				char *buf, size_t nbytes, loff_t off)
{
	struct mem_cgroup *memcg = mem_cgroup_from_css(of_css(of));
	unsigned long max;
	int err;

	buf = strstrip(buf);
	err = page_counter_memparse(buf, "infinity", &max);
	if (err)
		return err;

	err = mem_cgroup_resize_limit(memcg, max);
	if (err)
		return err;

	return nbytes;
}

static int memory_events_show(struct seq_file *m, void *v)
{
	struct mem_cgroup *memcg = mem_cgroup_from_css(seq_css(m));

	seq_printf(m, "low %lu\n", mem_cgroup_read_events(memcg, MEMCG_LOW));
	seq_printf(m, "high %lu\n", mem_cgroup_read_events(memcg, MEMCG_HIGH));
	seq_printf(m, "max %lu\n", mem_cgroup_read_events(memcg, MEMCG_MAX));
	seq_printf(m, "oom %lu\n", mem_cgroup_read_events(memcg, MEMCG_OOM));

	return 0;
}

static struct cftype memory_files[] = {
	{
		.name = "current",
		.read_u64 = memory_current_read,
	},
	{
		.name = "low",
		.flags = CFTYPE_NOT_ON_ROOT,
		.seq_show = memory_low_show,
		.write = memory_low_write,
	},
	{
		.name = "high",
		.flags = CFTYPE_NOT_ON_ROOT,
		.seq_show = memory_high_show,
		.write = memory_high_write,
	},
	{
		.name = "max",
		.flags = CFTYPE_NOT_ON_ROOT,
		.seq_show = memory_max_show,
		.write = memory_max_write,
	},
	{
		.name = "events",
		.flags = CFTYPE_NOT_ON_ROOT,
		.seq_show = memory_events_show,
	},
	{ }	/* terminate */
};

struct cgroup_subsys memory_cgrp_subsys = {
	.css_alloc = mem_cgroup_css_alloc,
	.css_online = mem_cgroup_css_online,
	.css_offline = mem_cgroup_css_offline,
	.css_free = mem_cgroup_css_free,
	.css_reset = mem_cgroup_css_reset,
	.can_attach = mem_cgroup_can_attach,
	.cancel_attach = mem_cgroup_cancel_attach,
	.attach = mem_cgroup_move_task,
	.bind = mem_cgroup_bind,
	.dfl_cftypes = memory_files,
	.legacy_cftypes = mem_cgroup_legacy_files,
	.early_init = 0,
};

/**
 * mem_cgroup_events - count memory events against a cgroup
 * @memcg: the memory cgroup
 * @idx: the event index
 * @nr: the number of events to account for
 */
void mem_cgroup_events(struct mem_cgroup *memcg,
		       enum mem_cgroup_events_index idx,
		       unsigned int nr)
{
	this_cpu_add(memcg->stat->events[idx], nr);
}

/**
 * mem_cgroup_low - check if memory consumption is below the normal range
 * @root: the highest ancestor to consider
 * @memcg: the memory cgroup to check
 *
 * Returns %true if memory consumption of @memcg, and that of all
 * configurable ancestors up to @root, is below the normal range.
 */
bool mem_cgroup_low(struct mem_cgroup *root, struct mem_cgroup *memcg)
{
	if (mem_cgroup_disabled())
		return false;

	/*
	 * The toplevel group doesn't have a configurable range, so
	 * it's never low when looked at directly, and it is not
	 * considered an ancestor when assessing the hierarchy.
	 */

	if (memcg == root_mem_cgroup)
		return false;

	if (page_counter_read(&memcg->memory) > memcg->low)
		return false;

	while (memcg != root) {
		memcg = parent_mem_cgroup(memcg);

		if (memcg == root_mem_cgroup)
			break;

		if (page_counter_read(&memcg->memory) > memcg->low)
			return false;
	}
	return true;
}

/**
 * mem_cgroup_try_charge - try charging a page
 * @page: page to charge
 * @mm: mm context of the victim
 * @gfp_mask: reclaim mode
 * @memcgp: charged memcg return
 *
 * Try to charge @page to the memcg that @mm belongs to, reclaiming
 * pages according to @gfp_mask if necessary.
 *
 * Returns 0 on success, with *@memcgp pointing to the charged memcg.
 * Otherwise, an error code is returned.
 *
 * After page->mapping has been set up, the caller must finalize the
 * charge with mem_cgroup_commit_charge().  Or abort the transaction
 * with mem_cgroup_cancel_charge() in case page instantiation fails.
 */
int mem_cgroup_try_charge(struct page *page, struct mm_struct *mm,
			  gfp_t gfp_mask, struct mem_cgroup **memcgp)
{
	struct mem_cgroup *memcg = NULL;
	unsigned int nr_pages = 1;
	int ret = 0;

	if (mem_cgroup_disabled())
		goto out;

	if (PageSwapCache(page)) {
		/*
		 * Every swap fault against a single page tries to charge the
		 * page, bail as early as possible.  shmem_unuse() encounters
		 * already charged pages, too.  The USED bit is protected by
		 * the page lock, which serializes swap cache removal, which
		 * in turn serializes uncharging.
		 */
		if (page->mem_cgroup)
			goto out;
	}

	if (PageTransHuge(page)) {
		nr_pages <<= compound_order(page);
		VM_BUG_ON_PAGE(!PageTransHuge(page), page);
	}

	if (do_swap_account && PageSwapCache(page))
		memcg = try_get_mem_cgroup_from_page(page);
	if (!memcg)
		memcg = get_mem_cgroup_from_mm(mm);

	ret = try_charge(memcg, gfp_mask, nr_pages);

	css_put(&memcg->css);

	if (ret == -EINTR) {
		memcg = root_mem_cgroup;
		ret = 0;
	}
out:
	*memcgp = memcg;
	return ret;
}

/**
 * mem_cgroup_commit_charge - commit a page charge
 * @page: page to charge
 * @memcg: memcg to charge the page to
 * @lrucare: page might be on LRU already
 *
 * Finalize a charge transaction started by mem_cgroup_try_charge(),
 * after page->mapping has been set up.  This must happen atomically
 * as part of the page instantiation, i.e. under the page table lock
 * for anonymous pages, under the page lock for page and swap cache.
 *
 * In addition, the page must not be on the LRU during the commit, to
 * prevent racing with task migration.  If it might be, use @lrucare.
 *
 * Use mem_cgroup_cancel_charge() to cancel the transaction instead.
 */
void mem_cgroup_commit_charge(struct page *page, struct mem_cgroup *memcg,
			      bool lrucare)
{
	unsigned int nr_pages = 1;

	VM_BUG_ON_PAGE(!page->mapping, page);
	VM_BUG_ON_PAGE(PageLRU(page) && !lrucare, page);

	if (mem_cgroup_disabled())
		return;
	/*
	 * Swap faults will attempt to charge the same page multiple
	 * times.  But reuse_swap_page() might have removed the page
	 * from swapcache already, so we can't check PageSwapCache().
	 */
	if (!memcg)
		return;

	commit_charge(page, memcg, lrucare);

	if (PageTransHuge(page)) {
		nr_pages <<= compound_order(page);
		VM_BUG_ON_PAGE(!PageTransHuge(page), page);
	}

	local_irq_disable();
	mem_cgroup_charge_statistics(memcg, page, nr_pages);
	memcg_check_events(memcg, page);
	local_irq_enable();

	if (do_swap_account && PageSwapCache(page)) {
		swp_entry_t entry = { .val = page_private(page) };
		/*
		 * The swap entry might not get freed for a long time,
		 * let's not wait for it.  The page already received a
		 * memory+swap charge, drop the swap entry duplicate.
		 */
		mem_cgroup_uncharge_swap(entry);
	}
}

/**
 * mem_cgroup_cancel_charge - cancel a page charge
 * @page: page to charge
 * @memcg: memcg to charge the page to
 *
 * Cancel a charge transaction started by mem_cgroup_try_charge().
 */
void mem_cgroup_cancel_charge(struct page *page, struct mem_cgroup *memcg)
{
	unsigned int nr_pages = 1;

	if (mem_cgroup_disabled())
		return;
	/*
	 * Swap faults will attempt to charge the same page multiple
	 * times.  But reuse_swap_page() might have removed the page
	 * from swapcache already, so we can't check PageSwapCache().
	 */
	if (!memcg)
		return;

	if (PageTransHuge(page)) {
		nr_pages <<= compound_order(page);
		VM_BUG_ON_PAGE(!PageTransHuge(page), page);
	}

	cancel_charge(memcg, nr_pages);
}

static void uncharge_batch(struct mem_cgroup *memcg, unsigned long pgpgout,
			   unsigned long nr_anon, unsigned long nr_file,
			   unsigned long nr_huge, struct page *dummy_page)
{
	unsigned long nr_pages = nr_anon + nr_file;
	unsigned long flags;

	if (!mem_cgroup_is_root(memcg)) {
		page_counter_uncharge(&memcg->memory, nr_pages);
		if (do_swap_account)
			page_counter_uncharge(&memcg->memsw, nr_pages);
		memcg_oom_recover(memcg);
	}

	local_irq_save(flags);
	__this_cpu_sub(memcg->stat->count[MEM_CGROUP_STAT_RSS], nr_anon);
	__this_cpu_sub(memcg->stat->count[MEM_CGROUP_STAT_CACHE], nr_file);
	__this_cpu_sub(memcg->stat->count[MEM_CGROUP_STAT_RSS_HUGE], nr_huge);
	__this_cpu_add(memcg->stat->events[MEM_CGROUP_EVENTS_PGPGOUT], pgpgout);
	__this_cpu_add(memcg->stat->nr_page_events, nr_pages);
	memcg_check_events(memcg, dummy_page);
	local_irq_restore(flags);

	if (!mem_cgroup_is_root(memcg))
		css_put_many(&memcg->css, nr_pages);
}

static void uncharge_list(struct list_head *page_list)
{
	struct mem_cgroup *memcg = NULL;
	unsigned long nr_anon = 0;
	unsigned long nr_file = 0;
	unsigned long nr_huge = 0;
	unsigned long pgpgout = 0;
	struct list_head *next;
	struct page *page;

	next = page_list->next;
	do {
		unsigned int nr_pages = 1;

		page = list_entry(next, struct page, lru);
		next = page->lru.next;

		VM_BUG_ON_PAGE(PageLRU(page), page);
		VM_BUG_ON_PAGE(page_count(page), page);

		if (!page->mem_cgroup)
			continue;

		/*
		 * Nobody should be changing or seriously looking at
		 * page->mem_cgroup at this point, we have fully
		 * exclusive access to the page.
		 */

		if (memcg != page->mem_cgroup) {
			if (memcg) {
				uncharge_batch(memcg, pgpgout, nr_anon, nr_file,
					       nr_huge, page);
				pgpgout = nr_anon = nr_file = nr_huge = 0;
			}
			memcg = page->mem_cgroup;
		}

		if (PageTransHuge(page)) {
			nr_pages <<= compound_order(page);
			VM_BUG_ON_PAGE(!PageTransHuge(page), page);
			nr_huge += nr_pages;
		}

		if (PageAnon(page))
			nr_anon += nr_pages;
		else
			nr_file += nr_pages;

		page->mem_cgroup = NULL;

		pgpgout++;
	} while (next != page_list);

	if (memcg)
		uncharge_batch(memcg, pgpgout, nr_anon, nr_file,
			       nr_huge, page);
}

/**
 * mem_cgroup_uncharge - uncharge a page
 * @page: page to uncharge
 *
 * Uncharge a page previously charged with mem_cgroup_try_charge() and
 * mem_cgroup_commit_charge().
 */
void mem_cgroup_uncharge(struct page *page)
{
	if (mem_cgroup_disabled())
		return;

	/* Don't touch page->lru of any random page, pre-check: */
	if (!page->mem_cgroup)
		return;

	INIT_LIST_HEAD(&page->lru);
	uncharge_list(&page->lru);
}

/**
 * mem_cgroup_uncharge_list - uncharge a list of page
 * @page_list: list of pages to uncharge
 *
 * Uncharge a list of pages previously charged with
 * mem_cgroup_try_charge() and mem_cgroup_commit_charge().
 */
void mem_cgroup_uncharge_list(struct list_head *page_list)
{
	if (mem_cgroup_disabled())
		return;

	if (!list_empty(page_list))
		uncharge_list(page_list);
}

/**
 * mem_cgroup_migrate - migrate a charge to another page
 * @oldpage: currently charged page
 * @newpage: page to transfer the charge to
 * @lrucare: either or both pages might be on the LRU already
 *
 * Migrate the charge from @oldpage to @newpage.
 *
 * Both pages must be locked, @newpage->mapping must be set up.
 */
void mem_cgroup_migrate(struct page *oldpage, struct page *newpage,
			bool lrucare)
{
	struct mem_cgroup *memcg;
	int isolated;

	VM_BUG_ON_PAGE(!PageLocked(oldpage), oldpage);
	VM_BUG_ON_PAGE(!PageLocked(newpage), newpage);
	VM_BUG_ON_PAGE(!lrucare && PageLRU(oldpage), oldpage);
	VM_BUG_ON_PAGE(!lrucare && PageLRU(newpage), newpage);
	VM_BUG_ON_PAGE(PageAnon(oldpage) != PageAnon(newpage), newpage);
	VM_BUG_ON_PAGE(PageTransHuge(oldpage) != PageTransHuge(newpage),
		       newpage);

	if (mem_cgroup_disabled())
		return;

	/* Page cache replacement: new page already charged? */
	if (newpage->mem_cgroup)
		return;

	/*
	 * Swapcache readahead pages can get migrated before being
	 * charged, and migration from compaction can happen to an
	 * uncharged page when the PFN walker finds a page that
	 * reclaim just put back on the LRU but has not released yet.
	 */
	memcg = oldpage->mem_cgroup;
	if (!memcg)
		return;

	if (lrucare)
		lock_page_lru(oldpage, &isolated);

	oldpage->mem_cgroup = NULL;

	if (lrucare)
		unlock_page_lru(oldpage, isolated);

	commit_charge(newpage, memcg, lrucare);
}

/*
 * subsys_initcall() for memory controller.
 *
 * Some parts like hotcpu_notifier() have to be initialized from this context
 * because of lock dependencies (cgroup_lock -> cpu hotplug) but basically
 * everything that doesn't depend on a specific mem_cgroup structure should
 * be initialized from here.
 */
static int __init mem_cgroup_init(void)
{
	int cpu, node;

	hotcpu_notifier(memcg_cpu_hotplug_callback, 0);

	for_each_possible_cpu(cpu)
		INIT_WORK(&per_cpu_ptr(&memcg_stock, cpu)->work,
			  drain_local_stock);

	for_each_node(node) {
		struct mem_cgroup_tree_per_node *rtpn;
		int zone;

		rtpn = kzalloc_node(sizeof(*rtpn), GFP_KERNEL,
				    node_online(node) ? node : NUMA_NO_NODE);

		for (zone = 0; zone < MAX_NR_ZONES; zone++) {
			struct mem_cgroup_tree_per_zone *rtpz;

			rtpz = &rtpn->rb_tree_per_zone[zone];
			rtpz->rb_root = RB_ROOT;
			spin_lock_init(&rtpz->lock);
		}
		soft_limit_tree.rb_tree_per_node[node] = rtpn;
	}

	return 0;
}
subsys_initcall(mem_cgroup_init);

#ifdef CONFIG_MEMCG_SWAP
/**
 * mem_cgroup_swapout - transfer a memsw charge to swap
 * @page: page whose memsw charge to transfer
 * @entry: swap entry to move the charge to
 *
 * Transfer the memsw charge of @page to @entry.
 */
void mem_cgroup_swapout(struct page *page, swp_entry_t entry)
{
	struct mem_cgroup *memcg;
	unsigned short oldid;

	VM_BUG_ON_PAGE(PageLRU(page), page);
	VM_BUG_ON_PAGE(page_count(page), page);

	if (!do_swap_account)
		return;

	memcg = page->mem_cgroup;

	/* Readahead page, never charged */
	if (!memcg)
		return;

	oldid = swap_cgroup_record(entry, mem_cgroup_id(memcg));
	VM_BUG_ON_PAGE(oldid, page);
	mem_cgroup_swap_statistics(memcg, true);

	page->mem_cgroup = NULL;

	if (!mem_cgroup_is_root(memcg))
		page_counter_uncharge(&memcg->memory, 1);

	/* XXX: caller holds IRQ-safe mapping->tree_lock */
	VM_BUG_ON(!irqs_disabled());

	mem_cgroup_charge_statistics(memcg, page, -1);
	memcg_check_events(memcg, page);
}

/**
 * mem_cgroup_uncharge_swap - uncharge a swap entry
 * @entry: swap entry to uncharge
 *
 * Drop the memsw charge associated with @entry.
 */
void mem_cgroup_uncharge_swap(swp_entry_t entry)
{
	struct mem_cgroup *memcg;
	unsigned short id;

	if (!do_swap_account)
		return;

	id = swap_cgroup_record(entry, 0);
	rcu_read_lock();
	memcg = mem_cgroup_lookup(id);
	if (memcg) {
		if (!mem_cgroup_is_root(memcg))
			page_counter_uncharge(&memcg->memsw, 1);
		mem_cgroup_swap_statistics(memcg, false);
		css_put(&memcg->css);
	}
	rcu_read_unlock();
}

/* for remember boot option*/
#ifdef CONFIG_MEMCG_SWAP_ENABLED
static int really_do_swap_account __initdata = 1;
#else
static int really_do_swap_account __initdata;
#endif

static int __init enable_swap_account(char *s)
{
	if (!strcmp(s, "1"))
		really_do_swap_account = 1;
	else if (!strcmp(s, "0"))
		really_do_swap_account = 0;
	return 1;
}
__setup("swapaccount=", enable_swap_account);

static struct cftype memsw_cgroup_files[] = {
	{
		.name = "memsw.usage_in_bytes",
		.private = MEMFILE_PRIVATE(_MEMSWAP, RES_USAGE),
		.read_u64 = mem_cgroup_read_u64,
	},
	{
		.name = "memsw.max_usage_in_bytes",
		.private = MEMFILE_PRIVATE(_MEMSWAP, RES_MAX_USAGE),
		.write = mem_cgroup_reset,
		.read_u64 = mem_cgroup_read_u64,
	},
	{
		.name = "memsw.limit_in_bytes",
		.private = MEMFILE_PRIVATE(_MEMSWAP, RES_LIMIT),
		.write = mem_cgroup_write,
		.read_u64 = mem_cgroup_read_u64,
	},
	{
		.name = "memsw.failcnt",
		.private = MEMFILE_PRIVATE(_MEMSWAP, RES_FAILCNT),
		.write = mem_cgroup_reset,
		.read_u64 = mem_cgroup_read_u64,
	},
	{ },	/* terminate */
};

static int __init mem_cgroup_swap_init(void)
{
	if (!mem_cgroup_disabled() && really_do_swap_account) {
		do_swap_account = 1;
		WARN_ON(cgroup_add_legacy_cftypes(&memory_cgrp_subsys,
						  memsw_cgroup_files));
	}
	return 0;
}
subsys_initcall(mem_cgroup_swap_init);

#endif /* CONFIG_MEMCG_SWAP */<|MERGE_RESOLUTION|>--- conflicted
+++ resolved
@@ -4530,10 +4530,7 @@
 	if (parent_css == NULL) {
 		root_mem_cgroup = memcg;
 		page_counter_init(&memcg->memory, NULL);
-<<<<<<< HEAD
-=======
 		memcg->high = PAGE_COUNTER_MAX;
->>>>>>> 03891159
 		memcg->soft_limit = PAGE_COUNTER_MAX;
 		page_counter_init(&memcg->memsw, NULL);
 		page_counter_init(&memcg->kmem, NULL);
@@ -4579,10 +4576,7 @@
 
 	if (parent->use_hierarchy) {
 		page_counter_init(&memcg->memory, &parent->memory);
-<<<<<<< HEAD
-=======
 		memcg->high = PAGE_COUNTER_MAX;
->>>>>>> 03891159
 		memcg->soft_limit = PAGE_COUNTER_MAX;
 		page_counter_init(&memcg->memsw, &parent->memsw);
 		page_counter_init(&memcg->kmem, &parent->kmem);
@@ -4593,10 +4587,7 @@
 		 */
 	} else {
 		page_counter_init(&memcg->memory, NULL);
-<<<<<<< HEAD
-=======
 		memcg->high = PAGE_COUNTER_MAX;
->>>>>>> 03891159
 		memcg->soft_limit = PAGE_COUNTER_MAX;
 		page_counter_init(&memcg->memsw, NULL);
 		page_counter_init(&memcg->kmem, NULL);
@@ -4674,11 +4665,8 @@
 	mem_cgroup_resize_limit(memcg, PAGE_COUNTER_MAX);
 	mem_cgroup_resize_memsw_limit(memcg, PAGE_COUNTER_MAX);
 	memcg_update_kmem_limit(memcg, PAGE_COUNTER_MAX);
-<<<<<<< HEAD
-=======
 	memcg->low = 0;
 	memcg->high = PAGE_COUNTER_MAX;
->>>>>>> 03891159
 	memcg->soft_limit = PAGE_COUNTER_MAX;
 }
 
