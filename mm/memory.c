// SPDX-License-Identifier: GPL-2.0-only
/*
 *  linux/mm/memory.c
 *
 *  Copyright (C) 1991, 1992, 1993, 1994  Linus Torvalds
 */

/*
 * demand-loading started 01.12.91 - seems it is high on the list of
 * things wanted, and it should be easy to implement. - Linus
 */

/*
 * Ok, demand-loading was easy, shared pages a little bit tricker. Shared
 * pages started 02.12.91, seems to work. - Linus.
 *
 * Tested sharing by executing about 30 /bin/sh: under the old kernel it
 * would have taken more than the 6M I have free, but it worked well as
 * far as I could see.
 *
 * Also corrected some "invalidate()"s - I wasn't doing enough of them.
 */

/*
 * Real VM (paging to/from disk) started 18.12.91. Much more work and
 * thought has to go into this. Oh, well..
 * 19.12.91  -  works, somewhat. Sometimes I get faults, don't know why.
 *		Found it. Everything seems to work now.
 * 20.12.91  -  Ok, making the swap-device changeable like the root.
 */

/*
 * 05.04.94  -  Multi-page memory management added for v1.1.
 *              Idea by Alex Bligh (alex@cconcepts.co.uk)
 *
 * 16.07.99  -  Support of BIGMEM added by Gerhard Wichert, Siemens AG
 *		(Gerhard.Wichert@pdb.siemens.de)
 *
 * Aug/Sep 2004 Changed to four level page tables (Andi Kleen)
 */

#include <linux/kernel_stat.h>
#include <linux/mm.h>
#include <linux/sched/mm.h>
#include <linux/sched/coredump.h>
#include <linux/sched/numa_balancing.h>
#include <linux/sched/task.h>
#include <linux/hugetlb.h>
#include <linux/mman.h>
#include <linux/swap.h>
#include <linux/highmem.h>
#include <linux/pagemap.h>
#include <linux/memremap.h>
#include <linux/ksm.h>
#include <linux/rmap.h>
#include <linux/export.h>
#include <linux/delayacct.h>
#include <linux/init.h>
#include <linux/pfn_t.h>
#include <linux/writeback.h>
#include <linux/memcontrol.h>
#include <linux/mmu_notifier.h>
#include <linux/swapops.h>
#include <linux/elf.h>
#include <linux/gfp.h>
#include <linux/migrate.h>
#include <linux/string.h>
#include <linux/debugfs.h>
#include <linux/userfaultfd_k.h>
#include <linux/dax.h>
#include <linux/oom.h>
#include <linux/numa.h>
#include <linux/perf_event.h>
#include <linux/ptrace.h>
#include <linux/vmalloc.h>

#include <trace/events/kmem.h>

#include <asm/io.h>
#include <asm/mmu_context.h>
#include <asm/pgalloc.h>
#include <linux/uaccess.h>
#include <asm/tlb.h>
#include <asm/tlbflush.h>

#include "pgalloc-track.h"
#include "internal.h"

#if defined(LAST_CPUPID_NOT_IN_PAGE_FLAGS) && !defined(CONFIG_COMPILE_TEST)
#warning Unfortunate NUMA and NUMA Balancing config, growing page-frame for last_cpupid.
#endif

#ifndef CONFIG_NEED_MULTIPLE_NODES
/* use the per-pgdat data instead for discontigmem - mbligh */
unsigned long max_mapnr;
EXPORT_SYMBOL(max_mapnr);

struct page *mem_map;
EXPORT_SYMBOL(mem_map);
#endif

/*
 * A number of key systems in x86 including ioremap() rely on the assumption
 * that high_memory defines the upper bound on direct map memory, then end
 * of ZONE_NORMAL.  Under CONFIG_DISCONTIG this means that max_low_pfn and
 * highstart_pfn must be the same; there must be no gap between ZONE_NORMAL
 * and ZONE_HIGHMEM.
 */
void *high_memory;
EXPORT_SYMBOL(high_memory);

/*
 * Randomize the address space (stacks, mmaps, brk, etc.).
 *
 * ( When CONFIG_COMPAT_BRK=y we exclude brk from randomization,
 *   as ancient (libc5 based) binaries can segfault. )
 */
int randomize_va_space __read_mostly =
#ifdef CONFIG_COMPAT_BRK
					1;
#else
					2;
#endif

#ifndef arch_faults_on_old_pte
static inline bool arch_faults_on_old_pte(void)
{
	/*
	 * Those arches which don't have hw access flag feature need to
	 * implement their own helper. By default, "true" means pagefault
	 * will be hit on old pte.
	 */
	return true;
}
#endif

static int __init disable_randmaps(char *s)
{
	randomize_va_space = 0;
	return 1;
}
__setup("norandmaps", disable_randmaps);

unsigned long zero_pfn __read_mostly;
EXPORT_SYMBOL(zero_pfn);

unsigned long highest_memmap_pfn __read_mostly;

/*
 * CONFIG_MMU architectures set up ZERO_PAGE in their paging_init()
 */
static int __init init_zero_pfn(void)
{
	zero_pfn = page_to_pfn(ZERO_PAGE(0));
	return 0;
}
core_initcall(init_zero_pfn);

void mm_trace_rss_stat(struct mm_struct *mm, int member, long count)
{
	trace_rss_stat(mm, member, count);
}

#if defined(SPLIT_RSS_COUNTING)

void sync_mm_rss(struct mm_struct *mm)
{
	int i;

	for (i = 0; i < NR_MM_COUNTERS; i++) {
		if (current->rss_stat.count[i]) {
			add_mm_counter(mm, i, current->rss_stat.count[i]);
			current->rss_stat.count[i] = 0;
		}
	}
	current->rss_stat.events = 0;
}

static void add_mm_counter_fast(struct mm_struct *mm, int member, int val)
{
	struct task_struct *task = current;

	if (likely(task->mm == mm))
		task->rss_stat.count[member] += val;
	else
		add_mm_counter(mm, member, val);
}
#define inc_mm_counter_fast(mm, member) add_mm_counter_fast(mm, member, 1)
#define dec_mm_counter_fast(mm, member) add_mm_counter_fast(mm, member, -1)

/* sync counter once per 64 page faults */
#define TASK_RSS_EVENTS_THRESH	(64)
static void check_sync_rss_stat(struct task_struct *task)
{
	if (unlikely(task != current))
		return;
	if (unlikely(task->rss_stat.events++ > TASK_RSS_EVENTS_THRESH))
		sync_mm_rss(task->mm);
}
#else /* SPLIT_RSS_COUNTING */

#define inc_mm_counter_fast(mm, member) inc_mm_counter(mm, member)
#define dec_mm_counter_fast(mm, member) dec_mm_counter(mm, member)

static void check_sync_rss_stat(struct task_struct *task)
{
}

#endif /* SPLIT_RSS_COUNTING */

/*
 * Note: this doesn't free the actual pages themselves. That
 * has been handled earlier when unmapping all the memory regions.
 */
static void free_pte_range(struct mmu_gather *tlb, pmd_t *pmd,
			   unsigned long addr)
{
	pgtable_t token = pmd_pgtable(*pmd);
	pmd_clear(pmd);
	pte_free_tlb(tlb, token, addr);
	mm_dec_nr_ptes(tlb->mm);
}

static inline void free_pmd_range(struct mmu_gather *tlb, pud_t *pud,
				unsigned long addr, unsigned long end,
				unsigned long floor, unsigned long ceiling)
{
	pmd_t *pmd;
	unsigned long next;
	unsigned long start;

	start = addr;
	pmd = pmd_offset(pud, addr);
	do {
		next = pmd_addr_end(addr, end);
		if (pmd_none_or_clear_bad(pmd))
			continue;
		free_pte_range(tlb, pmd, addr);
	} while (pmd++, addr = next, addr != end);

	start &= PUD_MASK;
	if (start < floor)
		return;
	if (ceiling) {
		ceiling &= PUD_MASK;
		if (!ceiling)
			return;
	}
	if (end - 1 > ceiling - 1)
		return;

	pmd = pmd_offset(pud, start);
	pud_clear(pud);
	pmd_free_tlb(tlb, pmd, start);
	mm_dec_nr_pmds(tlb->mm);
}

static inline void free_pud_range(struct mmu_gather *tlb, p4d_t *p4d,
				unsigned long addr, unsigned long end,
				unsigned long floor, unsigned long ceiling)
{
	pud_t *pud;
	unsigned long next;
	unsigned long start;

	start = addr;
	pud = pud_offset(p4d, addr);
	do {
		next = pud_addr_end(addr, end);
		if (pud_none_or_clear_bad(pud))
			continue;
		free_pmd_range(tlb, pud, addr, next, floor, ceiling);
	} while (pud++, addr = next, addr != end);

	start &= P4D_MASK;
	if (start < floor)
		return;
	if (ceiling) {
		ceiling &= P4D_MASK;
		if (!ceiling)
			return;
	}
	if (end - 1 > ceiling - 1)
		return;

	pud = pud_offset(p4d, start);
	p4d_clear(p4d);
	pud_free_tlb(tlb, pud, start);
	mm_dec_nr_puds(tlb->mm);
}

static inline void free_p4d_range(struct mmu_gather *tlb, pgd_t *pgd,
				unsigned long addr, unsigned long end,
				unsigned long floor, unsigned long ceiling)
{
	p4d_t *p4d;
	unsigned long next;
	unsigned long start;

	start = addr;
	p4d = p4d_offset(pgd, addr);
	do {
		next = p4d_addr_end(addr, end);
		if (p4d_none_or_clear_bad(p4d))
			continue;
		free_pud_range(tlb, p4d, addr, next, floor, ceiling);
	} while (p4d++, addr = next, addr != end);

	start &= PGDIR_MASK;
	if (start < floor)
		return;
	if (ceiling) {
		ceiling &= PGDIR_MASK;
		if (!ceiling)
			return;
	}
	if (end - 1 > ceiling - 1)
		return;

	p4d = p4d_offset(pgd, start);
	pgd_clear(pgd);
	p4d_free_tlb(tlb, p4d, start);
}

/*
 * This function frees user-level page tables of a process.
 */
void free_pgd_range(struct mmu_gather *tlb,
			unsigned long addr, unsigned long end,
			unsigned long floor, unsigned long ceiling)
{
	pgd_t *pgd;
	unsigned long next;

	/*
	 * The next few lines have given us lots of grief...
	 *
	 * Why are we testing PMD* at this top level?  Because often
	 * there will be no work to do at all, and we'd prefer not to
	 * go all the way down to the bottom just to discover that.
	 *
	 * Why all these "- 1"s?  Because 0 represents both the bottom
	 * of the address space and the top of it (using -1 for the
	 * top wouldn't help much: the masks would do the wrong thing).
	 * The rule is that addr 0 and floor 0 refer to the bottom of
	 * the address space, but end 0 and ceiling 0 refer to the top
	 * Comparisons need to use "end - 1" and "ceiling - 1" (though
	 * that end 0 case should be mythical).
	 *
	 * Wherever addr is brought up or ceiling brought down, we must
	 * be careful to reject "the opposite 0" before it confuses the
	 * subsequent tests.  But what about where end is brought down
	 * by PMD_SIZE below? no, end can't go down to 0 there.
	 *
	 * Whereas we round start (addr) and ceiling down, by different
	 * masks at different levels, in order to test whether a table
	 * now has no other vmas using it, so can be freed, we don't
	 * bother to round floor or end up - the tests don't need that.
	 */

	addr &= PMD_MASK;
	if (addr < floor) {
		addr += PMD_SIZE;
		if (!addr)
			return;
	}
	if (ceiling) {
		ceiling &= PMD_MASK;
		if (!ceiling)
			return;
	}
	if (end - 1 > ceiling - 1)
		end -= PMD_SIZE;
	if (addr > end - 1)
		return;
	/*
	 * We add page table cache pages with PAGE_SIZE,
	 * (see pte_free_tlb()), flush the tlb if we need
	 */
	tlb_change_page_size(tlb, PAGE_SIZE);
	pgd = pgd_offset(tlb->mm, addr);
	do {
		next = pgd_addr_end(addr, end);
		if (pgd_none_or_clear_bad(pgd))
			continue;
		free_p4d_range(tlb, pgd, addr, next, floor, ceiling);
	} while (pgd++, addr = next, addr != end);
}

void free_pgtables(struct mmu_gather *tlb, struct vm_area_struct *vma,
		unsigned long floor, unsigned long ceiling)
{
	while (vma) {
		struct vm_area_struct *next = vma->vm_next;
		unsigned long addr = vma->vm_start;

		/*
		 * Hide vma from rmap and truncate_pagecache before freeing
		 * pgtables
		 */
		unlink_anon_vmas(vma);
		unlink_file_vma(vma);

		if (is_vm_hugetlb_page(vma)) {
			hugetlb_free_pgd_range(tlb, addr, vma->vm_end,
				floor, next ? next->vm_start : ceiling);
		} else {
			/*
			 * Optimization: gather nearby vmas into one call down
			 */
			while (next && next->vm_start <= vma->vm_end + PMD_SIZE
			       && !is_vm_hugetlb_page(next)) {
				vma = next;
				next = vma->vm_next;
				unlink_anon_vmas(vma);
				unlink_file_vma(vma);
			}
			free_pgd_range(tlb, addr, vma->vm_end,
				floor, next ? next->vm_start : ceiling);
		}
		vma = next;
	}
}

int __pte_alloc(struct mm_struct *mm, pmd_t *pmd)
{
	spinlock_t *ptl;
	pgtable_t new = pte_alloc_one(mm);
	if (!new)
		return -ENOMEM;

	/*
	 * Ensure all pte setup (eg. pte page lock and page clearing) are
	 * visible before the pte is made visible to other CPUs by being
	 * put into page tables.
	 *
	 * The other side of the story is the pointer chasing in the page
	 * table walking code (when walking the page table without locking;
	 * ie. most of the time). Fortunately, these data accesses consist
	 * of a chain of data-dependent loads, meaning most CPUs (alpha
	 * being the notable exception) will already guarantee loads are
	 * seen in-order. See the alpha page table accessors for the
	 * smp_rmb() barriers in page table walking code.
	 */
	smp_wmb(); /* Could be smp_wmb__xxx(before|after)_spin_lock */

	ptl = pmd_lock(mm, pmd);
	if (likely(pmd_none(*pmd))) {	/* Has another populated it ? */
		mm_inc_nr_ptes(mm);
		pmd_populate(mm, pmd, new);
		new = NULL;
	}
	spin_unlock(ptl);
	if (new)
		pte_free(mm, new);
	return 0;
}

int __pte_alloc_kernel(pmd_t *pmd)
{
	pte_t *new = pte_alloc_one_kernel(&init_mm);
	if (!new)
		return -ENOMEM;

	smp_wmb(); /* See comment in __pte_alloc */

	spin_lock(&init_mm.page_table_lock);
	if (likely(pmd_none(*pmd))) {	/* Has another populated it ? */
		pmd_populate_kernel(&init_mm, pmd, new);
		new = NULL;
	}
	spin_unlock(&init_mm.page_table_lock);
	if (new)
		pte_free_kernel(&init_mm, new);
	return 0;
}

static inline void init_rss_vec(int *rss)
{
	memset(rss, 0, sizeof(int) * NR_MM_COUNTERS);
}

static inline void add_mm_rss_vec(struct mm_struct *mm, int *rss)
{
	int i;

	if (current->mm == mm)
		sync_mm_rss(mm);
	for (i = 0; i < NR_MM_COUNTERS; i++)
		if (rss[i])
			add_mm_counter(mm, i, rss[i]);
}

/*
 * This function is called to print an error when a bad pte
 * is found. For example, we might have a PFN-mapped pte in
 * a region that doesn't allow it.
 *
 * The calling function must still handle the error.
 */
static void print_bad_pte(struct vm_area_struct *vma, unsigned long addr,
			  pte_t pte, struct page *page)
{
	pgd_t *pgd = pgd_offset(vma->vm_mm, addr);
	p4d_t *p4d = p4d_offset(pgd, addr);
	pud_t *pud = pud_offset(p4d, addr);
	pmd_t *pmd = pmd_offset(pud, addr);
	struct address_space *mapping;
	pgoff_t index;
	static unsigned long resume;
	static unsigned long nr_shown;
	static unsigned long nr_unshown;

	/*
	 * Allow a burst of 60 reports, then keep quiet for that minute;
	 * or allow a steady drip of one report per second.
	 */
	if (nr_shown == 60) {
		if (time_before(jiffies, resume)) {
			nr_unshown++;
			return;
		}
		if (nr_unshown) {
			pr_alert("BUG: Bad page map: %lu messages suppressed\n",
				 nr_unshown);
			nr_unshown = 0;
		}
		nr_shown = 0;
	}
	if (nr_shown++ == 0)
		resume = jiffies + 60 * HZ;

	mapping = vma->vm_file ? vma->vm_file->f_mapping : NULL;
	index = linear_page_index(vma, addr);

	pr_alert("BUG: Bad page map in process %s  pte:%08llx pmd:%08llx\n",
		 current->comm,
		 (long long)pte_val(pte), (long long)pmd_val(*pmd));
	if (page)
		dump_page(page, "bad pte");
	pr_alert("addr:%px vm_flags:%08lx anon_vma:%px mapping:%px index:%lx\n",
		 (void *)addr, vma->vm_flags, vma->anon_vma, mapping, index);
	pr_alert("file:%pD fault:%ps mmap:%ps readpage:%ps\n",
		 vma->vm_file,
		 vma->vm_ops ? vma->vm_ops->fault : NULL,
		 vma->vm_file ? vma->vm_file->f_op->mmap : NULL,
		 mapping ? mapping->a_ops->readpage : NULL);
	dump_stack();
	add_taint(TAINT_BAD_PAGE, LOCKDEP_NOW_UNRELIABLE);
}

/*
 * vm_normal_page -- This function gets the "struct page" associated with a pte.
 *
 * "Special" mappings do not wish to be associated with a "struct page" (either
 * it doesn't exist, or it exists but they don't want to touch it). In this
 * case, NULL is returned here. "Normal" mappings do have a struct page.
 *
 * There are 2 broad cases. Firstly, an architecture may define a pte_special()
 * pte bit, in which case this function is trivial. Secondly, an architecture
 * may not have a spare pte bit, which requires a more complicated scheme,
 * described below.
 *
 * A raw VM_PFNMAP mapping (ie. one that is not COWed) is always considered a
 * special mapping (even if there are underlying and valid "struct pages").
 * COWed pages of a VM_PFNMAP are always normal.
 *
 * The way we recognize COWed pages within VM_PFNMAP mappings is through the
 * rules set up by "remap_pfn_range()": the vma will have the VM_PFNMAP bit
 * set, and the vm_pgoff will point to the first PFN mapped: thus every special
 * mapping will always honor the rule
 *
 *	pfn_of_page == vma->vm_pgoff + ((addr - vma->vm_start) >> PAGE_SHIFT)
 *
 * And for normal mappings this is false.
 *
 * This restricts such mappings to be a linear translation from virtual address
 * to pfn. To get around this restriction, we allow arbitrary mappings so long
 * as the vma is not a COW mapping; in that case, we know that all ptes are
 * special (because none can have been COWed).
 *
 *
 * In order to support COW of arbitrary special mappings, we have VM_MIXEDMAP.
 *
 * VM_MIXEDMAP mappings can likewise contain memory with or without "struct
 * page" backing, however the difference is that _all_ pages with a struct
 * page (that is, those where pfn_valid is true) are refcounted and considered
 * normal pages by the VM. The disadvantage is that pages are refcounted
 * (which can be slower and simply not an option for some PFNMAP users). The
 * advantage is that we don't have to follow the strict linearity rule of
 * PFNMAP mappings in order to support COWable mappings.
 *
 */
struct page *vm_normal_page(struct vm_area_struct *vma, unsigned long addr,
			    pte_t pte)
{
	unsigned long pfn = pte_pfn(pte);

	if (IS_ENABLED(CONFIG_ARCH_HAS_PTE_SPECIAL)) {
		if (likely(!pte_special(pte)))
			goto check_pfn;
		if (vma->vm_ops && vma->vm_ops->find_special_page)
			return vma->vm_ops->find_special_page(vma, addr);
		if (vma->vm_flags & (VM_PFNMAP | VM_MIXEDMAP))
			return NULL;
		if (is_zero_pfn(pfn))
			return NULL;
		if (pte_devmap(pte))
			return NULL;

		print_bad_pte(vma, addr, pte, NULL);
		return NULL;
	}

	/* !CONFIG_ARCH_HAS_PTE_SPECIAL case follows: */

	if (unlikely(vma->vm_flags & (VM_PFNMAP|VM_MIXEDMAP))) {
		if (vma->vm_flags & VM_MIXEDMAP) {
			if (!pfn_valid(pfn))
				return NULL;
			goto out;
		} else {
			unsigned long off;
			off = (addr - vma->vm_start) >> PAGE_SHIFT;
			if (pfn == vma->vm_pgoff + off)
				return NULL;
			if (!is_cow_mapping(vma->vm_flags))
				return NULL;
		}
	}

	if (is_zero_pfn(pfn))
		return NULL;

check_pfn:
	if (unlikely(pfn > highest_memmap_pfn)) {
		print_bad_pte(vma, addr, pte, NULL);
		return NULL;
	}

	/*
	 * NOTE! We still have PageReserved() pages in the page tables.
	 * eg. VDSO mappings can cause them to exist.
	 */
out:
	return pfn_to_page(pfn);
}

#ifdef CONFIG_TRANSPARENT_HUGEPAGE
struct page *vm_normal_page_pmd(struct vm_area_struct *vma, unsigned long addr,
				pmd_t pmd)
{
	unsigned long pfn = pmd_pfn(pmd);

	/*
	 * There is no pmd_special() but there may be special pmds, e.g.
	 * in a direct-access (dax) mapping, so let's just replicate the
	 * !CONFIG_ARCH_HAS_PTE_SPECIAL case from vm_normal_page() here.
	 */
	if (unlikely(vma->vm_flags & (VM_PFNMAP|VM_MIXEDMAP))) {
		if (vma->vm_flags & VM_MIXEDMAP) {
			if (!pfn_valid(pfn))
				return NULL;
			goto out;
		} else {
			unsigned long off;
			off = (addr - vma->vm_start) >> PAGE_SHIFT;
			if (pfn == vma->vm_pgoff + off)
				return NULL;
			if (!is_cow_mapping(vma->vm_flags))
				return NULL;
		}
	}

	if (pmd_devmap(pmd))
		return NULL;
	if (is_huge_zero_pmd(pmd))
		return NULL;
	if (unlikely(pfn > highest_memmap_pfn))
		return NULL;

	/*
	 * NOTE! We still have PageReserved() pages in the page tables.
	 * eg. VDSO mappings can cause them to exist.
	 */
out:
	return pfn_to_page(pfn);
}
#endif

/*
 * copy one vm_area from one task to the other. Assumes the page tables
 * already present in the new task to be cleared in the whole range
 * covered by this vma.
 */

static unsigned long
copy_nonpresent_pte(struct mm_struct *dst_mm, struct mm_struct *src_mm,
		pte_t *dst_pte, pte_t *src_pte, struct vm_area_struct *vma,
		unsigned long addr, int *rss)
{
	unsigned long vm_flags = vma->vm_flags;
	pte_t pte = *src_pte;
	struct page *page;
	swp_entry_t entry = pte_to_swp_entry(pte);

	if (likely(!non_swap_entry(entry))) {
		if (swap_duplicate(entry) < 0)
			return entry.val;

		/* make sure dst_mm is on swapoff's mmlist. */
		if (unlikely(list_empty(&dst_mm->mmlist))) {
			spin_lock(&mmlist_lock);
			if (list_empty(&dst_mm->mmlist))
				list_add(&dst_mm->mmlist,
						&src_mm->mmlist);
			spin_unlock(&mmlist_lock);
		}
		rss[MM_SWAPENTS]++;
	} else if (is_migration_entry(entry)) {
		page = migration_entry_to_page(entry);

		rss[mm_counter(page)]++;

		if (is_write_migration_entry(entry) &&
				is_cow_mapping(vm_flags)) {
			/*
			 * COW mappings require pages in both
			 * parent and child to be set to read.
			 */
			make_migration_entry_read(&entry);
			pte = swp_entry_to_pte(entry);
			if (pte_swp_soft_dirty(*src_pte))
				pte = pte_swp_mksoft_dirty(pte);
			if (pte_swp_uffd_wp(*src_pte))
				pte = pte_swp_mkuffd_wp(pte);
			set_pte_at(src_mm, addr, src_pte, pte);
		}
	} else if (is_device_private_entry(entry)) {
		page = device_private_entry_to_page(entry);

		/*
		 * Update rss count even for unaddressable pages, as
		 * they should treated just like normal pages in this
		 * respect.
		 *
		 * We will likely want to have some new rss counters
		 * for unaddressable pages, at some point. But for now
		 * keep things as they are.
		 */
		get_page(page);
		rss[mm_counter(page)]++;
		page_dup_rmap(page, false);

		/*
		 * We do not preserve soft-dirty information, because so
		 * far, checkpoint/restore is the only feature that
		 * requires that. And checkpoint/restore does not work
		 * when a device driver is involved (you cannot easily
		 * save and restore device driver state).
		 */
		if (is_write_device_private_entry(entry) &&
		    is_cow_mapping(vm_flags)) {
			make_device_private_entry_read(&entry);
			pte = swp_entry_to_pte(entry);
			if (pte_swp_uffd_wp(*src_pte))
				pte = pte_swp_mkuffd_wp(pte);
			set_pte_at(src_mm, addr, src_pte, pte);
		}
	}
	set_pte_at(dst_mm, addr, dst_pte, pte);
	return 0;
}

/*
 * Copy a present and normal page if necessary.
 *
 * NOTE! The usual case is that this doesn't need to do
 * anything, and can just return a positive value. That
 * will let the caller know that it can just increase
 * the page refcount and re-use the pte the traditional
 * way.
 *
 * But _if_ we need to copy it because it needs to be
 * pinned in the parent (and the child should get its own
 * copy rather than just a reference to the same page),
 * we'll do that here and return zero to let the caller
 * know we're done.
 *
 * And if we need a pre-allocated page but don't yet have
 * one, return a negative error to let the preallocation
 * code know so that it can do so outside the page table
 * lock.
 */
static inline int
copy_present_page(struct vm_area_struct *dst_vma, struct vm_area_struct *src_vma,
		  pte_t *dst_pte, pte_t *src_pte, unsigned long addr, int *rss,
		  struct page **prealloc, pte_t pte, struct page *page)
{
	struct mm_struct *src_mm = src_vma->vm_mm;
	struct page *new_page;

	if (!is_cow_mapping(src_vma->vm_flags))
		return 1;

	/*
	 * What we want to do is to check whether this page may
	 * have been pinned by the parent process.  If so,
	 * instead of wrprotect the pte on both sides, we copy
	 * the page immediately so that we'll always guarantee
	 * the pinned page won't be randomly replaced in the
	 * future.
	 *
	 * The page pinning checks are just "has this mm ever
	 * seen pinning", along with the (inexact) check of
	 * the page count. That might give false positives for
	 * for pinning, but it will work correctly.
	 */
	if (likely(!atomic_read(&src_mm->has_pinned)))
		return 1;
	if (likely(!page_maybe_dma_pinned(page)))
		return 1;

	new_page = *prealloc;
	if (!new_page)
		return -EAGAIN;

	/*
	 * We have a prealloc page, all good!  Take it
	 * over and copy the page & arm it.
	 */
	*prealloc = NULL;
	copy_user_highpage(new_page, page, addr, src_vma);
	__SetPageUptodate(new_page);
	page_add_new_anon_rmap(new_page, dst_vma, addr, false);
	lru_cache_add_inactive_or_unevictable(new_page, dst_vma);
	rss[mm_counter(new_page)]++;

	/* All done, just insert the new page copy in the child */
	pte = mk_pte(new_page, dst_vma->vm_page_prot);
	pte = maybe_mkwrite(pte_mkdirty(pte), dst_vma);
	set_pte_at(dst_vma->vm_mm, addr, dst_pte, pte);
	return 0;
}

/*
 * Copy one pte.  Returns 0 if succeeded, or -EAGAIN if one preallocated page
 * is required to copy this pte.
 */
static inline int
copy_present_pte(struct vm_area_struct *dst_vma, struct vm_area_struct *src_vma,
		 pte_t *dst_pte, pte_t *src_pte, unsigned long addr, int *rss,
		 struct page **prealloc)
{
	struct mm_struct *src_mm = src_vma->vm_mm;
	unsigned long vm_flags = src_vma->vm_flags;
	pte_t pte = *src_pte;
	struct page *page;

	page = vm_normal_page(src_vma, addr, pte);
	if (page) {
		int retval;

		retval = copy_present_page(dst_vma, src_vma, dst_pte, src_pte,
					   addr, rss, prealloc, pte, page);
		if (retval <= 0)
			return retval;

		get_page(page);
		page_dup_rmap(page, false);
		rss[mm_counter(page)]++;
	}

	/*
	 * If it's a COW mapping, write protect it both
	 * in the parent and the child
	 */
	if (is_cow_mapping(vm_flags) && pte_write(pte)) {
		ptep_set_wrprotect(src_mm, addr, src_pte);
		pte = pte_wrprotect(pte);
	}

	/*
	 * If it's a shared mapping, mark it clean in
	 * the child
	 */
	if (vm_flags & VM_SHARED)
		pte = pte_mkclean(pte);
	pte = pte_mkold(pte);

	/*
	 * Make sure the _PAGE_UFFD_WP bit is cleared if the new VMA
	 * does not have the VM_UFFD_WP, which means that the uffd
	 * fork event is not enabled.
	 */
	if (!(vm_flags & VM_UFFD_WP))
		pte = pte_clear_uffd_wp(pte);

	set_pte_at(dst_vma->vm_mm, addr, dst_pte, pte);
	return 0;
}

static inline struct page *
page_copy_prealloc(struct mm_struct *src_mm, struct vm_area_struct *vma,
		   unsigned long addr)
{
	struct page *new_page;

	new_page = alloc_page_vma(GFP_HIGHUSER_MOVABLE, vma, addr);
	if (!new_page)
		return NULL;

	if (mem_cgroup_charge(new_page, src_mm, GFP_KERNEL)) {
		put_page(new_page);
		return NULL;
	}
	cgroup_throttle_swaprate(new_page, GFP_KERNEL);

	return new_page;
}

static int
copy_pte_range(struct vm_area_struct *dst_vma, struct vm_area_struct *src_vma,
	       pmd_t *dst_pmd, pmd_t *src_pmd, unsigned long addr,
	       unsigned long end)
{
	struct mm_struct *dst_mm = dst_vma->vm_mm;
	struct mm_struct *src_mm = src_vma->vm_mm;
	pte_t *orig_src_pte, *orig_dst_pte;
	pte_t *src_pte, *dst_pte;
	spinlock_t *src_ptl, *dst_ptl;
	int progress, ret = 0;
	int rss[NR_MM_COUNTERS];
	swp_entry_t entry = (swp_entry_t){0};
	struct page *prealloc = NULL;

again:
	progress = 0;
	init_rss_vec(rss);

	dst_pte = pte_alloc_map_lock(dst_mm, dst_pmd, addr, &dst_ptl);
	if (!dst_pte) {
		ret = -ENOMEM;
		goto out;
	}
	src_pte = pte_offset_map(src_pmd, addr);
	src_ptl = pte_lockptr(src_mm, src_pmd);
	spin_lock_nested(src_ptl, SINGLE_DEPTH_NESTING);
	orig_src_pte = src_pte;
	orig_dst_pte = dst_pte;
	arch_enter_lazy_mmu_mode();

	do {
		/*
		 * We are holding two locks at this point - either of them
		 * could generate latencies in another task on another CPU.
		 */
		if (progress >= 32) {
			progress = 0;
			if (need_resched() ||
			    spin_needbreak(src_ptl) || spin_needbreak(dst_ptl))
				break;
		}
		if (pte_none(*src_pte)) {
			progress++;
			continue;
		}
		if (unlikely(!pte_present(*src_pte))) {
			entry.val = copy_nonpresent_pte(dst_mm, src_mm,
							dst_pte, src_pte,
							src_vma, addr, rss);
			if (entry.val)
				break;
			progress += 8;
			continue;
		}
		/* copy_present_pte() will clear `*prealloc' if consumed */
		ret = copy_present_pte(dst_vma, src_vma, dst_pte, src_pte,
				       addr, rss, &prealloc);
		/*
		 * If we need a pre-allocated page for this pte, drop the
		 * locks, allocate, and try again.
		 */
		if (unlikely(ret == -EAGAIN))
			break;
		if (unlikely(prealloc)) {
			/*
			 * pre-alloc page cannot be reused by next time so as
			 * to strictly follow mempolicy (e.g., alloc_page_vma()
			 * will allocate page according to address).  This
			 * could only happen if one pinned pte changed.
			 */
			put_page(prealloc);
			prealloc = NULL;
		}
		progress += 8;
	} while (dst_pte++, src_pte++, addr += PAGE_SIZE, addr != end);

	arch_leave_lazy_mmu_mode();
	spin_unlock(src_ptl);
	pte_unmap(orig_src_pte);
	add_mm_rss_vec(dst_mm, rss);
	pte_unmap_unlock(orig_dst_pte, dst_ptl);
	cond_resched();

	if (entry.val) {
		if (add_swap_count_continuation(entry, GFP_KERNEL) < 0) {
			ret = -ENOMEM;
			goto out;
		}
		entry.val = 0;
	} else if (ret) {
		WARN_ON_ONCE(ret != -EAGAIN);
		prealloc = page_copy_prealloc(src_mm, src_vma, addr);
		if (!prealloc)
			return -ENOMEM;
		/* We've captured and resolved the error. Reset, try again. */
		ret = 0;
	}
	if (addr != end)
		goto again;
out:
	if (unlikely(prealloc))
		put_page(prealloc);
	return ret;
}

static inline int
copy_pmd_range(struct vm_area_struct *dst_vma, struct vm_area_struct *src_vma,
	       pud_t *dst_pud, pud_t *src_pud, unsigned long addr,
	       unsigned long end)
{
	struct mm_struct *dst_mm = dst_vma->vm_mm;
	struct mm_struct *src_mm = src_vma->vm_mm;
	pmd_t *src_pmd, *dst_pmd;
	unsigned long next;

	dst_pmd = pmd_alloc(dst_mm, dst_pud, addr);
	if (!dst_pmd)
		return -ENOMEM;
	src_pmd = pmd_offset(src_pud, addr);
	do {
		next = pmd_addr_end(addr, end);
		if (is_swap_pmd(*src_pmd) || pmd_trans_huge(*src_pmd)
			|| pmd_devmap(*src_pmd)) {
			int err;
			VM_BUG_ON_VMA(next-addr != HPAGE_PMD_SIZE, src_vma);
			err = copy_huge_pmd(dst_mm, src_mm,
					    dst_pmd, src_pmd, addr, src_vma);
			if (err == -ENOMEM)
				return -ENOMEM;
			if (!err)
				continue;
			/* fall through */
		}
		if (pmd_none_or_clear_bad(src_pmd))
			continue;
		if (copy_pte_range(dst_vma, src_vma, dst_pmd, src_pmd,
				   addr, next))
			return -ENOMEM;
	} while (dst_pmd++, src_pmd++, addr = next, addr != end);
	return 0;
}

static inline int
copy_pud_range(struct vm_area_struct *dst_vma, struct vm_area_struct *src_vma,
	       p4d_t *dst_p4d, p4d_t *src_p4d, unsigned long addr,
	       unsigned long end)
{
	struct mm_struct *dst_mm = dst_vma->vm_mm;
	struct mm_struct *src_mm = src_vma->vm_mm;
	pud_t *src_pud, *dst_pud;
	unsigned long next;

	dst_pud = pud_alloc(dst_mm, dst_p4d, addr);
	if (!dst_pud)
		return -ENOMEM;
	src_pud = pud_offset(src_p4d, addr);
	do {
		next = pud_addr_end(addr, end);
		if (pud_trans_huge(*src_pud) || pud_devmap(*src_pud)) {
			int err;

			VM_BUG_ON_VMA(next-addr != HPAGE_PUD_SIZE, src_vma);
			err = copy_huge_pud(dst_mm, src_mm,
					    dst_pud, src_pud, addr, src_vma);
			if (err == -ENOMEM)
				return -ENOMEM;
			if (!err)
				continue;
			/* fall through */
		}
		if (pud_none_or_clear_bad(src_pud))
			continue;
		if (copy_pmd_range(dst_vma, src_vma, dst_pud, src_pud,
				   addr, next))
			return -ENOMEM;
	} while (dst_pud++, src_pud++, addr = next, addr != end);
	return 0;
}

static inline int
copy_p4d_range(struct vm_area_struct *dst_vma, struct vm_area_struct *src_vma,
	       pgd_t *dst_pgd, pgd_t *src_pgd, unsigned long addr,
	       unsigned long end)
{
	struct mm_struct *dst_mm = dst_vma->vm_mm;
	p4d_t *src_p4d, *dst_p4d;
	unsigned long next;

	dst_p4d = p4d_alloc(dst_mm, dst_pgd, addr);
	if (!dst_p4d)
		return -ENOMEM;
	src_p4d = p4d_offset(src_pgd, addr);
	do {
		next = p4d_addr_end(addr, end);
		if (p4d_none_or_clear_bad(src_p4d))
			continue;
		if (copy_pud_range(dst_vma, src_vma, dst_p4d, src_p4d,
				   addr, next))
			return -ENOMEM;
	} while (dst_p4d++, src_p4d++, addr = next, addr != end);
	return 0;
}

int
copy_page_range(struct vm_area_struct *dst_vma, struct vm_area_struct *src_vma)
{
	pgd_t *src_pgd, *dst_pgd;
	unsigned long next;
	unsigned long addr = src_vma->vm_start;
	unsigned long end = src_vma->vm_end;
	struct mm_struct *dst_mm = dst_vma->vm_mm;
	struct mm_struct *src_mm = src_vma->vm_mm;
	struct mmu_notifier_range range;
	bool is_cow;
	int ret;

	/*
	 * Don't copy ptes where a page fault will fill them correctly.
	 * Fork becomes much lighter when there are big shared or private
	 * readonly mappings. The tradeoff is that copy_page_range is more
	 * efficient than faulting.
	 */
	if (!(src_vma->vm_flags & (VM_HUGETLB | VM_PFNMAP | VM_MIXEDMAP)) &&
	    !src_vma->anon_vma)
		return 0;

	if (is_vm_hugetlb_page(src_vma))
		return copy_hugetlb_page_range(dst_mm, src_mm, src_vma);

	if (unlikely(src_vma->vm_flags & VM_PFNMAP)) {
		/*
		 * We do not free on error cases below as remove_vma
		 * gets called on error from higher level routine
		 */
		ret = track_pfn_copy(src_vma);
		if (ret)
			return ret;
	}

	/*
	 * We need to invalidate the secondary MMU mappings only when
	 * there could be a permission downgrade on the ptes of the
	 * parent mm. And a permission downgrade will only happen if
	 * is_cow_mapping() returns true.
	 */
	is_cow = is_cow_mapping(src_vma->vm_flags);

	if (is_cow) {
		mmu_notifier_range_init(&range, MMU_NOTIFY_PROTECTION_PAGE,
					0, src_vma, src_mm, addr, end);
		mmu_notifier_invalidate_range_start(&range);
	}

	ret = 0;
	dst_pgd = pgd_offset(dst_mm, addr);
	src_pgd = pgd_offset(src_mm, addr);
	do {
		next = pgd_addr_end(addr, end);
		if (pgd_none_or_clear_bad(src_pgd))
			continue;
		if (unlikely(copy_p4d_range(dst_vma, src_vma, dst_pgd, src_pgd,
					    addr, next))) {
			ret = -ENOMEM;
			break;
		}
	} while (dst_pgd++, src_pgd++, addr = next, addr != end);

	if (is_cow)
		mmu_notifier_invalidate_range_end(&range);
	return ret;
}

static unsigned long zap_pte_range(struct mmu_gather *tlb,
				struct vm_area_struct *vma, pmd_t *pmd,
				unsigned long addr, unsigned long end,
				struct zap_details *details)
{
	struct mm_struct *mm = tlb->mm;
	int force_flush = 0;
	int rss[NR_MM_COUNTERS];
	spinlock_t *ptl;
	pte_t *start_pte;
	pte_t *pte;
	swp_entry_t entry;

	tlb_change_page_size(tlb, PAGE_SIZE);
again:
	init_rss_vec(rss);
	start_pte = pte_offset_map_lock(mm, pmd, addr, &ptl);
	pte = start_pte;
	flush_tlb_batched_pending(mm);
	arch_enter_lazy_mmu_mode();
	do {
		pte_t ptent = *pte;
		if (pte_none(ptent))
			continue;

		if (need_resched())
			break;

		if (pte_present(ptent)) {
			struct page *page;

			page = vm_normal_page(vma, addr, ptent);
			if (unlikely(details) && page) {
				/*
				 * unmap_shared_mapping_pages() wants to
				 * invalidate cache without truncating:
				 * unmap shared but keep private pages.
				 */
				if (details->check_mapping &&
				    details->check_mapping != page_rmapping(page))
					continue;
			}
			ptent = ptep_get_and_clear_full(mm, addr, pte,
							tlb->fullmm);
			tlb_remove_tlb_entry(tlb, pte, addr);
			if (unlikely(!page))
				continue;

			if (!PageAnon(page)) {
				if (pte_dirty(ptent)) {
					force_flush = 1;
					set_page_dirty(page);
				}
				if (pte_young(ptent) &&
				    likely(!(vma->vm_flags & VM_SEQ_READ)))
					mark_page_accessed(page);
			}
			rss[mm_counter(page)]--;
			page_remove_rmap(page, false);
			if (unlikely(page_mapcount(page) < 0))
				print_bad_pte(vma, addr, ptent, page);
			if (unlikely(__tlb_remove_page(tlb, page))) {
				force_flush = 1;
				addr += PAGE_SIZE;
				break;
			}
			continue;
		}

		entry = pte_to_swp_entry(ptent);
		if (is_device_private_entry(entry)) {
			struct page *page = device_private_entry_to_page(entry);

			if (unlikely(details && details->check_mapping)) {
				/*
				 * unmap_shared_mapping_pages() wants to
				 * invalidate cache without truncating:
				 * unmap shared but keep private pages.
				 */
				if (details->check_mapping !=
				    page_rmapping(page))
					continue;
			}

			pte_clear_not_present_full(mm, addr, pte, tlb->fullmm);
			rss[mm_counter(page)]--;
			page_remove_rmap(page, false);
			put_page(page);
			continue;
		}

		/* If details->check_mapping, we leave swap entries. */
		if (unlikely(details))
			continue;

		if (!non_swap_entry(entry))
			rss[MM_SWAPENTS]--;
		else if (is_migration_entry(entry)) {
			struct page *page;

			page = migration_entry_to_page(entry);
			rss[mm_counter(page)]--;
		}
		if (unlikely(!free_swap_and_cache(entry)))
			print_bad_pte(vma, addr, ptent, NULL);
		pte_clear_not_present_full(mm, addr, pte, tlb->fullmm);
	} while (pte++, addr += PAGE_SIZE, addr != end);

	add_mm_rss_vec(mm, rss);
	arch_leave_lazy_mmu_mode();

	/* Do the actual TLB flush before dropping ptl */
	if (force_flush)
		tlb_flush_mmu_tlbonly(tlb);
	pte_unmap_unlock(start_pte, ptl);

	/*
	 * If we forced a TLB flush (either due to running out of
	 * batch buffers or because we needed to flush dirty TLB
	 * entries before releasing the ptl), free the batched
	 * memory too. Restart if we didn't do everything.
	 */
	if (force_flush) {
		force_flush = 0;
		tlb_flush_mmu(tlb);
	}

	if (addr != end) {
		cond_resched();
		goto again;
	}

	return addr;
}

static inline unsigned long zap_pmd_range(struct mmu_gather *tlb,
				struct vm_area_struct *vma, pud_t *pud,
				unsigned long addr, unsigned long end,
				struct zap_details *details)
{
	pmd_t *pmd;
	unsigned long next;

	pmd = pmd_offset(pud, addr);
	do {
		next = pmd_addr_end(addr, end);
		if (is_swap_pmd(*pmd) || pmd_trans_huge(*pmd) || pmd_devmap(*pmd)) {
			if (next - addr != HPAGE_PMD_SIZE)
				__split_huge_pmd(vma, pmd, addr, false, NULL);
			else if (zap_huge_pmd(tlb, vma, pmd, addr))
				goto next;
			/* fall through */
		}
		/*
		 * Here there can be other concurrent MADV_DONTNEED or
		 * trans huge page faults running, and if the pmd is
		 * none or trans huge it can change under us. This is
		 * because MADV_DONTNEED holds the mmap_lock in read
		 * mode.
		 */
		if (pmd_none_or_trans_huge_or_clear_bad(pmd))
			goto next;
		next = zap_pte_range(tlb, vma, pmd, addr, next, details);
next:
		cond_resched();
	} while (pmd++, addr = next, addr != end);

	return addr;
}

static inline unsigned long zap_pud_range(struct mmu_gather *tlb,
				struct vm_area_struct *vma, p4d_t *p4d,
				unsigned long addr, unsigned long end,
				struct zap_details *details)
{
	pud_t *pud;
	unsigned long next;

	pud = pud_offset(p4d, addr);
	do {
		next = pud_addr_end(addr, end);
		if (pud_trans_huge(*pud) || pud_devmap(*pud)) {
			if (next - addr != HPAGE_PUD_SIZE) {
				mmap_assert_locked(tlb->mm);
				split_huge_pud(vma, pud, addr);
			} else if (zap_huge_pud(tlb, vma, pud, addr))
				goto next;
			/* fall through */
		}
		if (pud_none_or_clear_bad(pud))
			continue;
		next = zap_pmd_range(tlb, vma, pud, addr, next, details);
next:
		cond_resched();
	} while (pud++, addr = next, addr != end);

	return addr;
}

static inline unsigned long zap_p4d_range(struct mmu_gather *tlb,
				struct vm_area_struct *vma, pgd_t *pgd,
				unsigned long addr, unsigned long end,
				struct zap_details *details)
{
	p4d_t *p4d;
	unsigned long next;

	p4d = p4d_offset(pgd, addr);
	do {
		next = p4d_addr_end(addr, end);
		if (p4d_none_or_clear_bad(p4d))
			continue;
		next = zap_pud_range(tlb, vma, p4d, addr, next, details);
	} while (p4d++, addr = next, addr != end);

	return addr;
}

void unmap_page_range(struct mmu_gather *tlb,
			     struct vm_area_struct *vma,
			     unsigned long addr, unsigned long end,
			     struct zap_details *details)
{
	pgd_t *pgd;
	unsigned long next;

	BUG_ON(addr >= end);
	tlb_start_vma(tlb, vma);
	pgd = pgd_offset(vma->vm_mm, addr);
	do {
		next = pgd_addr_end(addr, end);
		if (pgd_none_or_clear_bad(pgd))
			continue;
		next = zap_p4d_range(tlb, vma, pgd, addr, next, details);
	} while (pgd++, addr = next, addr != end);
	tlb_end_vma(tlb, vma);
}


static void unmap_single_vma(struct mmu_gather *tlb,
		struct vm_area_struct *vma, unsigned long start_addr,
		unsigned long end_addr,
		struct zap_details *details)
{
	unsigned long start = max(vma->vm_start, start_addr);
	unsigned long end;

	if (start >= vma->vm_end)
		return;
	end = min(vma->vm_end, end_addr);
	if (end <= vma->vm_start)
		return;

	if (vma->vm_file)
		uprobe_munmap(vma, start, end);

	if (unlikely(vma->vm_flags & VM_PFNMAP))
		untrack_pfn(vma, 0, 0);

	if (start != end) {
		if (unlikely(is_vm_hugetlb_page(vma))) {
			/*
			 * It is undesirable to test vma->vm_file as it
			 * should be non-null for valid hugetlb area.
			 * However, vm_file will be NULL in the error
			 * cleanup path of mmap_region. When
			 * hugetlbfs ->mmap method fails,
			 * mmap_region() nullifies vma->vm_file
			 * before calling this function to clean up.
			 * Since no pte has actually been setup, it is
			 * safe to do nothing in this case.
			 */
			if (vma->vm_file) {
				i_mmap_lock_write(vma->vm_file->f_mapping);
				__unmap_hugepage_range_final(tlb, vma, start, end, NULL);
				i_mmap_unlock_write(vma->vm_file->f_mapping);
			}
		} else
			unmap_page_range(tlb, vma, start, end, details);
	}
}

/**
 * unmap_vmas - unmap a range of memory covered by a list of vma's
 * @tlb: address of the caller's struct mmu_gather
 * @vma: the starting vma
 * @start_addr: virtual address at which to start unmapping
 * @end_addr: virtual address at which to end unmapping
 *
 * Unmap all pages in the vma list.
 *
 * Only addresses between `start' and `end' will be unmapped.
 *
 * The VMA list must be sorted in ascending virtual address order.
 *
 * unmap_vmas() assumes that the caller will flush the whole unmapped address
 * range after unmap_vmas() returns.  So the only responsibility here is to
 * ensure that any thus-far unmapped pages are flushed before unmap_vmas()
 * drops the lock and schedules.
 */
void unmap_vmas(struct mmu_gather *tlb,
		struct vm_area_struct *vma, unsigned long start_addr,
		unsigned long end_addr)
{
	struct mmu_notifier_range range;

	mmu_notifier_range_init(&range, MMU_NOTIFY_UNMAP, 0, vma, vma->vm_mm,
				start_addr, end_addr);
	mmu_notifier_invalidate_range_start(&range);
	for ( ; vma && vma->vm_start < end_addr; vma = vma->vm_next)
		unmap_single_vma(tlb, vma, start_addr, end_addr, NULL);
	mmu_notifier_invalidate_range_end(&range);
}

/**
 * zap_page_range - remove user pages in a given range
 * @vma: vm_area_struct holding the applicable pages
 * @start: starting address of pages to zap
 * @size: number of bytes to zap
 *
 * Caller must protect the VMA list
 */
void zap_page_range(struct vm_area_struct *vma, unsigned long start,
		unsigned long size)
{
	struct mmu_notifier_range range;
	struct mmu_gather tlb;

	lru_add_drain();
	mmu_notifier_range_init(&range, MMU_NOTIFY_CLEAR, 0, vma, vma->vm_mm,
				start, start + size);
	tlb_gather_mmu(&tlb, vma->vm_mm, start, range.end);
	update_hiwater_rss(vma->vm_mm);
	mmu_notifier_invalidate_range_start(&range);
	for ( ; vma && vma->vm_start < range.end; vma = vma->vm_next)
		unmap_single_vma(&tlb, vma, start, range.end, NULL);
	mmu_notifier_invalidate_range_end(&range);
	tlb_finish_mmu(&tlb, start, range.end);
}

/**
 * zap_page_range_single - remove user pages in a given range
 * @vma: vm_area_struct holding the applicable pages
 * @address: starting address of pages to zap
 * @size: number of bytes to zap
 * @details: details of shared cache invalidation
 *
 * The range must fit into one VMA.
 */
static void zap_page_range_single(struct vm_area_struct *vma, unsigned long address,
		unsigned long size, struct zap_details *details)
{
	struct mmu_notifier_range range;
	struct mmu_gather tlb;

	lru_add_drain();
	mmu_notifier_range_init(&range, MMU_NOTIFY_CLEAR, 0, vma, vma->vm_mm,
				address, address + size);
	tlb_gather_mmu(&tlb, vma->vm_mm, address, range.end);
	update_hiwater_rss(vma->vm_mm);
	mmu_notifier_invalidate_range_start(&range);
	unmap_single_vma(&tlb, vma, address, range.end, details);
	mmu_notifier_invalidate_range_end(&range);
	tlb_finish_mmu(&tlb, address, range.end);
}

/**
 * zap_vma_ptes - remove ptes mapping the vma
 * @vma: vm_area_struct holding ptes to be zapped
 * @address: starting address of pages to zap
 * @size: number of bytes to zap
 *
 * This function only unmaps ptes assigned to VM_PFNMAP vmas.
 *
 * The entire address range must be fully contained within the vma.
 *
 */
void zap_vma_ptes(struct vm_area_struct *vma, unsigned long address,
		unsigned long size)
{
	if (address < vma->vm_start || address + size > vma->vm_end ||
	    		!(vma->vm_flags & VM_PFNMAP))
		return;

	zap_page_range_single(vma, address, size, NULL);
}
EXPORT_SYMBOL_GPL(zap_vma_ptes);

static pmd_t *walk_to_pmd(struct mm_struct *mm, unsigned long addr)
{
	pgd_t *pgd;
	p4d_t *p4d;
	pud_t *pud;
	pmd_t *pmd;

	pgd = pgd_offset(mm, addr);
	p4d = p4d_alloc(mm, pgd, addr);
	if (!p4d)
		return NULL;
	pud = pud_alloc(mm, p4d, addr);
	if (!pud)
		return NULL;
	pmd = pmd_alloc(mm, pud, addr);
	if (!pmd)
		return NULL;

	VM_BUG_ON(pmd_trans_huge(*pmd));
	return pmd;
}

pte_t *__get_locked_pte(struct mm_struct *mm, unsigned long addr,
			spinlock_t **ptl)
{
	pmd_t *pmd = walk_to_pmd(mm, addr);

	if (!pmd)
		return NULL;
	return pte_alloc_map_lock(mm, pmd, addr, ptl);
}

static int validate_page_before_insert(struct page *page)
{
	if (PageAnon(page) || PageSlab(page) || page_has_type(page))
		return -EINVAL;
	flush_dcache_page(page);
	return 0;
}

static int insert_page_into_pte_locked(struct mm_struct *mm, pte_t *pte,
			unsigned long addr, struct page *page, pgprot_t prot)
{
	if (!pte_none(*pte))
		return -EBUSY;
	/* Ok, finally just insert the thing.. */
	get_page(page);
	inc_mm_counter_fast(mm, mm_counter_file(page));
	page_add_file_rmap(page, false);
	set_pte_at(mm, addr, pte, mk_pte(page, prot));
	return 0;
}

/*
 * This is the old fallback for page remapping.
 *
 * For historical reasons, it only allows reserved pages. Only
 * old drivers should use this, and they needed to mark their
 * pages reserved for the old functions anyway.
 */
static int insert_page(struct vm_area_struct *vma, unsigned long addr,
			struct page *page, pgprot_t prot)
{
	struct mm_struct *mm = vma->vm_mm;
	int retval;
	pte_t *pte;
	spinlock_t *ptl;

	retval = validate_page_before_insert(page);
	if (retval)
		goto out;
	retval = -ENOMEM;
	pte = get_locked_pte(mm, addr, &ptl);
	if (!pte)
		goto out;
	retval = insert_page_into_pte_locked(mm, pte, addr, page, prot);
	pte_unmap_unlock(pte, ptl);
out:
	return retval;
}

#ifdef pte_index
static int insert_page_in_batch_locked(struct mm_struct *mm, pte_t *pte,
			unsigned long addr, struct page *page, pgprot_t prot)
{
	int err;

	if (!page_count(page))
		return -EINVAL;
	err = validate_page_before_insert(page);
	if (err)
		return err;
	return insert_page_into_pte_locked(mm, pte, addr, page, prot);
}

/* insert_pages() amortizes the cost of spinlock operations
 * when inserting pages in a loop. Arch *must* define pte_index.
 */
static int insert_pages(struct vm_area_struct *vma, unsigned long addr,
			struct page **pages, unsigned long *num, pgprot_t prot)
{
	pmd_t *pmd = NULL;
	pte_t *start_pte, *pte;
	spinlock_t *pte_lock;
	struct mm_struct *const mm = vma->vm_mm;
	unsigned long curr_page_idx = 0;
	unsigned long remaining_pages_total = *num;
	unsigned long pages_to_write_in_pmd;
	int ret;
more:
	ret = -EFAULT;
	pmd = walk_to_pmd(mm, addr);
	if (!pmd)
		goto out;

	pages_to_write_in_pmd = min_t(unsigned long,
		remaining_pages_total, PTRS_PER_PTE - pte_index(addr));

	/* Allocate the PTE if necessary; takes PMD lock once only. */
	ret = -ENOMEM;
	if (pte_alloc(mm, pmd))
		goto out;

	while (pages_to_write_in_pmd) {
		int pte_idx = 0;
		const int batch_size = min_t(int, pages_to_write_in_pmd, 8);

		start_pte = pte_offset_map_lock(mm, pmd, addr, &pte_lock);
		for (pte = start_pte; pte_idx < batch_size; ++pte, ++pte_idx) {
			int err = insert_page_in_batch_locked(mm, pte,
				addr, pages[curr_page_idx], prot);
			if (unlikely(err)) {
				pte_unmap_unlock(start_pte, pte_lock);
				ret = err;
				remaining_pages_total -= pte_idx;
				goto out;
			}
			addr += PAGE_SIZE;
			++curr_page_idx;
		}
		pte_unmap_unlock(start_pte, pte_lock);
		pages_to_write_in_pmd -= batch_size;
		remaining_pages_total -= batch_size;
	}
	if (remaining_pages_total)
		goto more;
	ret = 0;
out:
	*num = remaining_pages_total;
	return ret;
}
#endif  /* ifdef pte_index */

/**
 * vm_insert_pages - insert multiple pages into user vma, batching the pmd lock.
 * @vma: user vma to map to
 * @addr: target start user address of these pages
 * @pages: source kernel pages
 * @num: in: number of pages to map. out: number of pages that were *not*
 * mapped. (0 means all pages were successfully mapped).
 *
 * Preferred over vm_insert_page() when inserting multiple pages.
 *
 * In case of error, we may have mapped a subset of the provided
 * pages. It is the caller's responsibility to account for this case.
 *
 * The same restrictions apply as in vm_insert_page().
 */
int vm_insert_pages(struct vm_area_struct *vma, unsigned long addr,
			struct page **pages, unsigned long *num)
{
#ifdef pte_index
	const unsigned long end_addr = addr + (*num * PAGE_SIZE) - 1;

	if (addr < vma->vm_start || end_addr >= vma->vm_end)
		return -EFAULT;
	if (!(vma->vm_flags & VM_MIXEDMAP)) {
		BUG_ON(mmap_read_trylock(vma->vm_mm));
		BUG_ON(vma->vm_flags & VM_PFNMAP);
		vma->vm_flags |= VM_MIXEDMAP;
	}
	/* Defer page refcount checking till we're about to map that page. */
	return insert_pages(vma, addr, pages, num, vma->vm_page_prot);
#else
	unsigned long idx = 0, pgcount = *num;
	int err = -EINVAL;

	for (; idx < pgcount; ++idx) {
		err = vm_insert_page(vma, addr + (PAGE_SIZE * idx), pages[idx]);
		if (err)
			break;
	}
	*num = pgcount - idx;
	return err;
#endif  /* ifdef pte_index */
}
EXPORT_SYMBOL(vm_insert_pages);

/**
 * vm_insert_page - insert single page into user vma
 * @vma: user vma to map to
 * @addr: target user address of this page
 * @page: source kernel page
 *
 * This allows drivers to insert individual pages they've allocated
 * into a user vma.
 *
 * The page has to be a nice clean _individual_ kernel allocation.
 * If you allocate a compound page, you need to have marked it as
 * such (__GFP_COMP), or manually just split the page up yourself
 * (see split_page()).
 *
 * NOTE! Traditionally this was done with "remap_pfn_range()" which
 * took an arbitrary page protection parameter. This doesn't allow
 * that. Your vma protection will have to be set up correctly, which
 * means that if you want a shared writable mapping, you'd better
 * ask for a shared writable mapping!
 *
 * The page does not need to be reserved.
 *
 * Usually this function is called from f_op->mmap() handler
 * under mm->mmap_lock write-lock, so it can change vma->vm_flags.
 * Caller must set VM_MIXEDMAP on vma if it wants to call this
 * function from other places, for example from page-fault handler.
 *
 * Return: %0 on success, negative error code otherwise.
 */
int vm_insert_page(struct vm_area_struct *vma, unsigned long addr,
			struct page *page)
{
	if (addr < vma->vm_start || addr >= vma->vm_end)
		return -EFAULT;
	if (!page_count(page))
		return -EINVAL;
	if (!(vma->vm_flags & VM_MIXEDMAP)) {
		BUG_ON(mmap_read_trylock(vma->vm_mm));
		BUG_ON(vma->vm_flags & VM_PFNMAP);
		vma->vm_flags |= VM_MIXEDMAP;
	}
	return insert_page(vma, addr, page, vma->vm_page_prot);
}
EXPORT_SYMBOL(vm_insert_page);

/*
 * __vm_map_pages - maps range of kernel pages into user vma
 * @vma: user vma to map to
 * @pages: pointer to array of source kernel pages
 * @num: number of pages in page array
 * @offset: user's requested vm_pgoff
 *
 * This allows drivers to map range of kernel pages into a user vma.
 *
 * Return: 0 on success and error code otherwise.
 */
static int __vm_map_pages(struct vm_area_struct *vma, struct page **pages,
				unsigned long num, unsigned long offset)
{
	unsigned long count = vma_pages(vma);
	unsigned long uaddr = vma->vm_start;
	int ret, i;

	/* Fail if the user requested offset is beyond the end of the object */
	if (offset >= num)
		return -ENXIO;

	/* Fail if the user requested size exceeds available object size */
	if (count > num - offset)
		return -ENXIO;

	for (i = 0; i < count; i++) {
		ret = vm_insert_page(vma, uaddr, pages[offset + i]);
		if (ret < 0)
			return ret;
		uaddr += PAGE_SIZE;
	}

	return 0;
}

/**
 * vm_map_pages - maps range of kernel pages starts with non zero offset
 * @vma: user vma to map to
 * @pages: pointer to array of source kernel pages
 * @num: number of pages in page array
 *
 * Maps an object consisting of @num pages, catering for the user's
 * requested vm_pgoff
 *
 * If we fail to insert any page into the vma, the function will return
 * immediately leaving any previously inserted pages present.  Callers
 * from the mmap handler may immediately return the error as their caller
 * will destroy the vma, removing any successfully inserted pages. Other
 * callers should make their own arrangements for calling unmap_region().
 *
 * Context: Process context. Called by mmap handlers.
 * Return: 0 on success and error code otherwise.
 */
int vm_map_pages(struct vm_area_struct *vma, struct page **pages,
				unsigned long num)
{
	return __vm_map_pages(vma, pages, num, vma->vm_pgoff);
}
EXPORT_SYMBOL(vm_map_pages);

/**
 * vm_map_pages_zero - map range of kernel pages starts with zero offset
 * @vma: user vma to map to
 * @pages: pointer to array of source kernel pages
 * @num: number of pages in page array
 *
 * Similar to vm_map_pages(), except that it explicitly sets the offset
 * to 0. This function is intended for the drivers that did not consider
 * vm_pgoff.
 *
 * Context: Process context. Called by mmap handlers.
 * Return: 0 on success and error code otherwise.
 */
int vm_map_pages_zero(struct vm_area_struct *vma, struct page **pages,
				unsigned long num)
{
	return __vm_map_pages(vma, pages, num, 0);
}
EXPORT_SYMBOL(vm_map_pages_zero);

static vm_fault_t insert_pfn(struct vm_area_struct *vma, unsigned long addr,
			pfn_t pfn, pgprot_t prot, bool mkwrite)
{
	struct mm_struct *mm = vma->vm_mm;
	pte_t *pte, entry;
	spinlock_t *ptl;

	pte = get_locked_pte(mm, addr, &ptl);
	if (!pte)
		return VM_FAULT_OOM;
	if (!pte_none(*pte)) {
		if (mkwrite) {
			/*
			 * For read faults on private mappings the PFN passed
			 * in may not match the PFN we have mapped if the
			 * mapped PFN is a writeable COW page.  In the mkwrite
			 * case we are creating a writable PTE for a shared
			 * mapping and we expect the PFNs to match. If they
			 * don't match, we are likely racing with block
			 * allocation and mapping invalidation so just skip the
			 * update.
			 */
			if (pte_pfn(*pte) != pfn_t_to_pfn(pfn)) {
				WARN_ON_ONCE(!is_zero_pfn(pte_pfn(*pte)));
				goto out_unlock;
			}
			entry = pte_mkyoung(*pte);
			entry = maybe_mkwrite(pte_mkdirty(entry), vma);
			if (ptep_set_access_flags(vma, addr, pte, entry, 1))
				update_mmu_cache(vma, addr, pte);
		}
		goto out_unlock;
	}

	/* Ok, finally just insert the thing.. */
	if (pfn_t_devmap(pfn))
		entry = pte_mkdevmap(pfn_t_pte(pfn, prot));
	else
		entry = pte_mkspecial(pfn_t_pte(pfn, prot));

	if (mkwrite) {
		entry = pte_mkyoung(entry);
		entry = maybe_mkwrite(pte_mkdirty(entry), vma);
	}

	set_pte_at(mm, addr, pte, entry);
	update_mmu_cache(vma, addr, pte); /* XXX: why not for insert_page? */

out_unlock:
	pte_unmap_unlock(pte, ptl);
	return VM_FAULT_NOPAGE;
}

/**
 * vmf_insert_pfn_prot - insert single pfn into user vma with specified pgprot
 * @vma: user vma to map to
 * @addr: target user address of this page
 * @pfn: source kernel pfn
 * @pgprot: pgprot flags for the inserted page
 *
 * This is exactly like vmf_insert_pfn(), except that it allows drivers
 * to override pgprot on a per-page basis.
 *
 * This only makes sense for IO mappings, and it makes no sense for
 * COW mappings.  In general, using multiple vmas is preferable;
 * vmf_insert_pfn_prot should only be used if using multiple VMAs is
 * impractical.
 *
 * See vmf_insert_mixed_prot() for a discussion of the implication of using
 * a value of @pgprot different from that of @vma->vm_page_prot.
 *
 * Context: Process context.  May allocate using %GFP_KERNEL.
 * Return: vm_fault_t value.
 */
vm_fault_t vmf_insert_pfn_prot(struct vm_area_struct *vma, unsigned long addr,
			unsigned long pfn, pgprot_t pgprot)
{
	/*
	 * Technically, architectures with pte_special can avoid all these
	 * restrictions (same for remap_pfn_range).  However we would like
	 * consistency in testing and feature parity among all, so we should
	 * try to keep these invariants in place for everybody.
	 */
	BUG_ON(!(vma->vm_flags & (VM_PFNMAP|VM_MIXEDMAP)));
	BUG_ON((vma->vm_flags & (VM_PFNMAP|VM_MIXEDMAP)) ==
						(VM_PFNMAP|VM_MIXEDMAP));
	BUG_ON((vma->vm_flags & VM_PFNMAP) && is_cow_mapping(vma->vm_flags));
	BUG_ON((vma->vm_flags & VM_MIXEDMAP) && pfn_valid(pfn));

	if (addr < vma->vm_start || addr >= vma->vm_end)
		return VM_FAULT_SIGBUS;

	if (!pfn_modify_allowed(pfn, pgprot))
		return VM_FAULT_SIGBUS;

	track_pfn_insert(vma, &pgprot, __pfn_to_pfn_t(pfn, PFN_DEV));

	return insert_pfn(vma, addr, __pfn_to_pfn_t(pfn, PFN_DEV), pgprot,
			false);
}
EXPORT_SYMBOL(vmf_insert_pfn_prot);

/**
 * vmf_insert_pfn - insert single pfn into user vma
 * @vma: user vma to map to
 * @addr: target user address of this page
 * @pfn: source kernel pfn
 *
 * Similar to vm_insert_page, this allows drivers to insert individual pages
 * they've allocated into a user vma. Same comments apply.
 *
 * This function should only be called from a vm_ops->fault handler, and
 * in that case the handler should return the result of this function.
 *
 * vma cannot be a COW mapping.
 *
 * As this is called only for pages that do not currently exist, we
 * do not need to flush old virtual caches or the TLB.
 *
 * Context: Process context.  May allocate using %GFP_KERNEL.
 * Return: vm_fault_t value.
 */
vm_fault_t vmf_insert_pfn(struct vm_area_struct *vma, unsigned long addr,
			unsigned long pfn)
{
	return vmf_insert_pfn_prot(vma, addr, pfn, vma->vm_page_prot);
}
EXPORT_SYMBOL(vmf_insert_pfn);

static bool vm_mixed_ok(struct vm_area_struct *vma, pfn_t pfn)
{
	/* these checks mirror the abort conditions in vm_normal_page */
	if (vma->vm_flags & VM_MIXEDMAP)
		return true;
	if (pfn_t_devmap(pfn))
		return true;
	if (pfn_t_special(pfn))
		return true;
	if (is_zero_pfn(pfn_t_to_pfn(pfn)))
		return true;
	return false;
}

static vm_fault_t __vm_insert_mixed(struct vm_area_struct *vma,
		unsigned long addr, pfn_t pfn, pgprot_t pgprot,
		bool mkwrite)
{
	int err;

	BUG_ON(!vm_mixed_ok(vma, pfn));

	if (addr < vma->vm_start || addr >= vma->vm_end)
		return VM_FAULT_SIGBUS;

	track_pfn_insert(vma, &pgprot, pfn);

	if (!pfn_modify_allowed(pfn_t_to_pfn(pfn), pgprot))
		return VM_FAULT_SIGBUS;

	/*
	 * If we don't have pte special, then we have to use the pfn_valid()
	 * based VM_MIXEDMAP scheme (see vm_normal_page), and thus we *must*
	 * refcount the page if pfn_valid is true (hence insert_page rather
	 * than insert_pfn).  If a zero_pfn were inserted into a VM_MIXEDMAP
	 * without pte special, it would there be refcounted as a normal page.
	 */
	if (!IS_ENABLED(CONFIG_ARCH_HAS_PTE_SPECIAL) &&
	    !pfn_t_devmap(pfn) && pfn_t_valid(pfn)) {
		struct page *page;

		/*
		 * At this point we are committed to insert_page()
		 * regardless of whether the caller specified flags that
		 * result in pfn_t_has_page() == false.
		 */
		page = pfn_to_page(pfn_t_to_pfn(pfn));
		err = insert_page(vma, addr, page, pgprot);
	} else {
		return insert_pfn(vma, addr, pfn, pgprot, mkwrite);
	}

	if (err == -ENOMEM)
		return VM_FAULT_OOM;
	if (err < 0 && err != -EBUSY)
		return VM_FAULT_SIGBUS;

	return VM_FAULT_NOPAGE;
}

/**
 * vmf_insert_mixed_prot - insert single pfn into user vma with specified pgprot
 * @vma: user vma to map to
 * @addr: target user address of this page
 * @pfn: source kernel pfn
 * @pgprot: pgprot flags for the inserted page
 *
 * This is exactly like vmf_insert_mixed(), except that it allows drivers
 * to override pgprot on a per-page basis.
 *
 * Typically this function should be used by drivers to set caching- and
 * encryption bits different than those of @vma->vm_page_prot, because
 * the caching- or encryption mode may not be known at mmap() time.
 * This is ok as long as @vma->vm_page_prot is not used by the core vm
 * to set caching and encryption bits for those vmas (except for COW pages).
 * This is ensured by core vm only modifying these page table entries using
 * functions that don't touch caching- or encryption bits, using pte_modify()
 * if needed. (See for example mprotect()).
 * Also when new page-table entries are created, this is only done using the
 * fault() callback, and never using the value of vma->vm_page_prot,
 * except for page-table entries that point to anonymous pages as the result
 * of COW.
 *
 * Context: Process context.  May allocate using %GFP_KERNEL.
 * Return: vm_fault_t value.
 */
vm_fault_t vmf_insert_mixed_prot(struct vm_area_struct *vma, unsigned long addr,
				 pfn_t pfn, pgprot_t pgprot)
{
	return __vm_insert_mixed(vma, addr, pfn, pgprot, false);
}
EXPORT_SYMBOL(vmf_insert_mixed_prot);

vm_fault_t vmf_insert_mixed(struct vm_area_struct *vma, unsigned long addr,
		pfn_t pfn)
{
	return __vm_insert_mixed(vma, addr, pfn, vma->vm_page_prot, false);
}
EXPORT_SYMBOL(vmf_insert_mixed);

/*
 *  If the insertion of PTE failed because someone else already added a
 *  different entry in the mean time, we treat that as success as we assume
 *  the same entry was actually inserted.
 */
vm_fault_t vmf_insert_mixed_mkwrite(struct vm_area_struct *vma,
		unsigned long addr, pfn_t pfn)
{
	return __vm_insert_mixed(vma, addr, pfn, vma->vm_page_prot, true);
}
EXPORT_SYMBOL(vmf_insert_mixed_mkwrite);

/*
 * maps a range of physical memory into the requested pages. the old
 * mappings are removed. any references to nonexistent pages results
 * in null mappings (currently treated as "copy-on-access")
 */
static int remap_pte_range(struct mm_struct *mm, pmd_t *pmd,
			unsigned long addr, unsigned long end,
			unsigned long pfn, pgprot_t prot)
{
	pte_t *pte;
	spinlock_t *ptl;
	int err = 0;

	pte = pte_alloc_map_lock(mm, pmd, addr, &ptl);
	if (!pte)
		return -ENOMEM;
	arch_enter_lazy_mmu_mode();
	do {
		BUG_ON(!pte_none(*pte));
		if (!pfn_modify_allowed(pfn, prot)) {
			err = -EACCES;
			break;
		}
		set_pte_at(mm, addr, pte, pte_mkspecial(pfn_pte(pfn, prot)));
		pfn++;
	} while (pte++, addr += PAGE_SIZE, addr != end);
	arch_leave_lazy_mmu_mode();
	pte_unmap_unlock(pte - 1, ptl);
	return err;
}

static inline int remap_pmd_range(struct mm_struct *mm, pud_t *pud,
			unsigned long addr, unsigned long end,
			unsigned long pfn, pgprot_t prot)
{
	pmd_t *pmd;
	unsigned long next;
	int err;

	pfn -= addr >> PAGE_SHIFT;
	pmd = pmd_alloc(mm, pud, addr);
	if (!pmd)
		return -ENOMEM;
	VM_BUG_ON(pmd_trans_huge(*pmd));
	do {
		next = pmd_addr_end(addr, end);
		err = remap_pte_range(mm, pmd, addr, next,
				pfn + (addr >> PAGE_SHIFT), prot);
		if (err)
			return err;
	} while (pmd++, addr = next, addr != end);
	return 0;
}

static inline int remap_pud_range(struct mm_struct *mm, p4d_t *p4d,
			unsigned long addr, unsigned long end,
			unsigned long pfn, pgprot_t prot)
{
	pud_t *pud;
	unsigned long next;
	int err;

	pfn -= addr >> PAGE_SHIFT;
	pud = pud_alloc(mm, p4d, addr);
	if (!pud)
		return -ENOMEM;
	do {
		next = pud_addr_end(addr, end);
		err = remap_pmd_range(mm, pud, addr, next,
				pfn + (addr >> PAGE_SHIFT), prot);
		if (err)
			return err;
	} while (pud++, addr = next, addr != end);
	return 0;
}

static inline int remap_p4d_range(struct mm_struct *mm, pgd_t *pgd,
			unsigned long addr, unsigned long end,
			unsigned long pfn, pgprot_t prot)
{
	p4d_t *p4d;
	unsigned long next;
	int err;

	pfn -= addr >> PAGE_SHIFT;
	p4d = p4d_alloc(mm, pgd, addr);
	if (!p4d)
		return -ENOMEM;
	do {
		next = p4d_addr_end(addr, end);
		err = remap_pud_range(mm, p4d, addr, next,
				pfn + (addr >> PAGE_SHIFT), prot);
		if (err)
			return err;
	} while (p4d++, addr = next, addr != end);
	return 0;
}

/**
 * remap_pfn_range - remap kernel memory to userspace
 * @vma: user vma to map to
 * @addr: target page aligned user address to start at
 * @pfn: page frame number of kernel physical memory address
 * @size: size of mapping area
 * @prot: page protection flags for this mapping
 *
 * Note: this is only safe if the mm semaphore is held when called.
 *
 * Return: %0 on success, negative error code otherwise.
 */
int remap_pfn_range(struct vm_area_struct *vma, unsigned long addr,
		    unsigned long pfn, unsigned long size, pgprot_t prot)
{
	pgd_t *pgd;
	unsigned long next;
	unsigned long end = addr + PAGE_ALIGN(size);
	struct mm_struct *mm = vma->vm_mm;
	unsigned long remap_pfn = pfn;
	int err;

	if (WARN_ON_ONCE(!PAGE_ALIGNED(addr)))
		return -EINVAL;

	/*
	 * Physically remapped pages are special. Tell the
	 * rest of the world about it:
	 *   VM_IO tells people not to look at these pages
	 *	(accesses can have side effects).
	 *   VM_PFNMAP tells the core MM that the base pages are just
	 *	raw PFN mappings, and do not have a "struct page" associated
	 *	with them.
	 *   VM_DONTEXPAND
	 *      Disable vma merging and expanding with mremap().
	 *   VM_DONTDUMP
	 *      Omit vma from core dump, even when VM_IO turned off.
	 *
	 * There's a horrible special case to handle copy-on-write
	 * behaviour that some programs depend on. We mark the "original"
	 * un-COW'ed pages by matching them up with "vma->vm_pgoff".
	 * See vm_normal_page() for details.
	 */
	if (is_cow_mapping(vma->vm_flags)) {
		if (addr != vma->vm_start || end != vma->vm_end)
			return -EINVAL;
		vma->vm_pgoff = pfn;
	}

	err = track_pfn_remap(vma, &prot, remap_pfn, addr, PAGE_ALIGN(size));
	if (err)
		return -EINVAL;

	vma->vm_flags |= VM_IO | VM_PFNMAP | VM_DONTEXPAND | VM_DONTDUMP;

	BUG_ON(addr >= end);
	pfn -= addr >> PAGE_SHIFT;
	pgd = pgd_offset(mm, addr);
	flush_cache_range(vma, addr, end);
	do {
		next = pgd_addr_end(addr, end);
		err = remap_p4d_range(mm, pgd, addr, next,
				pfn + (addr >> PAGE_SHIFT), prot);
		if (err)
			break;
	} while (pgd++, addr = next, addr != end);

	if (err)
		untrack_pfn(vma, remap_pfn, PAGE_ALIGN(size));

	return err;
}
EXPORT_SYMBOL(remap_pfn_range);

/**
 * vm_iomap_memory - remap memory to userspace
 * @vma: user vma to map to
 * @start: start of the physical memory to be mapped
 * @len: size of area
 *
 * This is a simplified io_remap_pfn_range() for common driver use. The
 * driver just needs to give us the physical memory range to be mapped,
 * we'll figure out the rest from the vma information.
 *
 * NOTE! Some drivers might want to tweak vma->vm_page_prot first to get
 * whatever write-combining details or similar.
 *
 * Return: %0 on success, negative error code otherwise.
 */
int vm_iomap_memory(struct vm_area_struct *vma, phys_addr_t start, unsigned long len)
{
	unsigned long vm_len, pfn, pages;

	/* Check that the physical memory area passed in looks valid */
	if (start + len < start)
		return -EINVAL;
	/*
	 * You *really* shouldn't map things that aren't page-aligned,
	 * but we've historically allowed it because IO memory might
	 * just have smaller alignment.
	 */
	len += start & ~PAGE_MASK;
	pfn = start >> PAGE_SHIFT;
	pages = (len + ~PAGE_MASK) >> PAGE_SHIFT;
	if (pfn + pages < pfn)
		return -EINVAL;

	/* We start the mapping 'vm_pgoff' pages into the area */
	if (vma->vm_pgoff > pages)
		return -EINVAL;
	pfn += vma->vm_pgoff;
	pages -= vma->vm_pgoff;

	/* Can we fit all of the mapping? */
	vm_len = vma->vm_end - vma->vm_start;
	if (vm_len >> PAGE_SHIFT > pages)
		return -EINVAL;

	/* Ok, let it rip */
	return io_remap_pfn_range(vma, vma->vm_start, pfn, vm_len, vma->vm_page_prot);
}
EXPORT_SYMBOL(vm_iomap_memory);

static int apply_to_pte_range(struct mm_struct *mm, pmd_t *pmd,
				     unsigned long addr, unsigned long end,
				     pte_fn_t fn, void *data, bool create,
				     pgtbl_mod_mask *mask)
{
	pte_t *pte;
	int err = 0;
	spinlock_t *ptl;

	if (create) {
		pte = (mm == &init_mm) ?
			pte_alloc_kernel_track(pmd, addr, mask) :
			pte_alloc_map_lock(mm, pmd, addr, &ptl);
		if (!pte)
			return -ENOMEM;
	} else {
		pte = (mm == &init_mm) ?
			pte_offset_kernel(pmd, addr) :
			pte_offset_map_lock(mm, pmd, addr, &ptl);
	}

	BUG_ON(pmd_huge(*pmd));

	arch_enter_lazy_mmu_mode();

<<<<<<< HEAD
	do {
		if (create || !pte_none(*pte)) {
			err = fn(pte++, addr, data);
			if (err)
				break;
		}
	} while (addr += PAGE_SIZE, addr != end);
=======
	if (fn) {
		do {
			if (create || !pte_none(*pte)) {
				err = fn(pte++, addr, data);
				if (err)
					break;
			}
		} while (addr += PAGE_SIZE, addr != end);
	}
>>>>>>> 2c85ebc5
	*mask |= PGTBL_PTE_MODIFIED;

	arch_leave_lazy_mmu_mode();

	if (mm != &init_mm)
		pte_unmap_unlock(pte-1, ptl);
	return err;
}

static int apply_to_pmd_range(struct mm_struct *mm, pud_t *pud,
				     unsigned long addr, unsigned long end,
				     pte_fn_t fn, void *data, bool create,
				     pgtbl_mod_mask *mask)
{
	pmd_t *pmd;
	unsigned long next;
	int err = 0;

	BUG_ON(pud_huge(*pud));

	if (create) {
		pmd = pmd_alloc_track(mm, pud, addr, mask);
		if (!pmd)
			return -ENOMEM;
	} else {
		pmd = pmd_offset(pud, addr);
	}
	do {
		next = pmd_addr_end(addr, end);
		if (create || !pmd_none_or_clear_bad(pmd)) {
			err = apply_to_pte_range(mm, pmd, addr, next, fn, data,
						 create, mask);
			if (err)
				break;
		}
	} while (pmd++, addr = next, addr != end);
	return err;
}

static int apply_to_pud_range(struct mm_struct *mm, p4d_t *p4d,
				     unsigned long addr, unsigned long end,
				     pte_fn_t fn, void *data, bool create,
				     pgtbl_mod_mask *mask)
{
	pud_t *pud;
	unsigned long next;
	int err = 0;

	if (create) {
		pud = pud_alloc_track(mm, p4d, addr, mask);
		if (!pud)
			return -ENOMEM;
	} else {
		pud = pud_offset(p4d, addr);
	}
	do {
		next = pud_addr_end(addr, end);
		if (create || !pud_none_or_clear_bad(pud)) {
			err = apply_to_pmd_range(mm, pud, addr, next, fn, data,
						 create, mask);
			if (err)
				break;
		}
	} while (pud++, addr = next, addr != end);
	return err;
}

static int apply_to_p4d_range(struct mm_struct *mm, pgd_t *pgd,
				     unsigned long addr, unsigned long end,
				     pte_fn_t fn, void *data, bool create,
				     pgtbl_mod_mask *mask)
{
	p4d_t *p4d;
	unsigned long next;
	int err = 0;

	if (create) {
		p4d = p4d_alloc_track(mm, pgd, addr, mask);
		if (!p4d)
			return -ENOMEM;
	} else {
		p4d = p4d_offset(pgd, addr);
	}
	do {
		next = p4d_addr_end(addr, end);
		if (create || !p4d_none_or_clear_bad(p4d)) {
			err = apply_to_pud_range(mm, p4d, addr, next, fn, data,
						 create, mask);
			if (err)
				break;
		}
	} while (p4d++, addr = next, addr != end);
	return err;
}

static int __apply_to_page_range(struct mm_struct *mm, unsigned long addr,
				 unsigned long size, pte_fn_t fn,
				 void *data, bool create)
{
	pgd_t *pgd;
	unsigned long start = addr, next;
	unsigned long end = addr + size;
	pgtbl_mod_mask mask = 0;
	int err = 0;

	if (WARN_ON(addr >= end))
		return -EINVAL;

	pgd = pgd_offset(mm, addr);
	do {
		next = pgd_addr_end(addr, end);
		if (!create && pgd_none_or_clear_bad(pgd))
			continue;
		err = apply_to_p4d_range(mm, pgd, addr, next, fn, data, create, &mask);
		if (err)
			break;
	} while (pgd++, addr = next, addr != end);

	if (mask & ARCH_PAGE_TABLE_SYNC_MASK)
		arch_sync_kernel_mappings(start, start + size);

	return err;
}

/*
 * Scan a region of virtual memory, filling in page tables as necessary
 * and calling a provided function on each leaf page table.
 */
int apply_to_page_range(struct mm_struct *mm, unsigned long addr,
			unsigned long size, pte_fn_t fn, void *data)
{
	return __apply_to_page_range(mm, addr, size, fn, data, true);
}
EXPORT_SYMBOL_GPL(apply_to_page_range);

/*
 * Scan a region of virtual memory, calling a provided function on
 * each leaf page table where it exists.
 *
 * Unlike apply_to_page_range, this does _not_ fill in page tables
 * where they are absent.
 */
int apply_to_existing_page_range(struct mm_struct *mm, unsigned long addr,
				 unsigned long size, pte_fn_t fn, void *data)
{
	return __apply_to_page_range(mm, addr, size, fn, data, false);
}
EXPORT_SYMBOL_GPL(apply_to_existing_page_range);

/*
 * handle_pte_fault chooses page fault handler according to an entry which was
 * read non-atomically.  Before making any commitment, on those architectures
 * or configurations (e.g. i386 with PAE) which might give a mix of unmatched
 * parts, do_swap_page must check under lock before unmapping the pte and
 * proceeding (but do_wp_page is only called after already making such a check;
 * and do_anonymous_page can safely check later on).
 */
static inline int pte_unmap_same(struct mm_struct *mm, pmd_t *pmd,
				pte_t *page_table, pte_t orig_pte)
{
	int same = 1;
#if defined(CONFIG_SMP) || defined(CONFIG_PREEMPTION)
	if (sizeof(pte_t) > sizeof(unsigned long)) {
		spinlock_t *ptl = pte_lockptr(mm, pmd);
		spin_lock(ptl);
		same = pte_same(*page_table, orig_pte);
		spin_unlock(ptl);
	}
#endif
	pte_unmap(page_table);
	return same;
}

static inline bool cow_user_page(struct page *dst, struct page *src,
				 struct vm_fault *vmf)
{
	bool ret;
	void *kaddr;
	void __user *uaddr;
	bool locked = false;
	struct vm_area_struct *vma = vmf->vma;
	struct mm_struct *mm = vma->vm_mm;
	unsigned long addr = vmf->address;

	if (likely(src)) {
		copy_user_highpage(dst, src, addr, vma);
		return true;
	}

	/*
	 * If the source page was a PFN mapping, we don't have
	 * a "struct page" for it. We do a best-effort copy by
	 * just copying from the original user address. If that
	 * fails, we just zero-fill it. Live with it.
	 */
	kaddr = kmap_atomic(dst);
	uaddr = (void __user *)(addr & PAGE_MASK);

	/*
	 * On architectures with software "accessed" bits, we would
	 * take a double page fault, so mark it accessed here.
	 */
	if (arch_faults_on_old_pte() && !pte_young(vmf->orig_pte)) {
		pte_t entry;

		vmf->pte = pte_offset_map_lock(mm, vmf->pmd, addr, &vmf->ptl);
		locked = true;
		if (!likely(pte_same(*vmf->pte, vmf->orig_pte))) {
			/*
			 * Other thread has already handled the fault
			 * and update local tlb only
			 */
			update_mmu_tlb(vma, addr, vmf->pte);
			ret = false;
			goto pte_unlock;
		}

		entry = pte_mkyoung(vmf->orig_pte);
		if (ptep_set_access_flags(vma, addr, vmf->pte, entry, 0))
			update_mmu_cache(vma, addr, vmf->pte);
	}

	/*
	 * This really shouldn't fail, because the page is there
	 * in the page tables. But it might just be unreadable,
	 * in which case we just give up and fill the result with
	 * zeroes.
	 */
	if (__copy_from_user_inatomic(kaddr, uaddr, PAGE_SIZE)) {
		if (locked)
			goto warn;

		/* Re-validate under PTL if the page is still mapped */
		vmf->pte = pte_offset_map_lock(mm, vmf->pmd, addr, &vmf->ptl);
		locked = true;
		if (!likely(pte_same(*vmf->pte, vmf->orig_pte))) {
			/* The PTE changed under us, update local tlb */
			update_mmu_tlb(vma, addr, vmf->pte);
			ret = false;
			goto pte_unlock;
		}

		/*
		 * The same page can be mapped back since last copy attempt.
		 * Try to copy again under PTL.
		 */
		if (__copy_from_user_inatomic(kaddr, uaddr, PAGE_SIZE)) {
			/*
			 * Give a warn in case there can be some obscure
			 * use-case
			 */
warn:
			WARN_ON_ONCE(1);
			clear_page(kaddr);
		}
	}

	ret = true;

pte_unlock:
	if (locked)
		pte_unmap_unlock(vmf->pte, vmf->ptl);
	kunmap_atomic(kaddr);
	flush_dcache_page(dst);

	return ret;
}

static gfp_t __get_fault_gfp_mask(struct vm_area_struct *vma)
{
	struct file *vm_file = vma->vm_file;

	if (vm_file)
		return mapping_gfp_mask(vm_file->f_mapping) | __GFP_FS | __GFP_IO;

	/*
	 * Special mappings (e.g. VDSO) do not have any file so fake
	 * a default GFP_KERNEL for them.
	 */
	return GFP_KERNEL;
}

/*
 * Notify the address space that the page is about to become writable so that
 * it can prohibit this or wait for the page to get into an appropriate state.
 *
 * We do this without the lock held, so that it can sleep if it needs to.
 */
static vm_fault_t do_page_mkwrite(struct vm_fault *vmf)
{
	vm_fault_t ret;
	struct page *page = vmf->page;
	unsigned int old_flags = vmf->flags;

	vmf->flags = FAULT_FLAG_WRITE|FAULT_FLAG_MKWRITE;

	if (vmf->vma->vm_file &&
	    IS_SWAPFILE(vmf->vma->vm_file->f_mapping->host))
		return VM_FAULT_SIGBUS;

	ret = vmf->vma->vm_ops->page_mkwrite(vmf);
	/* Restore original flags so that caller is not surprised */
	vmf->flags = old_flags;
	if (unlikely(ret & (VM_FAULT_ERROR | VM_FAULT_NOPAGE)))
		return ret;
	if (unlikely(!(ret & VM_FAULT_LOCKED))) {
		lock_page(page);
		if (!page->mapping) {
			unlock_page(page);
			return 0; /* retry */
		}
		ret |= VM_FAULT_LOCKED;
	} else
		VM_BUG_ON_PAGE(!PageLocked(page), page);
	return ret;
}

/*
 * Handle dirtying of a page in shared file mapping on a write fault.
 *
 * The function expects the page to be locked and unlocks it.
 */
static vm_fault_t fault_dirty_shared_page(struct vm_fault *vmf)
{
	struct vm_area_struct *vma = vmf->vma;
	struct address_space *mapping;
	struct page *page = vmf->page;
	bool dirtied;
	bool page_mkwrite = vma->vm_ops && vma->vm_ops->page_mkwrite;

	dirtied = set_page_dirty(page);
	VM_BUG_ON_PAGE(PageAnon(page), page);
	/*
	 * Take a local copy of the address_space - page.mapping may be zeroed
	 * by truncate after unlock_page().   The address_space itself remains
	 * pinned by vma->vm_file's reference.  We rely on unlock_page()'s
	 * release semantics to prevent the compiler from undoing this copying.
	 */
	mapping = page_rmapping(page);
	unlock_page(page);

	if (!page_mkwrite)
		file_update_time(vma->vm_file);

	/*
	 * Throttle page dirtying rate down to writeback speed.
	 *
	 * mapping may be NULL here because some device drivers do not
	 * set page.mapping but still dirty their pages
	 *
	 * Drop the mmap_lock before waiting on IO, if we can. The file
	 * is pinning the mapping, as per above.
	 */
	if ((dirtied || page_mkwrite) && mapping) {
		struct file *fpin;

		fpin = maybe_unlock_mmap_for_io(vmf, NULL);
		balance_dirty_pages_ratelimited(mapping);
		if (fpin) {
			fput(fpin);
			return VM_FAULT_RETRY;
		}
	}

	return 0;
}

/*
 * Handle write page faults for pages that can be reused in the current vma
 *
 * This can happen either due to the mapping being with the VM_SHARED flag,
 * or due to us being the last reference standing to the page. In either
 * case, all we need to do here is to mark the page as writable and update
 * any related book-keeping.
 */
static inline void wp_page_reuse(struct vm_fault *vmf)
	__releases(vmf->ptl)
{
	struct vm_area_struct *vma = vmf->vma;
	struct page *page = vmf->page;
	pte_t entry;
	/*
	 * Clear the pages cpupid information as the existing
	 * information potentially belongs to a now completely
	 * unrelated process.
	 */
	if (page)
		page_cpupid_xchg_last(page, (1 << LAST_CPUPID_SHIFT) - 1);

	flush_cache_page(vma, vmf->address, pte_pfn(vmf->orig_pte));
	entry = pte_mkyoung(vmf->orig_pte);
	entry = maybe_mkwrite(pte_mkdirty(entry), vma);
	if (ptep_set_access_flags(vma, vmf->address, vmf->pte, entry, 1))
		update_mmu_cache(vma, vmf->address, vmf->pte);
	pte_unmap_unlock(vmf->pte, vmf->ptl);
	count_vm_event(PGREUSE);
}

/*
 * Handle the case of a page which we actually need to copy to a new page.
 *
 * Called with mmap_lock locked and the old page referenced, but
 * without the ptl held.
 *
 * High level logic flow:
 *
 * - Allocate a page, copy the content of the old page to the new one.
 * - Handle book keeping and accounting - cgroups, mmu-notifiers, etc.
 * - Take the PTL. If the pte changed, bail out and release the allocated page
 * - If the pte is still the way we remember it, update the page table and all
 *   relevant references. This includes dropping the reference the page-table
 *   held to the old page, as well as updating the rmap.
 * - In any case, unlock the PTL and drop the reference we took to the old page.
 */
static vm_fault_t wp_page_copy(struct vm_fault *vmf)
{
	struct vm_area_struct *vma = vmf->vma;
	struct mm_struct *mm = vma->vm_mm;
	struct page *old_page = vmf->page;
	struct page *new_page = NULL;
	pte_t entry;
	int page_copied = 0;
	struct mmu_notifier_range range;

	if (unlikely(anon_vma_prepare(vma)))
		goto oom;

	if (is_zero_pfn(pte_pfn(vmf->orig_pte))) {
		new_page = alloc_zeroed_user_highpage_movable(vma,
							      vmf->address);
		if (!new_page)
			goto oom;
	} else {
		new_page = alloc_page_vma(GFP_HIGHUSER_MOVABLE, vma,
				vmf->address);
		if (!new_page)
			goto oom;

		if (!cow_user_page(new_page, old_page, vmf)) {
			/*
			 * COW failed, if the fault was solved by other,
			 * it's fine. If not, userspace would re-fault on
			 * the same address and we will handle the fault
			 * from the second attempt.
			 */
			put_page(new_page);
			if (old_page)
				put_page(old_page);
			return 0;
		}
	}

	if (mem_cgroup_charge(new_page, mm, GFP_KERNEL))
		goto oom_free_new;
	cgroup_throttle_swaprate(new_page, GFP_KERNEL);

	__SetPageUptodate(new_page);

	mmu_notifier_range_init(&range, MMU_NOTIFY_CLEAR, 0, vma, mm,
				vmf->address & PAGE_MASK,
				(vmf->address & PAGE_MASK) + PAGE_SIZE);
	mmu_notifier_invalidate_range_start(&range);

	/*
	 * Re-check the pte - we dropped the lock
	 */
	vmf->pte = pte_offset_map_lock(mm, vmf->pmd, vmf->address, &vmf->ptl);
	if (likely(pte_same(*vmf->pte, vmf->orig_pte))) {
		if (old_page) {
			if (!PageAnon(old_page)) {
				dec_mm_counter_fast(mm,
						mm_counter_file(old_page));
				inc_mm_counter_fast(mm, MM_ANONPAGES);
			}
		} else {
			inc_mm_counter_fast(mm, MM_ANONPAGES);
		}
		flush_cache_page(vma, vmf->address, pte_pfn(vmf->orig_pte));
		entry = mk_pte(new_page, vma->vm_page_prot);
		entry = pte_sw_mkyoung(entry);
		entry = maybe_mkwrite(pte_mkdirty(entry), vma);
		/*
		 * Clear the pte entry and flush it first, before updating the
		 * pte with the new entry. This will avoid a race condition
		 * seen in the presence of one thread doing SMC and another
		 * thread doing COW.
		 */
		ptep_clear_flush_notify(vma, vmf->address, vmf->pte);
		page_add_new_anon_rmap(new_page, vma, vmf->address, false);
		lru_cache_add_inactive_or_unevictable(new_page, vma);
		/*
		 * We call the notify macro here because, when using secondary
		 * mmu page tables (such as kvm shadow page tables), we want the
		 * new page to be mapped directly into the secondary page table.
		 */
		set_pte_at_notify(mm, vmf->address, vmf->pte, entry);
		update_mmu_cache(vma, vmf->address, vmf->pte);
		if (old_page) {
			/*
			 * Only after switching the pte to the new page may
			 * we remove the mapcount here. Otherwise another
			 * process may come and find the rmap count decremented
			 * before the pte is switched to the new page, and
			 * "reuse" the old page writing into it while our pte
			 * here still points into it and can be read by other
			 * threads.
			 *
			 * The critical issue is to order this
			 * page_remove_rmap with the ptp_clear_flush above.
			 * Those stores are ordered by (if nothing else,)
			 * the barrier present in the atomic_add_negative
			 * in page_remove_rmap.
			 *
			 * Then the TLB flush in ptep_clear_flush ensures that
			 * no process can access the old page before the
			 * decremented mapcount is visible. And the old page
			 * cannot be reused until after the decremented
			 * mapcount is visible. So transitively, TLBs to
			 * old page will be flushed before it can be reused.
			 */
			page_remove_rmap(old_page, false);
		}

		/* Free the old page.. */
		new_page = old_page;
		page_copied = 1;
	} else {
		update_mmu_tlb(vma, vmf->address, vmf->pte);
	}

	if (new_page)
		put_page(new_page);

	pte_unmap_unlock(vmf->pte, vmf->ptl);
	/*
	 * No need to double call mmu_notifier->invalidate_range() callback as
	 * the above ptep_clear_flush_notify() did already call it.
	 */
	mmu_notifier_invalidate_range_only_end(&range);
	if (old_page) {
		/*
		 * Don't let another task, with possibly unlocked vma,
		 * keep the mlocked page.
		 */
		if (page_copied && (vma->vm_flags & VM_LOCKED)) {
			lock_page(old_page);	/* LRU manipulation */
			if (PageMlocked(old_page))
				munlock_vma_page(old_page);
			unlock_page(old_page);
		}
		put_page(old_page);
	}
	return page_copied ? VM_FAULT_WRITE : 0;
oom_free_new:
	put_page(new_page);
oom:
	if (old_page)
		put_page(old_page);
	return VM_FAULT_OOM;
}

/**
 * finish_mkwrite_fault - finish page fault for a shared mapping, making PTE
 *			  writeable once the page is prepared
 *
 * @vmf: structure describing the fault
 *
 * This function handles all that is needed to finish a write page fault in a
 * shared mapping due to PTE being read-only once the mapped page is prepared.
 * It handles locking of PTE and modifying it.
 *
 * The function expects the page to be locked or other protection against
 * concurrent faults / writeback (such as DAX radix tree locks).
 *
 * Return: %VM_FAULT_WRITE on success, %0 when PTE got changed before
 * we acquired PTE lock.
 */
vm_fault_t finish_mkwrite_fault(struct vm_fault *vmf)
{
	WARN_ON_ONCE(!(vmf->vma->vm_flags & VM_SHARED));
	vmf->pte = pte_offset_map_lock(vmf->vma->vm_mm, vmf->pmd, vmf->address,
				       &vmf->ptl);
	/*
	 * We might have raced with another page fault while we released the
	 * pte_offset_map_lock.
	 */
	if (!pte_same(*vmf->pte, vmf->orig_pte)) {
		update_mmu_tlb(vmf->vma, vmf->address, vmf->pte);
		pte_unmap_unlock(vmf->pte, vmf->ptl);
		return VM_FAULT_NOPAGE;
	}
	wp_page_reuse(vmf);
	return 0;
}

/*
 * Handle write page faults for VM_MIXEDMAP or VM_PFNMAP for a VM_SHARED
 * mapping
 */
static vm_fault_t wp_pfn_shared(struct vm_fault *vmf)
{
	struct vm_area_struct *vma = vmf->vma;

	if (vma->vm_ops && vma->vm_ops->pfn_mkwrite) {
		vm_fault_t ret;

		pte_unmap_unlock(vmf->pte, vmf->ptl);
		vmf->flags |= FAULT_FLAG_MKWRITE;
		ret = vma->vm_ops->pfn_mkwrite(vmf);
		if (ret & (VM_FAULT_ERROR | VM_FAULT_NOPAGE))
			return ret;
		return finish_mkwrite_fault(vmf);
	}
	wp_page_reuse(vmf);
	return VM_FAULT_WRITE;
}

static vm_fault_t wp_page_shared(struct vm_fault *vmf)
	__releases(vmf->ptl)
{
	struct vm_area_struct *vma = vmf->vma;
	vm_fault_t ret = VM_FAULT_WRITE;

	get_page(vmf->page);

	if (vma->vm_ops && vma->vm_ops->page_mkwrite) {
		vm_fault_t tmp;

		pte_unmap_unlock(vmf->pte, vmf->ptl);
		tmp = do_page_mkwrite(vmf);
		if (unlikely(!tmp || (tmp &
				      (VM_FAULT_ERROR | VM_FAULT_NOPAGE)))) {
			put_page(vmf->page);
			return tmp;
		}
		tmp = finish_mkwrite_fault(vmf);
		if (unlikely(tmp & (VM_FAULT_ERROR | VM_FAULT_NOPAGE))) {
			unlock_page(vmf->page);
			put_page(vmf->page);
			return tmp;
		}
	} else {
		wp_page_reuse(vmf);
		lock_page(vmf->page);
	}
	ret |= fault_dirty_shared_page(vmf);
	put_page(vmf->page);

	return ret;
}

/*
 * This routine handles present pages, when users try to write
 * to a shared page. It is done by copying the page to a new address
 * and decrementing the shared-page counter for the old page.
 *
 * Note that this routine assumes that the protection checks have been
 * done by the caller (the low-level page fault routine in most cases).
 * Thus we can safely just mark it writable once we've done any necessary
 * COW.
 *
 * We also mark the page dirty at this point even though the page will
 * change only once the write actually happens. This avoids a few races,
 * and potentially makes it more efficient.
 *
 * We enter with non-exclusive mmap_lock (to exclude vma changes,
 * but allow concurrent faults), with pte both mapped and locked.
 * We return with mmap_lock still held, but pte unmapped and unlocked.
 */
static vm_fault_t do_wp_page(struct vm_fault *vmf)
	__releases(vmf->ptl)
{
	struct vm_area_struct *vma = vmf->vma;

	if (userfaultfd_pte_wp(vma, *vmf->pte)) {
		pte_unmap_unlock(vmf->pte, vmf->ptl);
		return handle_userfault(vmf, VM_UFFD_WP);
	}

	vmf->page = vm_normal_page(vma, vmf->address, vmf->orig_pte);
	if (!vmf->page) {
		/*
		 * VM_MIXEDMAP !pfn_valid() case, or VM_SOFTDIRTY clear on a
		 * VM_PFNMAP VMA.
		 *
		 * We should not cow pages in a shared writeable mapping.
		 * Just mark the pages writable and/or call ops->pfn_mkwrite.
		 */
		if ((vma->vm_flags & (VM_WRITE|VM_SHARED)) ==
				     (VM_WRITE|VM_SHARED))
			return wp_pfn_shared(vmf);

		pte_unmap_unlock(vmf->pte, vmf->ptl);
		return wp_page_copy(vmf);
	}

	/*
	 * Take out anonymous pages first, anonymous shared vmas are
	 * not dirty accountable.
	 */
	if (PageAnon(vmf->page)) {
		struct page *page = vmf->page;

		/* PageKsm() doesn't necessarily raise the page refcount */
		if (PageKsm(page) || page_count(page) != 1)
			goto copy;
		if (!trylock_page(page))
			goto copy;
		if (PageKsm(page) || page_mapcount(page) != 1 || page_count(page) != 1) {
			unlock_page(page);
			goto copy;
		}
		/*
		 * Ok, we've got the only map reference, and the only
		 * page count reference, and the page is locked,
		 * it's dark out, and we're wearing sunglasses. Hit it.
		 */
<<<<<<< HEAD
		wp_page_reuse(vmf);
		unlock_page(page);
=======
		unlock_page(page);
		wp_page_reuse(vmf);
>>>>>>> 2c85ebc5
		return VM_FAULT_WRITE;
	} else if (unlikely((vma->vm_flags & (VM_WRITE|VM_SHARED)) ==
					(VM_WRITE|VM_SHARED))) {
		return wp_page_shared(vmf);
	}
copy:
	/*
	 * Ok, we need to copy. Oh, well..
	 */
	get_page(vmf->page);

	pte_unmap_unlock(vmf->pte, vmf->ptl);
	return wp_page_copy(vmf);
}

static void unmap_mapping_range_vma(struct vm_area_struct *vma,
		unsigned long start_addr, unsigned long end_addr,
		struct zap_details *details)
{
	zap_page_range_single(vma, start_addr, end_addr - start_addr, details);
}

static inline void unmap_mapping_range_tree(struct rb_root_cached *root,
					    struct zap_details *details)
{
	struct vm_area_struct *vma;
	pgoff_t vba, vea, zba, zea;

	vma_interval_tree_foreach(vma, root,
			details->first_index, details->last_index) {

		vba = vma->vm_pgoff;
		vea = vba + vma_pages(vma) - 1;
		zba = details->first_index;
		if (zba < vba)
			zba = vba;
		zea = details->last_index;
		if (zea > vea)
			zea = vea;

		unmap_mapping_range_vma(vma,
			((zba - vba) << PAGE_SHIFT) + vma->vm_start,
			((zea - vba + 1) << PAGE_SHIFT) + vma->vm_start,
				details);
	}
}

/**
 * unmap_mapping_pages() - Unmap pages from processes.
 * @mapping: The address space containing pages to be unmapped.
 * @start: Index of first page to be unmapped.
 * @nr: Number of pages to be unmapped.  0 to unmap to end of file.
 * @even_cows: Whether to unmap even private COWed pages.
 *
 * Unmap the pages in this address space from any userspace process which
 * has them mmaped.  Generally, you want to remove COWed pages as well when
 * a file is being truncated, but not when invalidating pages from the page
 * cache.
 */
void unmap_mapping_pages(struct address_space *mapping, pgoff_t start,
		pgoff_t nr, bool even_cows)
{
	struct zap_details details = { };

	details.check_mapping = even_cows ? NULL : mapping;
	details.first_index = start;
	details.last_index = start + nr - 1;
	if (details.last_index < details.first_index)
		details.last_index = ULONG_MAX;

	i_mmap_lock_write(mapping);
	if (unlikely(!RB_EMPTY_ROOT(&mapping->i_mmap.rb_root)))
		unmap_mapping_range_tree(&mapping->i_mmap, &details);
	i_mmap_unlock_write(mapping);
}

/**
 * unmap_mapping_range - unmap the portion of all mmaps in the specified
 * address_space corresponding to the specified byte range in the underlying
 * file.
 *
 * @mapping: the address space containing mmaps to be unmapped.
 * @holebegin: byte in first page to unmap, relative to the start of
 * the underlying file.  This will be rounded down to a PAGE_SIZE
 * boundary.  Note that this is different from truncate_pagecache(), which
 * must keep the partial page.  In contrast, we must get rid of
 * partial pages.
 * @holelen: size of prospective hole in bytes.  This will be rounded
 * up to a PAGE_SIZE boundary.  A holelen of zero truncates to the
 * end of the file.
 * @even_cows: 1 when truncating a file, unmap even private COWed pages;
 * but 0 when invalidating pagecache, don't throw away private data.
 */
void unmap_mapping_range(struct address_space *mapping,
		loff_t const holebegin, loff_t const holelen, int even_cows)
{
	pgoff_t hba = holebegin >> PAGE_SHIFT;
	pgoff_t hlen = (holelen + PAGE_SIZE - 1) >> PAGE_SHIFT;

	/* Check for overflow. */
	if (sizeof(holelen) > sizeof(hlen)) {
		long long holeend =
			(holebegin + holelen + PAGE_SIZE - 1) >> PAGE_SHIFT;
		if (holeend & ~(long long)ULONG_MAX)
			hlen = ULONG_MAX - hba + 1;
	}

	unmap_mapping_pages(mapping, hba, hlen, even_cows);
}
EXPORT_SYMBOL(unmap_mapping_range);

/*
 * We enter with non-exclusive mmap_lock (to exclude vma changes,
 * but allow concurrent faults), and pte mapped but not yet locked.
 * We return with pte unmapped and unlocked.
 *
 * We return with the mmap_lock locked or unlocked in the same cases
 * as does filemap_fault().
 */
vm_fault_t do_swap_page(struct vm_fault *vmf)
{
	struct vm_area_struct *vma = vmf->vma;
	struct page *page = NULL, *swapcache;
	swp_entry_t entry;
	pte_t pte;
	int locked;
	int exclusive = 0;
	vm_fault_t ret = 0;
	void *shadow = NULL;

	if (!pte_unmap_same(vma->vm_mm, vmf->pmd, vmf->pte, vmf->orig_pte))
		goto out;

	entry = pte_to_swp_entry(vmf->orig_pte);
	if (unlikely(non_swap_entry(entry))) {
		if (is_migration_entry(entry)) {
			migration_entry_wait(vma->vm_mm, vmf->pmd,
					     vmf->address);
		} else if (is_device_private_entry(entry)) {
			vmf->page = device_private_entry_to_page(entry);
			ret = vmf->page->pgmap->ops->migrate_to_ram(vmf);
		} else if (is_hwpoison_entry(entry)) {
			ret = VM_FAULT_HWPOISON;
		} else {
			print_bad_pte(vma, vmf->address, vmf->orig_pte, NULL);
			ret = VM_FAULT_SIGBUS;
		}
		goto out;
	}


	delayacct_set_flag(DELAYACCT_PF_SWAPIN);
	page = lookup_swap_cache(entry, vma, vmf->address);
	swapcache = page;

	if (!page) {
		struct swap_info_struct *si = swp_swap_info(entry);

		if (data_race(si->flags & SWP_SYNCHRONOUS_IO) &&
		    __swap_count(entry) == 1) {
			/* skip swapcache */
			page = alloc_page_vma(GFP_HIGHUSER_MOVABLE, vma,
							vmf->address);
			if (page) {
				int err;

				__SetPageLocked(page);
				__SetPageSwapBacked(page);
				set_page_private(page, entry.val);

				/* Tell memcg to use swap ownership records */
				SetPageSwapCache(page);
				err = mem_cgroup_charge(page, vma->vm_mm,
							GFP_KERNEL);
				ClearPageSwapCache(page);
				if (err) {
					ret = VM_FAULT_OOM;
					goto out_page;
				}

				shadow = get_shadow_from_swap_cache(entry);
				if (shadow)
					workingset_refault(page, shadow);

				lru_cache_add(page);
				swap_readpage(page, true);
			}
		} else {
			page = swapin_readahead(entry, GFP_HIGHUSER_MOVABLE,
						vmf);
			swapcache = page;
		}

		if (!page) {
			/*
			 * Back out if somebody else faulted in this pte
			 * while we released the pte lock.
			 */
			vmf->pte = pte_offset_map_lock(vma->vm_mm, vmf->pmd,
					vmf->address, &vmf->ptl);
			if (likely(pte_same(*vmf->pte, vmf->orig_pte)))
				ret = VM_FAULT_OOM;
			delayacct_clear_flag(DELAYACCT_PF_SWAPIN);
			goto unlock;
		}

		/* Had to read the page from swap area: Major fault */
		ret = VM_FAULT_MAJOR;
		count_vm_event(PGMAJFAULT);
		count_memcg_event_mm(vma->vm_mm, PGMAJFAULT);
	} else if (PageHWPoison(page)) {
		/*
		 * hwpoisoned dirty swapcache pages are kept for killing
		 * owner processes (which may be unknown at hwpoison time)
		 */
		ret = VM_FAULT_HWPOISON;
		delayacct_clear_flag(DELAYACCT_PF_SWAPIN);
		goto out_release;
	}

	locked = lock_page_or_retry(page, vma->vm_mm, vmf->flags);

	delayacct_clear_flag(DELAYACCT_PF_SWAPIN);
	if (!locked) {
		ret |= VM_FAULT_RETRY;
		goto out_release;
	}

	/*
	 * Make sure try_to_free_swap or reuse_swap_page or swapoff did not
	 * release the swapcache from under us.  The page pin, and pte_same
	 * test below, are not enough to exclude that.  Even if it is still
	 * swapcache, we need to check that the page's swap has not changed.
	 */
	if (unlikely((!PageSwapCache(page) ||
			page_private(page) != entry.val)) && swapcache)
		goto out_page;

	page = ksm_might_need_to_copy(page, vma, vmf->address);
	if (unlikely(!page)) {
		ret = VM_FAULT_OOM;
		page = swapcache;
		goto out_page;
	}

	cgroup_throttle_swaprate(page, GFP_KERNEL);

	/*
	 * Back out if somebody else already faulted in this pte.
	 */
	vmf->pte = pte_offset_map_lock(vma->vm_mm, vmf->pmd, vmf->address,
			&vmf->ptl);
	if (unlikely(!pte_same(*vmf->pte, vmf->orig_pte)))
		goto out_nomap;

	if (unlikely(!PageUptodate(page))) {
		ret = VM_FAULT_SIGBUS;
		goto out_nomap;
	}

	/*
	 * The page isn't present yet, go ahead with the fault.
	 *
	 * Be careful about the sequence of operations here.
	 * To get its accounting right, reuse_swap_page() must be called
	 * while the page is counted on swap but not yet in mapcount i.e.
	 * before page_add_anon_rmap() and swap_free(); try_to_free_swap()
	 * must be called after the swap_free(), or it will never succeed.
	 */

	inc_mm_counter_fast(vma->vm_mm, MM_ANONPAGES);
	dec_mm_counter_fast(vma->vm_mm, MM_SWAPENTS);
	pte = mk_pte(page, vma->vm_page_prot);
	if ((vmf->flags & FAULT_FLAG_WRITE) && reuse_swap_page(page, NULL)) {
		pte = maybe_mkwrite(pte_mkdirty(pte), vma);
		vmf->flags &= ~FAULT_FLAG_WRITE;
		ret |= VM_FAULT_WRITE;
		exclusive = RMAP_EXCLUSIVE;
	}
	flush_icache_page(vma, page);
	if (pte_swp_soft_dirty(vmf->orig_pte))
		pte = pte_mksoft_dirty(pte);
	if (pte_swp_uffd_wp(vmf->orig_pte)) {
		pte = pte_mkuffd_wp(pte);
		pte = pte_wrprotect(pte);
	}
	set_pte_at(vma->vm_mm, vmf->address, vmf->pte, pte);
	arch_do_swap_page(vma->vm_mm, vma, vmf->address, pte, vmf->orig_pte);
	vmf->orig_pte = pte;

	/* ksm created a completely new copy */
	if (unlikely(page != swapcache && swapcache)) {
		page_add_new_anon_rmap(page, vma, vmf->address, false);
		lru_cache_add_inactive_or_unevictable(page, vma);
	} else {
		do_page_add_anon_rmap(page, vma, vmf->address, exclusive);
	}

	swap_free(entry);
	if (mem_cgroup_swap_full(page) ||
	    (vma->vm_flags & VM_LOCKED) || PageMlocked(page))
		try_to_free_swap(page);
	unlock_page(page);
	if (page != swapcache && swapcache) {
		/*
		 * Hold the lock to avoid the swap entry to be reused
		 * until we take the PT lock for the pte_same() check
		 * (to avoid false positives from pte_same). For
		 * further safety release the lock after the swap_free
		 * so that the swap count won't change under a
		 * parallel locked swapcache.
		 */
		unlock_page(swapcache);
		put_page(swapcache);
	}

	if (vmf->flags & FAULT_FLAG_WRITE) {
		ret |= do_wp_page(vmf);
		if (ret & VM_FAULT_ERROR)
			ret &= VM_FAULT_ERROR;
		goto out;
	}

	/* No need to invalidate - it was non-present before */
	update_mmu_cache(vma, vmf->address, vmf->pte);
unlock:
	pte_unmap_unlock(vmf->pte, vmf->ptl);
out:
	return ret;
out_nomap:
	pte_unmap_unlock(vmf->pte, vmf->ptl);
out_page:
	unlock_page(page);
out_release:
	put_page(page);
	if (page != swapcache && swapcache) {
		unlock_page(swapcache);
		put_page(swapcache);
	}
	return ret;
}

/*
 * We enter with non-exclusive mmap_lock (to exclude vma changes,
 * but allow concurrent faults), and pte mapped but not yet locked.
 * We return with mmap_lock still held, but pte unmapped and unlocked.
 */
static vm_fault_t do_anonymous_page(struct vm_fault *vmf)
{
	struct vm_area_struct *vma = vmf->vma;
	struct page *page;
	vm_fault_t ret = 0;
	pte_t entry;

	/* File mapping without ->vm_ops ? */
	if (vma->vm_flags & VM_SHARED)
		return VM_FAULT_SIGBUS;

	/*
	 * Use pte_alloc() instead of pte_alloc_map().  We can't run
	 * pte_offset_map() on pmds where a huge pmd might be created
	 * from a different thread.
	 *
	 * pte_alloc_map() is safe to use under mmap_write_lock(mm) or when
	 * parallel threads are excluded by other means.
	 *
	 * Here we only have mmap_read_lock(mm).
	 */
	if (pte_alloc(vma->vm_mm, vmf->pmd))
		return VM_FAULT_OOM;

	/* See the comment in pte_alloc_one_map() */
	if (unlikely(pmd_trans_unstable(vmf->pmd)))
		return 0;

	/* Use the zero-page for reads */
	if (!(vmf->flags & FAULT_FLAG_WRITE) &&
			!mm_forbids_zeropage(vma->vm_mm)) {
		entry = pte_mkspecial(pfn_pte(my_zero_pfn(vmf->address),
						vma->vm_page_prot));
		vmf->pte = pte_offset_map_lock(vma->vm_mm, vmf->pmd,
				vmf->address, &vmf->ptl);
		if (!pte_none(*vmf->pte)) {
			update_mmu_tlb(vma, vmf->address, vmf->pte);
			goto unlock;
		}
		ret = check_stable_address_space(vma->vm_mm);
		if (ret)
			goto unlock;
		/* Deliver the page fault to userland, check inside PT lock */
		if (userfaultfd_missing(vma)) {
			pte_unmap_unlock(vmf->pte, vmf->ptl);
			return handle_userfault(vmf, VM_UFFD_MISSING);
		}
		goto setpte;
	}

	/* Allocate our own private page. */
	if (unlikely(anon_vma_prepare(vma)))
		goto oom;
	page = alloc_zeroed_user_highpage_movable(vma, vmf->address);
	if (!page)
		goto oom;

	if (mem_cgroup_charge(page, vma->vm_mm, GFP_KERNEL))
		goto oom_free_page;
	cgroup_throttle_swaprate(page, GFP_KERNEL);

	/*
	 * The memory barrier inside __SetPageUptodate makes sure that
	 * preceding stores to the page contents become visible before
	 * the set_pte_at() write.
	 */
	__SetPageUptodate(page);

	entry = mk_pte(page, vma->vm_page_prot);
	entry = pte_sw_mkyoung(entry);
	if (vma->vm_flags & VM_WRITE)
		entry = pte_mkwrite(pte_mkdirty(entry));

	vmf->pte = pte_offset_map_lock(vma->vm_mm, vmf->pmd, vmf->address,
			&vmf->ptl);
	if (!pte_none(*vmf->pte)) {
		update_mmu_cache(vma, vmf->address, vmf->pte);
		goto release;
	}

	ret = check_stable_address_space(vma->vm_mm);
	if (ret)
		goto release;

	/* Deliver the page fault to userland, check inside PT lock */
	if (userfaultfd_missing(vma)) {
		pte_unmap_unlock(vmf->pte, vmf->ptl);
		put_page(page);
		return handle_userfault(vmf, VM_UFFD_MISSING);
	}

	inc_mm_counter_fast(vma->vm_mm, MM_ANONPAGES);
	page_add_new_anon_rmap(page, vma, vmf->address, false);
	lru_cache_add_inactive_or_unevictable(page, vma);
setpte:
	set_pte_at(vma->vm_mm, vmf->address, vmf->pte, entry);

	/* No need to invalidate - it was non-present before */
	update_mmu_cache(vma, vmf->address, vmf->pte);
unlock:
	pte_unmap_unlock(vmf->pte, vmf->ptl);
	return ret;
release:
	put_page(page);
	goto unlock;
oom_free_page:
	put_page(page);
oom:
	return VM_FAULT_OOM;
}

/*
 * The mmap_lock must have been held on entry, and may have been
 * released depending on flags and vma->vm_ops->fault() return value.
 * See filemap_fault() and __lock_page_retry().
 */
static vm_fault_t __do_fault(struct vm_fault *vmf)
{
	struct vm_area_struct *vma = vmf->vma;
	vm_fault_t ret;

	/*
	 * Preallocate pte before we take page_lock because this might lead to
	 * deadlocks for memcg reclaim which waits for pages under writeback:
	 *				lock_page(A)
	 *				SetPageWriteback(A)
	 *				unlock_page(A)
	 * lock_page(B)
	 *				lock_page(B)
	 * pte_alloc_one
	 *   shrink_page_list
	 *     wait_on_page_writeback(A)
	 *				SetPageWriteback(B)
	 *				unlock_page(B)
	 *				# flush A, B to clear the writeback
	 */
	if (pmd_none(*vmf->pmd) && !vmf->prealloc_pte) {
		vmf->prealloc_pte = pte_alloc_one(vma->vm_mm);
		if (!vmf->prealloc_pte)
			return VM_FAULT_OOM;
		smp_wmb(); /* See comment in __pte_alloc() */
	}

	ret = vma->vm_ops->fault(vmf);
	if (unlikely(ret & (VM_FAULT_ERROR | VM_FAULT_NOPAGE | VM_FAULT_RETRY |
			    VM_FAULT_DONE_COW)))
		return ret;

	if (unlikely(PageHWPoison(vmf->page))) {
		if (ret & VM_FAULT_LOCKED)
			unlock_page(vmf->page);
		put_page(vmf->page);
		vmf->page = NULL;
		return VM_FAULT_HWPOISON;
	}

	if (unlikely(!(ret & VM_FAULT_LOCKED)))
		lock_page(vmf->page);
	else
		VM_BUG_ON_PAGE(!PageLocked(vmf->page), vmf->page);

	return ret;
}

/*
 * The ordering of these checks is important for pmds with _PAGE_DEVMAP set.
 * If we check pmd_trans_unstable() first we will trip the bad_pmd() check
 * inside of pmd_none_or_trans_huge_or_clear_bad(). This will end up correctly
 * returning 1 but not before it spams dmesg with the pmd_clear_bad() output.
 */
static int pmd_devmap_trans_unstable(pmd_t *pmd)
{
	return pmd_devmap(*pmd) || pmd_trans_unstable(pmd);
}

static vm_fault_t pte_alloc_one_map(struct vm_fault *vmf)
{
	struct vm_area_struct *vma = vmf->vma;

	if (!pmd_none(*vmf->pmd))
		goto map_pte;
	if (vmf->prealloc_pte) {
		vmf->ptl = pmd_lock(vma->vm_mm, vmf->pmd);
		if (unlikely(!pmd_none(*vmf->pmd))) {
			spin_unlock(vmf->ptl);
			goto map_pte;
		}

		mm_inc_nr_ptes(vma->vm_mm);
		pmd_populate(vma->vm_mm, vmf->pmd, vmf->prealloc_pte);
		spin_unlock(vmf->ptl);
		vmf->prealloc_pte = NULL;
	} else if (unlikely(pte_alloc(vma->vm_mm, vmf->pmd))) {
		return VM_FAULT_OOM;
	}
map_pte:
	/*
	 * If a huge pmd materialized under us just retry later.  Use
	 * pmd_trans_unstable() via pmd_devmap_trans_unstable() instead of
	 * pmd_trans_huge() to ensure the pmd didn't become pmd_trans_huge
	 * under us and then back to pmd_none, as a result of MADV_DONTNEED
	 * running immediately after a huge pmd fault in a different thread of
	 * this mm, in turn leading to a misleading pmd_trans_huge() retval.
	 * All we have to ensure is that it is a regular pmd that we can walk
	 * with pte_offset_map() and we can do that through an atomic read in
	 * C, which is what pmd_trans_unstable() provides.
	 */
	if (pmd_devmap_trans_unstable(vmf->pmd))
		return VM_FAULT_NOPAGE;

	/*
	 * At this point we know that our vmf->pmd points to a page of ptes
	 * and it cannot become pmd_none(), pmd_devmap() or pmd_trans_huge()
	 * for the duration of the fault.  If a racing MADV_DONTNEED runs and
	 * we zap the ptes pointed to by our vmf->pmd, the vmf->ptl will still
	 * be valid and we will re-check to make sure the vmf->pte isn't
	 * pte_none() under vmf->ptl protection when we return to
	 * alloc_set_pte().
	 */
	vmf->pte = pte_offset_map_lock(vma->vm_mm, vmf->pmd, vmf->address,
			&vmf->ptl);
	return 0;
}

#ifdef CONFIG_TRANSPARENT_HUGEPAGE
static void deposit_prealloc_pte(struct vm_fault *vmf)
{
	struct vm_area_struct *vma = vmf->vma;

	pgtable_trans_huge_deposit(vma->vm_mm, vmf->pmd, vmf->prealloc_pte);
	/*
	 * We are going to consume the prealloc table,
	 * count that as nr_ptes.
	 */
	mm_inc_nr_ptes(vma->vm_mm);
	vmf->prealloc_pte = NULL;
}

static vm_fault_t do_set_pmd(struct vm_fault *vmf, struct page *page)
{
	struct vm_area_struct *vma = vmf->vma;
	bool write = vmf->flags & FAULT_FLAG_WRITE;
	unsigned long haddr = vmf->address & HPAGE_PMD_MASK;
	pmd_t entry;
	int i;
	vm_fault_t ret = VM_FAULT_FALLBACK;

	if (!transhuge_vma_suitable(vma, haddr))
		return ret;

	page = compound_head(page);
	if (compound_order(page) != HPAGE_PMD_ORDER)
		return ret;

	/*
	 * Archs like ppc64 need additonal space to store information
	 * related to pte entry. Use the preallocated table for that.
	 */
	if (arch_needs_pgtable_deposit() && !vmf->prealloc_pte) {
		vmf->prealloc_pte = pte_alloc_one(vma->vm_mm);
		if (!vmf->prealloc_pte)
			return VM_FAULT_OOM;
		smp_wmb(); /* See comment in __pte_alloc() */
	}

	vmf->ptl = pmd_lock(vma->vm_mm, vmf->pmd);
	if (unlikely(!pmd_none(*vmf->pmd)))
		goto out;

	for (i = 0; i < HPAGE_PMD_NR; i++)
		flush_icache_page(vma, page + i);

	entry = mk_huge_pmd(page, vma->vm_page_prot);
	if (write)
		entry = maybe_pmd_mkwrite(pmd_mkdirty(entry), vma);

	add_mm_counter(vma->vm_mm, mm_counter_file(page), HPAGE_PMD_NR);
	page_add_file_rmap(page, true);
	/*
	 * deposit and withdraw with pmd lock held
	 */
	if (arch_needs_pgtable_deposit())
		deposit_prealloc_pte(vmf);

	set_pmd_at(vma->vm_mm, haddr, vmf->pmd, entry);

	update_mmu_cache_pmd(vma, haddr, vmf->pmd);

	/* fault is handled */
	ret = 0;
	count_vm_event(THP_FILE_MAPPED);
out:
	spin_unlock(vmf->ptl);
	return ret;
}
#else
static vm_fault_t do_set_pmd(struct vm_fault *vmf, struct page *page)
{
	BUILD_BUG();
	return 0;
}
#endif

/**
 * alloc_set_pte - setup new PTE entry for given page and add reverse page
 * mapping. If needed, the function allocates page table or use pre-allocated.
 *
 * @vmf: fault environment
 * @page: page to map
 *
 * Caller must take care of unlocking vmf->ptl, if vmf->pte is non-NULL on
 * return.
 *
 * Target users are page handler itself and implementations of
 * vm_ops->map_pages.
 *
 * Return: %0 on success, %VM_FAULT_ code in case of error.
 */
vm_fault_t alloc_set_pte(struct vm_fault *vmf, struct page *page)
{
	struct vm_area_struct *vma = vmf->vma;
	bool write = vmf->flags & FAULT_FLAG_WRITE;
	pte_t entry;
	vm_fault_t ret;

	if (pmd_none(*vmf->pmd) && PageTransCompound(page)) {
		ret = do_set_pmd(vmf, page);
		if (ret != VM_FAULT_FALLBACK)
			return ret;
	}

	if (!vmf->pte) {
		ret = pte_alloc_one_map(vmf);
		if (ret)
			return ret;
	}

	/* Re-check under ptl */
	if (unlikely(!pte_none(*vmf->pte))) {
		update_mmu_tlb(vma, vmf->address, vmf->pte);
		return VM_FAULT_NOPAGE;
	}

	flush_icache_page(vma, page);
	entry = mk_pte(page, vma->vm_page_prot);
	entry = pte_sw_mkyoung(entry);
	if (write)
		entry = maybe_mkwrite(pte_mkdirty(entry), vma);
	/* copy-on-write page */
	if (write && !(vma->vm_flags & VM_SHARED)) {
		inc_mm_counter_fast(vma->vm_mm, MM_ANONPAGES);
		page_add_new_anon_rmap(page, vma, vmf->address, false);
		lru_cache_add_inactive_or_unevictable(page, vma);
	} else {
		inc_mm_counter_fast(vma->vm_mm, mm_counter_file(page));
		page_add_file_rmap(page, false);
	}
	set_pte_at(vma->vm_mm, vmf->address, vmf->pte, entry);

	/* no need to invalidate: a not-present page won't be cached */
	update_mmu_cache(vma, vmf->address, vmf->pte);

	return 0;
}


/**
 * finish_fault - finish page fault once we have prepared the page to fault
 *
 * @vmf: structure describing the fault
 *
 * This function handles all that is needed to finish a page fault once the
 * page to fault in is prepared. It handles locking of PTEs, inserts PTE for
 * given page, adds reverse page mapping, handles memcg charges and LRU
 * addition.
 *
 * The function expects the page to be locked and on success it consumes a
 * reference of a page being mapped (for the PTE which maps it).
 *
 * Return: %0 on success, %VM_FAULT_ code in case of error.
 */
vm_fault_t finish_fault(struct vm_fault *vmf)
{
	struct page *page;
	vm_fault_t ret = 0;

	/* Did we COW the page? */
	if ((vmf->flags & FAULT_FLAG_WRITE) &&
	    !(vmf->vma->vm_flags & VM_SHARED))
		page = vmf->cow_page;
	else
		page = vmf->page;

	/*
	 * check even for read faults because we might have lost our CoWed
	 * page
	 */
	if (!(vmf->vma->vm_flags & VM_SHARED))
		ret = check_stable_address_space(vmf->vma->vm_mm);
	if (!ret)
		ret = alloc_set_pte(vmf, page);
	if (vmf->pte)
		pte_unmap_unlock(vmf->pte, vmf->ptl);
	return ret;
}

static unsigned long fault_around_bytes __read_mostly =
	rounddown_pow_of_two(65536);

#ifdef CONFIG_DEBUG_FS
static int fault_around_bytes_get(void *data, u64 *val)
{
	*val = fault_around_bytes;
	return 0;
}

/*
 * fault_around_bytes must be rounded down to the nearest page order as it's
 * what do_fault_around() expects to see.
 */
static int fault_around_bytes_set(void *data, u64 val)
{
	if (val / PAGE_SIZE > PTRS_PER_PTE)
		return -EINVAL;
	if (val > PAGE_SIZE)
		fault_around_bytes = rounddown_pow_of_two(val);
	else
		fault_around_bytes = PAGE_SIZE; /* rounddown_pow_of_two(0) is undefined */
	return 0;
}
DEFINE_DEBUGFS_ATTRIBUTE(fault_around_bytes_fops,
		fault_around_bytes_get, fault_around_bytes_set, "%llu\n");

static int __init fault_around_debugfs(void)
{
	debugfs_create_file_unsafe("fault_around_bytes", 0644, NULL, NULL,
				   &fault_around_bytes_fops);
	return 0;
}
late_initcall(fault_around_debugfs);
#endif

/*
 * do_fault_around() tries to map few pages around the fault address. The hope
 * is that the pages will be needed soon and this will lower the number of
 * faults to handle.
 *
 * It uses vm_ops->map_pages() to map the pages, which skips the page if it's
 * not ready to be mapped: not up-to-date, locked, etc.
 *
 * This function is called with the page table lock taken. In the split ptlock
 * case the page table lock only protects only those entries which belong to
 * the page table corresponding to the fault address.
 *
 * This function doesn't cross the VMA boundaries, in order to call map_pages()
 * only once.
 *
 * fault_around_bytes defines how many bytes we'll try to map.
 * do_fault_around() expects it to be set to a power of two less than or equal
 * to PTRS_PER_PTE.
 *
 * The virtual address of the area that we map is naturally aligned to
 * fault_around_bytes rounded down to the machine page size
 * (and therefore to page order).  This way it's easier to guarantee
 * that we don't cross page table boundaries.
 */
static vm_fault_t do_fault_around(struct vm_fault *vmf)
{
	unsigned long address = vmf->address, nr_pages, mask;
	pgoff_t start_pgoff = vmf->pgoff;
	pgoff_t end_pgoff;
	int off;
	vm_fault_t ret = 0;

	nr_pages = READ_ONCE(fault_around_bytes) >> PAGE_SHIFT;
	mask = ~(nr_pages * PAGE_SIZE - 1) & PAGE_MASK;

	vmf->address = max(address & mask, vmf->vma->vm_start);
	off = ((address - vmf->address) >> PAGE_SHIFT) & (PTRS_PER_PTE - 1);
	start_pgoff -= off;

	/*
	 *  end_pgoff is either the end of the page table, the end of
	 *  the vma or nr_pages from start_pgoff, depending what is nearest.
	 */
	end_pgoff = start_pgoff -
		((vmf->address >> PAGE_SHIFT) & (PTRS_PER_PTE - 1)) +
		PTRS_PER_PTE - 1;
	end_pgoff = min3(end_pgoff, vma_pages(vmf->vma) + vmf->vma->vm_pgoff - 1,
			start_pgoff + nr_pages - 1);

	if (pmd_none(*vmf->pmd)) {
		vmf->prealloc_pte = pte_alloc_one(vmf->vma->vm_mm);
		if (!vmf->prealloc_pte)
			goto out;
		smp_wmb(); /* See comment in __pte_alloc() */
	}

	vmf->vma->vm_ops->map_pages(vmf, start_pgoff, end_pgoff);

	/* Huge page is mapped? Page fault is solved */
	if (pmd_trans_huge(*vmf->pmd)) {
		ret = VM_FAULT_NOPAGE;
		goto out;
	}

	/* ->map_pages() haven't done anything useful. Cold page cache? */
	if (!vmf->pte)
		goto out;

	/* check if the page fault is solved */
	vmf->pte -= (vmf->address >> PAGE_SHIFT) - (address >> PAGE_SHIFT);
	if (!pte_none(*vmf->pte))
		ret = VM_FAULT_NOPAGE;
	pte_unmap_unlock(vmf->pte, vmf->ptl);
out:
	vmf->address = address;
	vmf->pte = NULL;
	return ret;
}

static vm_fault_t do_read_fault(struct vm_fault *vmf)
{
	struct vm_area_struct *vma = vmf->vma;
	vm_fault_t ret = 0;

	/*
	 * Let's call ->map_pages() first and use ->fault() as fallback
	 * if page by the offset is not ready to be mapped (cold cache or
	 * something).
	 */
	if (vma->vm_ops->map_pages && fault_around_bytes >> PAGE_SHIFT > 1) {
		ret = do_fault_around(vmf);
		if (ret)
			return ret;
	}

	ret = __do_fault(vmf);
	if (unlikely(ret & (VM_FAULT_ERROR | VM_FAULT_NOPAGE | VM_FAULT_RETRY)))
		return ret;

	ret |= finish_fault(vmf);
	unlock_page(vmf->page);
	if (unlikely(ret & (VM_FAULT_ERROR | VM_FAULT_NOPAGE | VM_FAULT_RETRY)))
		put_page(vmf->page);
	return ret;
}

static vm_fault_t do_cow_fault(struct vm_fault *vmf)
{
	struct vm_area_struct *vma = vmf->vma;
	vm_fault_t ret;

	if (unlikely(anon_vma_prepare(vma)))
		return VM_FAULT_OOM;

	vmf->cow_page = alloc_page_vma(GFP_HIGHUSER_MOVABLE, vma, vmf->address);
	if (!vmf->cow_page)
		return VM_FAULT_OOM;

	if (mem_cgroup_charge(vmf->cow_page, vma->vm_mm, GFP_KERNEL)) {
		put_page(vmf->cow_page);
		return VM_FAULT_OOM;
	}
	cgroup_throttle_swaprate(vmf->cow_page, GFP_KERNEL);

	ret = __do_fault(vmf);
	if (unlikely(ret & (VM_FAULT_ERROR | VM_FAULT_NOPAGE | VM_FAULT_RETRY)))
		goto uncharge_out;
	if (ret & VM_FAULT_DONE_COW)
		return ret;

	copy_user_highpage(vmf->cow_page, vmf->page, vmf->address, vma);
	__SetPageUptodate(vmf->cow_page);

	ret |= finish_fault(vmf);
	unlock_page(vmf->page);
	put_page(vmf->page);
	if (unlikely(ret & (VM_FAULT_ERROR | VM_FAULT_NOPAGE | VM_FAULT_RETRY)))
		goto uncharge_out;
	return ret;
uncharge_out:
	put_page(vmf->cow_page);
	return ret;
}

static vm_fault_t do_shared_fault(struct vm_fault *vmf)
{
	struct vm_area_struct *vma = vmf->vma;
	vm_fault_t ret, tmp;

	ret = __do_fault(vmf);
	if (unlikely(ret & (VM_FAULT_ERROR | VM_FAULT_NOPAGE | VM_FAULT_RETRY)))
		return ret;

	/*
	 * Check if the backing address space wants to know that the page is
	 * about to become writable
	 */
	if (vma->vm_ops->page_mkwrite) {
		unlock_page(vmf->page);
		tmp = do_page_mkwrite(vmf);
		if (unlikely(!tmp ||
				(tmp & (VM_FAULT_ERROR | VM_FAULT_NOPAGE)))) {
			put_page(vmf->page);
			return tmp;
		}
	}

	ret |= finish_fault(vmf);
	if (unlikely(ret & (VM_FAULT_ERROR | VM_FAULT_NOPAGE |
					VM_FAULT_RETRY))) {
		unlock_page(vmf->page);
		put_page(vmf->page);
		return ret;
	}

	ret |= fault_dirty_shared_page(vmf);
	return ret;
}

/*
 * We enter with non-exclusive mmap_lock (to exclude vma changes,
 * but allow concurrent faults).
 * The mmap_lock may have been released depending on flags and our
 * return value.  See filemap_fault() and __lock_page_or_retry().
 * If mmap_lock is released, vma may become invalid (for example
 * by other thread calling munmap()).
 */
static vm_fault_t do_fault(struct vm_fault *vmf)
{
	struct vm_area_struct *vma = vmf->vma;
	struct mm_struct *vm_mm = vma->vm_mm;
	vm_fault_t ret;

	/*
	 * The VMA was not fully populated on mmap() or missing VM_DONTEXPAND
	 */
	if (!vma->vm_ops->fault) {
		/*
		 * If we find a migration pmd entry or a none pmd entry, which
		 * should never happen, return SIGBUS
		 */
		if (unlikely(!pmd_present(*vmf->pmd)))
			ret = VM_FAULT_SIGBUS;
		else {
			vmf->pte = pte_offset_map_lock(vmf->vma->vm_mm,
						       vmf->pmd,
						       vmf->address,
						       &vmf->ptl);
			/*
			 * Make sure this is not a temporary clearing of pte
			 * by holding ptl and checking again. A R/M/W update
			 * of pte involves: take ptl, clearing the pte so that
			 * we don't have concurrent modification by hardware
			 * followed by an update.
			 */
			if (unlikely(pte_none(*vmf->pte)))
				ret = VM_FAULT_SIGBUS;
			else
				ret = VM_FAULT_NOPAGE;

			pte_unmap_unlock(vmf->pte, vmf->ptl);
		}
	} else if (!(vmf->flags & FAULT_FLAG_WRITE))
		ret = do_read_fault(vmf);
	else if (!(vma->vm_flags & VM_SHARED))
		ret = do_cow_fault(vmf);
	else
		ret = do_shared_fault(vmf);

	/* preallocated pagetable is unused: free it */
	if (vmf->prealloc_pte) {
		pte_free(vm_mm, vmf->prealloc_pte);
		vmf->prealloc_pte = NULL;
	}
	return ret;
}

static int numa_migrate_prep(struct page *page, struct vm_area_struct *vma,
				unsigned long addr, int page_nid,
				int *flags)
{
	get_page(page);

	count_vm_numa_event(NUMA_HINT_FAULTS);
	if (page_nid == numa_node_id()) {
		count_vm_numa_event(NUMA_HINT_FAULTS_LOCAL);
		*flags |= TNF_FAULT_LOCAL;
	}

	return mpol_misplaced(page, vma, addr);
}

static vm_fault_t do_numa_page(struct vm_fault *vmf)
{
	struct vm_area_struct *vma = vmf->vma;
	struct page *page = NULL;
	int page_nid = NUMA_NO_NODE;
	int last_cpupid;
	int target_nid;
	bool migrated = false;
	pte_t pte, old_pte;
	bool was_writable = pte_savedwrite(vmf->orig_pte);
	int flags = 0;

	/*
	 * The "pte" at this point cannot be used safely without
	 * validation through pte_unmap_same(). It's of NUMA type but
	 * the pfn may be screwed if the read is non atomic.
	 */
	vmf->ptl = pte_lockptr(vma->vm_mm, vmf->pmd);
	spin_lock(vmf->ptl);
	if (unlikely(!pte_same(*vmf->pte, vmf->orig_pte))) {
		pte_unmap_unlock(vmf->pte, vmf->ptl);
		goto out;
	}

	/*
	 * Make it present again, Depending on how arch implementes non
	 * accessible ptes, some can allow access by kernel mode.
	 */
	old_pte = ptep_modify_prot_start(vma, vmf->address, vmf->pte);
	pte = pte_modify(old_pte, vma->vm_page_prot);
	pte = pte_mkyoung(pte);
	if (was_writable)
		pte = pte_mkwrite(pte);
	ptep_modify_prot_commit(vma, vmf->address, vmf->pte, old_pte, pte);
	update_mmu_cache(vma, vmf->address, vmf->pte);

	page = vm_normal_page(vma, vmf->address, pte);
	if (!page) {
		pte_unmap_unlock(vmf->pte, vmf->ptl);
		return 0;
	}

	/* TODO: handle PTE-mapped THP */
	if (PageCompound(page)) {
		pte_unmap_unlock(vmf->pte, vmf->ptl);
		return 0;
	}

	/*
	 * Avoid grouping on RO pages in general. RO pages shouldn't hurt as
	 * much anyway since they can be in shared cache state. This misses
	 * the case where a mapping is writable but the process never writes
	 * to it but pte_write gets cleared during protection updates and
	 * pte_dirty has unpredictable behaviour between PTE scan updates,
	 * background writeback, dirty balancing and application behaviour.
	 */
	if (!pte_write(pte))
		flags |= TNF_NO_GROUP;

	/*
	 * Flag if the page is shared between multiple address spaces. This
	 * is later used when determining whether to group tasks together
	 */
	if (page_mapcount(page) > 1 && (vma->vm_flags & VM_SHARED))
		flags |= TNF_SHARED;

	last_cpupid = page_cpupid_last(page);
	page_nid = page_to_nid(page);
	target_nid = numa_migrate_prep(page, vma, vmf->address, page_nid,
			&flags);
	pte_unmap_unlock(vmf->pte, vmf->ptl);
	if (target_nid == NUMA_NO_NODE) {
		put_page(page);
		goto out;
	}

	/* Migrate to the requested node */
	migrated = migrate_misplaced_page(page, vma, target_nid);
	if (migrated) {
		page_nid = target_nid;
		flags |= TNF_MIGRATED;
	} else
		flags |= TNF_MIGRATE_FAIL;

out:
	if (page_nid != NUMA_NO_NODE)
		task_numa_fault(last_cpupid, page_nid, 1, flags);
	return 0;
}

static inline vm_fault_t create_huge_pmd(struct vm_fault *vmf)
{
	if (vma_is_anonymous(vmf->vma))
		return do_huge_pmd_anonymous_page(vmf);
	if (vmf->vma->vm_ops->huge_fault)
		return vmf->vma->vm_ops->huge_fault(vmf, PE_SIZE_PMD);
	return VM_FAULT_FALLBACK;
}

/* `inline' is required to avoid gcc 4.1.2 build error */
static inline vm_fault_t wp_huge_pmd(struct vm_fault *vmf, pmd_t orig_pmd)
{
	if (vma_is_anonymous(vmf->vma)) {
		if (userfaultfd_huge_pmd_wp(vmf->vma, orig_pmd))
			return handle_userfault(vmf, VM_UFFD_WP);
		return do_huge_pmd_wp_page(vmf, orig_pmd);
	}
	if (vmf->vma->vm_ops->huge_fault) {
		vm_fault_t ret = vmf->vma->vm_ops->huge_fault(vmf, PE_SIZE_PMD);

		if (!(ret & VM_FAULT_FALLBACK))
			return ret;
	}

	/* COW or write-notify handled on pte level: split pmd. */
	__split_huge_pmd(vmf->vma, vmf->pmd, vmf->address, false, NULL);

	return VM_FAULT_FALLBACK;
}

static vm_fault_t create_huge_pud(struct vm_fault *vmf)
{
#if defined(CONFIG_TRANSPARENT_HUGEPAGE) &&			\
	defined(CONFIG_HAVE_ARCH_TRANSPARENT_HUGEPAGE_PUD)
	/* No support for anonymous transparent PUD pages yet */
	if (vma_is_anonymous(vmf->vma))
		goto split;
	if (vmf->vma->vm_ops->huge_fault) {
		vm_fault_t ret = vmf->vma->vm_ops->huge_fault(vmf, PE_SIZE_PUD);

		if (!(ret & VM_FAULT_FALLBACK))
			return ret;
	}
split:
	/* COW or write-notify not handled on PUD level: split pud.*/
	__split_huge_pud(vmf->vma, vmf->pud, vmf->address);
#endif /* CONFIG_TRANSPARENT_HUGEPAGE */
	return VM_FAULT_FALLBACK;
}

static vm_fault_t wp_huge_pud(struct vm_fault *vmf, pud_t orig_pud)
{
#ifdef CONFIG_TRANSPARENT_HUGEPAGE
	/* No support for anonymous transparent PUD pages yet */
	if (vma_is_anonymous(vmf->vma))
		return VM_FAULT_FALLBACK;
	if (vmf->vma->vm_ops->huge_fault)
		return vmf->vma->vm_ops->huge_fault(vmf, PE_SIZE_PUD);
#endif /* CONFIG_TRANSPARENT_HUGEPAGE */
	return VM_FAULT_FALLBACK;
}

/*
 * These routines also need to handle stuff like marking pages dirty
 * and/or accessed for architectures that don't do it in hardware (most
 * RISC architectures).  The early dirtying is also good on the i386.
 *
 * There is also a hook called "update_mmu_cache()" that architectures
 * with external mmu caches can use to update those (ie the Sparc or
 * PowerPC hashed page tables that act as extended TLBs).
 *
 * We enter with non-exclusive mmap_lock (to exclude vma changes, but allow
 * concurrent faults).
 *
 * The mmap_lock may have been released depending on flags and our return value.
 * See filemap_fault() and __lock_page_or_retry().
 */
static vm_fault_t handle_pte_fault(struct vm_fault *vmf)
{
	pte_t entry;

	if (unlikely(pmd_none(*vmf->pmd))) {
		/*
		 * Leave __pte_alloc() until later: because vm_ops->fault may
		 * want to allocate huge page, and if we expose page table
		 * for an instant, it will be difficult to retract from
		 * concurrent faults and from rmap lookups.
		 */
		vmf->pte = NULL;
	} else {
		/* See comment in pte_alloc_one_map() */
		if (pmd_devmap_trans_unstable(vmf->pmd))
			return 0;
		/*
		 * A regular pmd is established and it can't morph into a huge
		 * pmd from under us anymore at this point because we hold the
		 * mmap_lock read mode and khugepaged takes it in write mode.
		 * So now it's safe to run pte_offset_map().
		 */
		vmf->pte = pte_offset_map(vmf->pmd, vmf->address);
		vmf->orig_pte = *vmf->pte;

		/*
		 * some architectures can have larger ptes than wordsize,
		 * e.g.ppc44x-defconfig has CONFIG_PTE_64BIT=y and
		 * CONFIG_32BIT=y, so READ_ONCE cannot guarantee atomic
		 * accesses.  The code below just needs a consistent view
		 * for the ifs and we later double check anyway with the
		 * ptl lock held. So here a barrier will do.
		 */
		barrier();
		if (pte_none(vmf->orig_pte)) {
			pte_unmap(vmf->pte);
			vmf->pte = NULL;
		}
	}

	if (!vmf->pte) {
		if (vma_is_anonymous(vmf->vma))
			return do_anonymous_page(vmf);
		else
			return do_fault(vmf);
	}

	if (!pte_present(vmf->orig_pte))
		return do_swap_page(vmf);

	if (pte_protnone(vmf->orig_pte) && vma_is_accessible(vmf->vma))
		return do_numa_page(vmf);

	vmf->ptl = pte_lockptr(vmf->vma->vm_mm, vmf->pmd);
	spin_lock(vmf->ptl);
	entry = vmf->orig_pte;
	if (unlikely(!pte_same(*vmf->pte, entry))) {
		update_mmu_tlb(vmf->vma, vmf->address, vmf->pte);
		goto unlock;
	}
	if (vmf->flags & FAULT_FLAG_WRITE) {
		if (!pte_write(entry))
			return do_wp_page(vmf);
		entry = pte_mkdirty(entry);
	}
	entry = pte_mkyoung(entry);
	if (ptep_set_access_flags(vmf->vma, vmf->address, vmf->pte, entry,
				vmf->flags & FAULT_FLAG_WRITE)) {
		update_mmu_cache(vmf->vma, vmf->address, vmf->pte);
	} else {
		/* Skip spurious TLB flush for retried page fault */
		if (vmf->flags & FAULT_FLAG_TRIED)
			goto unlock;
		/*
		 * This is needed only for protection faults but the arch code
		 * is not yet telling us if this is a protection fault or not.
		 * This still avoids useless tlb flushes for .text page faults
		 * with threads.
		 */
		if (vmf->flags & FAULT_FLAG_WRITE)
			flush_tlb_fix_spurious_fault(vmf->vma, vmf->address);
	}
unlock:
	pte_unmap_unlock(vmf->pte, vmf->ptl);
	return 0;
}

/*
 * By the time we get here, we already hold the mm semaphore
 *
 * The mmap_lock may have been released depending on flags and our
 * return value.  See filemap_fault() and __lock_page_or_retry().
 */
static vm_fault_t __handle_mm_fault(struct vm_area_struct *vma,
		unsigned long address, unsigned int flags)
{
	struct vm_fault vmf = {
		.vma = vma,
		.address = address & PAGE_MASK,
		.flags = flags,
		.pgoff = linear_page_index(vma, address),
		.gfp_mask = __get_fault_gfp_mask(vma),
	};
	unsigned int dirty = flags & FAULT_FLAG_WRITE;
	struct mm_struct *mm = vma->vm_mm;
	pgd_t *pgd;
	p4d_t *p4d;
	vm_fault_t ret;

	pgd = pgd_offset(mm, address);
	p4d = p4d_alloc(mm, pgd, address);
	if (!p4d)
		return VM_FAULT_OOM;

	vmf.pud = pud_alloc(mm, p4d, address);
	if (!vmf.pud)
		return VM_FAULT_OOM;
retry_pud:
	if (pud_none(*vmf.pud) && __transparent_hugepage_enabled(vma)) {
		ret = create_huge_pud(&vmf);
		if (!(ret & VM_FAULT_FALLBACK))
			return ret;
	} else {
		pud_t orig_pud = *vmf.pud;

		barrier();
		if (pud_trans_huge(orig_pud) || pud_devmap(orig_pud)) {

			/* NUMA case for anonymous PUDs would go here */

			if (dirty && !pud_write(orig_pud)) {
				ret = wp_huge_pud(&vmf, orig_pud);
				if (!(ret & VM_FAULT_FALLBACK))
					return ret;
			} else {
				huge_pud_set_accessed(&vmf, orig_pud);
				return 0;
			}
		}
	}

	vmf.pmd = pmd_alloc(mm, vmf.pud, address);
	if (!vmf.pmd)
		return VM_FAULT_OOM;

	/* Huge pud page fault raced with pmd_alloc? */
	if (pud_trans_unstable(vmf.pud))
		goto retry_pud;

	if (pmd_none(*vmf.pmd) && __transparent_hugepage_enabled(vma)) {
		ret = create_huge_pmd(&vmf);
		if (!(ret & VM_FAULT_FALLBACK))
			return ret;
	} else {
		pmd_t orig_pmd = *vmf.pmd;

		barrier();
		if (unlikely(is_swap_pmd(orig_pmd))) {
			VM_BUG_ON(thp_migration_supported() &&
					  !is_pmd_migration_entry(orig_pmd));
			if (is_pmd_migration_entry(orig_pmd))
				pmd_migration_entry_wait(mm, vmf.pmd);
			return 0;
		}
		if (pmd_trans_huge(orig_pmd) || pmd_devmap(orig_pmd)) {
			if (pmd_protnone(orig_pmd) && vma_is_accessible(vma))
				return do_huge_pmd_numa_page(&vmf, orig_pmd);

			if (dirty && !pmd_write(orig_pmd)) {
				ret = wp_huge_pmd(&vmf, orig_pmd);
				if (!(ret & VM_FAULT_FALLBACK))
					return ret;
			} else {
				huge_pmd_set_accessed(&vmf, orig_pmd);
				return 0;
			}
		}
	}

	return handle_pte_fault(&vmf);
}

/**
 * mm_account_fault - Do page fault accountings
 *
 * @regs: the pt_regs struct pointer.  When set to NULL, will skip accounting
 *        of perf event counters, but we'll still do the per-task accounting to
 *        the task who triggered this page fault.
 * @address: the faulted address.
 * @flags: the fault flags.
 * @ret: the fault retcode.
 *
 * This will take care of most of the page fault accountings.  Meanwhile, it
 * will also include the PERF_COUNT_SW_PAGE_FAULTS_[MAJ|MIN] perf counter
 * updates.  However note that the handling of PERF_COUNT_SW_PAGE_FAULTS should
 * still be in per-arch page fault handlers at the entry of page fault.
 */
static inline void mm_account_fault(struct pt_regs *regs,
				    unsigned long address, unsigned int flags,
				    vm_fault_t ret)
{
	bool major;

	/*
	 * We don't do accounting for some specific faults:
	 *
	 * - Unsuccessful faults (e.g. when the address wasn't valid).  That
	 *   includes arch_vma_access_permitted() failing before reaching here.
	 *   So this is not a "this many hardware page faults" counter.  We
	 *   should use the hw profiling for that.
	 *
	 * - Incomplete faults (VM_FAULT_RETRY).  They will only be counted
	 *   once they're completed.
	 */
	if (ret & (VM_FAULT_ERROR | VM_FAULT_RETRY))
		return;

	/*
	 * We define the fault as a major fault when the final successful fault
	 * is VM_FAULT_MAJOR, or if it retried (which implies that we couldn't
	 * handle it immediately previously).
	 */
	major = (ret & VM_FAULT_MAJOR) || (flags & FAULT_FLAG_TRIED);

	if (major)
		current->maj_flt++;
	else
		current->min_flt++;

	/*
	 * If the fault is done for GUP, regs will be NULL.  We only do the
	 * accounting for the per thread fault counters who triggered the
	 * fault, and we skip the perf event updates.
	 */
	if (!regs)
		return;

	if (major)
		perf_sw_event(PERF_COUNT_SW_PAGE_FAULTS_MAJ, 1, regs, address);
	else
		perf_sw_event(PERF_COUNT_SW_PAGE_FAULTS_MIN, 1, regs, address);
}

/*
 * By the time we get here, we already hold the mm semaphore
 *
 * The mmap_lock may have been released depending on flags and our
 * return value.  See filemap_fault() and __lock_page_or_retry().
 */
vm_fault_t handle_mm_fault(struct vm_area_struct *vma, unsigned long address,
			   unsigned int flags, struct pt_regs *regs)
{
	vm_fault_t ret;

	__set_current_state(TASK_RUNNING);

	count_vm_event(PGFAULT);
	count_memcg_event_mm(vma->vm_mm, PGFAULT);

	/* do counter updates before entering really critical section. */
	check_sync_rss_stat(current);

	if (!arch_vma_access_permitted(vma, flags & FAULT_FLAG_WRITE,
					    flags & FAULT_FLAG_INSTRUCTION,
					    flags & FAULT_FLAG_REMOTE))
		return VM_FAULT_SIGSEGV;

	/*
	 * Enable the memcg OOM handling for faults triggered in user
	 * space.  Kernel faults are handled more gracefully.
	 */
	if (flags & FAULT_FLAG_USER)
		mem_cgroup_enter_user_fault();

	if (unlikely(is_vm_hugetlb_page(vma)))
		ret = hugetlb_fault(vma->vm_mm, vma, address, flags);
	else
		ret = __handle_mm_fault(vma, address, flags);

	if (flags & FAULT_FLAG_USER) {
		mem_cgroup_exit_user_fault();
		/*
		 * The task may have entered a memcg OOM situation but
		 * if the allocation error was handled gracefully (no
		 * VM_FAULT_OOM), there is no need to kill anything.
		 * Just clean up the OOM state peacefully.
		 */
		if (task_in_memcg_oom(current) && !(ret & VM_FAULT_OOM))
			mem_cgroup_oom_synchronize(false);
	}

	mm_account_fault(regs, address, flags, ret);

	return ret;
}
EXPORT_SYMBOL_GPL(handle_mm_fault);

#ifndef __PAGETABLE_P4D_FOLDED
/*
 * Allocate p4d page table.
 * We've already handled the fast-path in-line.
 */
int __p4d_alloc(struct mm_struct *mm, pgd_t *pgd, unsigned long address)
{
	p4d_t *new = p4d_alloc_one(mm, address);
	if (!new)
		return -ENOMEM;

	smp_wmb(); /* See comment in __pte_alloc */

	spin_lock(&mm->page_table_lock);
	if (pgd_present(*pgd))		/* Another has populated it */
		p4d_free(mm, new);
	else
		pgd_populate(mm, pgd, new);
	spin_unlock(&mm->page_table_lock);
	return 0;
}
#endif /* __PAGETABLE_P4D_FOLDED */

#ifndef __PAGETABLE_PUD_FOLDED
/*
 * Allocate page upper directory.
 * We've already handled the fast-path in-line.
 */
int __pud_alloc(struct mm_struct *mm, p4d_t *p4d, unsigned long address)
{
	pud_t *new = pud_alloc_one(mm, address);
	if (!new)
		return -ENOMEM;

	smp_wmb(); /* See comment in __pte_alloc */

	spin_lock(&mm->page_table_lock);
	if (!p4d_present(*p4d)) {
		mm_inc_nr_puds(mm);
		p4d_populate(mm, p4d, new);
	} else	/* Another has populated it */
		pud_free(mm, new);
	spin_unlock(&mm->page_table_lock);
	return 0;
}
#endif /* __PAGETABLE_PUD_FOLDED */

#ifndef __PAGETABLE_PMD_FOLDED
/*
 * Allocate page middle directory.
 * We've already handled the fast-path in-line.
 */
int __pmd_alloc(struct mm_struct *mm, pud_t *pud, unsigned long address)
{
	spinlock_t *ptl;
	pmd_t *new = pmd_alloc_one(mm, address);
	if (!new)
		return -ENOMEM;

	smp_wmb(); /* See comment in __pte_alloc */

	ptl = pud_lock(mm, pud);
	if (!pud_present(*pud)) {
		mm_inc_nr_pmds(mm);
		pud_populate(mm, pud, new);
	} else	/* Another has populated it */
		pmd_free(mm, new);
	spin_unlock(ptl);
	return 0;
}
#endif /* __PAGETABLE_PMD_FOLDED */

static int __follow_pte_pmd(struct mm_struct *mm, unsigned long address,
			    struct mmu_notifier_range *range,
			    pte_t **ptepp, pmd_t **pmdpp, spinlock_t **ptlp)
{
	pgd_t *pgd;
	p4d_t *p4d;
	pud_t *pud;
	pmd_t *pmd;
	pte_t *ptep;

	pgd = pgd_offset(mm, address);
	if (pgd_none(*pgd) || unlikely(pgd_bad(*pgd)))
		goto out;

	p4d = p4d_offset(pgd, address);
	if (p4d_none(*p4d) || unlikely(p4d_bad(*p4d)))
		goto out;

	pud = pud_offset(p4d, address);
	if (pud_none(*pud) || unlikely(pud_bad(*pud)))
		goto out;

	pmd = pmd_offset(pud, address);
	VM_BUG_ON(pmd_trans_huge(*pmd));

	if (pmd_huge(*pmd)) {
		if (!pmdpp)
			goto out;

		if (range) {
			mmu_notifier_range_init(range, MMU_NOTIFY_CLEAR, 0,
						NULL, mm, address & PMD_MASK,
						(address & PMD_MASK) + PMD_SIZE);
			mmu_notifier_invalidate_range_start(range);
		}
		*ptlp = pmd_lock(mm, pmd);
		if (pmd_huge(*pmd)) {
			*pmdpp = pmd;
			return 0;
		}
		spin_unlock(*ptlp);
		if (range)
			mmu_notifier_invalidate_range_end(range);
	}

	if (pmd_none(*pmd) || unlikely(pmd_bad(*pmd)))
		goto out;

	if (range) {
		mmu_notifier_range_init(range, MMU_NOTIFY_CLEAR, 0, NULL, mm,
					address & PAGE_MASK,
					(address & PAGE_MASK) + PAGE_SIZE);
		mmu_notifier_invalidate_range_start(range);
	}
	ptep = pte_offset_map_lock(mm, pmd, address, ptlp);
	if (!pte_present(*ptep))
		goto unlock;
	*ptepp = ptep;
	return 0;
unlock:
	pte_unmap_unlock(ptep, *ptlp);
	if (range)
		mmu_notifier_invalidate_range_end(range);
out:
	return -EINVAL;
}

static inline int follow_pte(struct mm_struct *mm, unsigned long address,
			     pte_t **ptepp, spinlock_t **ptlp)
{
	int res;

	/* (void) is needed to make gcc happy */
	(void) __cond_lock(*ptlp,
			   !(res = __follow_pte_pmd(mm, address, NULL,
						    ptepp, NULL, ptlp)));
	return res;
}

int follow_pte_pmd(struct mm_struct *mm, unsigned long address,
		   struct mmu_notifier_range *range,
		   pte_t **ptepp, pmd_t **pmdpp, spinlock_t **ptlp)
{
	int res;

	/* (void) is needed to make gcc happy */
	(void) __cond_lock(*ptlp,
			   !(res = __follow_pte_pmd(mm, address, range,
						    ptepp, pmdpp, ptlp)));
	return res;
}
EXPORT_SYMBOL(follow_pte_pmd);

/**
 * follow_pfn - look up PFN at a user virtual address
 * @vma: memory mapping
 * @address: user virtual address
 * @pfn: location to store found PFN
 *
 * Only IO mappings and raw PFN mappings are allowed.
 *
 * Return: zero and the pfn at @pfn on success, -ve otherwise.
 */
int follow_pfn(struct vm_area_struct *vma, unsigned long address,
	unsigned long *pfn)
{
	int ret = -EINVAL;
	spinlock_t *ptl;
	pte_t *ptep;

	if (!(vma->vm_flags & (VM_IO | VM_PFNMAP)))
		return ret;

	ret = follow_pte(vma->vm_mm, address, &ptep, &ptl);
	if (ret)
		return ret;
	*pfn = pte_pfn(*ptep);
	pte_unmap_unlock(ptep, ptl);
	return 0;
}
EXPORT_SYMBOL(follow_pfn);

#ifdef CONFIG_HAVE_IOREMAP_PROT
int follow_phys(struct vm_area_struct *vma,
		unsigned long address, unsigned int flags,
		unsigned long *prot, resource_size_t *phys)
{
	int ret = -EINVAL;
	pte_t *ptep, pte;
	spinlock_t *ptl;

	if (!(vma->vm_flags & (VM_IO | VM_PFNMAP)))
		goto out;

	if (follow_pte(vma->vm_mm, address, &ptep, &ptl))
		goto out;
	pte = *ptep;

	if ((flags & FOLL_WRITE) && !pte_write(pte))
		goto unlock;

	*prot = pgprot_val(pte_pgprot(pte));
	*phys = (resource_size_t)pte_pfn(pte) << PAGE_SHIFT;

	ret = 0;
unlock:
	pte_unmap_unlock(ptep, ptl);
out:
	return ret;
}

int generic_access_phys(struct vm_area_struct *vma, unsigned long addr,
			void *buf, int len, int write)
{
	resource_size_t phys_addr;
	unsigned long prot = 0;
	void __iomem *maddr;
	int offset = addr & (PAGE_SIZE-1);

	if (follow_phys(vma, addr, write, &prot, &phys_addr))
		return -EINVAL;

	maddr = ioremap_prot(phys_addr, PAGE_ALIGN(len + offset), prot);
	if (!maddr)
		return -ENOMEM;

	if (write)
		memcpy_toio(maddr + offset, buf, len);
	else
		memcpy_fromio(buf, maddr + offset, len);
	iounmap(maddr);

	return len;
}
EXPORT_SYMBOL_GPL(generic_access_phys);
#endif

/*
 * Access another process' address space as given in mm.  If non-NULL, use the
 * given task for page fault accounting.
 */
int __access_remote_vm(struct task_struct *tsk, struct mm_struct *mm,
		unsigned long addr, void *buf, int len, unsigned int gup_flags)
{
	struct vm_area_struct *vma;
	void *old_buf = buf;
	int write = gup_flags & FOLL_WRITE;

	if (mmap_read_lock_killable(mm))
		return 0;

	/* ignore errors, just check how much was successfully transferred */
	while (len) {
		int bytes, ret, offset;
		void *maddr;
		struct page *page = NULL;

		ret = get_user_pages_remote(mm, addr, 1,
				gup_flags, &page, &vma, NULL);
		if (ret <= 0) {
#ifndef CONFIG_HAVE_IOREMAP_PROT
			break;
#else
			/*
			 * Check if this is a VM_IO | VM_PFNMAP VMA, which
			 * we can access using slightly different code.
			 */
			vma = find_vma(mm, addr);
			if (!vma || vma->vm_start > addr)
				break;
			if (vma->vm_ops && vma->vm_ops->access)
				ret = vma->vm_ops->access(vma, addr, buf,
							  len, write);
			if (ret <= 0)
				break;
			bytes = ret;
#endif
		} else {
			bytes = len;
			offset = addr & (PAGE_SIZE-1);
			if (bytes > PAGE_SIZE-offset)
				bytes = PAGE_SIZE-offset;

			maddr = kmap(page);
			if (write) {
				copy_to_user_page(vma, page, addr,
						  maddr + offset, buf, bytes);
				set_page_dirty_lock(page);
			} else {
				copy_from_user_page(vma, page, addr,
						    buf, maddr + offset, bytes);
			}
			kunmap(page);
			put_page(page);
		}
		len -= bytes;
		buf += bytes;
		addr += bytes;
	}
	mmap_read_unlock(mm);

	return buf - old_buf;
}

/**
 * access_remote_vm - access another process' address space
 * @mm:		the mm_struct of the target address space
 * @addr:	start address to access
 * @buf:	source or destination buffer
 * @len:	number of bytes to transfer
 * @gup_flags:	flags modifying lookup behaviour
 *
 * The caller must hold a reference on @mm.
 *
 * Return: number of bytes copied from source to destination.
 */
int access_remote_vm(struct mm_struct *mm, unsigned long addr,
		void *buf, int len, unsigned int gup_flags)
{
	return __access_remote_vm(NULL, mm, addr, buf, len, gup_flags);
}

/*
 * Access another process' address space.
 * Source/target buffer must be kernel space,
 * Do not walk the page table directly, use get_user_pages
 */
int access_process_vm(struct task_struct *tsk, unsigned long addr,
		void *buf, int len, unsigned int gup_flags)
{
	struct mm_struct *mm;
	int ret;

	mm = get_task_mm(tsk);
	if (!mm)
		return 0;

	ret = __access_remote_vm(tsk, mm, addr, buf, len, gup_flags);

	mmput(mm);

	return ret;
}
EXPORT_SYMBOL_GPL(access_process_vm);

/*
 * Print the name of a VMA.
 */
void print_vma_addr(char *prefix, unsigned long ip)
{
	struct mm_struct *mm = current->mm;
	struct vm_area_struct *vma;

	/*
	 * we might be running from an atomic context so we cannot sleep
	 */
	if (!mmap_read_trylock(mm))
		return;

	vma = find_vma(mm, ip);
	if (vma && vma->vm_file) {
		struct file *f = vma->vm_file;
		char *buf = (char *)__get_free_page(GFP_NOWAIT);
		if (buf) {
			char *p;

			p = file_path(f, buf, PAGE_SIZE);
			if (IS_ERR(p))
				p = "?";
			printk("%s%s[%lx+%lx]", prefix, kbasename(p),
					vma->vm_start,
					vma->vm_end - vma->vm_start);
			free_page((unsigned long)buf);
		}
	}
	mmap_read_unlock(mm);
}

#if defined(CONFIG_PROVE_LOCKING) || defined(CONFIG_DEBUG_ATOMIC_SLEEP)
void __might_fault(const char *file, int line)
{
	/*
	 * Some code (nfs/sunrpc) uses socket ops on kernel memory while
	 * holding the mmap_lock, this is safe because kernel memory doesn't
	 * get paged out, therefore we'll never actually fault, and the
	 * below annotations will generate false positives.
	 */
	if (uaccess_kernel())
		return;
	if (pagefault_disabled())
		return;
	__might_sleep(file, line, 0);
#if defined(CONFIG_DEBUG_ATOMIC_SLEEP)
	if (current->mm)
		might_lock_read(&current->mm->mmap_lock);
#endif
}
EXPORT_SYMBOL(__might_fault);
#endif

#if defined(CONFIG_TRANSPARENT_HUGEPAGE) || defined(CONFIG_HUGETLBFS)
/*
 * Process all subpages of the specified huge page with the specified
 * operation.  The target subpage will be processed last to keep its
 * cache lines hot.
 */
static inline void process_huge_page(
	unsigned long addr_hint, unsigned int pages_per_huge_page,
	void (*process_subpage)(unsigned long addr, int idx, void *arg),
	void *arg)
{
	int i, n, base, l;
	unsigned long addr = addr_hint &
		~(((unsigned long)pages_per_huge_page << PAGE_SHIFT) - 1);

	/* Process target subpage last to keep its cache lines hot */
	might_sleep();
	n = (addr_hint - addr) / PAGE_SIZE;
	if (2 * n <= pages_per_huge_page) {
		/* If target subpage in first half of huge page */
		base = 0;
		l = n;
		/* Process subpages at the end of huge page */
		for (i = pages_per_huge_page - 1; i >= 2 * n; i--) {
			cond_resched();
			process_subpage(addr + i * PAGE_SIZE, i, arg);
		}
	} else {
		/* If target subpage in second half of huge page */
		base = pages_per_huge_page - 2 * (pages_per_huge_page - n);
		l = pages_per_huge_page - n;
		/* Process subpages at the begin of huge page */
		for (i = 0; i < base; i++) {
			cond_resched();
			process_subpage(addr + i * PAGE_SIZE, i, arg);
		}
	}
	/*
	 * Process remaining subpages in left-right-left-right pattern
	 * towards the target subpage
	 */
	for (i = 0; i < l; i++) {
		int left_idx = base + i;
		int right_idx = base + 2 * l - 1 - i;

		cond_resched();
		process_subpage(addr + left_idx * PAGE_SIZE, left_idx, arg);
		cond_resched();
		process_subpage(addr + right_idx * PAGE_SIZE, right_idx, arg);
	}
}

static void clear_gigantic_page(struct page *page,
				unsigned long addr,
				unsigned int pages_per_huge_page)
{
	int i;
	struct page *p = page;

	might_sleep();
	for (i = 0; i < pages_per_huge_page;
	     i++, p = mem_map_next(p, page, i)) {
		cond_resched();
		clear_user_highpage(p, addr + i * PAGE_SIZE);
	}
}

static void clear_subpage(unsigned long addr, int idx, void *arg)
{
	struct page *page = arg;

	clear_user_highpage(page + idx, addr);
}

void clear_huge_page(struct page *page,
		     unsigned long addr_hint, unsigned int pages_per_huge_page)
{
	unsigned long addr = addr_hint &
		~(((unsigned long)pages_per_huge_page << PAGE_SHIFT) - 1);

	if (unlikely(pages_per_huge_page > MAX_ORDER_NR_PAGES)) {
		clear_gigantic_page(page, addr, pages_per_huge_page);
		return;
	}

	process_huge_page(addr_hint, pages_per_huge_page, clear_subpage, page);
}

static void copy_user_gigantic_page(struct page *dst, struct page *src,
				    unsigned long addr,
				    struct vm_area_struct *vma,
				    unsigned int pages_per_huge_page)
{
	int i;
	struct page *dst_base = dst;
	struct page *src_base = src;

	for (i = 0; i < pages_per_huge_page; ) {
		cond_resched();
		copy_user_highpage(dst, src, addr + i*PAGE_SIZE, vma);

		i++;
		dst = mem_map_next(dst, dst_base, i);
		src = mem_map_next(src, src_base, i);
	}
}

struct copy_subpage_arg {
	struct page *dst;
	struct page *src;
	struct vm_area_struct *vma;
};

static void copy_subpage(unsigned long addr, int idx, void *arg)
{
	struct copy_subpage_arg *copy_arg = arg;

	copy_user_highpage(copy_arg->dst + idx, copy_arg->src + idx,
			   addr, copy_arg->vma);
}

void copy_user_huge_page(struct page *dst, struct page *src,
			 unsigned long addr_hint, struct vm_area_struct *vma,
			 unsigned int pages_per_huge_page)
{
	unsigned long addr = addr_hint &
		~(((unsigned long)pages_per_huge_page << PAGE_SHIFT) - 1);
	struct copy_subpage_arg arg = {
		.dst = dst,
		.src = src,
		.vma = vma,
	};

	if (unlikely(pages_per_huge_page > MAX_ORDER_NR_PAGES)) {
		copy_user_gigantic_page(dst, src, addr, vma,
					pages_per_huge_page);
		return;
	}

	process_huge_page(addr_hint, pages_per_huge_page, copy_subpage, &arg);
}

long copy_huge_page_from_user(struct page *dst_page,
				const void __user *usr_src,
				unsigned int pages_per_huge_page,
				bool allow_pagefault)
{
	void *src = (void *)usr_src;
	void *page_kaddr;
	unsigned long i, rc = 0;
	unsigned long ret_val = pages_per_huge_page * PAGE_SIZE;

	for (i = 0; i < pages_per_huge_page; i++) {
		if (allow_pagefault)
			page_kaddr = kmap(dst_page + i);
		else
			page_kaddr = kmap_atomic(dst_page + i);
		rc = copy_from_user(page_kaddr,
				(const void __user *)(src + i * PAGE_SIZE),
				PAGE_SIZE);
		if (allow_pagefault)
			kunmap(dst_page + i);
		else
			kunmap_atomic(page_kaddr);

		ret_val -= (PAGE_SIZE - rc);
		if (rc)
			break;

		cond_resched();
	}
	return ret_val;
}
#endif /* CONFIG_TRANSPARENT_HUGEPAGE || CONFIG_HUGETLBFS */

#if USE_SPLIT_PTE_PTLOCKS && ALLOC_SPLIT_PTLOCKS

static struct kmem_cache *page_ptl_cachep;

void __init ptlock_cache_init(void)
{
	page_ptl_cachep = kmem_cache_create("page->ptl", sizeof(spinlock_t), 0,
			SLAB_PANIC, NULL);
}

bool ptlock_alloc(struct page *page)
{
	spinlock_t *ptl;

	ptl = kmem_cache_alloc(page_ptl_cachep, GFP_KERNEL);
	if (!ptl)
		return false;
	page->ptl = ptl;
	return true;
}

void ptlock_free(struct page *page)
{
	kmem_cache_free(page_ptl_cachep, page->ptl);
}
#endif<|MERGE_RESOLUTION|>--- conflicted
+++ resolved
@@ -2391,15 +2391,6 @@
 
 	arch_enter_lazy_mmu_mode();
 
-<<<<<<< HEAD
-	do {
-		if (create || !pte_none(*pte)) {
-			err = fn(pte++, addr, data);
-			if (err)
-				break;
-		}
-	} while (addr += PAGE_SIZE, addr != end);
-=======
 	if (fn) {
 		do {
 			if (create || !pte_none(*pte)) {
@@ -2409,7 +2400,6 @@
 			}
 		} while (addr += PAGE_SIZE, addr != end);
 	}
->>>>>>> 2c85ebc5
 	*mask |= PGTBL_PTE_MODIFIED;
 
 	arch_leave_lazy_mmu_mode();
@@ -3127,13 +3117,8 @@
 		 * page count reference, and the page is locked,
 		 * it's dark out, and we're wearing sunglasses. Hit it.
 		 */
-<<<<<<< HEAD
-		wp_page_reuse(vmf);
-		unlock_page(page);
-=======
 		unlock_page(page);
 		wp_page_reuse(vmf);
->>>>>>> 2c85ebc5
 		return VM_FAULT_WRITE;
 	} else if (unlikely((vma->vm_flags & (VM_WRITE|VM_SHARED)) ==
 					(VM_WRITE|VM_SHARED))) {
