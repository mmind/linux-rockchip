--- conflicted
+++ resolved
@@ -2114,38 +2114,6 @@
 			struct address_space *mapping;
 			int dirtied;
 
-<<<<<<< HEAD
-		if (!page_mkwrite) {
-			struct address_space *mapping;
-			int dirtied;
-
-			lock_page(dirty_page);
-			dirtied = set_page_dirty(dirty_page);
-			VM_BUG_ON_PAGE(PageAnon(dirty_page), dirty_page);
-			mapping = dirty_page->mapping;
-			unlock_page(dirty_page);
-
-			if (dirtied && mapping) {
-				/*
-				 * Some device drivers do not set page.mapping
-				 * but still dirty their pages
-				 */
-				balance_dirty_pages_ratelimited(mapping);
-			}
-
-			/* file_update_time outside page_lock */
-			if (vma->vm_file)
-				file_update_time(vma->vm_file);
-		}
-		put_page(dirty_page);
-		if (page_mkwrite) {
-			struct address_space *mapping = dirty_page->mapping;
-
-			set_page_dirty(dirty_page);
-			unlock_page(dirty_page);
-			page_cache_release(dirty_page);
-			if (mapping)	{
-=======
 			if (!page_mkwrite)
 				lock_page(old_page);
 
@@ -2156,7 +2124,6 @@
 			page_cache_release(old_page);
 
 			if ((dirtied || page_mkwrite) && mapping) {
->>>>>>> 03891159
 				/*
 				 * Some device drivers do not set page.mapping
 				 * but still dirty their pages
@@ -2363,18 +2330,10 @@
 		details.last_index = ULONG_MAX;
 
 
-<<<<<<< HEAD
-	i_mmap_lock_write(mapping);
-	if (unlikely(!RB_EMPTY_ROOT(&mapping->i_mmap)))
-		unmap_mapping_range_tree(&mapping->i_mmap, &details);
-	if (unlikely(!list_empty(&mapping->i_mmap_nonlinear)))
-		unmap_mapping_range_list(&mapping->i_mmap_nonlinear, &details);
-=======
 	/* DAX uses i_mmap_lock to serialise file truncate vs page fault */
 	i_mmap_lock_write(mapping);
 	if (unlikely(!RB_EMPTY_ROOT(&mapping->i_mmap)))
 		unmap_mapping_range_tree(&mapping->i_mmap, &details);
->>>>>>> 03891159
 	i_mmap_unlock_write(mapping);
 }
 EXPORT_SYMBOL(unmap_mapping_range);
