/*
 * mm/page-writeback.c
 *
 * Copyright (C) 2002, Linus Torvalds.
 * Copyright (C) 2007 Red Hat, Inc., Peter Zijlstra <pzijlstr@redhat.com>
 *
 * Contains functions related to writing back dirty pages at the
 * address_space level.
 *
 * 10Apr2002	Andrew Morton
 *		Initial version
 */

#include <linux/kernel.h>
#include <linux/export.h>
#include <linux/spinlock.h>
#include <linux/fs.h>
#include <linux/mm.h>
#include <linux/swap.h>
#include <linux/slab.h>
#include <linux/pagemap.h>
#include <linux/writeback.h>
#include <linux/init.h>
#include <linux/backing-dev.h>
#include <linux/task_io_accounting_ops.h>
#include <linux/blkdev.h>
#include <linux/mpage.h>
#include <linux/rmap.h>
#include <linux/percpu.h>
#include <linux/notifier.h>
#include <linux/smp.h>
#include <linux/sysctl.h>
#include <linux/cpu.h>
#include <linux/syscalls.h>
#include <linux/buffer_head.h> /* __set_page_dirty_buffers */
#include <linux/pagevec.h>
#include <linux/timer.h>
#include <linux/sched/rt.h>
#include <linux/mm_inline.h>
#include <trace/events/writeback.h>

#include "internal.h"

/*
 * Sleep at most 200ms at a time in balance_dirty_pages().
 */
#define MAX_PAUSE		max(HZ/5, 1)

/*
 * Try to keep balance_dirty_pages() call intervals higher than this many pages
 * by raising pause time to max_pause when falls below it.
 */
#define DIRTY_POLL_THRESH	(128 >> (PAGE_SHIFT - 10))

/*
 * Estimate write bandwidth at 200ms intervals.
 */
#define BANDWIDTH_INTERVAL	max(HZ/5, 1)

#define RATELIMIT_CALC_SHIFT	10

/*
 * After a CPU has dirtied this many pages, balance_dirty_pages_ratelimited
 * will look to see if it needs to force writeback or throttling.
 */
static long ratelimit_pages = 32;

/* The following parameters are exported via /proc/sys/vm */

/*
 * Start background writeback (via writeback threads) at this percentage
 */
int dirty_background_ratio = 10;

/*
 * dirty_background_bytes starts at 0 (disabled) so that it is a function of
 * dirty_background_ratio * the amount of dirtyable memory
 */
unsigned long dirty_background_bytes;

/*
 * free highmem will not be subtracted from the total free memory
 * for calculating free ratios if vm_highmem_is_dirtyable is true
 */
int vm_highmem_is_dirtyable;

/*
 * The generator of dirty data starts writeback at this percentage
 */
int vm_dirty_ratio = 20;

/*
 * vm_dirty_bytes starts at 0 (disabled) so that it is a function of
 * vm_dirty_ratio * the amount of dirtyable memory
 */
unsigned long vm_dirty_bytes;

/*
 * The interval between `kupdate'-style writebacks
 */
unsigned int dirty_writeback_interval = 5 * 100; /* centiseconds */

EXPORT_SYMBOL_GPL(dirty_writeback_interval);

/*
 * The longest time for which data is allowed to remain dirty
 */
unsigned int dirty_expire_interval = 30 * 100; /* centiseconds */

/*
 * Flag that makes the machine dump writes/reads and block dirtyings.
 */
int block_dump;

/*
 * Flag that puts the machine in "laptop mode". Doubles as a timeout in jiffies:
 * a full sync is triggered after this time elapses without any disk activity.
 */
int laptop_mode;

EXPORT_SYMBOL(laptop_mode);

/* End of sysctl-exported parameters */

unsigned long global_dirty_limit;

/*
 * Scale the writeback cache size proportional to the relative writeout speeds.
 *
 * We do this by keeping a floating proportion between BDIs, based on page
 * writeback completions [end_page_writeback()]. Those devices that write out
 * pages fastest will get the larger share, while the slower will get a smaller
 * share.
 *
 * We use page writeout completions because we are interested in getting rid of
 * dirty pages. Having them written out is the primary goal.
 *
 * We introduce a concept of time, a period over which we measure these events,
 * because demand can/will vary over time. The length of this period itself is
 * measured in page writeback completions.
 *
 */
static struct fprop_global writeout_completions;

static void writeout_period(unsigned long t);
/* Timer for aging of writeout_completions */
static struct timer_list writeout_period_timer =
		TIMER_DEFERRED_INITIALIZER(writeout_period, 0, 0);
static unsigned long writeout_period_time = 0;

/*
 * Length of period for aging writeout fractions of bdis. This is an
 * arbitrarily chosen number. The longer the period, the slower fractions will
 * reflect changes in current writeout rate.
 */
#define VM_COMPLETIONS_PERIOD_LEN (3*HZ)

/*
 * In a memory zone, there is a certain amount of pages we consider
 * available for the page cache, which is essentially the number of
 * free and reclaimable pages, minus some zone reserves to protect
 * lowmem and the ability to uphold the zone's watermarks without
 * requiring writeback.
 *
 * This number of dirtyable pages is the base value of which the
 * user-configurable dirty ratio is the effictive number of pages that
 * are allowed to be actually dirtied.  Per individual zone, or
 * globally by using the sum of dirtyable pages over all zones.
 *
 * Because the user is allowed to specify the dirty limit globally as
 * absolute number of bytes, calculating the per-zone dirty limit can
 * require translating the configured limit into a percentage of
 * global dirtyable memory first.
 */

/**
 * zone_dirtyable_memory - number of dirtyable pages in a zone
 * @zone: the zone
 *
 * Returns the zone's number of pages potentially available for dirty
 * page cache.  This is the base value for the per-zone dirty limits.
 */
static unsigned long zone_dirtyable_memory(struct zone *zone)
{
	unsigned long nr_pages;

	nr_pages = zone_page_state(zone, NR_FREE_PAGES);
	nr_pages -= min(nr_pages, zone->dirty_balance_reserve);

	nr_pages += zone_page_state(zone, NR_INACTIVE_FILE);
	nr_pages += zone_page_state(zone, NR_ACTIVE_FILE);

	return nr_pages;
}

static unsigned long highmem_dirtyable_memory(unsigned long total)
{
#ifdef CONFIG_HIGHMEM
	int node;
	unsigned long x = 0;

	for_each_node_state(node, N_HIGH_MEMORY) {
		struct zone *z = &NODE_DATA(node)->node_zones[ZONE_HIGHMEM];

		x += zone_dirtyable_memory(z);
	}
	/*
	 * Unreclaimable memory (kernel memory or anonymous memory
	 * without swap) can bring down the dirtyable pages below
	 * the zone's dirty balance reserve and the above calculation
	 * will underflow.  However we still want to add in nodes
	 * which are below threshold (negative values) to get a more
	 * accurate calculation but make sure that the total never
	 * underflows.
	 */
	if ((long)x < 0)
		x = 0;

	/*
	 * Make sure that the number of highmem pages is never larger
	 * than the number of the total dirtyable memory. This can only
	 * occur in very strange VM situations but we want to make sure
	 * that this does not occur.
	 */
	return min(x, total);
#else
	return 0;
#endif
}

/**
 * global_dirtyable_memory - number of globally dirtyable pages
 *
 * Returns the global number of pages potentially available for dirty
 * page cache.  This is the base value for the global dirty limits.
 */
static unsigned long global_dirtyable_memory(void)
{
	unsigned long x;

	x = global_page_state(NR_FREE_PAGES);
	x -= min(x, dirty_balance_reserve);

	x += global_page_state(NR_INACTIVE_FILE);
	x += global_page_state(NR_ACTIVE_FILE);

	if (!vm_highmem_is_dirtyable)
		x -= highmem_dirtyable_memory(x);

	return x + 1;	/* Ensure that we never return 0 */
}

/*
 * global_dirty_limits - background-writeback and dirty-throttling thresholds
 *
 * Calculate the dirty thresholds based on sysctl parameters
 * - vm.dirty_background_ratio  or  vm.dirty_background_bytes
 * - vm.dirty_ratio             or  vm.dirty_bytes
 * The dirty limits will be lifted by 1/4 for PF_LESS_THROTTLE (ie. nfsd) and
 * real-time tasks.
 */
void global_dirty_limits(unsigned long *pbackground, unsigned long *pdirty)
{
	const unsigned long available_memory = global_dirtyable_memory();
	unsigned long background;
	unsigned long dirty;
	struct task_struct *tsk;

	if (vm_dirty_bytes)
		dirty = DIV_ROUND_UP(vm_dirty_bytes, PAGE_SIZE);
	else
		dirty = (vm_dirty_ratio * available_memory) / 100;

	if (dirty_background_bytes)
		background = DIV_ROUND_UP(dirty_background_bytes, PAGE_SIZE);
	else
		background = (dirty_background_ratio * available_memory) / 100;

	if (background >= dirty)
		background = dirty / 2;
	tsk = current;
	if (tsk->flags & PF_LESS_THROTTLE || rt_task(tsk)) {
		background += background / 4;
		dirty += dirty / 4;
	}
	*pbackground = background;
	*pdirty = dirty;
	trace_global_dirty_state(background, dirty);
}

/**
 * zone_dirty_limit - maximum number of dirty pages allowed in a zone
 * @zone: the zone
 *
 * Returns the maximum number of dirty pages allowed in a zone, based
 * on the zone's dirtyable memory.
 */
static unsigned long zone_dirty_limit(struct zone *zone)
{
	unsigned long zone_memory = zone_dirtyable_memory(zone);
	struct task_struct *tsk = current;
	unsigned long dirty;

	if (vm_dirty_bytes)
		dirty = DIV_ROUND_UP(vm_dirty_bytes, PAGE_SIZE) *
			zone_memory / global_dirtyable_memory();
	else
		dirty = vm_dirty_ratio * zone_memory / 100;

	if (tsk->flags & PF_LESS_THROTTLE || rt_task(tsk))
		dirty += dirty / 4;

	return dirty;
}

/**
 * zone_dirty_ok - tells whether a zone is within its dirty limits
 * @zone: the zone to check
 *
 * Returns %true when the dirty pages in @zone are within the zone's
 * dirty limit, %false if the limit is exceeded.
 */
bool zone_dirty_ok(struct zone *zone)
{
	unsigned long limit = zone_dirty_limit(zone);

	return zone_page_state(zone, NR_FILE_DIRTY) +
	       zone_page_state(zone, NR_UNSTABLE_NFS) +
	       zone_page_state(zone, NR_WRITEBACK) <= limit;
}

int dirty_background_ratio_handler(struct ctl_table *table, int write,
		void __user *buffer, size_t *lenp,
		loff_t *ppos)
{
	int ret;

	ret = proc_dointvec_minmax(table, write, buffer, lenp, ppos);
	if (ret == 0 && write)
		dirty_background_bytes = 0;
	return ret;
}

int dirty_background_bytes_handler(struct ctl_table *table, int write,
		void __user *buffer, size_t *lenp,
		loff_t *ppos)
{
	int ret;

	ret = proc_doulongvec_minmax(table, write, buffer, lenp, ppos);
	if (ret == 0 && write)
		dirty_background_ratio = 0;
	return ret;
}

int dirty_ratio_handler(struct ctl_table *table, int write,
		void __user *buffer, size_t *lenp,
		loff_t *ppos)
{
	int old_ratio = vm_dirty_ratio;
	int ret;

	ret = proc_dointvec_minmax(table, write, buffer, lenp, ppos);
	if (ret == 0 && write && vm_dirty_ratio != old_ratio) {
		writeback_set_ratelimit();
		vm_dirty_bytes = 0;
	}
	return ret;
}

int dirty_bytes_handler(struct ctl_table *table, int write,
		void __user *buffer, size_t *lenp,
		loff_t *ppos)
{
	unsigned long old_bytes = vm_dirty_bytes;
	int ret;

	ret = proc_doulongvec_minmax(table, write, buffer, lenp, ppos);
	if (ret == 0 && write && vm_dirty_bytes != old_bytes) {
		writeback_set_ratelimit();
		vm_dirty_ratio = 0;
	}
	return ret;
}

static unsigned long wp_next_time(unsigned long cur_time)
{
	cur_time += VM_COMPLETIONS_PERIOD_LEN;
	/* 0 has a special meaning... */
	if (!cur_time)
		return 1;
	return cur_time;
}

/*
 * Increment the BDI's writeout completion count and the global writeout
 * completion count. Called from test_clear_page_writeback().
 */
static inline void __bdi_writeout_inc(struct backing_dev_info *bdi)
{
	__inc_bdi_stat(bdi, BDI_WRITTEN);
	__fprop_inc_percpu_max(&writeout_completions, &bdi->completions,
			       bdi->max_prop_frac);
	/* First event after period switching was turned off? */
	if (!unlikely(writeout_period_time)) {
		/*
		 * We can race with other __bdi_writeout_inc calls here but
		 * it does not cause any harm since the resulting time when
		 * timer will fire and what is in writeout_period_time will be
		 * roughly the same.
		 */
		writeout_period_time = wp_next_time(jiffies);
		mod_timer(&writeout_period_timer, writeout_period_time);
	}
}

void bdi_writeout_inc(struct backing_dev_info *bdi)
{
	unsigned long flags;

	local_irq_save(flags);
	__bdi_writeout_inc(bdi);
	local_irq_restore(flags);
}
EXPORT_SYMBOL_GPL(bdi_writeout_inc);

/*
 * Obtain an accurate fraction of the BDI's portion.
 */
static void bdi_writeout_fraction(struct backing_dev_info *bdi,
		long *numerator, long *denominator)
{
	fprop_fraction_percpu(&writeout_completions, &bdi->completions,
				numerator, denominator);
}

/*
 * On idle system, we can be called long after we scheduled because we use
 * deferred timers so count with missed periods.
 */
static void writeout_period(unsigned long t)
{
	int miss_periods = (jiffies - writeout_period_time) /
						 VM_COMPLETIONS_PERIOD_LEN;

	if (fprop_new_period(&writeout_completions, miss_periods + 1)) {
		writeout_period_time = wp_next_time(writeout_period_time +
				miss_periods * VM_COMPLETIONS_PERIOD_LEN);
		mod_timer(&writeout_period_timer, writeout_period_time);
	} else {
		/*
		 * Aging has zeroed all fractions. Stop wasting CPU on period
		 * updates.
		 */
		writeout_period_time = 0;
	}
}

/*
 * bdi_min_ratio keeps the sum of the minimum dirty shares of all
 * registered backing devices, which, for obvious reasons, can not
 * exceed 100%.
 */
static unsigned int bdi_min_ratio;

int bdi_set_min_ratio(struct backing_dev_info *bdi, unsigned int min_ratio)
{
	int ret = 0;

	spin_lock_bh(&bdi_lock);
	if (min_ratio > bdi->max_ratio) {
		ret = -EINVAL;
	} else {
		min_ratio -= bdi->min_ratio;
		if (bdi_min_ratio + min_ratio < 100) {
			bdi_min_ratio += min_ratio;
			bdi->min_ratio += min_ratio;
		} else {
			ret = -EINVAL;
		}
	}
	spin_unlock_bh(&bdi_lock);

	return ret;
}

int bdi_set_max_ratio(struct backing_dev_info *bdi, unsigned max_ratio)
{
	int ret = 0;

	if (max_ratio > 100)
		return -EINVAL;

	spin_lock_bh(&bdi_lock);
	if (bdi->min_ratio > max_ratio) {
		ret = -EINVAL;
	} else {
		bdi->max_ratio = max_ratio;
		bdi->max_prop_frac = (FPROP_FRAC_BASE * max_ratio) / 100;
	}
	spin_unlock_bh(&bdi_lock);

	return ret;
}
EXPORT_SYMBOL(bdi_set_max_ratio);

static unsigned long dirty_freerun_ceiling(unsigned long thresh,
					   unsigned long bg_thresh)
{
	return (thresh + bg_thresh) / 2;
}

static unsigned long hard_dirty_limit(unsigned long thresh)
{
	return max(thresh, global_dirty_limit);
}

/**
 * bdi_dirty_limit - @bdi's share of dirty throttling threshold
 * @bdi: the backing_dev_info to query
 * @dirty: global dirty limit in pages
 *
 * Returns @bdi's dirty limit in pages. The term "dirty" in the context of
 * dirty balancing includes all PG_dirty, PG_writeback and NFS unstable pages.
 *
 * Note that balance_dirty_pages() will only seriously take it as a hard limit
 * when sleeping max_pause per page is not enough to keep the dirty pages under
 * control. For example, when the device is completely stalled due to some error
 * conditions, or when there are 1000 dd tasks writing to a slow 10MB/s USB key.
 * In the other normal situations, it acts more gently by throttling the tasks
 * more (rather than completely block them) when the bdi dirty pages go high.
 *
 * It allocates high/low dirty limits to fast/slow devices, in order to prevent
 * - starving fast devices
 * - piling up dirty pages (that will take long time to sync) on slow devices
 *
 * The bdi's share of dirty limit will be adapting to its throughput and
 * bounded by the bdi->min_ratio and/or bdi->max_ratio parameters, if set.
 */
unsigned long bdi_dirty_limit(struct backing_dev_info *bdi, unsigned long dirty)
{
	u64 bdi_dirty;
	long numerator, denominator;

	/*
	 * Calculate this BDI's share of the dirty ratio.
	 */
	bdi_writeout_fraction(bdi, &numerator, &denominator);

	bdi_dirty = (dirty * (100 - bdi_min_ratio)) / 100;
	bdi_dirty *= numerator;
	do_div(bdi_dirty, denominator);

	bdi_dirty += (dirty * bdi->min_ratio) / 100;
	if (bdi_dirty > (dirty * bdi->max_ratio) / 100)
		bdi_dirty = dirty * bdi->max_ratio / 100;

	return bdi_dirty;
}

/*
 *                           setpoint - dirty 3
 *        f(dirty) := 1.0 + (----------------)
 *                           limit - setpoint
 *
 * it's a 3rd order polynomial that subjects to
 *
 * (1) f(freerun)  = 2.0 => rampup dirty_ratelimit reasonably fast
 * (2) f(setpoint) = 1.0 => the balance point
 * (3) f(limit)    = 0   => the hard limit
 * (4) df/dx      <= 0	 => negative feedback control
 * (5) the closer to setpoint, the smaller |df/dx| (and the reverse)
 *     => fast response on large errors; small oscillation near setpoint
 */
static long long pos_ratio_polynom(unsigned long setpoint,
					  unsigned long dirty,
					  unsigned long limit)
{
	long long pos_ratio;
	long x;

	x = div64_s64(((s64)setpoint - (s64)dirty) << RATELIMIT_CALC_SHIFT,
		    limit - setpoint + 1);
	pos_ratio = x;
	pos_ratio = pos_ratio * x >> RATELIMIT_CALC_SHIFT;
	pos_ratio = pos_ratio * x >> RATELIMIT_CALC_SHIFT;
	pos_ratio += 1 << RATELIMIT_CALC_SHIFT;

	return clamp(pos_ratio, 0LL, 2LL << RATELIMIT_CALC_SHIFT);
}

/*
 * Dirty position control.
 *
 * (o) global/bdi setpoints
 *
 * We want the dirty pages be balanced around the global/bdi setpoints.
 * When the number of dirty pages is higher/lower than the setpoint, the
 * dirty position control ratio (and hence task dirty ratelimit) will be
 * decreased/increased to bring the dirty pages back to the setpoint.
 *
 *     pos_ratio = 1 << RATELIMIT_CALC_SHIFT
 *
 *     if (dirty < setpoint) scale up   pos_ratio
 *     if (dirty > setpoint) scale down pos_ratio
 *
 *     if (bdi_dirty < bdi_setpoint) scale up   pos_ratio
 *     if (bdi_dirty > bdi_setpoint) scale down pos_ratio
 *
 *     task_ratelimit = dirty_ratelimit * pos_ratio >> RATELIMIT_CALC_SHIFT
 *
 * (o) global control line
 *
 *     ^ pos_ratio
 *     |
 *     |            |<===== global dirty control scope ======>|
 * 2.0 .............*
 *     |            .*
 *     |            . *
 *     |            .   *
 *     |            .     *
 *     |            .        *
 *     |            .            *
 * 1.0 ................................*
 *     |            .                  .     *
 *     |            .                  .          *
 *     |            .                  .              *
 *     |            .                  .                 *
 *     |            .                  .                    *
 *   0 +------------.------------------.----------------------*------------->
 *           freerun^          setpoint^                 limit^   dirty pages
 *
 * (o) bdi control line
 *
 *     ^ pos_ratio
 *     |
 *     |            *
 *     |              *
 *     |                *
 *     |                  *
 *     |                    * |<=========== span ============>|
 * 1.0 .......................*
 *     |                      . *
 *     |                      .   *
 *     |                      .     *
 *     |                      .       *
 *     |                      .         *
 *     |                      .           *
 *     |                      .             *
 *     |                      .               *
 *     |                      .                 *
 *     |                      .                   *
 *     |                      .                     *
 * 1/4 ...............................................* * * * * * * * * * * *
 *     |                      .                         .
 *     |                      .                           .
 *     |                      .                             .
 *   0 +----------------------.-------------------------------.------------->
 *                bdi_setpoint^                    x_intercept^
 *
 * The bdi control line won't drop below pos_ratio=1/4, so that bdi_dirty can
 * be smoothly throttled down to normal if it starts high in situations like
 * - start writing to a slow SD card and a fast disk at the same time. The SD
 *   card's bdi_dirty may rush to many times higher than bdi_setpoint.
 * - the bdi dirty thresh drops quickly due to change of JBOD workload
 */
static unsigned long bdi_position_ratio(struct backing_dev_info *bdi,
					unsigned long thresh,
					unsigned long bg_thresh,
					unsigned long dirty,
					unsigned long bdi_thresh,
					unsigned long bdi_dirty)
{
	unsigned long write_bw = bdi->avg_write_bandwidth;
	unsigned long freerun = dirty_freerun_ceiling(thresh, bg_thresh);
	unsigned long limit = hard_dirty_limit(thresh);
	unsigned long x_intercept;
	unsigned long setpoint;		/* dirty pages' target balance point */
	unsigned long bdi_setpoint;
	unsigned long span;
	long long pos_ratio;		/* for scaling up/down the rate limit */
	long x;

	if (unlikely(dirty >= limit))
		return 0;

	/*
	 * global setpoint
	 *
	 * See comment for pos_ratio_polynom().
	 */
	setpoint = (freerun + limit) / 2;
	pos_ratio = pos_ratio_polynom(setpoint, dirty, limit);

	/*
	 * The strictlimit feature is a tool preventing mistrusted filesystems
	 * from growing a large number of dirty pages before throttling. For
	 * such filesystems balance_dirty_pages always checks bdi counters
	 * against bdi limits. Even if global "nr_dirty" is under "freerun".
	 * This is especially important for fuse which sets bdi->max_ratio to
	 * 1% by default. Without strictlimit feature, fuse writeback may
	 * consume arbitrary amount of RAM because it is accounted in
	 * NR_WRITEBACK_TEMP which is not involved in calculating "nr_dirty".
	 *
	 * Here, in bdi_position_ratio(), we calculate pos_ratio based on
	 * two values: bdi_dirty and bdi_thresh. Let's consider an example:
	 * total amount of RAM is 16GB, bdi->max_ratio is equal to 1%, global
	 * limits are set by default to 10% and 20% (background and throttle).
	 * Then bdi_thresh is 1% of 20% of 16GB. This amounts to ~8K pages.
	 * bdi_dirty_limit(bdi, bg_thresh) is about ~4K pages. bdi_setpoint is
	 * about ~6K pages (as the average of background and throttle bdi
	 * limits). The 3rd order polynomial will provide positive feedback if
	 * bdi_dirty is under bdi_setpoint and vice versa.
	 *
	 * Note, that we cannot use global counters in these calculations
	 * because we want to throttle process writing to a strictlimit BDI
	 * much earlier than global "freerun" is reached (~23MB vs. ~2.3GB
	 * in the example above).
	 */
	if (unlikely(bdi->capabilities & BDI_CAP_STRICTLIMIT)) {
		long long bdi_pos_ratio;
		unsigned long bdi_bg_thresh;

		if (bdi_dirty < 8)
			return min_t(long long, pos_ratio * 2,
				     2 << RATELIMIT_CALC_SHIFT);

		if (bdi_dirty >= bdi_thresh)
			return 0;

		bdi_bg_thresh = div_u64((u64)bdi_thresh * bg_thresh, thresh);
		bdi_setpoint = dirty_freerun_ceiling(bdi_thresh,
						     bdi_bg_thresh);

		if (bdi_setpoint == 0 || bdi_setpoint == bdi_thresh)
			return 0;

		bdi_pos_ratio = pos_ratio_polynom(bdi_setpoint, bdi_dirty,
						  bdi_thresh);

		/*
		 * Typically, for strictlimit case, bdi_setpoint << setpoint
		 * and pos_ratio >> bdi_pos_ratio. In the other words global
		 * state ("dirty") is not limiting factor and we have to
		 * make decision based on bdi counters. But there is an
		 * important case when global pos_ratio should get precedence:
		 * global limits are exceeded (e.g. due to activities on other
		 * BDIs) while given strictlimit BDI is below limit.
		 *
		 * "pos_ratio * bdi_pos_ratio" would work for the case above,
		 * but it would look too non-natural for the case of all
		 * activity in the system coming from a single strictlimit BDI
		 * with bdi->max_ratio == 100%.
		 *
		 * Note that min() below somewhat changes the dynamics of the
		 * control system. Normally, pos_ratio value can be well over 3
		 * (when globally we are at freerun and bdi is well below bdi
		 * setpoint). Now the maximum pos_ratio in the same situation
		 * is 2. We might want to tweak this if we observe the control
		 * system is too slow to adapt.
		 */
		return min(pos_ratio, bdi_pos_ratio);
	}

	/*
	 * We have computed basic pos_ratio above based on global situation. If
	 * the bdi is over/under its share of dirty pages, we want to scale
	 * pos_ratio further down/up. That is done by the following mechanism.
	 */

	/*
	 * bdi setpoint
	 *
	 *        f(bdi_dirty) := 1.0 + k * (bdi_dirty - bdi_setpoint)
	 *
	 *                        x_intercept - bdi_dirty
	 *                     := --------------------------
	 *                        x_intercept - bdi_setpoint
	 *
	 * The main bdi control line is a linear function that subjects to
	 *
	 * (1) f(bdi_setpoint) = 1.0
	 * (2) k = - 1 / (8 * write_bw)  (in single bdi case)
	 *     or equally: x_intercept = bdi_setpoint + 8 * write_bw
	 *
	 * For single bdi case, the dirty pages are observed to fluctuate
	 * regularly within range
	 *        [bdi_setpoint - write_bw/2, bdi_setpoint + write_bw/2]
	 * for various filesystems, where (2) can yield in a reasonable 12.5%
	 * fluctuation range for pos_ratio.
	 *
	 * For JBOD case, bdi_thresh (not bdi_dirty!) could fluctuate up to its
	 * own size, so move the slope over accordingly and choose a slope that
	 * yields 100% pos_ratio fluctuation on suddenly doubled bdi_thresh.
	 */
	if (unlikely(bdi_thresh > thresh))
		bdi_thresh = thresh;
	/*
	 * It's very possible that bdi_thresh is close to 0 not because the
	 * device is slow, but that it has remained inactive for long time.
	 * Honour such devices a reasonable good (hopefully IO efficient)
	 * threshold, so that the occasional writes won't be blocked and active
	 * writes can rampup the threshold quickly.
	 */
	bdi_thresh = max(bdi_thresh, (limit - dirty) / 8);
	/*
	 * scale global setpoint to bdi's:
	 *	bdi_setpoint = setpoint * bdi_thresh / thresh
	 */
	x = div_u64((u64)bdi_thresh << 16, thresh + 1);
	bdi_setpoint = setpoint * (u64)x >> 16;
	/*
	 * Use span=(8*write_bw) in single bdi case as indicated by
	 * (thresh - bdi_thresh ~= 0) and transit to bdi_thresh in JBOD case.
	 *
	 *        bdi_thresh                    thresh - bdi_thresh
	 * span = ---------- * (8 * write_bw) + ------------------- * bdi_thresh
	 *          thresh                            thresh
	 */
	span = (thresh - bdi_thresh + 8 * write_bw) * (u64)x >> 16;
	x_intercept = bdi_setpoint + span;

	if (bdi_dirty < x_intercept - span / 4) {
		pos_ratio = div64_u64(pos_ratio * (x_intercept - bdi_dirty),
				    x_intercept - bdi_setpoint + 1);
	} else
		pos_ratio /= 4;

	/*
	 * bdi reserve area, safeguard against dirty pool underrun and disk idle
	 * It may push the desired control point of global dirty pages higher
	 * than setpoint.
	 */
	x_intercept = bdi_thresh / 2;
	if (bdi_dirty < x_intercept) {
		if (bdi_dirty > x_intercept / 8)
			pos_ratio = div_u64(pos_ratio * x_intercept, bdi_dirty);
		else
			pos_ratio *= 8;
	}

	return pos_ratio;
}

static void bdi_update_write_bandwidth(struct backing_dev_info *bdi,
				       unsigned long elapsed,
				       unsigned long written)
{
	const unsigned long period = roundup_pow_of_two(3 * HZ);
	unsigned long avg = bdi->avg_write_bandwidth;
	unsigned long old = bdi->write_bandwidth;
	u64 bw;

	/*
	 * bw = written * HZ / elapsed
	 *
	 *                   bw * elapsed + write_bandwidth * (period - elapsed)
	 * write_bandwidth = ---------------------------------------------------
	 *                                          period
	 */
	bw = written - bdi->written_stamp;
	bw *= HZ;
	if (unlikely(elapsed > period)) {
		do_div(bw, elapsed);
		avg = bw;
		goto out;
	}
	bw += (u64)bdi->write_bandwidth * (period - elapsed);
	bw >>= ilog2(period);

	/*
	 * one more level of smoothing, for filtering out sudden spikes
	 */
	if (avg > old && old >= (unsigned long)bw)
		avg -= (avg - old) >> 3;

	if (avg < old && old <= (unsigned long)bw)
		avg += (old - avg) >> 3;

out:
	bdi->write_bandwidth = bw;
	bdi->avg_write_bandwidth = avg;
}

/*
 * The global dirtyable memory and dirty threshold could be suddenly knocked
 * down by a large amount (eg. on the startup of KVM in a swapless system).
 * This may throw the system into deep dirty exceeded state and throttle
 * heavy/light dirtiers alike. To retain good responsiveness, maintain
 * global_dirty_limit for tracking slowly down to the knocked down dirty
 * threshold.
 */
static void update_dirty_limit(unsigned long thresh, unsigned long dirty)
{
	unsigned long limit = global_dirty_limit;

	/*
	 * Follow up in one step.
	 */
	if (limit < thresh) {
		limit = thresh;
		goto update;
	}

	/*
	 * Follow down slowly. Use the higher one as the target, because thresh
	 * may drop below dirty. This is exactly the reason to introduce
	 * global_dirty_limit which is guaranteed to lie above the dirty pages.
	 */
	thresh = max(thresh, dirty);
	if (limit > thresh) {
		limit -= (limit - thresh) >> 5;
		goto update;
	}
	return;
update:
	global_dirty_limit = limit;
}

static void global_update_bandwidth(unsigned long thresh,
				    unsigned long dirty,
				    unsigned long now)
{
	static DEFINE_SPINLOCK(dirty_lock);
	static unsigned long update_time;

	/*
	 * check locklessly first to optimize away locking for the most time
	 */
	if (time_before(now, update_time + BANDWIDTH_INTERVAL))
		return;

	spin_lock(&dirty_lock);
	if (time_after_eq(now, update_time + BANDWIDTH_INTERVAL)) {
		update_dirty_limit(thresh, dirty);
		update_time = now;
	}
	spin_unlock(&dirty_lock);
}

/*
 * Maintain bdi->dirty_ratelimit, the base dirty throttle rate.
 *
 * Normal bdi tasks will be curbed at or below it in long term.
 * Obviously it should be around (write_bw / N) when there are N dd tasks.
 */
static void bdi_update_dirty_ratelimit(struct backing_dev_info *bdi,
				       unsigned long thresh,
				       unsigned long bg_thresh,
				       unsigned long dirty,
				       unsigned long bdi_thresh,
				       unsigned long bdi_dirty,
				       unsigned long dirtied,
				       unsigned long elapsed)
{
	unsigned long freerun = dirty_freerun_ceiling(thresh, bg_thresh);
	unsigned long limit = hard_dirty_limit(thresh);
	unsigned long setpoint = (freerun + limit) / 2;
	unsigned long write_bw = bdi->avg_write_bandwidth;
	unsigned long dirty_ratelimit = bdi->dirty_ratelimit;
	unsigned long dirty_rate;
	unsigned long task_ratelimit;
	unsigned long balanced_dirty_ratelimit;
	unsigned long pos_ratio;
	unsigned long step;
	unsigned long x;

	/*
	 * The dirty rate will match the writeout rate in long term, except
	 * when dirty pages are truncated by userspace or re-dirtied by FS.
	 */
	dirty_rate = (dirtied - bdi->dirtied_stamp) * HZ / elapsed;

	pos_ratio = bdi_position_ratio(bdi, thresh, bg_thresh, dirty,
				       bdi_thresh, bdi_dirty);
	/*
	 * task_ratelimit reflects each dd's dirty rate for the past 200ms.
	 */
	task_ratelimit = (u64)dirty_ratelimit *
					pos_ratio >> RATELIMIT_CALC_SHIFT;
	task_ratelimit++; /* it helps rampup dirty_ratelimit from tiny values */

	/*
	 * A linear estimation of the "balanced" throttle rate. The theory is,
	 * if there are N dd tasks, each throttled at task_ratelimit, the bdi's
	 * dirty_rate will be measured to be (N * task_ratelimit). So the below
	 * formula will yield the balanced rate limit (write_bw / N).
	 *
	 * Note that the expanded form is not a pure rate feedback:
	 *	rate_(i+1) = rate_(i) * (write_bw / dirty_rate)		     (1)
	 * but also takes pos_ratio into account:
	 *	rate_(i+1) = rate_(i) * (write_bw / dirty_rate) * pos_ratio  (2)
	 *
	 * (1) is not realistic because pos_ratio also takes part in balancing
	 * the dirty rate.  Consider the state
	 *	pos_ratio = 0.5						     (3)
	 *	rate = 2 * (write_bw / N)				     (4)
	 * If (1) is used, it will stuck in that state! Because each dd will
	 * be throttled at
	 *	task_ratelimit = pos_ratio * rate = (write_bw / N)	     (5)
	 * yielding
	 *	dirty_rate = N * task_ratelimit = write_bw		     (6)
	 * put (6) into (1) we get
	 *	rate_(i+1) = rate_(i)					     (7)
	 *
	 * So we end up using (2) to always keep
	 *	rate_(i+1) ~= (write_bw / N)				     (8)
	 * regardless of the value of pos_ratio. As long as (8) is satisfied,
	 * pos_ratio is able to drive itself to 1.0, which is not only where
	 * the dirty count meet the setpoint, but also where the slope of
	 * pos_ratio is most flat and hence task_ratelimit is least fluctuated.
	 */
	balanced_dirty_ratelimit = div_u64((u64)task_ratelimit * write_bw,
					   dirty_rate | 1);
	/*
	 * balanced_dirty_ratelimit ~= (write_bw / N) <= write_bw
	 */
	if (unlikely(balanced_dirty_ratelimit > write_bw))
		balanced_dirty_ratelimit = write_bw;

	/*
	 * We could safely do this and return immediately:
	 *
	 *	bdi->dirty_ratelimit = balanced_dirty_ratelimit;
	 *
	 * However to get a more stable dirty_ratelimit, the below elaborated
	 * code makes use of task_ratelimit to filter out singular points and
	 * limit the step size.
	 *
	 * The below code essentially only uses the relative value of
	 *
	 *	task_ratelimit - dirty_ratelimit
	 *	= (pos_ratio - 1) * dirty_ratelimit
	 *
	 * which reflects the direction and size of dirty position error.
	 */

	/*
	 * dirty_ratelimit will follow balanced_dirty_ratelimit iff
	 * task_ratelimit is on the same side of dirty_ratelimit, too.
	 * For example, when
	 * - dirty_ratelimit > balanced_dirty_ratelimit
	 * - dirty_ratelimit > task_ratelimit (dirty pages are above setpoint)
	 * lowering dirty_ratelimit will help meet both the position and rate
	 * control targets. Otherwise, don't update dirty_ratelimit if it will
	 * only help meet the rate target. After all, what the users ultimately
	 * feel and care are stable dirty rate and small position error.
	 *
	 * |task_ratelimit - dirty_ratelimit| is used to limit the step size
	 * and filter out the singular points of balanced_dirty_ratelimit. Which
	 * keeps jumping around randomly and can even leap far away at times
	 * due to the small 200ms estimation period of dirty_rate (we want to
	 * keep that period small to reduce time lags).
	 */
	step = 0;

	/*
	 * For strictlimit case, calculations above were based on bdi counters
	 * and limits (starting from pos_ratio = bdi_position_ratio() and up to
	 * balanced_dirty_ratelimit = task_ratelimit * write_bw / dirty_rate).
	 * Hence, to calculate "step" properly, we have to use bdi_dirty as
	 * "dirty" and bdi_setpoint as "setpoint".
	 *
	 * We rampup dirty_ratelimit forcibly if bdi_dirty is low because
	 * it's possible that bdi_thresh is close to zero due to inactivity
	 * of backing device (see the implementation of bdi_dirty_limit()).
	 */
	if (unlikely(bdi->capabilities & BDI_CAP_STRICTLIMIT)) {
		dirty = bdi_dirty;
		if (bdi_dirty < 8)
			setpoint = bdi_dirty + 1;
		else
			setpoint = (bdi_thresh +
				    bdi_dirty_limit(bdi, bg_thresh)) / 2;
	}

	if (dirty < setpoint) {
		x = min3(bdi->balanced_dirty_ratelimit,
			 balanced_dirty_ratelimit, task_ratelimit);
		if (dirty_ratelimit < x)
			step = x - dirty_ratelimit;
	} else {
		x = max3(bdi->balanced_dirty_ratelimit,
			 balanced_dirty_ratelimit, task_ratelimit);
		if (dirty_ratelimit > x)
			step = dirty_ratelimit - x;
	}

	/*
	 * Don't pursue 100% rate matching. It's impossible since the balanced
	 * rate itself is constantly fluctuating. So decrease the track speed
	 * when it gets close to the target. Helps eliminate pointless tremors.
	 */
	step >>= dirty_ratelimit / (2 * step + 1);
	/*
	 * Limit the tracking speed to avoid overshooting.
	 */
	step = (step + 7) / 8;

	if (dirty_ratelimit < balanced_dirty_ratelimit)
		dirty_ratelimit += step;
	else
		dirty_ratelimit -= step;

	bdi->dirty_ratelimit = max(dirty_ratelimit, 1UL);
	bdi->balanced_dirty_ratelimit = balanced_dirty_ratelimit;

	trace_bdi_dirty_ratelimit(bdi, dirty_rate, task_ratelimit);
}

void __bdi_update_bandwidth(struct backing_dev_info *bdi,
			    unsigned long thresh,
			    unsigned long bg_thresh,
			    unsigned long dirty,
			    unsigned long bdi_thresh,
			    unsigned long bdi_dirty,
			    unsigned long start_time)
{
	unsigned long now = jiffies;
	unsigned long elapsed = now - bdi->bw_time_stamp;
	unsigned long dirtied;
	unsigned long written;

	/*
	 * rate-limit, only update once every 200ms.
	 */
	if (elapsed < BANDWIDTH_INTERVAL)
		return;

	dirtied = percpu_counter_read(&bdi->bdi_stat[BDI_DIRTIED]);
	written = percpu_counter_read(&bdi->bdi_stat[BDI_WRITTEN]);

	/*
	 * Skip quiet periods when disk bandwidth is under-utilized.
	 * (at least 1s idle time between two flusher runs)
	 */
	if (elapsed > HZ && time_before(bdi->bw_time_stamp, start_time))
		goto snapshot;

	if (thresh) {
		global_update_bandwidth(thresh, dirty, now);
		bdi_update_dirty_ratelimit(bdi, thresh, bg_thresh, dirty,
					   bdi_thresh, bdi_dirty,
					   dirtied, elapsed);
	}
	bdi_update_write_bandwidth(bdi, elapsed, written);

snapshot:
	bdi->dirtied_stamp = dirtied;
	bdi->written_stamp = written;
	bdi->bw_time_stamp = now;
}

static void bdi_update_bandwidth(struct backing_dev_info *bdi,
				 unsigned long thresh,
				 unsigned long bg_thresh,
				 unsigned long dirty,
				 unsigned long bdi_thresh,
				 unsigned long bdi_dirty,
				 unsigned long start_time)
{
	if (time_is_after_eq_jiffies(bdi->bw_time_stamp + BANDWIDTH_INTERVAL))
		return;
	spin_lock(&bdi->wb.list_lock);
	__bdi_update_bandwidth(bdi, thresh, bg_thresh, dirty,
			       bdi_thresh, bdi_dirty, start_time);
	spin_unlock(&bdi->wb.list_lock);
}

/*
 * After a task dirtied this many pages, balance_dirty_pages_ratelimited()
 * will look to see if it needs to start dirty throttling.
 *
 * If dirty_poll_interval is too low, big NUMA machines will call the expensive
 * global_page_state() too often. So scale it near-sqrt to the safety margin
 * (the number of pages we may dirty without exceeding the dirty limits).
 */
static unsigned long dirty_poll_interval(unsigned long dirty,
					 unsigned long thresh)
{
	if (thresh > dirty)
		return 1UL << (ilog2(thresh - dirty) >> 1);

	return 1;
}

static unsigned long bdi_max_pause(struct backing_dev_info *bdi,
				   unsigned long bdi_dirty)
{
	unsigned long bw = bdi->avg_write_bandwidth;
	unsigned long t;

	/*
	 * Limit pause time for small memory systems. If sleeping for too long
	 * time, a small pool of dirty/writeback pages may go empty and disk go
	 * idle.
	 *
	 * 8 serves as the safety ratio.
	 */
	t = bdi_dirty / (1 + bw / roundup_pow_of_two(1 + HZ / 8));
	t++;

	return min_t(unsigned long, t, MAX_PAUSE);
}

static long bdi_min_pause(struct backing_dev_info *bdi,
			  long max_pause,
			  unsigned long task_ratelimit,
			  unsigned long dirty_ratelimit,
			  int *nr_dirtied_pause)
{
	long hi = ilog2(bdi->avg_write_bandwidth);
	long lo = ilog2(bdi->dirty_ratelimit);
	long t;		/* target pause */
	long pause;	/* estimated next pause */
	int pages;	/* target nr_dirtied_pause */

	/* target for 10ms pause on 1-dd case */
	t = max(1, HZ / 100);

	/*
	 * Scale up pause time for concurrent dirtiers in order to reduce CPU
	 * overheads.
	 *
	 * (N * 10ms) on 2^N concurrent tasks.
	 */
	if (hi > lo)
		t += (hi - lo) * (10 * HZ) / 1024;

	/*
	 * This is a bit convoluted. We try to base the next nr_dirtied_pause
	 * on the much more stable dirty_ratelimit. However the next pause time
	 * will be computed based on task_ratelimit and the two rate limits may
	 * depart considerably at some time. Especially if task_ratelimit goes
	 * below dirty_ratelimit/2 and the target pause is max_pause, the next
	 * pause time will be max_pause*2 _trimmed down_ to max_pause.  As a
	 * result task_ratelimit won't be executed faithfully, which could
	 * eventually bring down dirty_ratelimit.
	 *
	 * We apply two rules to fix it up:
	 * 1) try to estimate the next pause time and if necessary, use a lower
	 *    nr_dirtied_pause so as not to exceed max_pause. When this happens,
	 *    nr_dirtied_pause will be "dancing" with task_ratelimit.
	 * 2) limit the target pause time to max_pause/2, so that the normal
	 *    small fluctuations of task_ratelimit won't trigger rule (1) and
	 *    nr_dirtied_pause will remain as stable as dirty_ratelimit.
	 */
	t = min(t, 1 + max_pause / 2);
	pages = dirty_ratelimit * t / roundup_pow_of_two(HZ);

	/*
	 * Tiny nr_dirtied_pause is found to hurt I/O performance in the test
	 * case fio-mmap-randwrite-64k, which does 16*{sync read, async write}.
	 * When the 16 consecutive reads are often interrupted by some dirty
	 * throttling pause during the async writes, cfq will go into idles
	 * (deadline is fine). So push nr_dirtied_pause as high as possible
	 * until reaches DIRTY_POLL_THRESH=32 pages.
	 */
	if (pages < DIRTY_POLL_THRESH) {
		t = max_pause;
		pages = dirty_ratelimit * t / roundup_pow_of_two(HZ);
		if (pages > DIRTY_POLL_THRESH) {
			pages = DIRTY_POLL_THRESH;
			t = HZ * DIRTY_POLL_THRESH / dirty_ratelimit;
		}
	}

	pause = HZ * pages / (task_ratelimit + 1);
	if (pause > max_pause) {
		t = max_pause;
		pages = task_ratelimit * t / roundup_pow_of_two(HZ);
	}

	*nr_dirtied_pause = pages;
	/*
	 * The minimal pause time will normally be half the target pause time.
	 */
	return pages >= DIRTY_POLL_THRESH ? 1 + t / 2 : t;
}

static inline void bdi_dirty_limits(struct backing_dev_info *bdi,
				    unsigned long dirty_thresh,
				    unsigned long background_thresh,
				    unsigned long *bdi_dirty,
				    unsigned long *bdi_thresh,
				    unsigned long *bdi_bg_thresh)
{
	unsigned long bdi_reclaimable;

	/*
	 * bdi_thresh is not treated as some limiting factor as
	 * dirty_thresh, due to reasons
	 * - in JBOD setup, bdi_thresh can fluctuate a lot
	 * - in a system with HDD and USB key, the USB key may somehow
	 *   go into state (bdi_dirty >> bdi_thresh) either because
	 *   bdi_dirty starts high, or because bdi_thresh drops low.
	 *   In this case we don't want to hard throttle the USB key
	 *   dirtiers for 100 seconds until bdi_dirty drops under
	 *   bdi_thresh. Instead the auxiliary bdi control line in
	 *   bdi_position_ratio() will let the dirtier task progress
	 *   at some rate <= (write_bw / 2) for bringing down bdi_dirty.
	 */
	*bdi_thresh = bdi_dirty_limit(bdi, dirty_thresh);

	if (bdi_bg_thresh)
		*bdi_bg_thresh = dirty_thresh ? div_u64((u64)*bdi_thresh *
							background_thresh,
							dirty_thresh) : 0;

	/*
	 * In order to avoid the stacked BDI deadlock we need
	 * to ensure we accurately count the 'dirty' pages when
	 * the threshold is low.
	 *
	 * Otherwise it would be possible to get thresh+n pages
	 * reported dirty, even though there are thresh-m pages
	 * actually dirty; with m+n sitting in the percpu
	 * deltas.
	 */
	if (*bdi_thresh < 2 * bdi_stat_error(bdi)) {
		bdi_reclaimable = bdi_stat_sum(bdi, BDI_RECLAIMABLE);
		*bdi_dirty = bdi_reclaimable +
			bdi_stat_sum(bdi, BDI_WRITEBACK);
	} else {
		bdi_reclaimable = bdi_stat(bdi, BDI_RECLAIMABLE);
		*bdi_dirty = bdi_reclaimable +
			bdi_stat(bdi, BDI_WRITEBACK);
	}
}

/*
 * balance_dirty_pages() must be called by processes which are generating dirty
 * data.  It looks at the number of dirty pages in the machine and will force
 * the caller to wait once crossing the (background_thresh + dirty_thresh) / 2.
 * If we're over `background_thresh' then the writeback threads are woken to
 * perform some writeout.
 */
static void balance_dirty_pages(struct address_space *mapping,
				unsigned long pages_dirtied)
{
	unsigned long nr_reclaimable;	/* = file_dirty + unstable_nfs */
	unsigned long nr_dirty;  /* = file_dirty + writeback + unstable_nfs */
	unsigned long background_thresh;
	unsigned long dirty_thresh;
	long period;
	long pause;
	long max_pause;
	long min_pause;
	int nr_dirtied_pause;
	bool dirty_exceeded = false;
	unsigned long task_ratelimit;
	unsigned long dirty_ratelimit;
	unsigned long pos_ratio;
	struct backing_dev_info *bdi = mapping->backing_dev_info;
	bool strictlimit = bdi->capabilities & BDI_CAP_STRICTLIMIT;
	unsigned long start_time = jiffies;

	for (;;) {
		unsigned long now = jiffies;
		unsigned long uninitialized_var(bdi_thresh);
		unsigned long thresh;
		unsigned long uninitialized_var(bdi_dirty);
		unsigned long dirty;
		unsigned long bg_thresh;

		/*
		 * Unstable writes are a feature of certain networked
		 * filesystems (i.e. NFS) in which data may have been
		 * written to the server's write cache, but has not yet
		 * been flushed to permanent storage.
		 */
		nr_reclaimable = global_page_state(NR_FILE_DIRTY) +
					global_page_state(NR_UNSTABLE_NFS);
		nr_dirty = nr_reclaimable + global_page_state(NR_WRITEBACK);

		global_dirty_limits(&background_thresh, &dirty_thresh);

		if (unlikely(strictlimit)) {
			bdi_dirty_limits(bdi, dirty_thresh, background_thresh,
					 &bdi_dirty, &bdi_thresh, &bg_thresh);

			dirty = bdi_dirty;
			thresh = bdi_thresh;
		} else {
			dirty = nr_dirty;
			thresh = dirty_thresh;
			bg_thresh = background_thresh;
		}

		/*
		 * Throttle it only when the background writeback cannot
		 * catch-up. This avoids (excessively) small writeouts
		 * when the bdi limits are ramping up in case of !strictlimit.
		 *
		 * In strictlimit case make decision based on the bdi counters
		 * and limits. Small writeouts when the bdi limits are ramping
		 * up are the price we consciously pay for strictlimit-ing.
		 */
		if (dirty <= dirty_freerun_ceiling(thresh, bg_thresh)) {
			current->dirty_paused_when = now;
			current->nr_dirtied = 0;
			current->nr_dirtied_pause =
				dirty_poll_interval(dirty, thresh);
			break;
		}

		if (unlikely(!writeback_in_progress(bdi)))
			bdi_start_background_writeback(bdi);

		if (!strictlimit)
			bdi_dirty_limits(bdi, dirty_thresh, background_thresh,
					 &bdi_dirty, &bdi_thresh, NULL);

		dirty_exceeded = (bdi_dirty > bdi_thresh) &&
				 ((nr_dirty > dirty_thresh) || strictlimit);
		if (dirty_exceeded && !bdi->dirty_exceeded)
			bdi->dirty_exceeded = 1;

		bdi_update_bandwidth(bdi, dirty_thresh, background_thresh,
				     nr_dirty, bdi_thresh, bdi_dirty,
				     start_time);

		dirty_ratelimit = bdi->dirty_ratelimit;
		pos_ratio = bdi_position_ratio(bdi, dirty_thresh,
					       background_thresh, nr_dirty,
					       bdi_thresh, bdi_dirty);
		task_ratelimit = ((u64)dirty_ratelimit * pos_ratio) >>
							RATELIMIT_CALC_SHIFT;
		max_pause = bdi_max_pause(bdi, bdi_dirty);
		min_pause = bdi_min_pause(bdi, max_pause,
					  task_ratelimit, dirty_ratelimit,
					  &nr_dirtied_pause);

		if (unlikely(task_ratelimit == 0)) {
			period = max_pause;
			pause = max_pause;
			goto pause;
		}
		period = HZ * pages_dirtied / task_ratelimit;
		pause = period;
		if (current->dirty_paused_when)
			pause -= now - current->dirty_paused_when;
		/*
		 * For less than 1s think time (ext3/4 may block the dirtier
		 * for up to 800ms from time to time on 1-HDD; so does xfs,
		 * however at much less frequency), try to compensate it in
		 * future periods by updating the virtual time; otherwise just
		 * do a reset, as it may be a light dirtier.
		 */
		if (pause < min_pause) {
			trace_balance_dirty_pages(bdi,
						  dirty_thresh,
						  background_thresh,
						  nr_dirty,
						  bdi_thresh,
						  bdi_dirty,
						  dirty_ratelimit,
						  task_ratelimit,
						  pages_dirtied,
						  period,
						  min(pause, 0L),
						  start_time);
			if (pause < -HZ) {
				current->dirty_paused_when = now;
				current->nr_dirtied = 0;
			} else if (period) {
				current->dirty_paused_when += period;
				current->nr_dirtied = 0;
			} else if (current->nr_dirtied_pause <= pages_dirtied)
				current->nr_dirtied_pause += pages_dirtied;
			break;
		}
		if (unlikely(pause > max_pause)) {
			/* for occasional dropped task_ratelimit */
			now += min(pause - max_pause, max_pause);
			pause = max_pause;
		}

pause:
		trace_balance_dirty_pages(bdi,
					  dirty_thresh,
					  background_thresh,
					  nr_dirty,
					  bdi_thresh,
					  bdi_dirty,
					  dirty_ratelimit,
					  task_ratelimit,
					  pages_dirtied,
					  period,
					  pause,
					  start_time);
		__set_current_state(TASK_KILLABLE);
		io_schedule_timeout(pause);

		current->dirty_paused_when = now + pause;
		current->nr_dirtied = 0;
		current->nr_dirtied_pause = nr_dirtied_pause;

		/*
		 * This is typically equal to (nr_dirty < dirty_thresh) and can
		 * also keep "1000+ dd on a slow USB stick" under control.
		 */
		if (task_ratelimit)
			break;

		/*
		 * In the case of an unresponding NFS server and the NFS dirty
		 * pages exceeds dirty_thresh, give the other good bdi's a pipe
		 * to go through, so that tasks on them still remain responsive.
		 *
		 * In theory 1 page is enough to keep the comsumer-producer
		 * pipe going: the flusher cleans 1 page => the task dirties 1
		 * more page. However bdi_dirty has accounting errors.  So use
		 * the larger and more IO friendly bdi_stat_error.
		 */
		if (bdi_dirty <= bdi_stat_error(bdi))
			break;

		if (fatal_signal_pending(current))
			break;
	}

	if (!dirty_exceeded && bdi->dirty_exceeded)
		bdi->dirty_exceeded = 0;

	if (writeback_in_progress(bdi))
		return;

	/*
	 * In laptop mode, we wait until hitting the higher threshold before
	 * starting background writeout, and then write out all the way down
	 * to the lower threshold.  So slow writers cause minimal disk activity.
	 *
	 * In normal mode, we start background writeout at the lower
	 * background_thresh, to keep the amount of dirty memory low.
	 */
	if (laptop_mode)
		return;

	if (nr_reclaimable > background_thresh)
		bdi_start_background_writeback(bdi);
}

void set_page_dirty_balance(struct page *page)
{
	if (set_page_dirty(page)) {
		struct address_space *mapping = page_mapping(page);

		if (mapping)
			balance_dirty_pages_ratelimited(mapping);
	}
}

static DEFINE_PER_CPU(int, bdp_ratelimits);

/*
 * Normal tasks are throttled by
 *	loop {
 *		dirty tsk->nr_dirtied_pause pages;
 *		take a snap in balance_dirty_pages();
 *	}
 * However there is a worst case. If every task exit immediately when dirtied
 * (tsk->nr_dirtied_pause - 1) pages, balance_dirty_pages() will never be
 * called to throttle the page dirties. The solution is to save the not yet
 * throttled page dirties in dirty_throttle_leaks on task exit and charge them
 * randomly into the running tasks. This works well for the above worst case,
 * as the new task will pick up and accumulate the old task's leaked dirty
 * count and eventually get throttled.
 */
DEFINE_PER_CPU(int, dirty_throttle_leaks) = 0;

/**
 * balance_dirty_pages_ratelimited - balance dirty memory state
 * @mapping: address_space which was dirtied
 *
 * Processes which are dirtying memory should call in here once for each page
 * which was newly dirtied.  The function will periodically check the system's
 * dirty state and will initiate writeback if needed.
 *
 * On really big machines, get_writeback_state is expensive, so try to avoid
 * calling it too often (ratelimiting).  But once we're over the dirty memory
 * limit we decrease the ratelimiting by a lot, to prevent individual processes
 * from overshooting the limit by (ratelimit_pages) each.
 */
void balance_dirty_pages_ratelimited(struct address_space *mapping)
{
	struct backing_dev_info *bdi = mapping->backing_dev_info;
	int ratelimit;
	int *p;

	if (!bdi_cap_account_dirty(bdi))
		return;

	ratelimit = current->nr_dirtied_pause;
	if (bdi->dirty_exceeded)
		ratelimit = min(ratelimit, 32 >> (PAGE_SHIFT - 10));

	preempt_disable();
	/*
	 * This prevents one CPU to accumulate too many dirtied pages without
	 * calling into balance_dirty_pages(), which can happen when there are
	 * 1000+ tasks, all of them start dirtying pages at exactly the same
	 * time, hence all honoured too large initial task->nr_dirtied_pause.
	 */
	p =  this_cpu_ptr(&bdp_ratelimits);
	if (unlikely(current->nr_dirtied >= ratelimit))
		*p = 0;
	else if (unlikely(*p >= ratelimit_pages)) {
		*p = 0;
		ratelimit = 0;
	}
	/*
	 * Pick up the dirtied pages by the exited tasks. This avoids lots of
	 * short-lived tasks (eg. gcc invocations in a kernel build) escaping
	 * the dirty throttling and livelock other long-run dirtiers.
	 */
	p = this_cpu_ptr(&dirty_throttle_leaks);
	if (*p > 0 && current->nr_dirtied < ratelimit) {
		unsigned long nr_pages_dirtied;
		nr_pages_dirtied = min(*p, ratelimit - current->nr_dirtied);
		*p -= nr_pages_dirtied;
		current->nr_dirtied += nr_pages_dirtied;
	}
	preempt_enable();

	if (unlikely(current->nr_dirtied >= ratelimit))
		balance_dirty_pages(mapping, current->nr_dirtied);
}
EXPORT_SYMBOL(balance_dirty_pages_ratelimited);

void throttle_vm_writeout(gfp_t gfp_mask)
{
	unsigned long background_thresh;
	unsigned long dirty_thresh;

        for ( ; ; ) {
		global_dirty_limits(&background_thresh, &dirty_thresh);
		dirty_thresh = hard_dirty_limit(dirty_thresh);

                /*
                 * Boost the allowable dirty threshold a bit for page
                 * allocators so they don't get DoS'ed by heavy writers
                 */
                dirty_thresh += dirty_thresh / 10;      /* wheeee... */

                if (global_page_state(NR_UNSTABLE_NFS) +
			global_page_state(NR_WRITEBACK) <= dirty_thresh)
                        	break;
                congestion_wait(BLK_RW_ASYNC, HZ/10);

		/*
		 * The caller might hold locks which can prevent IO completion
		 * or progress in the filesystem.  So we cannot just sit here
		 * waiting for IO to complete.
		 */
		if ((gfp_mask & (__GFP_FS|__GFP_IO)) != (__GFP_FS|__GFP_IO))
			break;
        }
}

/*
 * sysctl handler for /proc/sys/vm/dirty_writeback_centisecs
 */
int dirty_writeback_centisecs_handler(struct ctl_table *table, int write,
	void __user *buffer, size_t *length, loff_t *ppos)
{
	proc_dointvec(table, write, buffer, length, ppos);
	return 0;
}

#ifdef CONFIG_BLOCK
void laptop_mode_timer_fn(unsigned long data)
{
	struct request_queue *q = (struct request_queue *)data;
	int nr_pages = global_page_state(NR_FILE_DIRTY) +
		global_page_state(NR_UNSTABLE_NFS);

	/*
	 * We want to write everything out, not just down to the dirty
	 * threshold
	 */
	if (bdi_has_dirty_io(&q->backing_dev_info))
		bdi_start_writeback(&q->backing_dev_info, nr_pages,
					WB_REASON_LAPTOP_TIMER);
}

/*
 * We've spun up the disk and we're in laptop mode: schedule writeback
 * of all dirty data a few seconds from now.  If the flush is already scheduled
 * then push it back - the user is still using the disk.
 */
void laptop_io_completion(struct backing_dev_info *info)
{
	mod_timer(&info->laptop_mode_wb_timer, jiffies + laptop_mode);
}

/*
 * We're in laptop mode and we've just synced. The sync's writes will have
 * caused another writeback to be scheduled by laptop_io_completion.
 * Nothing needs to be written back anymore, so we unschedule the writeback.
 */
void laptop_sync_completion(void)
{
	struct backing_dev_info *bdi;

	rcu_read_lock();

	list_for_each_entry_rcu(bdi, &bdi_list, bdi_list)
		del_timer(&bdi->laptop_mode_wb_timer);

	rcu_read_unlock();
}
#endif

/*
 * If ratelimit_pages is too high then we can get into dirty-data overload
 * if a large number of processes all perform writes at the same time.
 * If it is too low then SMP machines will call the (expensive)
 * get_writeback_state too often.
 *
 * Here we set ratelimit_pages to a level which ensures that when all CPUs are
 * dirtying in parallel, we cannot go more than 3% (1/32) over the dirty memory
 * thresholds.
 */

void writeback_set_ratelimit(void)
{
	unsigned long background_thresh;
	unsigned long dirty_thresh;
	global_dirty_limits(&background_thresh, &dirty_thresh);
	global_dirty_limit = dirty_thresh;
	ratelimit_pages = dirty_thresh / (num_online_cpus() * 32);
	if (ratelimit_pages < 16)
		ratelimit_pages = 16;
}

static int
ratelimit_handler(struct notifier_block *self, unsigned long action,
		  void *hcpu)
{

	switch (action & ~CPU_TASKS_FROZEN) {
	case CPU_ONLINE:
	case CPU_DEAD:
		writeback_set_ratelimit();
		return NOTIFY_OK;
	default:
		return NOTIFY_DONE;
	}
}

static struct notifier_block ratelimit_nb = {
	.notifier_call	= ratelimit_handler,
	.next		= NULL,
};

/*
 * Called early on to tune the page writeback dirty limits.
 *
 * We used to scale dirty pages according to how total memory
 * related to pages that could be allocated for buffers (by
 * comparing nr_free_buffer_pages() to vm_total_pages.
 *
 * However, that was when we used "dirty_ratio" to scale with
 * all memory, and we don't do that any more. "dirty_ratio"
 * is now applied to total non-HIGHPAGE memory (by subtracting
 * totalhigh_pages from vm_total_pages), and as such we can't
 * get into the old insane situation any more where we had
 * large amounts of dirty pages compared to a small amount of
 * non-HIGHMEM memory.
 *
 * But we might still want to scale the dirty_ratio by how
 * much memory the box has..
 */
void __init page_writeback_init(void)
{
	writeback_set_ratelimit();
	register_cpu_notifier(&ratelimit_nb);

	fprop_global_init(&writeout_completions, GFP_KERNEL);
}

/**
 * tag_pages_for_writeback - tag pages to be written by write_cache_pages
 * @mapping: address space structure to write
 * @start: starting page index
 * @end: ending page index (inclusive)
 *
 * This function scans the page range from @start to @end (inclusive) and tags
 * all pages that have DIRTY tag set with a special TOWRITE tag. The idea is
 * that write_cache_pages (or whoever calls this function) will then use
 * TOWRITE tag to identify pages eligible for writeback.  This mechanism is
 * used to avoid livelocking of writeback by a process steadily creating new
 * dirty pages in the file (thus it is important for this function to be quick
 * so that it can tag pages faster than a dirtying process can create them).
 */
/*
 * We tag pages in batches of WRITEBACK_TAG_BATCH to reduce tree_lock latency.
 */
void tag_pages_for_writeback(struct address_space *mapping,
			     pgoff_t start, pgoff_t end)
{
#define WRITEBACK_TAG_BATCH 4096
	unsigned long tagged;

	do {
		spin_lock_irq(&mapping->tree_lock);
		tagged = radix_tree_range_tag_if_tagged(&mapping->page_tree,
				&start, end, WRITEBACK_TAG_BATCH,
				PAGECACHE_TAG_DIRTY, PAGECACHE_TAG_TOWRITE);
		spin_unlock_irq(&mapping->tree_lock);
		WARN_ON_ONCE(tagged > WRITEBACK_TAG_BATCH);
		cond_resched();
		/* We check 'start' to handle wrapping when end == ~0UL */
	} while (tagged >= WRITEBACK_TAG_BATCH && start);
}
EXPORT_SYMBOL(tag_pages_for_writeback);

/**
 * write_cache_pages - walk the list of dirty pages of the given address space and write all of them.
 * @mapping: address space structure to write
 * @wbc: subtract the number of written pages from *@wbc->nr_to_write
 * @writepage: function called for each page
 * @data: data passed to writepage function
 *
 * If a page is already under I/O, write_cache_pages() skips it, even
 * if it's dirty.  This is desirable behaviour for memory-cleaning writeback,
 * but it is INCORRECT for data-integrity system calls such as fsync().  fsync()
 * and msync() need to guarantee that all the data which was dirty at the time
 * the call was made get new I/O started against them.  If wbc->sync_mode is
 * WB_SYNC_ALL then we were called for data integrity and we must wait for
 * existing IO to complete.
 *
 * To avoid livelocks (when other process dirties new pages), we first tag
 * pages which should be written back with TOWRITE tag and only then start
 * writing them. For data-integrity sync we have to be careful so that we do
 * not miss some pages (e.g., because some other process has cleared TOWRITE
 * tag we set). The rule we follow is that TOWRITE tag can be cleared only
 * by the process clearing the DIRTY tag (and submitting the page for IO).
 */
int write_cache_pages(struct address_space *mapping,
		      struct writeback_control *wbc, writepage_t writepage,
		      void *data)
{
	int ret = 0;
	int done = 0;
	struct pagevec pvec;
	int nr_pages;
	pgoff_t uninitialized_var(writeback_index);
	pgoff_t index;
	pgoff_t end;		/* Inclusive */
	pgoff_t done_index;
	int cycled;
	int range_whole = 0;
	int tag;

	pagevec_init(&pvec, 0);
	if (wbc->range_cyclic) {
		writeback_index = mapping->writeback_index; /* prev offset */
		index = writeback_index;
		if (index == 0)
			cycled = 1;
		else
			cycled = 0;
		end = -1;
	} else {
		index = wbc->range_start >> PAGE_CACHE_SHIFT;
		end = wbc->range_end >> PAGE_CACHE_SHIFT;
		if (wbc->range_start == 0 && wbc->range_end == LLONG_MAX)
			range_whole = 1;
		cycled = 1; /* ignore range_cyclic tests */
	}
	if (wbc->sync_mode == WB_SYNC_ALL || wbc->tagged_writepages)
		tag = PAGECACHE_TAG_TOWRITE;
	else
		tag = PAGECACHE_TAG_DIRTY;
retry:
	if (wbc->sync_mode == WB_SYNC_ALL || wbc->tagged_writepages)
		tag_pages_for_writeback(mapping, index, end);
	done_index = index;
	while (!done && (index <= end)) {
		int i;

		nr_pages = pagevec_lookup_tag(&pvec, mapping, &index, tag,
			      min(end - index, (pgoff_t)PAGEVEC_SIZE-1) + 1);
		if (nr_pages == 0)
			break;

		for (i = 0; i < nr_pages; i++) {
			struct page *page = pvec.pages[i];

			/*
			 * At this point, the page may be truncated or
			 * invalidated (changing page->mapping to NULL), or
			 * even swizzled back from swapper_space to tmpfs file
			 * mapping. However, page->index will not change
			 * because we have a reference on the page.
			 */
			if (page->index > end) {
				/*
				 * can't be range_cyclic (1st pass) because
				 * end == -1 in that case.
				 */
				done = 1;
				break;
			}

			done_index = page->index;

			lock_page(page);

			/*
			 * Page truncated or invalidated. We can freely skip it
			 * then, even for data integrity operations: the page
			 * has disappeared concurrently, so there could be no
			 * real expectation of this data interity operation
			 * even if there is now a new, dirty page at the same
			 * pagecache address.
			 */
			if (unlikely(page->mapping != mapping)) {
continue_unlock:
				unlock_page(page);
				continue;
			}

			if (!PageDirty(page)) {
				/* someone wrote it for us */
				goto continue_unlock;
			}

			if (PageWriteback(page)) {
				if (wbc->sync_mode != WB_SYNC_NONE)
					wait_on_page_writeback(page);
				else
					goto continue_unlock;
			}

			BUG_ON(PageWriteback(page));
			if (!clear_page_dirty_for_io(page))
				goto continue_unlock;

			trace_wbc_writepage(wbc, mapping->backing_dev_info);
			ret = (*writepage)(page, wbc, data);
			if (unlikely(ret)) {
				if (ret == AOP_WRITEPAGE_ACTIVATE) {
					unlock_page(page);
					ret = 0;
				} else {
					/*
					 * done_index is set past this page,
					 * so media errors will not choke
					 * background writeout for the entire
					 * file. This has consequences for
					 * range_cyclic semantics (ie. it may
					 * not be suitable for data integrity
					 * writeout).
					 */
					done_index = page->index + 1;
					done = 1;
					break;
				}
			}

			/*
			 * We stop writing back only if we are not doing
			 * integrity sync. In case of integrity sync we have to
			 * keep going until we have written all the pages
			 * we tagged for writeback prior to entering this loop.
			 */
			if (--wbc->nr_to_write <= 0 &&
			    wbc->sync_mode == WB_SYNC_NONE) {
				done = 1;
				break;
			}
		}
		pagevec_release(&pvec);
		cond_resched();
	}
	if (!cycled && !done) {
		/*
		 * range_cyclic:
		 * We hit the last page and there is more work to be done: wrap
		 * back to the start of the file
		 */
		cycled = 1;
		index = 0;
		end = writeback_index - 1;
		goto retry;
	}
	if (wbc->range_cyclic || (range_whole && wbc->nr_to_write > 0))
		mapping->writeback_index = done_index;

	return ret;
}
EXPORT_SYMBOL(write_cache_pages);

/*
 * Function used by generic_writepages to call the real writepage
 * function and set the mapping flags on error
 */
static int __writepage(struct page *page, struct writeback_control *wbc,
		       void *data)
{
	struct address_space *mapping = data;
	int ret = mapping->a_ops->writepage(page, wbc);
	mapping_set_error(mapping, ret);
	return ret;
}

/**
 * generic_writepages - walk the list of dirty pages of the given address space and writepage() all of them.
 * @mapping: address space structure to write
 * @wbc: subtract the number of written pages from *@wbc->nr_to_write
 *
 * This is a library function, which implements the writepages()
 * address_space_operation.
 */
int generic_writepages(struct address_space *mapping,
		       struct writeback_control *wbc)
{
	struct blk_plug plug;
	int ret;

	/* deal with chardevs and other special file */
	if (!mapping->a_ops->writepage)
		return 0;

	blk_start_plug(&plug);
	ret = write_cache_pages(mapping, wbc, __writepage, mapping);
	blk_finish_plug(&plug);
	return ret;
}

EXPORT_SYMBOL(generic_writepages);

int do_writepages(struct address_space *mapping, struct writeback_control *wbc)
{
	int ret;

	if (wbc->nr_to_write <= 0)
		return 0;
	if (mapping->a_ops->writepages)
		ret = mapping->a_ops->writepages(mapping, wbc);
	else
		ret = generic_writepages(mapping, wbc);
	return ret;
}

/**
 * write_one_page - write out a single page and optionally wait on I/O
 * @page: the page to write
 * @wait: if true, wait on writeout
 *
 * The page must be locked by the caller and will be unlocked upon return.
 *
 * write_one_page() returns a negative error code if I/O failed.
 */
int write_one_page(struct page *page, int wait)
{
	struct address_space *mapping = page->mapping;
	int ret = 0;
	struct writeback_control wbc = {
		.sync_mode = WB_SYNC_ALL,
		.nr_to_write = 1,
	};

	BUG_ON(!PageLocked(page));

	if (wait)
		wait_on_page_writeback(page);

	if (clear_page_dirty_for_io(page)) {
		page_cache_get(page);
		ret = mapping->a_ops->writepage(page, &wbc);
		if (ret == 0 && wait) {
			wait_on_page_writeback(page);
			if (PageError(page))
				ret = -EIO;
		}
		page_cache_release(page);
	} else {
		unlock_page(page);
	}
	return ret;
}
EXPORT_SYMBOL(write_one_page);

/*
 * For address_spaces which do not use buffers nor write back.
 */
int __set_page_dirty_no_writeback(struct page *page)
{
	if (!PageDirty(page))
		return !TestSetPageDirty(page);
	return 0;
}

/*
 * Helper function for set_page_dirty family.
 * NOTE: This relies on being atomic wrt interrupts.
 */
void account_page_dirtied(struct page *page, struct address_space *mapping)
{
	trace_writeback_dirty_page(page, mapping);

	if (mapping_cap_account_dirty(mapping)) {
		__inc_zone_page_state(page, NR_FILE_DIRTY);
		__inc_zone_page_state(page, NR_DIRTIED);
		__inc_bdi_stat(mapping->backing_dev_info, BDI_RECLAIMABLE);
		__inc_bdi_stat(mapping->backing_dev_info, BDI_DIRTIED);
		task_io_account_write(PAGE_CACHE_SIZE);
		current->nr_dirtied++;
		this_cpu_inc(bdp_ratelimits);
	}
}
EXPORT_SYMBOL(account_page_dirtied);

/*
 * For address_spaces which do not use buffers.  Just tag the page as dirty in
 * its radix tree.
 *
 * This is also used when a single buffer is being dirtied: we want to set the
 * page dirty in that case, but not all the buffers.  This is a "bottom-up"
 * dirtying, whereas __set_page_dirty_buffers() is a "top-down" dirtying.
 *
 * Most callers have locked the page, which pins the address_space in memory.
 * But zap_pte_range() does not lock the page, however in that case the
 * mapping is pinned by the vma's ->vm_file reference.
 *
 * We take care to handle the case where the page was truncated from the
 * mapping by re-checking page_mapping() inside tree_lock.
 */
int __set_page_dirty_nobuffers(struct page *page)
{
	if (!TestSetPageDirty(page)) {
		struct address_space *mapping = page_mapping(page);
		struct address_space *mapping2;
		unsigned long flags;

		if (!mapping)
			return 1;

		spin_lock_irqsave(&mapping->tree_lock, flags);
		mapping2 = page_mapping(page);
		if (mapping2) { /* Race with truncate? */
			BUG_ON(mapping2 != mapping);
			WARN_ON_ONCE(!PagePrivate(page) && !PageUptodate(page));
			account_page_dirtied(page, mapping);
			radix_tree_tag_set(&mapping->page_tree,
				page_index(page), PAGECACHE_TAG_DIRTY);
		}
		spin_unlock_irqrestore(&mapping->tree_lock, flags);
		if (mapping->host) {
			/* !PageAnon && !swapper_space */
			__mark_inode_dirty(mapping->host, I_DIRTY_PAGES);
		}
		return 1;
	}
	return 0;
}
EXPORT_SYMBOL(__set_page_dirty_nobuffers);

/*
 * Call this whenever redirtying a page, to de-account the dirty counters
 * (NR_DIRTIED, BDI_DIRTIED, tsk->nr_dirtied), so that they match the written
 * counters (NR_WRITTEN, BDI_WRITTEN) in long term. The mismatches will lead to
 * systematic errors in balanced_dirty_ratelimit and the dirty pages position
 * control.
 */
void account_page_redirty(struct page *page)
{
	struct address_space *mapping = page->mapping;
	if (mapping && mapping_cap_account_dirty(mapping)) {
		current->nr_dirtied--;
		dec_zone_page_state(page, NR_DIRTIED);
		dec_bdi_stat(mapping->backing_dev_info, BDI_DIRTIED);
	}
}
EXPORT_SYMBOL(account_page_redirty);

/*
 * When a writepage implementation decides that it doesn't want to write this
 * page for some reason, it should redirty the locked page via
 * redirty_page_for_writepage() and it should then unlock the page and return 0
 */
int redirty_page_for_writepage(struct writeback_control *wbc, struct page *page)
{
	wbc->pages_skipped++;
	account_page_redirty(page);
	return __set_page_dirty_nobuffers(page);
}
EXPORT_SYMBOL(redirty_page_for_writepage);

/*
 * Dirty a page.
 *
 * For pages with a mapping this should be done under the page lock
 * for the benefit of asynchronous memory errors who prefer a consistent
 * dirty state. This rule can be broken in some special cases,
 * but should be better not to.
 *
 * If the mapping doesn't provide a set_page_dirty a_op, then
 * just fall through and assume that it wants buffer_heads.
 */
int set_page_dirty(struct page *page)
{
	struct address_space *mapping = page_mapping(page);

	if (likely(mapping)) {
		int (*spd)(struct page *) = mapping->a_ops->set_page_dirty;
		/*
		 * readahead/lru_deactivate_page could remain
		 * PG_readahead/PG_reclaim due to race with end_page_writeback
		 * About readahead, if the page is written, the flags would be
		 * reset. So no problem.
		 * About lru_deactivate_page, if the page is redirty, the flag
		 * will be reset. So no problem. but if the page is used by readahead
		 * it will confuse readahead and make it restart the size rampup
		 * process. But it's a trivial problem.
		 */
		ClearPageReclaim(page);
#ifdef CONFIG_BLOCK
		if (!spd)
			spd = __set_page_dirty_buffers;
#endif
		return (*spd)(page);
	}
	if (!PageDirty(page)) {
		if (!TestSetPageDirty(page))
			return 1;
	}
	return 0;
}
EXPORT_SYMBOL(set_page_dirty);

/*
 * set_page_dirty() is racy if the caller has no reference against
 * page->mapping->host, and if the page is unlocked.  This is because another
 * CPU could truncate the page off the mapping and then free the mapping.
 *
 * Usually, the page _is_ locked, or the caller is a user-space process which
 * holds a reference on the inode by having an open file.
 *
 * In other cases, the page should be locked before running set_page_dirty().
 */
int set_page_dirty_lock(struct page *page)
{
	int ret;

	lock_page(page);
	ret = set_page_dirty(page);
	unlock_page(page);
	return ret;
}
EXPORT_SYMBOL(set_page_dirty_lock);

/*
 * Clear a page's dirty flag, while caring for dirty memory accounting.
 * Returns true if the page was previously dirty.
 *
 * This is for preparing to put the page under writeout.  We leave the page
 * tagged as dirty in the radix tree so that a concurrent write-for-sync
 * can discover it via a PAGECACHE_TAG_DIRTY walk.  The ->writepage
 * implementation will run either set_page_writeback() or set_page_dirty(),
 * at which stage we bring the page's dirty flag and radix-tree dirty tag
 * back into sync.
 *
 * This incoherency between the page's dirty flag and radix-tree tag is
 * unfortunate, but it only exists while the page is locked.
 */
int clear_page_dirty_for_io(struct page *page)
{
	struct address_space *mapping = page_mapping(page);

	BUG_ON(!PageLocked(page));

	if (mapping && mapping_cap_account_dirty(mapping)) {
		/*
		 * Yes, Virginia, this is indeed insane.
		 *
		 * We use this sequence to make sure that
		 *  (a) we account for dirty stats properly
		 *  (b) we tell the low-level filesystem to
		 *      mark the whole page dirty if it was
		 *      dirty in a pagetable. Only to then
		 *  (c) clean the page again and return 1 to
		 *      cause the writeback.
		 *
		 * This way we avoid all nasty races with the
		 * dirty bit in multiple places and clearing
		 * them concurrently from different threads.
		 *
		 * Note! Normally the "set_page_dirty(page)"
		 * has no effect on the actual dirty bit - since
		 * that will already usually be set. But we
		 * need the side effects, and it can help us
		 * avoid races.
		 *
		 * We basically use the page "master dirty bit"
		 * as a serialization point for all the different
		 * threads doing their things.
		 */
		if (page_mkclean(page))
			set_page_dirty(page);
		/*
		 * We carefully synchronise fault handlers against
		 * installing a dirty pte and marking the page dirty
		 * at this point. We do this by having them hold the
		 * page lock at some point after installing their
		 * pte, but before marking the page dirty.
		 * Pages are always locked coming in here, so we get
		 * the desired exclusion. See mm/memory.c:do_wp_page()
		 * for more comments.
		 */
		if (TestClearPageDirty(page)) {
			dec_zone_page_state(page, NR_FILE_DIRTY);
			dec_bdi_stat(mapping->backing_dev_info,
					BDI_RECLAIMABLE);
			return 1;
		}
		return 0;
	}
	return TestClearPageDirty(page);
}
EXPORT_SYMBOL(clear_page_dirty_for_io);

int test_clear_page_writeback(struct page *page)
{
	struct address_space *mapping = page_mapping(page);
	unsigned long memcg_flags;
	struct mem_cgroup *memcg;
	bool locked;
	int ret;

	memcg = mem_cgroup_begin_page_stat(page, &locked, &memcg_flags);
	if (mapping) {
		struct backing_dev_info *bdi = mapping->backing_dev_info;
		unsigned long flags;

		spin_lock_irqsave(&mapping->tree_lock, flags);
		ret = TestClearPageWriteback(page);
		if (ret) {
			radix_tree_tag_clear(&mapping->page_tree,
						page_index(page),
						PAGECACHE_TAG_WRITEBACK);
			if (bdi_cap_account_writeback(bdi)) {
				__dec_bdi_stat(bdi, BDI_WRITEBACK);
				__bdi_writeout_inc(bdi);
			}
		}
		spin_unlock_irqrestore(&mapping->tree_lock, flags);
	} else {
		ret = TestClearPageWriteback(page);
	}
	if (ret) {
		mem_cgroup_dec_page_stat(memcg, MEM_CGROUP_STAT_WRITEBACK);
		dec_zone_page_state(page, NR_WRITEBACK);
		inc_zone_page_state(page, NR_WRITTEN);
	}
<<<<<<< HEAD
	mem_cgroup_end_page_stat(memcg, locked, memcg_flags);
=======
	mem_cgroup_end_page_stat(memcg, &locked, &memcg_flags);
>>>>>>> 2dbfca5a
	return ret;
}

int __test_set_page_writeback(struct page *page, bool keep_write)
{
	struct address_space *mapping = page_mapping(page);
	unsigned long memcg_flags;
	struct mem_cgroup *memcg;
	bool locked;
	int ret;

	memcg = mem_cgroup_begin_page_stat(page, &locked, &memcg_flags);
	if (mapping) {
		struct backing_dev_info *bdi = mapping->backing_dev_info;
		unsigned long flags;

		spin_lock_irqsave(&mapping->tree_lock, flags);
		ret = TestSetPageWriteback(page);
		if (!ret) {
			radix_tree_tag_set(&mapping->page_tree,
						page_index(page),
						PAGECACHE_TAG_WRITEBACK);
			if (bdi_cap_account_writeback(bdi))
				__inc_bdi_stat(bdi, BDI_WRITEBACK);
		}
		if (!PageDirty(page))
			radix_tree_tag_clear(&mapping->page_tree,
						page_index(page),
						PAGECACHE_TAG_DIRTY);
		if (!keep_write)
			radix_tree_tag_clear(&mapping->page_tree,
						page_index(page),
						PAGECACHE_TAG_TOWRITE);
		spin_unlock_irqrestore(&mapping->tree_lock, flags);
	} else {
		ret = TestSetPageWriteback(page);
	}
	if (!ret) {
		mem_cgroup_inc_page_stat(memcg, MEM_CGROUP_STAT_WRITEBACK);
		inc_zone_page_state(page, NR_WRITEBACK);
	}
<<<<<<< HEAD
	mem_cgroup_end_page_stat(memcg, locked, memcg_flags);
=======
	mem_cgroup_end_page_stat(memcg, &locked, &memcg_flags);
>>>>>>> 2dbfca5a
	return ret;

}
EXPORT_SYMBOL(__test_set_page_writeback);

/*
 * Return true if any of the pages in the mapping are marked with the
 * passed tag.
 */
int mapping_tagged(struct address_space *mapping, int tag)
{
	return radix_tree_tagged(&mapping->page_tree, tag);
}
EXPORT_SYMBOL(mapping_tagged);

/**
 * wait_for_stable_page() - wait for writeback to finish, if necessary.
 * @page:	The page to wait on.
 *
 * This function determines if the given page is related to a backing device
 * that requires page contents to be held stable during writeback.  If so, then
 * it will wait for any pending writeback to complete.
 */
void wait_for_stable_page(struct page *page)
{
	struct address_space *mapping = page_mapping(page);
	struct backing_dev_info *bdi = mapping->backing_dev_info;

	if (!bdi_cap_stable_pages_required(bdi))
		return;

	wait_on_page_writeback(page);
}
EXPORT_SYMBOL_GPL(wait_for_stable_page);<|MERGE_RESOLUTION|>--- conflicted
+++ resolved
@@ -2357,11 +2357,7 @@
 		dec_zone_page_state(page, NR_WRITEBACK);
 		inc_zone_page_state(page, NR_WRITTEN);
 	}
-<<<<<<< HEAD
-	mem_cgroup_end_page_stat(memcg, locked, memcg_flags);
-=======
 	mem_cgroup_end_page_stat(memcg, &locked, &memcg_flags);
->>>>>>> 2dbfca5a
 	return ret;
 }
 
@@ -2403,11 +2399,7 @@
 		mem_cgroup_inc_page_stat(memcg, MEM_CGROUP_STAT_WRITEBACK);
 		inc_zone_page_state(page, NR_WRITEBACK);
 	}
-<<<<<<< HEAD
-	mem_cgroup_end_page_stat(memcg, locked, memcg_flags);
-=======
 	mem_cgroup_end_page_stat(memcg, &locked, &memcg_flags);
->>>>>>> 2dbfca5a
 	return ret;
 
 }
