/* SPDX-License-Identifier: GPL-2.0 */
/* Copyright(c) 2015 Intel Corporation. All rights reserved. */
#include <linux/device.h>
#include <linux/io.h>
#include <linux/kasan.h>
#include <linux/memory_hotplug.h>
#include <linux/mm.h>
#include <linux/pfn_t.h>
#include <linux/swap.h>
#include <linux/mmzone.h>
#include <linux/swapops.h>
#include <linux/types.h>
#include <linux/wait_bit.h>
#include <linux/xarray.h>

static DEFINE_XARRAY(pgmap_array);

/*
 * The memremap() and memremap_pages() interfaces are alternately used
 * to map persistent memory namespaces. These interfaces place different
 * constraints on the alignment and size of the mapping (namespace).
 * memremap() can map individual PAGE_SIZE pages. memremap_pages() can
 * only map subsections (2MB), and at least one architecture (PowerPC)
 * the minimum mapping granularity of memremap_pages() is 16MB.
 *
 * The role of memremap_compat_align() is to communicate the minimum
 * arch supported alignment of a namespace such that it can freely
 * switch modes without violating the arch constraint. Namely, do not
 * allow a namespace to be PAGE_SIZE aligned since that namespace may be
 * reconfigured into a mode that requires SUBSECTION_SIZE alignment.
 */
#ifndef CONFIG_ARCH_HAS_MEMREMAP_COMPAT_ALIGN
unsigned long memremap_compat_align(void)
{
	return SUBSECTION_SIZE;
}
EXPORT_SYMBOL_GPL(memremap_compat_align);
#endif

#ifdef CONFIG_DEV_PAGEMAP_OPS
DEFINE_STATIC_KEY_FALSE(devmap_managed_key);
EXPORT_SYMBOL(devmap_managed_key);

static void devmap_managed_enable_put(struct dev_pagemap *pgmap)
{
	if (pgmap->type == MEMORY_DEVICE_PRIVATE ||
	    pgmap->type == MEMORY_DEVICE_FS_DAX)
		static_branch_dec(&devmap_managed_key);
}

static void devmap_managed_enable_get(struct dev_pagemap *pgmap)
{
	if (pgmap->type == MEMORY_DEVICE_PRIVATE ||
	    pgmap->type == MEMORY_DEVICE_FS_DAX)
		static_branch_inc(&devmap_managed_key);
}
#else
static void devmap_managed_enable_get(struct dev_pagemap *pgmap)
{
}
static void devmap_managed_enable_put(struct dev_pagemap *pgmap)
{
}
#endif /* CONFIG_DEV_PAGEMAP_OPS */

static void pgmap_array_delete(struct range *range)
{
	xa_store_range(&pgmap_array, PHYS_PFN(range->start), PHYS_PFN(range->end),
			NULL, GFP_KERNEL);
	synchronize_rcu();
}

static unsigned long pfn_first(struct dev_pagemap *pgmap, int range_id)
{
	struct range *range = &pgmap->ranges[range_id];
	unsigned long pfn = PHYS_PFN(range->start);

	if (range_id)
		return pfn;
	return pfn + vmem_altmap_offset(pgmap_altmap(pgmap));
}

static unsigned long pfn_end(struct dev_pagemap *pgmap, int range_id)
{
	const struct range *range = &pgmap->ranges[range_id];

	return (range->start + range_len(range)) >> PAGE_SHIFT;
}

static unsigned long pfn_next(unsigned long pfn)
{
	if (pfn % 1024 == 0)
		cond_resched();
	return pfn + 1;
}

#define for_each_device_pfn(pfn, map, i) \
	for (pfn = pfn_first(map, i); pfn < pfn_end(map, i); pfn = pfn_next(pfn))

static void dev_pagemap_kill(struct dev_pagemap *pgmap)
{
	if (pgmap->ops && pgmap->ops->kill)
		pgmap->ops->kill(pgmap);
	else
		percpu_ref_kill(pgmap->ref);
}

static void dev_pagemap_cleanup(struct dev_pagemap *pgmap)
{
	if (pgmap->ops && pgmap->ops->cleanup) {
		pgmap->ops->cleanup(pgmap);
	} else {
		wait_for_completion(&pgmap->done);
		percpu_ref_exit(pgmap->ref);
	}
	/*
	 * Undo the pgmap ref assignment for the internal case as the
	 * caller may re-enable the same pgmap.
	 */
	if (pgmap->ref == &pgmap->internal_ref)
		pgmap->ref = NULL;
}

static void pageunmap_range(struct dev_pagemap *pgmap, int range_id)
{
	struct range *range = &pgmap->ranges[range_id];
	struct page *first_page;
	int nid;

	/* make sure to access a memmap that was actually initialized */
	first_page = pfn_to_page(pfn_first(pgmap, range_id));

	/* pages are dead and unused, undo the arch mapping */
	nid = page_to_nid(first_page);

	mem_hotplug_begin();
	remove_pfn_range_from_zone(page_zone(first_page), PHYS_PFN(range->start),
				   PHYS_PFN(range_len(range)));
	if (pgmap->type == MEMORY_DEVICE_PRIVATE) {
		__remove_pages(PHYS_PFN(range->start),
			       PHYS_PFN(range_len(range)), NULL);
	} else {
		arch_remove_memory(nid, range->start, range_len(range),
				pgmap_altmap(pgmap));
		kasan_remove_zero_shadow(__va(range->start), range_len(range));
	}
	mem_hotplug_done();

	untrack_pfn(NULL, PHYS_PFN(range->start), range_len(range));
	pgmap_array_delete(range);
}

void memunmap_pages(struct dev_pagemap *pgmap)
{
	unsigned long pfn;
	int i;

	dev_pagemap_kill(pgmap);
	for (i = 0; i < pgmap->nr_range; i++)
		for_each_device_pfn(pfn, pgmap, i)
			put_page(pfn_to_page(pfn));
	dev_pagemap_cleanup(pgmap);

	for (i = 0; i < pgmap->nr_range; i++)
		pageunmap_range(pgmap, i);

	WARN_ONCE(pgmap->altmap.alloc, "failed to free all reserved pages\n");
	devmap_managed_enable_put(pgmap);
}
EXPORT_SYMBOL_GPL(memunmap_pages);

static void devm_memremap_pages_release(void *data)
{
	memunmap_pages(data);
}

static void dev_pagemap_percpu_release(struct percpu_ref *ref)
{
	struct dev_pagemap *pgmap =
		container_of(ref, struct dev_pagemap, internal_ref);

	complete(&pgmap->done);
}

static int pagemap_range(struct dev_pagemap *pgmap, struct mhp_params *params,
		int range_id, int nid)
{
	struct range *range = &pgmap->ranges[range_id];
	struct dev_pagemap *conflict_pgmap;
	int error, is_ram;

	if (WARN_ONCE(pgmap_altmap(pgmap) && range_id > 0,
				"altmap not supported for multiple ranges\n"))
		return -EINVAL;

	conflict_pgmap = get_dev_pagemap(PHYS_PFN(range->start), NULL);
	if (conflict_pgmap) {
		WARN(1, "Conflicting mapping in same section\n");
		put_dev_pagemap(conflict_pgmap);
		return -ENOMEM;
	}

	conflict_pgmap = get_dev_pagemap(PHYS_PFN(range->end), NULL);
	if (conflict_pgmap) {
		WARN(1, "Conflicting mapping in same section\n");
		put_dev_pagemap(conflict_pgmap);
		return -ENOMEM;
	}

	is_ram = region_intersects(range->start, range_len(range),
		IORESOURCE_SYSTEM_RAM, IORES_DESC_NONE);

	if (is_ram != REGION_DISJOINT) {
		WARN_ONCE(1, "attempted on %s region %#llx-%#llx\n",
				is_ram == REGION_MIXED ? "mixed" : "ram",
				range->start, range->end);
		return -ENXIO;
	}

	error = xa_err(xa_store_range(&pgmap_array, PHYS_PFN(range->start),
				PHYS_PFN(range->end), pgmap, GFP_KERNEL));
	if (error)
		return error;

	if (nid < 0)
		nid = numa_mem_id();

	error = track_pfn_remap(NULL, &params->pgprot, PHYS_PFN(range->start), 0,
			range_len(range));
	if (error)
		goto err_pfn_remap;

	mem_hotplug_begin();

	/*
	 * For device private memory we call add_pages() as we only need to
	 * allocate and initialize struct page for the device memory. More-
	 * over the device memory is un-accessible thus we do not want to
	 * create a linear mapping for the memory like arch_add_memory()
	 * would do.
	 *
	 * For all other device memory types, which are accessible by
	 * the CPU, we do want the linear mapping and thus use
	 * arch_add_memory().
	 */
	if (pgmap->type == MEMORY_DEVICE_PRIVATE) {
		error = add_pages(nid, PHYS_PFN(range->start),
				PHYS_PFN(range_len(range)), params);
	} else {
		error = kasan_add_zero_shadow(__va(range->start), range_len(range));
		if (error) {
			mem_hotplug_done();
			goto err_kasan;
		}

		error = arch_add_memory(nid, range->start, range_len(range),
					params);
	}

	if (!error) {
		struct zone *zone;

		zone = &NODE_DATA(nid)->node_zones[ZONE_DEVICE];
		move_pfn_range_to_zone(zone, PHYS_PFN(range->start),
				PHYS_PFN(range_len(range)), params->altmap,
				MIGRATE_MOVABLE);
	}

	mem_hotplug_done();
	if (error)
		goto err_add_memory;

	/*
	 * Initialization of the pages has been deferred until now in order
	 * to allow us to do the work while not holding the hotplug lock.
	 */
	memmap_init_zone_device(&NODE_DATA(nid)->node_zones[ZONE_DEVICE],
				PHYS_PFN(range->start),
				PHYS_PFN(range_len(range)), pgmap);
	percpu_ref_get_many(pgmap->ref, pfn_end(pgmap, range_id)
			- pfn_first(pgmap, range_id));
	return 0;

err_add_memory:
	kasan_remove_zero_shadow(__va(range->start), range_len(range));
err_kasan:
	untrack_pfn(NULL, PHYS_PFN(range->start), range_len(range));
err_pfn_remap:
	pgmap_array_delete(range);
	return error;
}


/*
 * Not device managed version of dev_memremap_pages, undone by
 * memunmap_pages().  Please use dev_memremap_pages if you have a struct
 * device available.
 */
void *memremap_pages(struct dev_pagemap *pgmap, int nid)
{
	struct mhp_params params = {
		.altmap = pgmap_altmap(pgmap),
		.pgprot = PAGE_KERNEL,
	};
	const int nr_range = pgmap->nr_range;
	int error, i;

	if (WARN_ONCE(!nr_range, "nr_range must be specified\n"))
		return ERR_PTR(-EINVAL);

	switch (pgmap->type) {
	case MEMORY_DEVICE_PRIVATE:
		if (!IS_ENABLED(CONFIG_DEVICE_PRIVATE)) {
			WARN(1, "Device private memory not supported\n");
			return ERR_PTR(-EINVAL);
		}
		if (!pgmap->ops || !pgmap->ops->migrate_to_ram) {
			WARN(1, "Missing migrate_to_ram method\n");
			return ERR_PTR(-EINVAL);
		}
		if (!pgmap->ops->page_free) {
			WARN(1, "Missing page_free method\n");
			return ERR_PTR(-EINVAL);
		}
		if (!pgmap->owner) {
			WARN(1, "Missing owner\n");
			return ERR_PTR(-EINVAL);
		}
		break;
	case MEMORY_DEVICE_FS_DAX:
		if (!IS_ENABLED(CONFIG_ZONE_DEVICE) ||
		    IS_ENABLED(CONFIG_FS_DAX_LIMITED)) {
			WARN(1, "File system DAX not supported\n");
			return ERR_PTR(-EINVAL);
		}
		break;
	case MEMORY_DEVICE_GENERIC:
<<<<<<< HEAD
		need_devmap_managed = false;
=======
>>>>>>> 2c85ebc5
		break;
	case MEMORY_DEVICE_PCI_P2PDMA:
		params.pgprot = pgprot_noncached(params.pgprot);
		break;
	default:
		WARN(1, "Invalid pgmap type %d\n", pgmap->type);
		break;
	}

	if (!pgmap->ref) {
		if (pgmap->ops && (pgmap->ops->kill || pgmap->ops->cleanup))
			return ERR_PTR(-EINVAL);

		init_completion(&pgmap->done);
		error = percpu_ref_init(&pgmap->internal_ref,
				dev_pagemap_percpu_release, 0, GFP_KERNEL);
		if (error)
			return ERR_PTR(error);
		pgmap->ref = &pgmap->internal_ref;
	} else {
		if (!pgmap->ops || !pgmap->ops->kill || !pgmap->ops->cleanup) {
			WARN(1, "Missing reference count teardown definition\n");
			return ERR_PTR(-EINVAL);
		}
	}

	devmap_managed_enable_get(pgmap);

	/*
	 * Clear the pgmap nr_range as it will be incremented for each
	 * successfully processed range. This communicates how many
	 * regions to unwind in the abort case.
	 */
	pgmap->nr_range = 0;
	error = 0;
	for (i = 0; i < nr_range; i++) {
		error = pagemap_range(pgmap, &params, i, nid);
		if (error)
			break;
		pgmap->nr_range++;
	}

	if (i < nr_range) {
		memunmap_pages(pgmap);
		pgmap->nr_range = nr_range;
		return ERR_PTR(error);
	}

	return __va(pgmap->ranges[0].start);
}
EXPORT_SYMBOL_GPL(memremap_pages);

/**
 * devm_memremap_pages - remap and provide memmap backing for the given resource
 * @dev: hosting device for @res
 * @pgmap: pointer to a struct dev_pagemap
 *
 * Notes:
 * 1/ At a minimum the res and type members of @pgmap must be initialized
 *    by the caller before passing it to this function
 *
 * 2/ The altmap field may optionally be initialized, in which case
 *    PGMAP_ALTMAP_VALID must be set in pgmap->flags.
 *
 * 3/ The ref field may optionally be provided, in which pgmap->ref must be
 *    'live' on entry and will be killed and reaped at
 *    devm_memremap_pages_release() time, or if this routine fails.
 *
 * 4/ range is expected to be a host memory range that could feasibly be
 *    treated as a "System RAM" range, i.e. not a device mmio range, but
 *    this is not enforced.
 */
void *devm_memremap_pages(struct device *dev, struct dev_pagemap *pgmap)
{
	int error;
	void *ret;

	ret = memremap_pages(pgmap, dev_to_node(dev));
	if (IS_ERR(ret))
		return ret;

	error = devm_add_action_or_reset(dev, devm_memremap_pages_release,
			pgmap);
	if (error)
		return ERR_PTR(error);
	return ret;
}
EXPORT_SYMBOL_GPL(devm_memremap_pages);

void devm_memunmap_pages(struct device *dev, struct dev_pagemap *pgmap)
{
	devm_release_action(dev, devm_memremap_pages_release, pgmap);
}
EXPORT_SYMBOL_GPL(devm_memunmap_pages);

unsigned long vmem_altmap_offset(struct vmem_altmap *altmap)
{
	/* number of pfns from base where pfn_to_page() is valid */
	if (altmap)
		return altmap->reserve + altmap->free;
	return 0;
}

void vmem_altmap_free(struct vmem_altmap *altmap, unsigned long nr_pfns)
{
	altmap->alloc -= nr_pfns;
}

/**
 * get_dev_pagemap() - take a new live reference on the dev_pagemap for @pfn
 * @pfn: page frame number to lookup page_map
 * @pgmap: optional known pgmap that already has a reference
 *
 * If @pgmap is non-NULL and covers @pfn it will be returned as-is.  If @pgmap
 * is non-NULL but does not cover @pfn the reference to it will be released.
 */
struct dev_pagemap *get_dev_pagemap(unsigned long pfn,
		struct dev_pagemap *pgmap)
{
	resource_size_t phys = PFN_PHYS(pfn);

	/*
	 * In the cached case we're already holding a live reference.
	 */
	if (pgmap) {
		if (phys >= pgmap->range.start && phys <= pgmap->range.end)
			return pgmap;
		put_dev_pagemap(pgmap);
	}

	/* fall back to slow path lookup */
	rcu_read_lock();
	pgmap = xa_load(&pgmap_array, PHYS_PFN(phys));
	if (pgmap && !percpu_ref_tryget_live(pgmap->ref))
		pgmap = NULL;
	rcu_read_unlock();

	return pgmap;
}
EXPORT_SYMBOL_GPL(get_dev_pagemap);

#ifdef CONFIG_DEV_PAGEMAP_OPS
void free_devmap_managed_page(struct page *page)
{
	/* notify page idle for dax */
	if (!is_device_private_page(page)) {
		wake_up_var(&page->_refcount);
		return;
	}

	__ClearPageWaiters(page);

	mem_cgroup_uncharge(page);

	/*
	 * When a device_private page is freed, the page->mapping field
	 * may still contain a (stale) mapping value. For example, the
	 * lower bits of page->mapping may still identify the page as an
	 * anonymous page. Ultimately, this entire field is just stale
	 * and wrong, and it will cause errors if not cleared.  One
	 * example is:
	 *
	 *  migrate_vma_pages()
	 *    migrate_vma_insert_page()
	 *      page_add_new_anon_rmap()
	 *        __page_set_anon_rmap()
	 *          ...checks page->mapping, via PageAnon(page) call,
	 *            and incorrectly concludes that the page is an
	 *            anonymous page. Therefore, it incorrectly,
	 *            silently fails to set up the new anon rmap.
	 *
	 * For other types of ZONE_DEVICE pages, migration is either
	 * handled differently or not done at all, so there is no need
	 * to clear page->mapping.
	 */
	page->mapping = NULL;
	page->pgmap->ops->page_free(page);
}
#endif /* CONFIG_DEV_PAGEMAP_OPS */<|MERGE_RESOLUTION|>--- conflicted
+++ resolved
@@ -335,10 +335,6 @@
 		}
 		break;
 	case MEMORY_DEVICE_GENERIC:
-<<<<<<< HEAD
-		need_devmap_managed = false;
-=======
->>>>>>> 2c85ebc5
 		break;
 	case MEMORY_DEVICE_PCI_P2PDMA:
 		params.pgprot = pgprot_noncached(params.pgprot);
