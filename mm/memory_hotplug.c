// SPDX-License-Identifier: GPL-2.0-only
/*
 *  linux/mm/memory_hotplug.c
 *
 *  Copyright (C)
 */

#include <linux/stddef.h>
#include <linux/mm.h>
#include <linux/sched/signal.h>
#include <linux/swap.h>
#include <linux/interrupt.h>
#include <linux/pagemap.h>
#include <linux/compiler.h>
#include <linux/export.h>
#include <linux/pagevec.h>
#include <linux/writeback.h>
#include <linux/slab.h>
#include <linux/sysctl.h>
#include <linux/cpu.h>
#include <linux/memory.h>
#include <linux/memremap.h>
#include <linux/memory_hotplug.h>
#include <linux/highmem.h>
#include <linux/vmalloc.h>
#include <linux/ioport.h>
#include <linux/delay.h>
#include <linux/migrate.h>
#include <linux/page-isolation.h>
#include <linux/pfn.h>
#include <linux/suspend.h>
#include <linux/mm_inline.h>
#include <linux/firmware-map.h>
#include <linux/stop_machine.h>
#include <linux/hugetlb.h>
#include <linux/memblock.h>
#include <linux/compaction.h>
#include <linux/rmap.h>

#include <asm/tlbflush.h>

#include "internal.h"
#include "shuffle.h"

/*
 * online_page_callback contains pointer to current page onlining function.
 * Initially it is generic_online_page(). If it is required it could be
 * changed by calling set_online_page_callback() for callback registration
 * and restore_online_page_callback() for generic callback restore.
 */

static online_page_callback_t online_page_callback = generic_online_page;
static DEFINE_MUTEX(online_page_callback_lock);

DEFINE_STATIC_PERCPU_RWSEM(mem_hotplug_lock);

void get_online_mems(void)
{
	percpu_down_read(&mem_hotplug_lock);
}

void put_online_mems(void)
{
	percpu_up_read(&mem_hotplug_lock);
}

bool movable_node_enabled = false;

#ifndef CONFIG_MEMORY_HOTPLUG_DEFAULT_ONLINE
int memhp_default_online_type = MMOP_OFFLINE;
#else
int memhp_default_online_type = MMOP_ONLINE;
#endif

static int __init setup_memhp_default_state(char *str)
{
	const int online_type = memhp_online_type_from_str(str);

	if (online_type >= 0)
		memhp_default_online_type = online_type;

	return 1;
}
__setup("memhp_default_state=", setup_memhp_default_state);

void mem_hotplug_begin(void)
{
	cpus_read_lock();
	percpu_down_write(&mem_hotplug_lock);
}

void mem_hotplug_done(void)
{
	percpu_up_write(&mem_hotplug_lock);
	cpus_read_unlock();
}

u64 max_mem_size = U64_MAX;

/* add this memory to iomem resource */
static struct resource *register_memory_resource(u64 start, u64 size,
						 const char *resource_name)
{
	struct resource *res;
	unsigned long flags =  IORESOURCE_SYSTEM_RAM | IORESOURCE_BUSY;

	if (strcmp(resource_name, "System RAM"))
		flags |= IORESOURCE_SYSRAM_DRIVER_MANAGED;

	/*
	 * Make sure value parsed from 'mem=' only restricts memory adding
	 * while booting, so that memory hotplug won't be impacted. Please
	 * refer to document of 'mem=' in kernel-parameters.txt for more
	 * details.
	 */
	if (start + size > max_mem_size && system_state < SYSTEM_RUNNING)
		return ERR_PTR(-E2BIG);

	/*
	 * Request ownership of the new memory range.  This might be
	 * a child of an existing resource that was present but
	 * not marked as busy.
	 */
	res = __request_region(&iomem_resource, start, size,
			       resource_name, flags);

	if (!res) {
		pr_debug("Unable to reserve System RAM region: %016llx->%016llx\n",
				start, start + size);
		return ERR_PTR(-EEXIST);
	}
	return res;
}

static void release_memory_resource(struct resource *res)
{
	if (!res)
		return;
	release_resource(res);
	kfree(res);
}

#ifdef CONFIG_MEMORY_HOTPLUG_SPARSE
void get_page_bootmem(unsigned long info,  struct page *page,
		      unsigned long type)
{
	page->freelist = (void *)type;
	SetPagePrivate(page);
	set_page_private(page, info);
	page_ref_inc(page);
}

void put_page_bootmem(struct page *page)
{
	unsigned long type;

	type = (unsigned long) page->freelist;
	BUG_ON(type < MEMORY_HOTPLUG_MIN_BOOTMEM_TYPE ||
	       type > MEMORY_HOTPLUG_MAX_BOOTMEM_TYPE);

	if (page_ref_dec_return(page) == 1) {
		page->freelist = NULL;
		ClearPagePrivate(page);
		set_page_private(page, 0);
		INIT_LIST_HEAD(&page->lru);
		free_reserved_page(page);
	}
}

#ifdef CONFIG_HAVE_BOOTMEM_INFO_NODE
#ifndef CONFIG_SPARSEMEM_VMEMMAP
static void register_page_bootmem_info_section(unsigned long start_pfn)
{
	unsigned long mapsize, section_nr, i;
	struct mem_section *ms;
	struct page *page, *memmap;
	struct mem_section_usage *usage;

	section_nr = pfn_to_section_nr(start_pfn);
	ms = __nr_to_section(section_nr);

	/* Get section's memmap address */
	memmap = sparse_decode_mem_map(ms->section_mem_map, section_nr);

	/*
	 * Get page for the memmap's phys address
	 * XXX: need more consideration for sparse_vmemmap...
	 */
	page = virt_to_page(memmap);
	mapsize = sizeof(struct page) * PAGES_PER_SECTION;
	mapsize = PAGE_ALIGN(mapsize) >> PAGE_SHIFT;

	/* remember memmap's page */
	for (i = 0; i < mapsize; i++, page++)
		get_page_bootmem(section_nr, page, SECTION_INFO);

	usage = ms->usage;
	page = virt_to_page(usage);

	mapsize = PAGE_ALIGN(mem_section_usage_size()) >> PAGE_SHIFT;

	for (i = 0; i < mapsize; i++, page++)
		get_page_bootmem(section_nr, page, MIX_SECTION_INFO);

}
#else /* CONFIG_SPARSEMEM_VMEMMAP */
static void register_page_bootmem_info_section(unsigned long start_pfn)
{
	unsigned long mapsize, section_nr, i;
	struct mem_section *ms;
	struct page *page, *memmap;
	struct mem_section_usage *usage;

	section_nr = pfn_to_section_nr(start_pfn);
	ms = __nr_to_section(section_nr);

	memmap = sparse_decode_mem_map(ms->section_mem_map, section_nr);

	register_page_bootmem_memmap(section_nr, memmap, PAGES_PER_SECTION);

	usage = ms->usage;
	page = virt_to_page(usage);

	mapsize = PAGE_ALIGN(mem_section_usage_size()) >> PAGE_SHIFT;

	for (i = 0; i < mapsize; i++, page++)
		get_page_bootmem(section_nr, page, MIX_SECTION_INFO);
}
#endif /* !CONFIG_SPARSEMEM_VMEMMAP */

void __init register_page_bootmem_info_node(struct pglist_data *pgdat)
{
	unsigned long i, pfn, end_pfn, nr_pages;
	int node = pgdat->node_id;
	struct page *page;

	nr_pages = PAGE_ALIGN(sizeof(struct pglist_data)) >> PAGE_SHIFT;
	page = virt_to_page(pgdat);

	for (i = 0; i < nr_pages; i++, page++)
		get_page_bootmem(node, page, NODE_INFO);

	pfn = pgdat->node_start_pfn;
	end_pfn = pgdat_end_pfn(pgdat);

	/* register section info */
	for (; pfn < end_pfn; pfn += PAGES_PER_SECTION) {
		/*
		 * Some platforms can assign the same pfn to multiple nodes - on
		 * node0 as well as nodeN.  To avoid registering a pfn against
		 * multiple nodes we check that this pfn does not already
		 * reside in some other nodes.
		 */
		if (pfn_valid(pfn) && (early_pfn_to_nid(pfn) == node))
			register_page_bootmem_info_section(pfn);
	}
}
#endif /* CONFIG_HAVE_BOOTMEM_INFO_NODE */

static int check_pfn_span(unsigned long pfn, unsigned long nr_pages,
		const char *reason)
{
	/*
	 * Disallow all operations smaller than a sub-section and only
	 * allow operations smaller than a section for
	 * SPARSEMEM_VMEMMAP. Note that check_hotplug_memory_range()
	 * enforces a larger memory_block_size_bytes() granularity for
	 * memory that will be marked online, so this check should only
	 * fire for direct arch_{add,remove}_memory() users outside of
	 * add_memory_resource().
	 */
	unsigned long min_align;

	if (IS_ENABLED(CONFIG_SPARSEMEM_VMEMMAP))
		min_align = PAGES_PER_SUBSECTION;
	else
		min_align = PAGES_PER_SECTION;
	if (!IS_ALIGNED(pfn, min_align)
			|| !IS_ALIGNED(nr_pages, min_align)) {
		WARN(1, "Misaligned __%s_pages start: %#lx end: #%lx\n",
				reason, pfn, pfn + nr_pages - 1);
		return -EINVAL;
	}
	return 0;
}

static int check_hotplug_memory_addressable(unsigned long pfn,
					    unsigned long nr_pages)
{
	const u64 max_addr = PFN_PHYS(pfn + nr_pages) - 1;

	if (max_addr >> MAX_PHYSMEM_BITS) {
		const u64 max_allowed = (1ull << (MAX_PHYSMEM_BITS + 1)) - 1;
		WARN(1,
		     "Hotplugged memory exceeds maximum addressable address, range=%#llx-%#llx, maximum=%#llx\n",
		     (u64)PFN_PHYS(pfn), max_addr, max_allowed);
		return -E2BIG;
	}

	return 0;
}

/*
 * Reasonably generic function for adding memory.  It is
 * expected that archs that support memory hotplug will
 * call this function after deciding the zone to which to
 * add the new pages.
 */
int __ref __add_pages(int nid, unsigned long pfn, unsigned long nr_pages,
		struct mhp_params *params)
{
	const unsigned long end_pfn = pfn + nr_pages;
	unsigned long cur_nr_pages;
	int err;
	struct vmem_altmap *altmap = params->altmap;

	if (WARN_ON_ONCE(!params->pgprot.pgprot))
		return -EINVAL;

	err = check_hotplug_memory_addressable(pfn, nr_pages);
	if (err)
		return err;

	if (altmap) {
		/*
		 * Validate altmap is within bounds of the total request
		 */
		if (altmap->base_pfn != pfn
				|| vmem_altmap_offset(altmap) > nr_pages) {
			pr_warn_once("memory add fail, invalid altmap\n");
			return -EINVAL;
		}
		altmap->alloc = 0;
	}

	err = check_pfn_span(pfn, nr_pages, "add");
	if (err)
		return err;

	for (; pfn < end_pfn; pfn += cur_nr_pages) {
		/* Select all remaining pages up to the next section boundary */
		cur_nr_pages = min(end_pfn - pfn,
				   SECTION_ALIGN_UP(pfn + 1) - pfn);
		err = sparse_add_section(nid, pfn, cur_nr_pages, altmap);
		if (err)
			break;
		cond_resched();
	}
	vmemmap_populate_print_last();
	return err;
}

/* find the smallest valid pfn in the range [start_pfn, end_pfn) */
static unsigned long find_smallest_section_pfn(int nid, struct zone *zone,
				     unsigned long start_pfn,
				     unsigned long end_pfn)
{
	for (; start_pfn < end_pfn; start_pfn += PAGES_PER_SUBSECTION) {
		if (unlikely(!pfn_to_online_page(start_pfn)))
			continue;

		if (unlikely(pfn_to_nid(start_pfn) != nid))
			continue;

		if (zone != page_zone(pfn_to_page(start_pfn)))
			continue;

		return start_pfn;
	}

	return 0;
}

/* find the biggest valid pfn in the range [start_pfn, end_pfn). */
static unsigned long find_biggest_section_pfn(int nid, struct zone *zone,
				    unsigned long start_pfn,
				    unsigned long end_pfn)
{
	unsigned long pfn;

	/* pfn is the end pfn of a memory section. */
	pfn = end_pfn - 1;
	for (; pfn >= start_pfn; pfn -= PAGES_PER_SUBSECTION) {
		if (unlikely(!pfn_to_online_page(pfn)))
			continue;

		if (unlikely(pfn_to_nid(pfn) != nid))
			continue;

		if (zone != page_zone(pfn_to_page(pfn)))
			continue;

		return pfn;
	}

	return 0;
}

static void shrink_zone_span(struct zone *zone, unsigned long start_pfn,
			     unsigned long end_pfn)
{
	unsigned long pfn;
	int nid = zone_to_nid(zone);

	zone_span_writelock(zone);
	if (zone->zone_start_pfn == start_pfn) {
		/*
		 * If the section is smallest section in the zone, it need
		 * shrink zone->zone_start_pfn and zone->zone_spanned_pages.
		 * In this case, we find second smallest valid mem_section
		 * for shrinking zone.
		 */
		pfn = find_smallest_section_pfn(nid, zone, end_pfn,
						zone_end_pfn(zone));
		if (pfn) {
			zone->spanned_pages = zone_end_pfn(zone) - pfn;
			zone->zone_start_pfn = pfn;
		} else {
			zone->zone_start_pfn = 0;
			zone->spanned_pages = 0;
		}
	} else if (zone_end_pfn(zone) == end_pfn) {
		/*
		 * If the section is biggest section in the zone, it need
		 * shrink zone->spanned_pages.
		 * In this case, we find second biggest valid mem_section for
		 * shrinking zone.
		 */
		pfn = find_biggest_section_pfn(nid, zone, zone->zone_start_pfn,
					       start_pfn);
		if (pfn)
			zone->spanned_pages = pfn - zone->zone_start_pfn + 1;
		else {
			zone->zone_start_pfn = 0;
			zone->spanned_pages = 0;
		}
	}
	zone_span_writeunlock(zone);
}

static void update_pgdat_span(struct pglist_data *pgdat)
{
	unsigned long node_start_pfn = 0, node_end_pfn = 0;
	struct zone *zone;

	for (zone = pgdat->node_zones;
	     zone < pgdat->node_zones + MAX_NR_ZONES; zone++) {
		unsigned long zone_end_pfn = zone->zone_start_pfn +
					     zone->spanned_pages;

		/* No need to lock the zones, they can't change. */
		if (!zone->spanned_pages)
			continue;
		if (!node_end_pfn) {
			node_start_pfn = zone->zone_start_pfn;
			node_end_pfn = zone_end_pfn;
			continue;
		}

		if (zone_end_pfn > node_end_pfn)
			node_end_pfn = zone_end_pfn;
		if (zone->zone_start_pfn < node_start_pfn)
			node_start_pfn = zone->zone_start_pfn;
	}

	pgdat->node_start_pfn = node_start_pfn;
	pgdat->node_spanned_pages = node_end_pfn - node_start_pfn;
}

void __ref remove_pfn_range_from_zone(struct zone *zone,
				      unsigned long start_pfn,
				      unsigned long nr_pages)
{
	const unsigned long end_pfn = start_pfn + nr_pages;
	struct pglist_data *pgdat = zone->zone_pgdat;
	unsigned long pfn, cur_nr_pages, flags;

	/* Poison struct pages because they are now uninitialized again. */
	for (pfn = start_pfn; pfn < end_pfn; pfn += cur_nr_pages) {
		cond_resched();

		/* Select all remaining pages up to the next section boundary */
		cur_nr_pages =
			min(end_pfn - pfn, SECTION_ALIGN_UP(pfn + 1) - pfn);
		page_init_poison(pfn_to_page(pfn),
				 sizeof(struct page) * cur_nr_pages);
	}

#ifdef CONFIG_ZONE_DEVICE
	/*
	 * Zone shrinking code cannot properly deal with ZONE_DEVICE. So
	 * we will not try to shrink the zones - which is okay as
	 * set_zone_contiguous() cannot deal with ZONE_DEVICE either way.
	 */
	if (zone_idx(zone) == ZONE_DEVICE)
		return;
#endif

	clear_zone_contiguous(zone);

	pgdat_resize_lock(zone->zone_pgdat, &flags);
	shrink_zone_span(zone, start_pfn, start_pfn + nr_pages);
	update_pgdat_span(pgdat);
	pgdat_resize_unlock(zone->zone_pgdat, &flags);

	set_zone_contiguous(zone);
}

static void __remove_section(unsigned long pfn, unsigned long nr_pages,
			     unsigned long map_offset,
			     struct vmem_altmap *altmap)
{
	struct mem_section *ms = __pfn_to_section(pfn);

	if (WARN_ON_ONCE(!valid_section(ms)))
		return;

	sparse_remove_section(ms, pfn, nr_pages, map_offset, altmap);
}

/**
 * __remove_pages() - remove sections of pages
 * @pfn: starting pageframe (must be aligned to start of a section)
 * @nr_pages: number of pages to remove (must be multiple of section size)
 * @altmap: alternative device page map or %NULL if default memmap is used
 *
 * Generic helper function to remove section mappings and sysfs entries
 * for the section of the memory we are removing. Caller needs to make
 * sure that pages are marked reserved and zones are adjust properly by
 * calling offline_pages().
 */
void __remove_pages(unsigned long pfn, unsigned long nr_pages,
		    struct vmem_altmap *altmap)
{
	const unsigned long end_pfn = pfn + nr_pages;
	unsigned long cur_nr_pages;
	unsigned long map_offset = 0;

	map_offset = vmem_altmap_offset(altmap);

	if (check_pfn_span(pfn, nr_pages, "remove"))
		return;

	for (; pfn < end_pfn; pfn += cur_nr_pages) {
		cond_resched();
		/* Select all remaining pages up to the next section boundary */
		cur_nr_pages = min(end_pfn - pfn,
				   SECTION_ALIGN_UP(pfn + 1) - pfn);
		__remove_section(pfn, cur_nr_pages, map_offset, altmap);
		map_offset = 0;
	}
}

int set_online_page_callback(online_page_callback_t callback)
{
	int rc = -EINVAL;

	get_online_mems();
	mutex_lock(&online_page_callback_lock);

	if (online_page_callback == generic_online_page) {
		online_page_callback = callback;
		rc = 0;
	}

	mutex_unlock(&online_page_callback_lock);
	put_online_mems();

	return rc;
}
EXPORT_SYMBOL_GPL(set_online_page_callback);

int restore_online_page_callback(online_page_callback_t callback)
{
	int rc = -EINVAL;

	get_online_mems();
	mutex_lock(&online_page_callback_lock);

	if (online_page_callback == callback) {
		online_page_callback = generic_online_page;
		rc = 0;
	}

	mutex_unlock(&online_page_callback_lock);
	put_online_mems();

	return rc;
}
EXPORT_SYMBOL_GPL(restore_online_page_callback);

void generic_online_page(struct page *page, unsigned int order)
{
	/*
	 * Freeing the page with debug_pagealloc enabled will try to unmap it,
	 * so we should map it first. This is better than introducing a special
	 * case in page freeing fast path.
	 */
	if (debug_pagealloc_enabled_static())
		kernel_map_pages(page, 1 << order, 1);
	__free_pages_core(page, order);
	totalram_pages_add(1UL << order);
#ifdef CONFIG_HIGHMEM
	if (PageHighMem(page))
		totalhigh_pages_add(1UL << order);
#endif
}
EXPORT_SYMBOL_GPL(generic_online_page);

static void online_pages_range(unsigned long start_pfn, unsigned long nr_pages)
{
	const unsigned long end_pfn = start_pfn + nr_pages;
	unsigned long pfn;

	/*
	 * Online the pages in MAX_ORDER - 1 aligned chunks. The callback might
	 * decide to not expose all pages to the buddy (e.g., expose them
	 * later). We account all pages as being online and belonging to this
	 * zone ("present").
	 */
	for (pfn = start_pfn; pfn < end_pfn; pfn += MAX_ORDER_NR_PAGES)
		(*online_page_callback)(pfn_to_page(pfn), MAX_ORDER - 1);

	/* mark all involved sections as online */
	online_mem_sections(start_pfn, end_pfn);
}

/* check which state of node_states will be changed when online memory */
static void node_states_check_changes_online(unsigned long nr_pages,
	struct zone *zone, struct memory_notify *arg)
{
	int nid = zone_to_nid(zone);

	arg->status_change_nid = NUMA_NO_NODE;
	arg->status_change_nid_normal = NUMA_NO_NODE;
	arg->status_change_nid_high = NUMA_NO_NODE;

	if (!node_state(nid, N_MEMORY))
		arg->status_change_nid = nid;
	if (zone_idx(zone) <= ZONE_NORMAL && !node_state(nid, N_NORMAL_MEMORY))
		arg->status_change_nid_normal = nid;
#ifdef CONFIG_HIGHMEM
	if (zone_idx(zone) <= ZONE_HIGHMEM && !node_state(nid, N_HIGH_MEMORY))
		arg->status_change_nid_high = nid;
#endif
}

static void node_states_set_node(int node, struct memory_notify *arg)
{
	if (arg->status_change_nid_normal >= 0)
		node_set_state(node, N_NORMAL_MEMORY);

	if (arg->status_change_nid_high >= 0)
		node_set_state(node, N_HIGH_MEMORY);

	if (arg->status_change_nid >= 0)
		node_set_state(node, N_MEMORY);
}

static void __meminit resize_zone_range(struct zone *zone, unsigned long start_pfn,
		unsigned long nr_pages)
{
	unsigned long old_end_pfn = zone_end_pfn(zone);

	if (zone_is_empty(zone) || start_pfn < zone->zone_start_pfn)
		zone->zone_start_pfn = start_pfn;

	zone->spanned_pages = max(start_pfn + nr_pages, old_end_pfn) - zone->zone_start_pfn;
}

static void __meminit resize_pgdat_range(struct pglist_data *pgdat, unsigned long start_pfn,
                                     unsigned long nr_pages)
{
	unsigned long old_end_pfn = pgdat_end_pfn(pgdat);

	if (!pgdat->node_spanned_pages || start_pfn < pgdat->node_start_pfn)
		pgdat->node_start_pfn = start_pfn;

	pgdat->node_spanned_pages = max(start_pfn + nr_pages, old_end_pfn) - pgdat->node_start_pfn;

}
/*
 * Associate the pfn range with the given zone, initializing the memmaps
 * and resizing the pgdat/zone data to span the added pages. After this
 * call, all affected pages are PG_reserved.
 *
 * All aligned pageblocks are initialized to the specified migratetype
 * (usually MIGRATE_MOVABLE). Besides setting the migratetype, no related
 * zone stats (e.g., nr_isolate_pageblock) are touched.
 */
void __ref move_pfn_range_to_zone(struct zone *zone, unsigned long start_pfn,
				  unsigned long nr_pages,
				  struct vmem_altmap *altmap, int migratetype)
{
	struct pglist_data *pgdat = zone->zone_pgdat;
	int nid = pgdat->node_id;
	unsigned long flags;

	clear_zone_contiguous(zone);

	/* TODO Huh pgdat is irqsave while zone is not. It used to be like that before */
	pgdat_resize_lock(pgdat, &flags);
	zone_span_writelock(zone);
	if (zone_is_empty(zone))
		init_currently_empty_zone(zone, start_pfn, nr_pages);
	resize_zone_range(zone, start_pfn, nr_pages);
	zone_span_writeunlock(zone);
	resize_pgdat_range(pgdat, start_pfn, nr_pages);
	pgdat_resize_unlock(pgdat, &flags);

	/*
	 * TODO now we have a visible range of pages which are not associated
	 * with their zone properly. Not nice but set_pfnblock_flags_mask
	 * expects the zone spans the pfn range. All the pages in the range
	 * are reserved so nobody should be touching them so we should be safe
	 */
	memmap_init_zone(nr_pages, nid, zone_idx(zone), start_pfn,
			 MEMINIT_HOTPLUG, altmap, migratetype);

	set_zone_contiguous(zone);
}

/*
 * Returns a default kernel memory zone for the given pfn range.
 * If no kernel zone covers this pfn range it will automatically go
 * to the ZONE_NORMAL.
 */
static struct zone *default_kernel_zone_for_pfn(int nid, unsigned long start_pfn,
		unsigned long nr_pages)
{
	struct pglist_data *pgdat = NODE_DATA(nid);
	int zid;

	for (zid = 0; zid <= ZONE_NORMAL; zid++) {
		struct zone *zone = &pgdat->node_zones[zid];

		if (zone_intersects(zone, start_pfn, nr_pages))
			return zone;
	}

	return &pgdat->node_zones[ZONE_NORMAL];
}

static inline struct zone *default_zone_for_pfn(int nid, unsigned long start_pfn,
		unsigned long nr_pages)
{
	struct zone *kernel_zone = default_kernel_zone_for_pfn(nid, start_pfn,
			nr_pages);
	struct zone *movable_zone = &NODE_DATA(nid)->node_zones[ZONE_MOVABLE];
	bool in_kernel = zone_intersects(kernel_zone, start_pfn, nr_pages);
	bool in_movable = zone_intersects(movable_zone, start_pfn, nr_pages);

	/*
	 * We inherit the existing zone in a simple case where zones do not
	 * overlap in the given range
	 */
	if (in_kernel ^ in_movable)
		return (in_kernel) ? kernel_zone : movable_zone;

	/*
	 * If the range doesn't belong to any zone or two zones overlap in the
	 * given range then we use movable zone only if movable_node is
	 * enabled because we always online to a kernel zone by default.
	 */
	return movable_node_enabled ? movable_zone : kernel_zone;
}

struct zone * zone_for_pfn_range(int online_type, int nid, unsigned start_pfn,
		unsigned long nr_pages)
{
	if (online_type == MMOP_ONLINE_KERNEL)
		return default_kernel_zone_for_pfn(nid, start_pfn, nr_pages);

	if (online_type == MMOP_ONLINE_MOVABLE)
		return &NODE_DATA(nid)->node_zones[ZONE_MOVABLE];

	return default_zone_for_pfn(nid, start_pfn, nr_pages);
}

int __ref online_pages(unsigned long pfn, unsigned long nr_pages,
		       int online_type, int nid)
{
	unsigned long flags;
	struct zone *zone;
	int need_zonelists_rebuild = 0;
	int ret;
	struct memory_notify arg;

	/* We can only online full sections (e.g., SECTION_IS_ONLINE) */
	if (WARN_ON_ONCE(!nr_pages ||
			 !IS_ALIGNED(pfn | nr_pages, PAGES_PER_SECTION)))
		return -EINVAL;

	mem_hotplug_begin();

	/* associate pfn range with the zone */
	zone = zone_for_pfn_range(online_type, nid, pfn, nr_pages);
	move_pfn_range_to_zone(zone, pfn, nr_pages, NULL, MIGRATE_ISOLATE);

	arg.start_pfn = pfn;
	arg.nr_pages = nr_pages;
	node_states_check_changes_online(nr_pages, zone, &arg);

	ret = memory_notify(MEM_GOING_ONLINE, &arg);
	ret = notifier_to_errno(ret);
	if (ret)
		goto failed_addition;

	/*
	 * Fixup the number of isolated pageblocks before marking the sections
	 * onlining, such that undo_isolate_page_range() works correctly.
	 */
	spin_lock_irqsave(&zone->lock, flags);
	zone->nr_isolate_pageblock += nr_pages / pageblock_nr_pages;
	spin_unlock_irqrestore(&zone->lock, flags);

	/*
	 * If this zone is not populated, then it is not in zonelist.
	 * This means the page allocator ignores this zone.
	 * So, zonelist must be updated after online.
	 */
	if (!populated_zone(zone)) {
		need_zonelists_rebuild = 1;
		setup_zone_pageset(zone);
	}

	online_pages_range(pfn, nr_pages);
	zone->present_pages += nr_pages;

	pgdat_resize_lock(zone->zone_pgdat, &flags);
	zone->zone_pgdat->node_present_pages += nr_pages;
	pgdat_resize_unlock(zone->zone_pgdat, &flags);

	node_states_set_node(nid, &arg);
	if (need_zonelists_rebuild)
		build_all_zonelists(NULL);
	zone_pcp_update(zone);

	/* Basic onlining is complete, allow allocation of onlined pages. */
	undo_isolate_page_range(pfn, pfn + nr_pages, MIGRATE_MOVABLE);

	/*
	 * Freshly onlined pages aren't shuffled (e.g., all pages are placed to
	 * the tail of the freelist when undoing isolation). Shuffle the whole
	 * zone to make sure the just onlined pages are properly distributed
	 * across the whole freelist - to create an initial shuffle.
	 */
	shuffle_zone(zone);

	init_per_zone_wmark_min();

	kswapd_run(nid);
	kcompactd_run(nid);

	writeback_set_ratelimit();

	memory_notify(MEM_ONLINE, &arg);
	mem_hotplug_done();
	return 0;

failed_addition:
	pr_debug("online_pages [mem %#010llx-%#010llx] failed\n",
		 (unsigned long long) pfn << PAGE_SHIFT,
		 (((unsigned long long) pfn + nr_pages) << PAGE_SHIFT) - 1);
	memory_notify(MEM_CANCEL_ONLINE, &arg);
	remove_pfn_range_from_zone(zone, pfn, nr_pages);
	mem_hotplug_done();
	return ret;
}
#endif /* CONFIG_MEMORY_HOTPLUG_SPARSE */

static void reset_node_present_pages(pg_data_t *pgdat)
{
	struct zone *z;

	for (z = pgdat->node_zones; z < pgdat->node_zones + MAX_NR_ZONES; z++)
		z->present_pages = 0;

	pgdat->node_present_pages = 0;
}

/* we are OK calling __meminit stuff here - we have CONFIG_MEMORY_HOTPLUG */
static pg_data_t __ref *hotadd_new_pgdat(int nid)
{
	struct pglist_data *pgdat;

	pgdat = NODE_DATA(nid);
	if (!pgdat) {
		pgdat = arch_alloc_nodedata(nid);
		if (!pgdat)
			return NULL;

		pgdat->per_cpu_nodestats =
			alloc_percpu(struct per_cpu_nodestat);
		arch_refresh_nodedata(nid, pgdat);
	} else {
		int cpu;
		/*
		 * Reset the nr_zones, order and highest_zoneidx before reuse.
		 * Note that kswapd will init kswapd_highest_zoneidx properly
		 * when it starts in the near future.
		 */
		pgdat->nr_zones = 0;
		pgdat->kswapd_order = 0;
		pgdat->kswapd_highest_zoneidx = 0;
		for_each_online_cpu(cpu) {
			struct per_cpu_nodestat *p;

			p = per_cpu_ptr(pgdat->per_cpu_nodestats, cpu);
			memset(p, 0, sizeof(*p));
		}
	}

	/* we can use NODE_DATA(nid) from here */
	pgdat->node_id = nid;
	pgdat->node_start_pfn = 0;

	/* init node's zones as empty zones, we don't have any present pages.*/
	free_area_init_core_hotplug(nid);

	/*
	 * The node we allocated has no zone fallback lists. For avoiding
	 * to access not-initialized zonelist, build here.
	 */
	build_all_zonelists(pgdat);

	/*
	 * When memory is hot-added, all the memory is in offline state. So
	 * clear all zones' present_pages because they will be updated in
	 * online_pages() and offline_pages().
	 */
	reset_node_managed_pages(pgdat);
	reset_node_present_pages(pgdat);

	return pgdat;
}

static void rollback_node_hotadd(int nid)
{
	pg_data_t *pgdat = NODE_DATA(nid);

	arch_refresh_nodedata(nid, NULL);
	free_percpu(pgdat->per_cpu_nodestats);
	arch_free_nodedata(pgdat);
}


/**
 * try_online_node - online a node if offlined
 * @nid: the node ID
 * @set_node_online: Whether we want to online the node
 * called by cpu_up() to online a node without onlined memory.
 *
 * Returns:
 * 1 -> a new node has been allocated
 * 0 -> the node is already online
 * -ENOMEM -> the node could not be allocated
 */
static int __try_online_node(int nid, bool set_node_online)
{
	pg_data_t *pgdat;
	int ret = 1;

	if (node_online(nid))
		return 0;

	pgdat = hotadd_new_pgdat(nid);
	if (!pgdat) {
		pr_err("Cannot online node %d due to NULL pgdat\n", nid);
		ret = -ENOMEM;
		goto out;
	}

	if (set_node_online) {
		node_set_online(nid);
		ret = register_one_node(nid);
		BUG_ON(ret);
	}
out:
	return ret;
}

/*
 * Users of this function always want to online/register the node
 */
int try_online_node(int nid)
{
	int ret;

	mem_hotplug_begin();
	ret =  __try_online_node(nid, true);
	mem_hotplug_done();
	return ret;
}

static int check_hotplug_memory_range(u64 start, u64 size)
{
	/* memory range must be block size aligned */
	if (!size || !IS_ALIGNED(start, memory_block_size_bytes()) ||
	    !IS_ALIGNED(size, memory_block_size_bytes())) {
		pr_err("Block size [%#lx] unaligned hotplug range: start %#llx, size %#llx",
		       memory_block_size_bytes(), start, size);
		return -EINVAL;
	}

	return 0;
}

static int online_memory_block(struct memory_block *mem, void *arg)
{
	mem->online_type = memhp_default_online_type;
	return device_online(&mem->dev);
}

/*
 * NOTE: The caller must call lock_device_hotplug() to serialize hotplug
 * and online/offline operations (triggered e.g. by sysfs).
 *
 * we are OK calling __meminit stuff here - we have CONFIG_MEMORY_HOTPLUG
 */
int __ref add_memory_resource(int nid, struct resource *res, mhp_t mhp_flags)
{
	struct mhp_params params = { .pgprot = PAGE_KERNEL };
	u64 start, size;
	bool new_node = false;
	int ret;

	start = res->start;
	size = resource_size(res);

	ret = check_hotplug_memory_range(start, size);
	if (ret)
		return ret;

	if (!node_possible(nid)) {
		WARN(1, "node %d was absent from the node_possible_map\n", nid);
		return -EINVAL;
	}

	mem_hotplug_begin();

	if (IS_ENABLED(CONFIG_ARCH_KEEP_MEMBLOCK))
		memblock_add_node(start, size, nid);

	ret = __try_online_node(nid, false);
	if (ret < 0)
		goto error;
	new_node = ret;

	/* call arch's memory hotadd */
	ret = arch_add_memory(nid, start, size, &params);
	if (ret < 0)
		goto error;

	/* create memory block devices after memory was added */
	ret = create_memory_block_devices(start, size);
	if (ret) {
		arch_remove_memory(nid, start, size, NULL);
		goto error;
	}

	if (new_node) {
		/* If sysfs file of new node can't be created, cpu on the node
		 * can't be hot-added. There is no rollback way now.
		 * So, check by BUG_ON() to catch it reluctantly..
		 * We online node here. We can't roll back from here.
		 */
		node_set_online(nid);
		ret = __register_one_node(nid);
		BUG_ON(ret);
	}

	/* link memory sections under this node.*/
	link_mem_sections(nid, PFN_DOWN(start), PFN_UP(start + size - 1),
			  MEMINIT_HOTPLUG);

	/* create new memmap entry */
	if (!strcmp(res->name, "System RAM"))
		firmware_map_add_hotplug(start, start + size, "System RAM");

	/* device_online() will take the lock when calling online_pages() */
	mem_hotplug_done();

	/*
	 * In case we're allowed to merge the resource, flag it and trigger
	 * merging now that adding succeeded.
	 */
	if (mhp_flags & MEMHP_MERGE_RESOURCE)
		merge_system_ram_resource(res);

	/* online pages if requested */
	if (memhp_default_online_type != MMOP_OFFLINE)
		walk_memory_blocks(start, size, NULL, online_memory_block);

	return ret;
error:
	/* rollback pgdat allocation and others */
	if (new_node)
		rollback_node_hotadd(nid);
	if (IS_ENABLED(CONFIG_ARCH_KEEP_MEMBLOCK))
		memblock_remove(start, size);
	mem_hotplug_done();
	return ret;
}

/* requires device_hotplug_lock, see add_memory_resource() */
int __ref __add_memory(int nid, u64 start, u64 size, mhp_t mhp_flags)
{
	struct resource *res;
	int ret;

	res = register_memory_resource(start, size, "System RAM");
	if (IS_ERR(res))
		return PTR_ERR(res);

	ret = add_memory_resource(nid, res, mhp_flags);
	if (ret < 0)
		release_memory_resource(res);
	return ret;
}

int add_memory(int nid, u64 start, u64 size, mhp_t mhp_flags)
{
	int rc;

	lock_device_hotplug();
	rc = __add_memory(nid, start, size, mhp_flags);
	unlock_device_hotplug();

	return rc;
}
EXPORT_SYMBOL_GPL(add_memory);

/*
 * Add special, driver-managed memory to the system as system RAM. Such
 * memory is not exposed via the raw firmware-provided memmap as system
 * RAM, instead, it is detected and added by a driver - during cold boot,
 * after a reboot, and after kexec.
 *
 * Reasons why this memory should not be used for the initial memmap of a
 * kexec kernel or for placing kexec images:
 * - The booting kernel is in charge of determining how this memory will be
 *   used (e.g., use persistent memory as system RAM)
 * - Coordination with a hypervisor is required before this memory
 *   can be used (e.g., inaccessible parts).
 *
 * For this memory, no entries in /sys/firmware/memmap ("raw firmware-provided
 * memory map") are created. Also, the created memory resource is flagged
 * with IORESOURCE_SYSRAM_DRIVER_MANAGED, so in-kernel users can special-case
 * this memory as well (esp., not place kexec images onto it).
 *
 * The resource_name (visible via /proc/iomem) has to have the format
 * "System RAM ($DRIVER)".
 */
int add_memory_driver_managed(int nid, u64 start, u64 size,
			      const char *resource_name, mhp_t mhp_flags)
{
	struct resource *res;
	int rc;

	if (!resource_name ||
	    strstr(resource_name, "System RAM (") != resource_name ||
	    resource_name[strlen(resource_name) - 1] != ')')
		return -EINVAL;

	lock_device_hotplug();

	res = register_memory_resource(start, size, resource_name);
	if (IS_ERR(res)) {
		rc = PTR_ERR(res);
		goto out_unlock;
	}

	rc = add_memory_resource(nid, res, mhp_flags);
	if (rc < 0)
		release_memory_resource(res);

out_unlock:
	unlock_device_hotplug();
	return rc;
}
EXPORT_SYMBOL_GPL(add_memory_driver_managed);

#ifdef CONFIG_MEMORY_HOTREMOVE
/*
 * Confirm all pages in a range [start, end) belong to the same zone (skipping
 * memory holes). When true, return the zone.
 */
struct zone *test_pages_in_a_zone(unsigned long start_pfn,
				  unsigned long end_pfn)
{
	unsigned long pfn, sec_end_pfn;
	struct zone *zone = NULL;
	struct page *page;
	int i;
	for (pfn = start_pfn, sec_end_pfn = SECTION_ALIGN_UP(start_pfn + 1);
	     pfn < end_pfn;
	     pfn = sec_end_pfn, sec_end_pfn += PAGES_PER_SECTION) {
		/* Make sure the memory section is present first */
		if (!present_section_nr(pfn_to_section_nr(pfn)))
			continue;
		for (; pfn < sec_end_pfn && pfn < end_pfn;
		     pfn += MAX_ORDER_NR_PAGES) {
			i = 0;
			/* This is just a CONFIG_HOLES_IN_ZONE check.*/
			while ((i < MAX_ORDER_NR_PAGES) &&
				!pfn_valid_within(pfn + i))
				i++;
			if (i == MAX_ORDER_NR_PAGES || pfn + i >= end_pfn)
				continue;
			/* Check if we got outside of the zone */
			if (zone && !zone_spans_pfn(zone, pfn + i))
				return NULL;
			page = pfn_to_page(pfn + i);
			if (zone && page_zone(page) != zone)
				return NULL;
			zone = page_zone(page);
		}
	}

	return zone;
}

/*
 * Scan pfn range [start,end) to find movable/migratable pages (LRU pages,
 * non-lru movable pages and hugepages). Will skip over most unmovable
 * pages (esp., pages that can be skipped when offlining), but bail out on
 * definitely unmovable pages.
 *
 * Returns:
 *	0 in case a movable page is found and movable_pfn was updated.
 *	-ENOENT in case no movable page was found.
 *	-EBUSY in case a definitely unmovable page was found.
 */
static int scan_movable_pages(unsigned long start, unsigned long end,
			      unsigned long *movable_pfn)
{
	unsigned long pfn;

	for (pfn = start; pfn < end; pfn++) {
		struct page *page, *head;
		unsigned long skip;

		if (!pfn_valid(pfn))
			continue;
		page = pfn_to_page(pfn);
		if (PageLRU(page))
			goto found;
		if (__PageMovable(page))
			goto found;

		/*
		 * PageOffline() pages that are not marked __PageMovable() and
		 * have a reference count > 0 (after MEM_GOING_OFFLINE) are
		 * definitely unmovable. If their reference count would be 0,
		 * they could at least be skipped when offlining memory.
		 */
		if (PageOffline(page) && page_count(page))
			return -EBUSY;

		if (!PageHuge(page))
			continue;
		head = compound_head(page);
		if (page_huge_active(head))
			goto found;
		skip = compound_nr(head) - (page - head);
		pfn += skip - 1;
	}
	return -ENOENT;
found:
	*movable_pfn = pfn;
	return 0;
}

static int
do_migrate_range(unsigned long start_pfn, unsigned long end_pfn)
{
	unsigned long pfn;
	struct page *page, *head;
	int ret = 0;
	LIST_HEAD(source);

	for (pfn = start_pfn; pfn < end_pfn; pfn++) {
		if (!pfn_valid(pfn))
			continue;
		page = pfn_to_page(pfn);
		head = compound_head(page);

		if (PageHuge(page)) {
			pfn = page_to_pfn(head) + compound_nr(head) - 1;
			isolate_huge_page(head, &source);
			continue;
		} else if (PageTransHuge(page))
			pfn = page_to_pfn(head) + thp_nr_pages(page) - 1;

		/*
		 * HWPoison pages have elevated reference counts so the migration would
		 * fail on them. It also doesn't make any sense to migrate them in the
		 * first place. Still try to unmap such a page in case it is still mapped
		 * (e.g. current hwpoison implementation doesn't unmap KSM pages but keep
		 * the unmap as the catch all safety net).
		 */
		if (PageHWPoison(page)) {
			if (WARN_ON(PageLRU(page)))
				isolate_lru_page(page);
			if (page_mapped(page))
				try_to_unmap(page, TTU_IGNORE_MLOCK | TTU_IGNORE_ACCESS);
			continue;
		}

		if (!get_page_unless_zero(page))
			continue;
		/*
		 * We can skip free pages. And we can deal with pages on
		 * LRU and non-lru movable pages.
		 */
		if (PageLRU(page))
			ret = isolate_lru_page(page);
		else
			ret = isolate_movable_page(page, ISOLATE_UNEVICTABLE);
		if (!ret) { /* Success */
			list_add_tail(&page->lru, &source);
			if (!__PageMovable(page))
				inc_node_page_state(page, NR_ISOLATED_ANON +
						    page_is_file_lru(page));

		} else {
			pr_warn("failed to isolate pfn %lx\n", pfn);
			dump_page(page, "isolation failed");
		}
		put_page(page);
	}
	if (!list_empty(&source)) {
		nodemask_t nmask = node_states[N_MEMORY];
		struct migration_target_control mtc = {
			.nmask = &nmask,
			.gfp_mask = GFP_USER | __GFP_MOVABLE | __GFP_RETRY_MAYFAIL,
		};

		/*
		 * We have checked that migration range is on a single zone so
		 * we can use the nid of the first page to all the others.
		 */
		mtc.nid = page_to_nid(list_first_entry(&source, struct page, lru));

		/*
		 * try to allocate from a different node but reuse this node
		 * if there are no other online nodes to be used (e.g. we are
		 * offlining a part of the only existing node)
		 */
		node_clear(mtc.nid, nmask);
		if (nodes_empty(nmask))
			node_set(mtc.nid, nmask);
		ret = migrate_pages(&source, alloc_migration_target, NULL,
			(unsigned long)&mtc, MIGRATE_SYNC, MR_MEMORY_HOTPLUG);
		if (ret) {
			list_for_each_entry(page, &source, lru) {
				pr_warn("migrating pfn %lx failed ret:%d ",
				       page_to_pfn(page), ret);
				dump_page(page, "migration failure");
			}
			putback_movable_pages(&source);
		}
	}

	return ret;
}

static int __init cmdline_parse_movable_node(char *p)
{
	movable_node_enabled = true;
	return 0;
}
early_param("movable_node", cmdline_parse_movable_node);

/* check which state of node_states will be changed when offline memory */
static void node_states_check_changes_offline(unsigned long nr_pages,
		struct zone *zone, struct memory_notify *arg)
{
	struct pglist_data *pgdat = zone->zone_pgdat;
	unsigned long present_pages = 0;
	enum zone_type zt;

	arg->status_change_nid = NUMA_NO_NODE;
	arg->status_change_nid_normal = NUMA_NO_NODE;
	arg->status_change_nid_high = NUMA_NO_NODE;

	/*
	 * Check whether node_states[N_NORMAL_MEMORY] will be changed.
	 * If the memory to be offline is within the range
	 * [0..ZONE_NORMAL], and it is the last present memory there,
	 * the zones in that range will become empty after the offlining,
	 * thus we can determine that we need to clear the node from
	 * node_states[N_NORMAL_MEMORY].
	 */
	for (zt = 0; zt <= ZONE_NORMAL; zt++)
		present_pages += pgdat->node_zones[zt].present_pages;
	if (zone_idx(zone) <= ZONE_NORMAL && nr_pages >= present_pages)
		arg->status_change_nid_normal = zone_to_nid(zone);

#ifdef CONFIG_HIGHMEM
	/*
	 * node_states[N_HIGH_MEMORY] contains nodes which
	 * have normal memory or high memory.
	 * Here we add the present_pages belonging to ZONE_HIGHMEM.
	 * If the zone is within the range of [0..ZONE_HIGHMEM), and
	 * we determine that the zones in that range become empty,
	 * we need to clear the node for N_HIGH_MEMORY.
	 */
	present_pages += pgdat->node_zones[ZONE_HIGHMEM].present_pages;
	if (zone_idx(zone) <= ZONE_HIGHMEM && nr_pages >= present_pages)
		arg->status_change_nid_high = zone_to_nid(zone);
#endif

	/*
	 * We have accounted the pages from [0..ZONE_NORMAL), and
	 * in case of CONFIG_HIGHMEM the pages from ZONE_HIGHMEM
	 * as well.
	 * Here we count the possible pages from ZONE_MOVABLE.
	 * If after having accounted all the pages, we see that the nr_pages
	 * to be offlined is over or equal to the accounted pages,
	 * we know that the node will become empty, and so, we can clear
	 * it for N_MEMORY as well.
	 */
	present_pages += pgdat->node_zones[ZONE_MOVABLE].present_pages;

	if (nr_pages >= present_pages)
		arg->status_change_nid = zone_to_nid(zone);
}

static void node_states_clear_node(int node, struct memory_notify *arg)
{
	if (arg->status_change_nid_normal >= 0)
		node_clear_state(node, N_NORMAL_MEMORY);

	if (arg->status_change_nid_high >= 0)
		node_clear_state(node, N_HIGH_MEMORY);

	if (arg->status_change_nid >= 0)
		node_clear_state(node, N_MEMORY);
}

static int count_system_ram_pages_cb(unsigned long start_pfn,
				     unsigned long nr_pages, void *data)
{
	unsigned long *nr_system_ram_pages = data;

	*nr_system_ram_pages += nr_pages;
	return 0;
}

int __ref offline_pages(unsigned long start_pfn, unsigned long nr_pages)
{
	const unsigned long end_pfn = start_pfn + nr_pages;
	unsigned long pfn, system_ram_pages = 0;
	unsigned long flags;
	struct zone *zone;
	struct memory_notify arg;
	int ret, node;
	char *reason;

	/* We can only offline full sections (e.g., SECTION_IS_ONLINE) */
	if (WARN_ON_ONCE(!nr_pages ||
			 !IS_ALIGNED(start_pfn | nr_pages, PAGES_PER_SECTION)))
		return -EINVAL;

	mem_hotplug_begin();

	/*
	 * Don't allow to offline memory blocks that contain holes.
	 * Consequently, memory blocks with holes can never get onlined
	 * via the hotplug path - online_pages() - as hotplugged memory has
	 * no holes. This way, we e.g., don't have to worry about marking
	 * memory holes PG_reserved, don't need pfn_valid() checks, and can
	 * avoid using walk_system_ram_range() later.
	 */
	walk_system_ram_range(start_pfn, nr_pages, &system_ram_pages,
			      count_system_ram_pages_cb);
	if (system_ram_pages != nr_pages) {
		ret = -EINVAL;
		reason = "memory holes";
		goto failed_removal;
	}

	/* This makes hotplug much easier...and readable.
	   we assume this for now. .*/
	zone = test_pages_in_a_zone(start_pfn, end_pfn);
	if (!zone) {
		ret = -EINVAL;
		reason = "multizone range";
		goto failed_removal;
	}
	node = zone_to_nid(zone);

	/* set above range as isolated */
	ret = start_isolate_page_range(start_pfn, end_pfn,
				       MIGRATE_MOVABLE,
				       MEMORY_OFFLINE | REPORT_FAILURE);
	if (ret) {
		reason = "failure to isolate range";
		goto failed_removal;
	}

	arg.start_pfn = start_pfn;
	arg.nr_pages = nr_pages;
	node_states_check_changes_offline(nr_pages, zone, &arg);

	ret = memory_notify(MEM_GOING_OFFLINE, &arg);
	ret = notifier_to_errno(ret);
	if (ret) {
		reason = "notifier failure";
		goto failed_removal_isolated;
	}

	do {
		pfn = start_pfn;
		do {
			if (signal_pending(current)) {
				ret = -EINTR;
				reason = "signal backoff";
				goto failed_removal_isolated;
			}

			cond_resched();
			lru_add_drain_all();

			ret = scan_movable_pages(pfn, end_pfn, &pfn);
			if (!ret) {
				/*
				 * TODO: fatal migration failures should bail
				 * out
				 */
				do_migrate_range(pfn, end_pfn);
			}
		} while (!ret);

		if (ret != -ENOENT) {
			reason = "unmovable page";
			goto failed_removal_isolated;
		}

		/*
		 * Dissolve free hugepages in the memory block before doing
		 * offlining actually in order to make hugetlbfs's object
		 * counting consistent.
		 */
		ret = dissolve_free_huge_pages(start_pfn, end_pfn);
		if (ret) {
			reason = "failure to dissolve huge pages";
			goto failed_removal_isolated;
		}
<<<<<<< HEAD
		/* check again */
		ret = walk_system_ram_range(start_pfn, end_pfn - start_pfn,
					    NULL, check_pages_isolated_cb);
=======

>>>>>>> 2c85ebc5
		/*
		 * per-cpu pages are drained in start_isolate_page_range, but if
		 * there are still pages that are not free, make sure that we
		 * drain again, because when we isolated range we might
		 * have raced with another thread that was adding pages to pcp
		 * list.
		 *
		 * Forward progress should be still guaranteed because
		 * pages on the pcp list can only belong to MOVABLE_ZONE
		 * because has_unmovable_pages explicitly checks for
		 * PageBuddy on freed pages on other zones.
		 */
<<<<<<< HEAD
=======
		ret = test_pages_isolated(start_pfn, end_pfn, MEMORY_OFFLINE);
>>>>>>> 2c85ebc5
		if (ret)
			drain_all_pages(zone);
	} while (ret);

	/* Mark all sections offline and remove free pages from the buddy. */
	__offline_isolated_pages(start_pfn, end_pfn);
	pr_info("Offlined Pages %ld\n", nr_pages);

	/*
	 * The memory sections are marked offline, and the pageblock flags
	 * effectively stale; nobody should be touching them. Fixup the number
	 * of isolated pageblocks, memory onlining will properly revert this.
	 */
	spin_lock_irqsave(&zone->lock, flags);
	zone->nr_isolate_pageblock -= nr_pages / pageblock_nr_pages;
	spin_unlock_irqrestore(&zone->lock, flags);

	/* removal success */
	adjust_managed_page_count(pfn_to_page(start_pfn), -nr_pages);
	zone->present_pages -= nr_pages;

	pgdat_resize_lock(zone->zone_pgdat, &flags);
	zone->zone_pgdat->node_present_pages -= nr_pages;
	pgdat_resize_unlock(zone->zone_pgdat, &flags);

	init_per_zone_wmark_min();

	if (!populated_zone(zone)) {
		zone_pcp_reset(zone);
		build_all_zonelists(NULL);
	} else
		zone_pcp_update(zone);

	node_states_clear_node(node, &arg);
	if (arg.status_change_nid >= 0) {
		kswapd_stop(node);
		kcompactd_stop(node);
	}

	writeback_set_ratelimit();

	memory_notify(MEM_OFFLINE, &arg);
	remove_pfn_range_from_zone(zone, start_pfn, nr_pages);
	mem_hotplug_done();
	return 0;

failed_removal_isolated:
	undo_isolate_page_range(start_pfn, end_pfn, MIGRATE_MOVABLE);
	memory_notify(MEM_CANCEL_OFFLINE, &arg);
failed_removal:
	pr_debug("memory offlining [mem %#010llx-%#010llx] failed due to %s\n",
		 (unsigned long long) start_pfn << PAGE_SHIFT,
		 ((unsigned long long) end_pfn << PAGE_SHIFT) - 1,
		 reason);
	/* pushback to free area */
	mem_hotplug_done();
	return ret;
}

static int check_memblock_offlined_cb(struct memory_block *mem, void *arg)
{
	int ret = !is_memblock_offlined(mem);

	if (unlikely(ret)) {
		phys_addr_t beginpa, endpa;

		beginpa = PFN_PHYS(section_nr_to_pfn(mem->start_section_nr));
		endpa = beginpa + memory_block_size_bytes() - 1;
		pr_warn("removing memory fails, because memory [%pa-%pa] is onlined\n",
			&beginpa, &endpa);

		return -EBUSY;
	}
	return 0;
}

static int check_cpu_on_node(pg_data_t *pgdat)
{
	int cpu;

	for_each_present_cpu(cpu) {
		if (cpu_to_node(cpu) == pgdat->node_id)
			/*
			 * the cpu on this node isn't removed, and we can't
			 * offline this node.
			 */
			return -EBUSY;
	}

	return 0;
}

static int check_no_memblock_for_node_cb(struct memory_block *mem, void *arg)
{
	int nid = *(int *)arg;

	/*
	 * If a memory block belongs to multiple nodes, the stored nid is not
	 * reliable. However, such blocks are always online (e.g., cannot get
	 * offlined) and, therefore, are still spanned by the node.
	 */
	return mem->nid == nid ? -EEXIST : 0;
}

/**
 * try_offline_node
 * @nid: the node ID
 *
 * Offline a node if all memory sections and cpus of the node are removed.
 *
 * NOTE: The caller must call lock_device_hotplug() to serialize hotplug
 * and online/offline operations before this call.
 */
void try_offline_node(int nid)
{
	pg_data_t *pgdat = NODE_DATA(nid);
	int rc;

	/*
	 * If the node still spans pages (especially ZONE_DEVICE), don't
	 * offline it. A node spans memory after move_pfn_range_to_zone(),
	 * e.g., after the memory block was onlined.
	 */
	if (pgdat->node_spanned_pages)
		return;

	/*
	 * Especially offline memory blocks might not be spanned by the
	 * node. They will get spanned by the node once they get onlined.
	 * However, they link to the node in sysfs and can get onlined later.
	 */
	rc = for_each_memory_block(&nid, check_no_memblock_for_node_cb);
	if (rc)
		return;

	if (check_cpu_on_node(pgdat))
		return;

	/*
	 * all memory/cpu of this node are removed, we can offline this
	 * node now.
	 */
	node_set_offline(nid);
	unregister_one_node(nid);
}
EXPORT_SYMBOL(try_offline_node);

static int __ref try_remove_memory(int nid, u64 start, u64 size)
{
	int rc = 0;

	BUG_ON(check_hotplug_memory_range(start, size));

	/*
	 * All memory blocks must be offlined before removing memory.  Check
	 * whether all memory blocks in question are offline and return error
	 * if this is not the case.
	 */
	rc = walk_memory_blocks(start, size, NULL, check_memblock_offlined_cb);
	if (rc)
		return rc;

	/* remove memmap entry */
	firmware_map_remove(start, start + size, "System RAM");

	/*
	 * Memory block device removal under the device_hotplug_lock is
	 * a barrier against racing online attempts.
	 */
	remove_memory_block_devices(start, size);

	mem_hotplug_begin();

	arch_remove_memory(nid, start, size, NULL);

	if (IS_ENABLED(CONFIG_ARCH_KEEP_MEMBLOCK)) {
		memblock_free(start, size);
		memblock_remove(start, size);
	}

	release_mem_region_adjustable(start, size);

	try_offline_node(nid);

	mem_hotplug_done();
	return 0;
}

/**
 * remove_memory
 * @nid: the node ID
 * @start: physical address of the region to remove
 * @size: size of the region to remove
 *
 * NOTE: The caller must call lock_device_hotplug() to serialize hotplug
 * and online/offline operations before this call, as required by
 * try_offline_node().
 */
void __remove_memory(int nid, u64 start, u64 size)
{

	/*
	 * trigger BUG() if some memory is not offlined prior to calling this
	 * function
	 */
	if (try_remove_memory(nid, start, size))
		BUG();
}

/*
 * Remove memory if every memory block is offline, otherwise return -EBUSY is
 * some memory is not offline
 */
int remove_memory(int nid, u64 start, u64 size)
{
	int rc;

	lock_device_hotplug();
	rc  = try_remove_memory(nid, start, size);
	unlock_device_hotplug();

	return rc;
}
EXPORT_SYMBOL_GPL(remove_memory);

/*
 * Try to offline and remove a memory block. Might take a long time to
 * finish in case memory is still in use. Primarily useful for memory devices
 * that logically unplugged all memory (so it's no longer in use) and want to
 * offline + remove the memory block.
 */
int offline_and_remove_memory(int nid, u64 start, u64 size)
{
	struct memory_block *mem;
	int rc = -EINVAL;

	if (!IS_ALIGNED(start, memory_block_size_bytes()) ||
	    size != memory_block_size_bytes())
		return rc;

	lock_device_hotplug();
	mem = find_memory_block(__pfn_to_section(PFN_DOWN(start)));
	if (mem)
		rc = device_offline(&mem->dev);
	/* Ignore if the device is already offline. */
	if (rc > 0)
		rc = 0;

	/*
	 * In case we succeeded to offline the memory block, remove it.
	 * This cannot fail as it cannot get onlined in the meantime.
	 */
	if (!rc) {
		rc = try_remove_memory(nid, start, size);
		WARN_ON_ONCE(rc);
	}
	unlock_device_hotplug();

	return rc;
}
EXPORT_SYMBOL_GPL(offline_and_remove_memory);
#endif /* CONFIG_MEMORY_HOTREMOVE */<|MERGE_RESOLUTION|>--- conflicted
+++ resolved
@@ -1549,13 +1549,7 @@
 			reason = "failure to dissolve huge pages";
 			goto failed_removal_isolated;
 		}
-<<<<<<< HEAD
-		/* check again */
-		ret = walk_system_ram_range(start_pfn, end_pfn - start_pfn,
-					    NULL, check_pages_isolated_cb);
-=======
-
->>>>>>> 2c85ebc5
+
 		/*
 		 * per-cpu pages are drained in start_isolate_page_range, but if
 		 * there are still pages that are not free, make sure that we
@@ -1568,10 +1562,7 @@
 		 * because has_unmovable_pages explicitly checks for
 		 * PageBuddy on freed pages on other zones.
 		 */
-<<<<<<< HEAD
-=======
 		ret = test_pages_isolated(start_pfn, end_pfn, MEMORY_OFFLINE);
->>>>>>> 2c85ebc5
 		if (ret)
 			drain_all_pages(zone);
 	} while (ret);
