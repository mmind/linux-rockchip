/*
 *
 * Copyright IBM Corporation, 2012
 * Author Aneesh Kumar K.V <aneesh.kumar@linux.vnet.ibm.com>
 *
 * Cgroup v2
 * Copyright (C) 2019 Red Hat, Inc.
 * Author: Giuseppe Scrivano <gscrivan@redhat.com>
 *
 * This program is free software; you can redistribute it and/or modify it
 * under the terms of version 2.1 of the GNU Lesser General Public License
 * as published by the Free Software Foundation.
 *
 * This program is distributed in the hope that it would be useful, but
 * WITHOUT ANY WARRANTY; without even the implied warranty of
 * MERCHANTABILITY or FITNESS FOR A PARTICULAR PURPOSE.
 *
 */

#include <linux/cgroup.h>
#include <linux/page_counter.h>
#include <linux/slab.h>
#include <linux/hugetlb.h>
#include <linux/hugetlb_cgroup.h>

#define MEMFILE_PRIVATE(x, val)	(((x) << 16) | (val))
#define MEMFILE_IDX(val)	(((val) >> 16) & 0xffff)
#define MEMFILE_ATTR(val)	((val) & 0xffff)

#define hugetlb_cgroup_from_counter(counter, idx)                   \
	container_of(counter, struct hugetlb_cgroup, hugepage[idx])

static struct hugetlb_cgroup *root_h_cgroup __read_mostly;

static inline struct page_counter *
__hugetlb_cgroup_counter_from_cgroup(struct hugetlb_cgroup *h_cg, int idx,
				     bool rsvd)
{
	if (rsvd)
		return &h_cg->rsvd_hugepage[idx];
	return &h_cg->hugepage[idx];
}

static inline struct page_counter *
hugetlb_cgroup_counter_from_cgroup(struct hugetlb_cgroup *h_cg, int idx)
{
	return __hugetlb_cgroup_counter_from_cgroup(h_cg, idx, false);
}

static inline struct page_counter *
hugetlb_cgroup_counter_from_cgroup_rsvd(struct hugetlb_cgroup *h_cg, int idx)
{
	return __hugetlb_cgroup_counter_from_cgroup(h_cg, idx, true);
}

static inline
struct hugetlb_cgroup *hugetlb_cgroup_from_css(struct cgroup_subsys_state *s)
{
	return s ? container_of(s, struct hugetlb_cgroup, css) : NULL;
}

static inline
struct hugetlb_cgroup *hugetlb_cgroup_from_task(struct task_struct *task)
{
	return hugetlb_cgroup_from_css(task_css(task, hugetlb_cgrp_id));
}

static inline bool hugetlb_cgroup_is_root(struct hugetlb_cgroup *h_cg)
{
	return (h_cg == root_h_cgroup);
}

static inline struct hugetlb_cgroup *
parent_hugetlb_cgroup(struct hugetlb_cgroup *h_cg)
{
	return hugetlb_cgroup_from_css(h_cg->css.parent);
}

static inline bool hugetlb_cgroup_have_usage(struct hugetlb_cgroup *h_cg)
{
	int idx;

	for (idx = 0; idx < hugetlb_max_hstate; idx++) {
		if (page_counter_read(
			    hugetlb_cgroup_counter_from_cgroup(h_cg, idx)) ||
		    page_counter_read(hugetlb_cgroup_counter_from_cgroup_rsvd(
			    h_cg, idx))) {
			return true;
		}
	}
	return false;
}

static void hugetlb_cgroup_init(struct hugetlb_cgroup *h_cgroup,
				struct hugetlb_cgroup *parent_h_cgroup)
{
	int idx;

	for (idx = 0; idx < HUGE_MAX_HSTATE; idx++) {
		struct page_counter *fault_parent = NULL;
		struct page_counter *rsvd_parent = NULL;
		unsigned long limit;
		int ret;

		if (parent_h_cgroup) {
			fault_parent = hugetlb_cgroup_counter_from_cgroup(
				parent_h_cgroup, idx);
			rsvd_parent = hugetlb_cgroup_counter_from_cgroup_rsvd(
				parent_h_cgroup, idx);
		}
		page_counter_init(hugetlb_cgroup_counter_from_cgroup(h_cgroup,
								     idx),
				  fault_parent);
		page_counter_init(
			hugetlb_cgroup_counter_from_cgroup_rsvd(h_cgroup, idx),
			rsvd_parent);

		limit = round_down(PAGE_COUNTER_MAX,
				   1 << huge_page_order(&hstates[idx]));

		ret = page_counter_set_max(
			hugetlb_cgroup_counter_from_cgroup(h_cgroup, idx),
			limit);
		VM_BUG_ON(ret);
		ret = page_counter_set_max(
			hugetlb_cgroup_counter_from_cgroup_rsvd(h_cgroup, idx),
			limit);
		VM_BUG_ON(ret);
	}
}

static struct cgroup_subsys_state *
hugetlb_cgroup_css_alloc(struct cgroup_subsys_state *parent_css)
{
	struct hugetlb_cgroup *parent_h_cgroup = hugetlb_cgroup_from_css(parent_css);
	struct hugetlb_cgroup *h_cgroup;

	h_cgroup = kzalloc(sizeof(*h_cgroup), GFP_KERNEL);
	if (!h_cgroup)
		return ERR_PTR(-ENOMEM);

	if (!parent_h_cgroup)
		root_h_cgroup = h_cgroup;

	hugetlb_cgroup_init(h_cgroup, parent_h_cgroup);
	return &h_cgroup->css;
}

static void hugetlb_cgroup_css_free(struct cgroup_subsys_state *css)
{
	struct hugetlb_cgroup *h_cgroup;

	h_cgroup = hugetlb_cgroup_from_css(css);
	kfree(h_cgroup);
}

/*
 * Should be called with hugetlb_lock held.
 * Since we are holding hugetlb_lock, pages cannot get moved from
 * active list or uncharged from the cgroup, So no need to get
 * page reference and test for page active here. This function
 * cannot fail.
 */
static void hugetlb_cgroup_move_parent(int idx, struct hugetlb_cgroup *h_cg,
				       struct page *page)
{
	unsigned int nr_pages;
	struct page_counter *counter;
	struct hugetlb_cgroup *page_hcg;
	struct hugetlb_cgroup *parent = parent_hugetlb_cgroup(h_cg);

	page_hcg = hugetlb_cgroup_from_page(page);
	/*
	 * We can have pages in active list without any cgroup
	 * ie, hugepage with less than 3 pages. We can safely
	 * ignore those pages.
	 */
	if (!page_hcg || page_hcg != h_cg)
		goto out;

	nr_pages = compound_nr(page);
	if (!parent) {
		parent = root_h_cgroup;
		/* root has no limit */
		page_counter_charge(&parent->hugepage[idx], nr_pages);
	}
	counter = &h_cg->hugepage[idx];
	/* Take the pages off the local counter */
	page_counter_cancel(counter, nr_pages);

	set_hugetlb_cgroup(page, parent);
out:
	return;
}

/*
 * Force the hugetlb cgroup to empty the hugetlb resources by moving them to
 * the parent cgroup.
 */
static void hugetlb_cgroup_css_offline(struct cgroup_subsys_state *css)
{
	struct hugetlb_cgroup *h_cg = hugetlb_cgroup_from_css(css);
	struct hstate *h;
	struct page *page;
	int idx = 0;

	do {
		for_each_hstate(h) {
			spin_lock(&hugetlb_lock);
			list_for_each_entry(page, &h->hugepage_activelist, lru)
				hugetlb_cgroup_move_parent(idx, h_cg, page);

			spin_unlock(&hugetlb_lock);
			idx++;
		}
		cond_resched();
	} while (hugetlb_cgroup_have_usage(h_cg));
}

static inline void hugetlb_event(struct hugetlb_cgroup *hugetlb, int idx,
				 enum hugetlb_memory_event event)
{
	atomic_long_inc(&hugetlb->events_local[idx][event]);
	cgroup_file_notify(&hugetlb->events_local_file[idx]);

	do {
		atomic_long_inc(&hugetlb->events[idx][event]);
		cgroup_file_notify(&hugetlb->events_file[idx]);
	} while ((hugetlb = parent_hugetlb_cgroup(hugetlb)) &&
		 !hugetlb_cgroup_is_root(hugetlb));
}

static int __hugetlb_cgroup_charge_cgroup(int idx, unsigned long nr_pages,
					  struct hugetlb_cgroup **ptr,
					  bool rsvd)
{
	int ret = 0;
	struct page_counter *counter;
	struct hugetlb_cgroup *h_cg = NULL;

	if (hugetlb_cgroup_disabled())
		goto done;
	/*
	 * We don't charge any cgroup if the compound page have less
	 * than 3 pages.
	 */
	if (huge_page_order(&hstates[idx]) < HUGETLB_CGROUP_MIN_ORDER)
		goto done;
again:
	rcu_read_lock();
	h_cg = hugetlb_cgroup_from_task(current);
	if (!css_tryget(&h_cg->css)) {
		rcu_read_unlock();
		goto again;
	}
	rcu_read_unlock();

	if (!page_counter_try_charge(
		    __hugetlb_cgroup_counter_from_cgroup(h_cg, idx, rsvd),
		    nr_pages, &counter)) {
		ret = -ENOMEM;
		hugetlb_event(h_cg, idx, HUGETLB_MAX);
<<<<<<< HEAD
=======
		css_put(&h_cg->css);
		goto done;
>>>>>>> 5364abc5
	}
	/* Reservations take a reference to the css because they do not get
	 * reparented.
	 */
	if (!rsvd)
		css_put(&h_cg->css);
done:
	*ptr = h_cg;
	return ret;
}

int hugetlb_cgroup_charge_cgroup(int idx, unsigned long nr_pages,
				 struct hugetlb_cgroup **ptr)
{
	return __hugetlb_cgroup_charge_cgroup(idx, nr_pages, ptr, false);
}

int hugetlb_cgroup_charge_cgroup_rsvd(int idx, unsigned long nr_pages,
				      struct hugetlb_cgroup **ptr)
{
	return __hugetlb_cgroup_charge_cgroup(idx, nr_pages, ptr, true);
}

/* Should be called with hugetlb_lock held */
static void __hugetlb_cgroup_commit_charge(int idx, unsigned long nr_pages,
					   struct hugetlb_cgroup *h_cg,
					   struct page *page, bool rsvd)
{
	if (hugetlb_cgroup_disabled() || !h_cg)
		return;

	__set_hugetlb_cgroup(page, h_cg, rsvd);
	return;
}

void hugetlb_cgroup_commit_charge(int idx, unsigned long nr_pages,
				  struct hugetlb_cgroup *h_cg,
				  struct page *page)
{
	__hugetlb_cgroup_commit_charge(idx, nr_pages, h_cg, page, false);
}

void hugetlb_cgroup_commit_charge_rsvd(int idx, unsigned long nr_pages,
				       struct hugetlb_cgroup *h_cg,
				       struct page *page)
{
	__hugetlb_cgroup_commit_charge(idx, nr_pages, h_cg, page, true);
}

/*
 * Should be called with hugetlb_lock held
 */
static void __hugetlb_cgroup_uncharge_page(int idx, unsigned long nr_pages,
					   struct page *page, bool rsvd)
{
	struct hugetlb_cgroup *h_cg;

	if (hugetlb_cgroup_disabled())
		return;
	lockdep_assert_held(&hugetlb_lock);
	h_cg = __hugetlb_cgroup_from_page(page, rsvd);
	if (unlikely(!h_cg))
		return;
	__set_hugetlb_cgroup(page, NULL, rsvd);

	page_counter_uncharge(__hugetlb_cgroup_counter_from_cgroup(h_cg, idx,
								   rsvd),
			      nr_pages);

	if (rsvd)
		css_put(&h_cg->css);

	return;
}

void hugetlb_cgroup_uncharge_page(int idx, unsigned long nr_pages,
				  struct page *page)
{
	__hugetlb_cgroup_uncharge_page(idx, nr_pages, page, false);
}

void hugetlb_cgroup_uncharge_page_rsvd(int idx, unsigned long nr_pages,
				       struct page *page)
{
	__hugetlb_cgroup_uncharge_page(idx, nr_pages, page, true);
}

static void __hugetlb_cgroup_uncharge_cgroup(int idx, unsigned long nr_pages,
					     struct hugetlb_cgroup *h_cg,
					     bool rsvd)
{
	if (hugetlb_cgroup_disabled() || !h_cg)
		return;

	if (huge_page_order(&hstates[idx]) < HUGETLB_CGROUP_MIN_ORDER)
		return;

	page_counter_uncharge(__hugetlb_cgroup_counter_from_cgroup(h_cg, idx,
								   rsvd),
			      nr_pages);

	if (rsvd)
		css_put(&h_cg->css);
}

void hugetlb_cgroup_uncharge_cgroup(int idx, unsigned long nr_pages,
				    struct hugetlb_cgroup *h_cg)
{
	__hugetlb_cgroup_uncharge_cgroup(idx, nr_pages, h_cg, false);
}

void hugetlb_cgroup_uncharge_cgroup_rsvd(int idx, unsigned long nr_pages,
					 struct hugetlb_cgroup *h_cg)
{
	__hugetlb_cgroup_uncharge_cgroup(idx, nr_pages, h_cg, true);
}

void hugetlb_cgroup_uncharge_counter(struct resv_map *resv, unsigned long start,
				     unsigned long end)
{
	if (hugetlb_cgroup_disabled() || !resv || !resv->reservation_counter ||
	    !resv->css)
		return;

	page_counter_uncharge(resv->reservation_counter,
			      (end - start) * resv->pages_per_hpage);
	css_put(resv->css);
}

void hugetlb_cgroup_uncharge_file_region(struct resv_map *resv,
					 struct file_region *rg,
					 unsigned long nr_pages)
{
	if (hugetlb_cgroup_disabled() || !resv || !rg || !nr_pages)
		return;

	if (rg->reservation_counter && resv->pages_per_hpage && nr_pages > 0 &&
	    !resv->reservation_counter) {
		page_counter_uncharge(rg->reservation_counter,
				      nr_pages * resv->pages_per_hpage);
		css_put(rg->css);
	}
}

enum {
	RES_USAGE,
	RES_RSVD_USAGE,
	RES_LIMIT,
	RES_RSVD_LIMIT,
	RES_MAX_USAGE,
	RES_RSVD_MAX_USAGE,
	RES_FAILCNT,
	RES_RSVD_FAILCNT,
};

static u64 hugetlb_cgroup_read_u64(struct cgroup_subsys_state *css,
				   struct cftype *cft)
{
	struct page_counter *counter;
	struct page_counter *rsvd_counter;
	struct hugetlb_cgroup *h_cg = hugetlb_cgroup_from_css(css);

	counter = &h_cg->hugepage[MEMFILE_IDX(cft->private)];
	rsvd_counter = &h_cg->rsvd_hugepage[MEMFILE_IDX(cft->private)];

	switch (MEMFILE_ATTR(cft->private)) {
	case RES_USAGE:
		return (u64)page_counter_read(counter) * PAGE_SIZE;
	case RES_RSVD_USAGE:
		return (u64)page_counter_read(rsvd_counter) * PAGE_SIZE;
	case RES_LIMIT:
		return (u64)counter->max * PAGE_SIZE;
	case RES_RSVD_LIMIT:
		return (u64)rsvd_counter->max * PAGE_SIZE;
	case RES_MAX_USAGE:
		return (u64)counter->watermark * PAGE_SIZE;
	case RES_RSVD_MAX_USAGE:
		return (u64)rsvd_counter->watermark * PAGE_SIZE;
	case RES_FAILCNT:
		return counter->failcnt;
	case RES_RSVD_FAILCNT:
		return rsvd_counter->failcnt;
	default:
		BUG();
	}
}

static int hugetlb_cgroup_read_u64_max(struct seq_file *seq, void *v)
{
	int idx;
	u64 val;
	struct cftype *cft = seq_cft(seq);
	unsigned long limit;
	struct page_counter *counter;
	struct hugetlb_cgroup *h_cg = hugetlb_cgroup_from_css(seq_css(seq));

	idx = MEMFILE_IDX(cft->private);
	counter = &h_cg->hugepage[idx];

	limit = round_down(PAGE_COUNTER_MAX,
			   1 << huge_page_order(&hstates[idx]));

	switch (MEMFILE_ATTR(cft->private)) {
	case RES_RSVD_USAGE:
		counter = &h_cg->rsvd_hugepage[idx];
		/* Fall through. */
	case RES_USAGE:
		val = (u64)page_counter_read(counter);
		seq_printf(seq, "%llu\n", val * PAGE_SIZE);
		break;
	case RES_RSVD_LIMIT:
		counter = &h_cg->rsvd_hugepage[idx];
		/* Fall through. */
	case RES_LIMIT:
		val = (u64)counter->max;
		if (val == limit)
			seq_puts(seq, "max\n");
		else
			seq_printf(seq, "%llu\n", val * PAGE_SIZE);
		break;
	default:
		BUG();
	}

	return 0;
}

static DEFINE_MUTEX(hugetlb_limit_mutex);

static ssize_t hugetlb_cgroup_write(struct kernfs_open_file *of,
				    char *buf, size_t nbytes, loff_t off,
				    const char *max)
{
	int ret, idx;
	unsigned long nr_pages;
	struct hugetlb_cgroup *h_cg = hugetlb_cgroup_from_css(of_css(of));
	bool rsvd = false;

	if (hugetlb_cgroup_is_root(h_cg)) /* Can't set limit on root */
		return -EINVAL;

	buf = strstrip(buf);
	ret = page_counter_memparse(buf, max, &nr_pages);
	if (ret)
		return ret;

	idx = MEMFILE_IDX(of_cft(of)->private);
	nr_pages = round_down(nr_pages, 1 << huge_page_order(&hstates[idx]));

	switch (MEMFILE_ATTR(of_cft(of)->private)) {
	case RES_RSVD_LIMIT:
		rsvd = true;
		/* Fall through. */
	case RES_LIMIT:
		mutex_lock(&hugetlb_limit_mutex);
		ret = page_counter_set_max(
			__hugetlb_cgroup_counter_from_cgroup(h_cg, idx, rsvd),
			nr_pages);
		mutex_unlock(&hugetlb_limit_mutex);
		break;
	default:
		ret = -EINVAL;
		break;
	}
	return ret ?: nbytes;
}

static ssize_t hugetlb_cgroup_write_legacy(struct kernfs_open_file *of,
					   char *buf, size_t nbytes, loff_t off)
{
	return hugetlb_cgroup_write(of, buf, nbytes, off, "-1");
}

static ssize_t hugetlb_cgroup_write_dfl(struct kernfs_open_file *of,
					char *buf, size_t nbytes, loff_t off)
{
	return hugetlb_cgroup_write(of, buf, nbytes, off, "max");
}

static ssize_t hugetlb_cgroup_reset(struct kernfs_open_file *of,
				    char *buf, size_t nbytes, loff_t off)
{
	int ret = 0;
	struct page_counter *counter, *rsvd_counter;
	struct hugetlb_cgroup *h_cg = hugetlb_cgroup_from_css(of_css(of));

	counter = &h_cg->hugepage[MEMFILE_IDX(of_cft(of)->private)];
	rsvd_counter = &h_cg->rsvd_hugepage[MEMFILE_IDX(of_cft(of)->private)];

	switch (MEMFILE_ATTR(of_cft(of)->private)) {
	case RES_MAX_USAGE:
		page_counter_reset_watermark(counter);
		break;
	case RES_RSVD_MAX_USAGE:
		page_counter_reset_watermark(rsvd_counter);
		break;
	case RES_FAILCNT:
		counter->failcnt = 0;
		break;
	case RES_RSVD_FAILCNT:
		rsvd_counter->failcnt = 0;
		break;
	default:
		ret = -EINVAL;
		break;
	}
	return ret ?: nbytes;
}

static char *mem_fmt(char *buf, int size, unsigned long hsize)
{
	if (hsize >= (1UL << 30))
		snprintf(buf, size, "%luGB", hsize >> 30);
	else if (hsize >= (1UL << 20))
		snprintf(buf, size, "%luMB", hsize >> 20);
	else
		snprintf(buf, size, "%luKB", hsize >> 10);
	return buf;
}

static int __hugetlb_events_show(struct seq_file *seq, bool local)
{
	int idx;
	long max;
	struct cftype *cft = seq_cft(seq);
	struct hugetlb_cgroup *h_cg = hugetlb_cgroup_from_css(seq_css(seq));

	idx = MEMFILE_IDX(cft->private);

	if (local)
		max = atomic_long_read(&h_cg->events_local[idx][HUGETLB_MAX]);
	else
		max = atomic_long_read(&h_cg->events[idx][HUGETLB_MAX]);

	seq_printf(seq, "max %lu\n", max);

	return 0;
}

static int hugetlb_events_show(struct seq_file *seq, void *v)
{
	return __hugetlb_events_show(seq, false);
}

static int hugetlb_events_local_show(struct seq_file *seq, void *v)
{
	return __hugetlb_events_show(seq, true);
}

static void __init __hugetlb_cgroup_file_dfl_init(int idx)
{
	char buf[32];
	struct cftype *cft;
	struct hstate *h = &hstates[idx];

	/* format the size */
	mem_fmt(buf, sizeof(buf), huge_page_size(h));

	/* Add the limit file */
	cft = &h->cgroup_files_dfl[0];
	snprintf(cft->name, MAX_CFTYPE_NAME, "%s.max", buf);
	cft->private = MEMFILE_PRIVATE(idx, RES_LIMIT);
	cft->seq_show = hugetlb_cgroup_read_u64_max;
	cft->write = hugetlb_cgroup_write_dfl;
	cft->flags = CFTYPE_NOT_ON_ROOT;

	/* Add the reservation limit file */
	cft = &h->cgroup_files_dfl[1];
	snprintf(cft->name, MAX_CFTYPE_NAME, "%s.rsvd.max", buf);
	cft->private = MEMFILE_PRIVATE(idx, RES_RSVD_LIMIT);
	cft->seq_show = hugetlb_cgroup_read_u64_max;
	cft->write = hugetlb_cgroup_write_dfl;
	cft->flags = CFTYPE_NOT_ON_ROOT;

	/* Add the current usage file */
	cft = &h->cgroup_files_dfl[2];
	snprintf(cft->name, MAX_CFTYPE_NAME, "%s.current", buf);
	cft->private = MEMFILE_PRIVATE(idx, RES_USAGE);
	cft->seq_show = hugetlb_cgroup_read_u64_max;
	cft->flags = CFTYPE_NOT_ON_ROOT;

	/* Add the current reservation usage file */
	cft = &h->cgroup_files_dfl[3];
	snprintf(cft->name, MAX_CFTYPE_NAME, "%s.rsvd.current", buf);
	cft->private = MEMFILE_PRIVATE(idx, RES_RSVD_USAGE);
	cft->seq_show = hugetlb_cgroup_read_u64_max;
	cft->flags = CFTYPE_NOT_ON_ROOT;

	/* Add the events file */
	cft = &h->cgroup_files_dfl[4];
	snprintf(cft->name, MAX_CFTYPE_NAME, "%s.events", buf);
	cft->private = MEMFILE_PRIVATE(idx, 0);
	cft->seq_show = hugetlb_events_show;
	cft->file_offset = offsetof(struct hugetlb_cgroup, events_file[idx]),
	cft->flags = CFTYPE_NOT_ON_ROOT;

	/* Add the events.local file */
	cft = &h->cgroup_files_dfl[5];
	snprintf(cft->name, MAX_CFTYPE_NAME, "%s.events.local", buf);
	cft->private = MEMFILE_PRIVATE(idx, 0);
	cft->seq_show = hugetlb_events_local_show;
	cft->file_offset = offsetof(struct hugetlb_cgroup,
				    events_local_file[idx]),
	cft->flags = CFTYPE_NOT_ON_ROOT;

	/* NULL terminate the last cft */
	cft = &h->cgroup_files_dfl[6];
	memset(cft, 0, sizeof(*cft));

	WARN_ON(cgroup_add_dfl_cftypes(&hugetlb_cgrp_subsys,
				       h->cgroup_files_dfl));
}

static void __init __hugetlb_cgroup_file_legacy_init(int idx)
{
	char buf[32];
	struct cftype *cft;
	struct hstate *h = &hstates[idx];

	/* format the size */
	mem_fmt(buf, sizeof(buf), huge_page_size(h));

	/* Add the limit file */
	cft = &h->cgroup_files_legacy[0];
	snprintf(cft->name, MAX_CFTYPE_NAME, "%s.limit_in_bytes", buf);
	cft->private = MEMFILE_PRIVATE(idx, RES_LIMIT);
	cft->read_u64 = hugetlb_cgroup_read_u64;
	cft->write = hugetlb_cgroup_write_legacy;

	/* Add the reservation limit file */
	cft = &h->cgroup_files_legacy[1];
	snprintf(cft->name, MAX_CFTYPE_NAME, "%s.rsvd.limit_in_bytes", buf);
	cft->private = MEMFILE_PRIVATE(idx, RES_RSVD_LIMIT);
	cft->read_u64 = hugetlb_cgroup_read_u64;
	cft->write = hugetlb_cgroup_write_legacy;

	/* Add the usage file */
	cft = &h->cgroup_files_legacy[2];
	snprintf(cft->name, MAX_CFTYPE_NAME, "%s.usage_in_bytes", buf);
	cft->private = MEMFILE_PRIVATE(idx, RES_USAGE);
	cft->read_u64 = hugetlb_cgroup_read_u64;

	/* Add the reservation usage file */
	cft = &h->cgroup_files_legacy[3];
	snprintf(cft->name, MAX_CFTYPE_NAME, "%s.rsvd.usage_in_bytes", buf);
	cft->private = MEMFILE_PRIVATE(idx, RES_RSVD_USAGE);
	cft->read_u64 = hugetlb_cgroup_read_u64;

	/* Add the MAX usage file */
	cft = &h->cgroup_files_legacy[4];
	snprintf(cft->name, MAX_CFTYPE_NAME, "%s.max_usage_in_bytes", buf);
	cft->private = MEMFILE_PRIVATE(idx, RES_MAX_USAGE);
	cft->write = hugetlb_cgroup_reset;
	cft->read_u64 = hugetlb_cgroup_read_u64;

	/* Add the MAX reservation usage file */
	cft = &h->cgroup_files_legacy[5];
	snprintf(cft->name, MAX_CFTYPE_NAME, "%s.rsvd.max_usage_in_bytes", buf);
	cft->private = MEMFILE_PRIVATE(idx, RES_RSVD_MAX_USAGE);
	cft->write = hugetlb_cgroup_reset;
	cft->read_u64 = hugetlb_cgroup_read_u64;

	/* Add the failcntfile */
	cft = &h->cgroup_files_legacy[6];
	snprintf(cft->name, MAX_CFTYPE_NAME, "%s.failcnt", buf);
	cft->private = MEMFILE_PRIVATE(idx, RES_FAILCNT);
	cft->write = hugetlb_cgroup_reset;
	cft->read_u64 = hugetlb_cgroup_read_u64;

	/* Add the reservation failcntfile */
	cft = &h->cgroup_files_legacy[7];
	snprintf(cft->name, MAX_CFTYPE_NAME, "%s.rsvd.failcnt", buf);
	cft->private = MEMFILE_PRIVATE(idx, RES_RSVD_FAILCNT);
	cft->write = hugetlb_cgroup_reset;
	cft->read_u64 = hugetlb_cgroup_read_u64;

	/* NULL terminate the last cft */
	cft = &h->cgroup_files_legacy[8];
	memset(cft, 0, sizeof(*cft));

	WARN_ON(cgroup_add_legacy_cftypes(&hugetlb_cgrp_subsys,
					  h->cgroup_files_legacy));
}

static void __init __hugetlb_cgroup_file_init(int idx)
{
	__hugetlb_cgroup_file_dfl_init(idx);
	__hugetlb_cgroup_file_legacy_init(idx);
}

void __init hugetlb_cgroup_file_init(void)
{
	struct hstate *h;

	for_each_hstate(h) {
		/*
		 * Add cgroup control files only if the huge page consists
		 * of more than two normal pages. This is because we use
		 * page[2].private for storing cgroup details.
		 */
		if (huge_page_order(h) >= HUGETLB_CGROUP_MIN_ORDER)
			__hugetlb_cgroup_file_init(hstate_index(h));
	}
}

/*
 * hugetlb_lock will make sure a parallel cgroup rmdir won't happen
 * when we migrate hugepages
 */
void hugetlb_cgroup_migrate(struct page *oldhpage, struct page *newhpage)
{
	struct hugetlb_cgroup *h_cg;
	struct hugetlb_cgroup *h_cg_rsvd;
	struct hstate *h = page_hstate(oldhpage);

	if (hugetlb_cgroup_disabled())
		return;

	VM_BUG_ON_PAGE(!PageHuge(oldhpage), oldhpage);
	spin_lock(&hugetlb_lock);
	h_cg = hugetlb_cgroup_from_page(oldhpage);
	h_cg_rsvd = hugetlb_cgroup_from_page_rsvd(oldhpage);
	set_hugetlb_cgroup(oldhpage, NULL);
	set_hugetlb_cgroup_rsvd(oldhpage, NULL);

	/* move the h_cg details to new cgroup */
	set_hugetlb_cgroup(newhpage, h_cg);
	set_hugetlb_cgroup_rsvd(newhpage, h_cg_rsvd);
	list_move(&newhpage->lru, &h->hugepage_activelist);
	spin_unlock(&hugetlb_lock);
	return;
}

static struct cftype hugetlb_files[] = {
	{} /* terminate */
};

struct cgroup_subsys hugetlb_cgrp_subsys = {
	.css_alloc	= hugetlb_cgroup_css_alloc,
	.css_offline	= hugetlb_cgroup_css_offline,
	.css_free	= hugetlb_cgroup_css_free,
	.dfl_cftypes	= hugetlb_files,
	.legacy_cftypes	= hugetlb_files,
};<|MERGE_RESOLUTION|>--- conflicted
+++ resolved
@@ -260,11 +260,8 @@
 		    nr_pages, &counter)) {
 		ret = -ENOMEM;
 		hugetlb_event(h_cg, idx, HUGETLB_MAX);
-<<<<<<< HEAD
-=======
 		css_put(&h_cg->css);
 		goto done;
->>>>>>> 5364abc5
 	}
 	/* Reservations take a reference to the css because they do not get
 	 * reparented.
