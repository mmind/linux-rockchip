--- conflicted
+++ resolved
@@ -1014,11 +1014,7 @@
 		if (!match->fn(work, match->data))
 			continue;
 		io_wqe_remove_pending(wqe, work, prev);
-<<<<<<< HEAD
-		spin_unlock_irqrestore(&wqe->lock, flags);
-=======
 		raw_spin_unlock_irqrestore(&wqe->lock, flags);
->>>>>>> 2c85ebc5
 		io_run_cancel(work, wqe);
 		match->nr_pending++;
 		if (!match->cancel_all)
