/* -*- mode: c; c-basic-offset: 8; -*-
 * vim: noexpandtab sw=8 ts=8 sts=0:
 *
 * dlmrecovery.c
 *
 * recovery stuff
 *
 * Copyright (C) 2004 Oracle.  All rights reserved.
 *
 * This program is free software; you can redistribute it and/or
 * modify it under the terms of the GNU General Public
 * License as published by the Free Software Foundation; either
 * version 2 of the License, or (at your option) any later version.
 *
 * This program is distributed in the hope that it will be useful,
 * but WITHOUT ANY WARRANTY; without even the implied warranty of
 * MERCHANTABILITY or FITNESS FOR A PARTICULAR PURPOSE.  See the GNU
 * General Public License for more details.
 *
 * You should have received a copy of the GNU General Public
 * License along with this program; if not, write to the
 * Free Software Foundation, Inc., 59 Temple Place - Suite 330,
 * Boston, MA 021110-1307, USA.
 *
 */


#include <linux/module.h>
#include <linux/fs.h>
#include <linux/types.h>
#include <linux/slab.h>
#include <linux/highmem.h>
#include <linux/init.h>
#include <linux/sysctl.h>
#include <linux/random.h>
#include <linux/blkdev.h>
#include <linux/socket.h>
#include <linux/inet.h>
#include <linux/timer.h>
#include <linux/kthread.h>
#include <linux/delay.h>


#include "cluster/heartbeat.h"
#include "cluster/nodemanager.h"
#include "cluster/tcp.h"

#include "dlmapi.h"
#include "dlmcommon.h"
#include "dlmdomain.h"

#define MLOG_MASK_PREFIX (ML_DLM|ML_DLM_RECOVERY)
#include "cluster/masklog.h"

static void dlm_do_local_recovery_cleanup(struct dlm_ctxt *dlm, u8 dead_node);

static int dlm_recovery_thread(void *data);
static int dlm_do_recovery(struct dlm_ctxt *dlm);

static int dlm_pick_recovery_master(struct dlm_ctxt *dlm);
static int dlm_remaster_locks(struct dlm_ctxt *dlm, u8 dead_node);
static int dlm_init_recovery_area(struct dlm_ctxt *dlm, u8 dead_node);
static int dlm_request_all_locks(struct dlm_ctxt *dlm,
				 u8 request_from, u8 dead_node);
static void dlm_destroy_recovery_area(struct dlm_ctxt *dlm, u8 dead_node);

static inline int dlm_num_locks_in_lockres(struct dlm_lock_resource *res);
static void dlm_init_migratable_lockres(struct dlm_migratable_lockres *mres,
					const char *lockname, int namelen,
					int total_locks, u64 cookie,
					u8 flags, u8 master);
static int dlm_send_mig_lockres_msg(struct dlm_ctxt *dlm,
				    struct dlm_migratable_lockres *mres,
				    u8 send_to,
				    struct dlm_lock_resource *res,
				    int total_locks);
static int dlm_process_recovery_data(struct dlm_ctxt *dlm,
				     struct dlm_lock_resource *res,
				     struct dlm_migratable_lockres *mres);
static int dlm_send_finalize_reco_message(struct dlm_ctxt *dlm);
static int dlm_send_all_done_msg(struct dlm_ctxt *dlm,
				 u8 dead_node, u8 send_to);
static int dlm_send_begin_reco_message(struct dlm_ctxt *dlm, u8 dead_node);
static void dlm_move_reco_locks_to_list(struct dlm_ctxt *dlm,
					struct list_head *list, u8 dead_node);
static void dlm_finish_local_lockres_recovery(struct dlm_ctxt *dlm,
					      u8 dead_node, u8 new_master);
static void dlm_reco_ast(void *astdata);
static void dlm_reco_bast(void *astdata, int blocked_type);
static void dlm_reco_unlock_ast(void *astdata, enum dlm_status st);
static void dlm_request_all_locks_worker(struct dlm_work_item *item,
					 void *data);
static void dlm_mig_lockres_worker(struct dlm_work_item *item, void *data);
static int dlm_lockres_master_requery(struct dlm_ctxt *dlm,
				      struct dlm_lock_resource *res,
				      u8 *real_master);

static u64 dlm_get_next_mig_cookie(void);

static DEFINE_SPINLOCK(dlm_reco_state_lock);
static DEFINE_SPINLOCK(dlm_mig_cookie_lock);
static u64 dlm_mig_cookie = 1;

static u64 dlm_get_next_mig_cookie(void)
{
	u64 c;
	spin_lock(&dlm_mig_cookie_lock);
	c = dlm_mig_cookie;
	if (dlm_mig_cookie == (~0ULL))
		dlm_mig_cookie = 1;
	else
		dlm_mig_cookie++;
	spin_unlock(&dlm_mig_cookie_lock);
	return c;
}

static inline void dlm_set_reco_dead_node(struct dlm_ctxt *dlm,
					  u8 dead_node)
{
	assert_spin_locked(&dlm->spinlock);
	if (dlm->reco.dead_node != dead_node)
		mlog(0, "%s: changing dead_node from %u to %u\n",
		     dlm->name, dlm->reco.dead_node, dead_node);
	dlm->reco.dead_node = dead_node;
}

static inline void dlm_set_reco_master(struct dlm_ctxt *dlm,
				       u8 master)
{
	assert_spin_locked(&dlm->spinlock);
	mlog(0, "%s: changing new_master from %u to %u\n",
	     dlm->name, dlm->reco.new_master, master);
	dlm->reco.new_master = master;
}

static inline void __dlm_reset_recovery(struct dlm_ctxt *dlm)
{
	assert_spin_locked(&dlm->spinlock);
	clear_bit(dlm->reco.dead_node, dlm->recovery_map);
	dlm_set_reco_dead_node(dlm, O2NM_INVALID_NODE_NUM);
	dlm_set_reco_master(dlm, O2NM_INVALID_NODE_NUM);
}

static inline void dlm_reset_recovery(struct dlm_ctxt *dlm)
{
	spin_lock(&dlm->spinlock);
	__dlm_reset_recovery(dlm);
	spin_unlock(&dlm->spinlock);
}

/* Worker function used during recovery. */
void dlm_dispatch_work(struct work_struct *work)
{
	struct dlm_ctxt *dlm =
		container_of(work, struct dlm_ctxt, dispatched_work);
	LIST_HEAD(tmp_list);
	struct dlm_work_item *item, *next;
	dlm_workfunc_t *workfunc;
	int tot=0;

	spin_lock(&dlm->work_lock);
	list_splice_init(&dlm->work_list, &tmp_list);
	spin_unlock(&dlm->work_lock);

	list_for_each_entry(item, &tmp_list, list) {
		tot++;
	}
	mlog(0, "%s: work thread has %d work items\n", dlm->name, tot);

	list_for_each_entry_safe(item, next, &tmp_list, list) {
		workfunc = item->func;
		list_del_init(&item->list);

		/* already have ref on dlm to avoid having
		 * it disappear.  just double-check. */
		BUG_ON(item->dlm != dlm);

		/* this is allowed to sleep and
		 * call network stuff */
		workfunc(item, item->data);

		dlm_put(dlm);
		kfree(item);
	}
}

/*
 * RECOVERY THREAD
 */

void dlm_kick_recovery_thread(struct dlm_ctxt *dlm)
{
	/* wake the recovery thread
	 * this will wake the reco thread in one of three places
	 * 1) sleeping with no recovery happening
	 * 2) sleeping with recovery mastered elsewhere
	 * 3) recovery mastered here, waiting on reco data */

	wake_up(&dlm->dlm_reco_thread_wq);
}

/* Launch the recovery thread */
int dlm_launch_recovery_thread(struct dlm_ctxt *dlm)
{
	mlog(0, "starting dlm recovery thread...\n");

	dlm->dlm_reco_thread_task = kthread_run(dlm_recovery_thread, dlm,
						"dlm_reco_thread");
	if (IS_ERR(dlm->dlm_reco_thread_task)) {
		mlog_errno(PTR_ERR(dlm->dlm_reco_thread_task));
		dlm->dlm_reco_thread_task = NULL;
		return -EINVAL;
	}

	return 0;
}

void dlm_complete_recovery_thread(struct dlm_ctxt *dlm)
{
	if (dlm->dlm_reco_thread_task) {
		mlog(0, "waiting for dlm recovery thread to exit\n");
		kthread_stop(dlm->dlm_reco_thread_task);
		dlm->dlm_reco_thread_task = NULL;
	}
}



/*
 * this is lame, but here's how recovery works...
 * 1) all recovery threads cluster wide will work on recovering
 *    ONE node at a time
 * 2) negotiate who will take over all the locks for the dead node.
 *    thats right... ALL the locks.
 * 3) once a new master is chosen, everyone scans all locks
 *    and moves aside those mastered by the dead guy
 * 4) each of these locks should be locked until recovery is done
 * 5) the new master collects up all of secondary lock queue info
 *    one lock at a time, forcing each node to communicate back
 *    before continuing
 * 6) each secondary lock queue responds with the full known lock info
 * 7) once the new master has run all its locks, it sends a ALLDONE!
 *    message to everyone
 * 8) upon receiving this message, the secondary queue node unlocks
 *    and responds to the ALLDONE
 * 9) once the new master gets responses from everyone, he unlocks
 *    everything and recovery for this dead node is done
 *10) go back to 2) while there are still dead nodes
 *
 */

static void dlm_print_reco_node_status(struct dlm_ctxt *dlm)
{
	struct dlm_reco_node_data *ndata;
	struct dlm_lock_resource *res;

	mlog(ML_NOTICE, "%s(%d): recovery info, state=%s, dead=%u, master=%u\n",
	     dlm->name, task_pid_nr(dlm->dlm_reco_thread_task),
	     dlm->reco.state & DLM_RECO_STATE_ACTIVE ? "ACTIVE" : "inactive",
	     dlm->reco.dead_node, dlm->reco.new_master);

	list_for_each_entry(ndata, &dlm->reco.node_data, list) {
		char *st = "unknown";
		switch (ndata->state) {
			case DLM_RECO_NODE_DATA_INIT:
				st = "init";
				break;
			case DLM_RECO_NODE_DATA_REQUESTING:
				st = "requesting";
				break;
			case DLM_RECO_NODE_DATA_DEAD:
				st = "dead";
				break;
			case DLM_RECO_NODE_DATA_RECEIVING:
				st = "receiving";
				break;
			case DLM_RECO_NODE_DATA_REQUESTED:
				st = "requested";
				break;
			case DLM_RECO_NODE_DATA_DONE:
				st = "done";
				break;
			case DLM_RECO_NODE_DATA_FINALIZE_SENT:
				st = "finalize-sent";
				break;
			default:
				st = "bad";
				break;
		}
		mlog(ML_NOTICE, "%s: reco state, node %u, state=%s\n",
		     dlm->name, ndata->node_num, st);
	}
	list_for_each_entry(res, &dlm->reco.resources, recovering) {
		mlog(ML_NOTICE, "%s: lockres %.*s on recovering list\n",
		     dlm->name, res->lockname.len, res->lockname.name);
	}
}

#define DLM_RECO_THREAD_TIMEOUT_MS (5 * 1000)

static int dlm_recovery_thread(void *data)
{
	int status;
	struct dlm_ctxt *dlm = data;
	unsigned long timeout = msecs_to_jiffies(DLM_RECO_THREAD_TIMEOUT_MS);

	mlog(0, "dlm thread running for %s...\n", dlm->name);

	while (!kthread_should_stop()) {
		if (dlm_domain_fully_joined(dlm)) {
			status = dlm_do_recovery(dlm);
			if (status == -EAGAIN) {
				/* do not sleep, recheck immediately. */
				continue;
			}
			if (status < 0)
				mlog_errno(status);
		}

		wait_event_interruptible_timeout(dlm->dlm_reco_thread_wq,
						 kthread_should_stop(),
						 timeout);
	}

	mlog(0, "quitting DLM recovery thread\n");
	return 0;
}

/* returns true when the recovery master has contacted us */
static int dlm_reco_master_ready(struct dlm_ctxt *dlm)
{
	int ready;
	spin_lock(&dlm->spinlock);
	ready = (dlm->reco.new_master != O2NM_INVALID_NODE_NUM);
	spin_unlock(&dlm->spinlock);
	return ready;
}

/* returns true if node is no longer in the domain
 * could be dead or just not joined */
int dlm_is_node_dead(struct dlm_ctxt *dlm, u8 node)
{
	int dead;
	spin_lock(&dlm->spinlock);
	dead = !test_bit(node, dlm->domain_map);
	spin_unlock(&dlm->spinlock);
	return dead;
}

/* returns true if node is no longer in the domain
 * could be dead or just not joined */
static int dlm_is_node_recovered(struct dlm_ctxt *dlm, u8 node)
{
	int recovered;
	spin_lock(&dlm->spinlock);
	recovered = !test_bit(node, dlm->recovery_map);
	spin_unlock(&dlm->spinlock);
	return recovered;
}


void dlm_wait_for_node_death(struct dlm_ctxt *dlm, u8 node, int timeout)
{
	if (dlm_is_node_dead(dlm, node))
		return;

	printk(KERN_NOTICE "o2dlm: Waiting on the death of node %u in "
	       "domain %s\n", node, dlm->name);

	if (timeout)
		wait_event_timeout(dlm->dlm_reco_thread_wq,
				   dlm_is_node_dead(dlm, node),
				   msecs_to_jiffies(timeout));
	else
		wait_event(dlm->dlm_reco_thread_wq,
			   dlm_is_node_dead(dlm, node));
}

void dlm_wait_for_node_recovery(struct dlm_ctxt *dlm, u8 node, int timeout)
{
	if (dlm_is_node_recovered(dlm, node))
		return;

	printk(KERN_NOTICE "o2dlm: Waiting on the recovery of node %u in "
	       "domain %s\n", node, dlm->name);

	if (timeout)
		wait_event_timeout(dlm->dlm_reco_thread_wq,
				   dlm_is_node_recovered(dlm, node),
				   msecs_to_jiffies(timeout));
	else
		wait_event(dlm->dlm_reco_thread_wq,
			   dlm_is_node_recovered(dlm, node));
}

/* callers of the top-level api calls (dlmlock/dlmunlock) should
 * block on the dlm->reco.event when recovery is in progress.
 * the dlm recovery thread will set this state when it begins
 * recovering a dead node (as the new master or not) and clear
 * the state and wake as soon as all affected lock resources have
 * been marked with the RECOVERY flag */
static int dlm_in_recovery(struct dlm_ctxt *dlm)
{
	int in_recovery;
	spin_lock(&dlm->spinlock);
	in_recovery = !!(dlm->reco.state & DLM_RECO_STATE_ACTIVE);
	spin_unlock(&dlm->spinlock);
	return in_recovery;
}


void dlm_wait_for_recovery(struct dlm_ctxt *dlm)
{
	if (dlm_in_recovery(dlm)) {
		mlog(0, "%s: reco thread %d in recovery: "
		     "state=%d, master=%u, dead=%u\n",
		     dlm->name, task_pid_nr(dlm->dlm_reco_thread_task),
		     dlm->reco.state, dlm->reco.new_master,
		     dlm->reco.dead_node);
	}
	wait_event(dlm->reco.event, !dlm_in_recovery(dlm));
}

static void dlm_begin_recovery(struct dlm_ctxt *dlm)
{
	spin_lock(&dlm->spinlock);
	BUG_ON(dlm->reco.state & DLM_RECO_STATE_ACTIVE);
	printk(KERN_NOTICE "o2dlm: Begin recovery on domain %s for node %u\n",
	       dlm->name, dlm->reco.dead_node);
	dlm->reco.state |= DLM_RECO_STATE_ACTIVE;
	spin_unlock(&dlm->spinlock);
}

static void dlm_end_recovery(struct dlm_ctxt *dlm)
{
	spin_lock(&dlm->spinlock);
	BUG_ON(!(dlm->reco.state & DLM_RECO_STATE_ACTIVE));
	dlm->reco.state &= ~DLM_RECO_STATE_ACTIVE;
	spin_unlock(&dlm->spinlock);
	printk(KERN_NOTICE "o2dlm: End recovery on domain %s\n", dlm->name);
	wake_up(&dlm->reco.event);
}

static void dlm_print_recovery_master(struct dlm_ctxt *dlm)
{
	printk(KERN_NOTICE "o2dlm: Node %u (%s) is the Recovery Master for the "
	       "dead node %u in domain %s\n", dlm->reco.new_master,
	       (dlm->node_num == dlm->reco.new_master ? "me" : "he"),
	       dlm->reco.dead_node, dlm->name);
}

static int dlm_do_recovery(struct dlm_ctxt *dlm)
{
	int status = 0;
	int ret;

	spin_lock(&dlm->spinlock);

	/* check to see if the new master has died */
	if (dlm->reco.new_master != O2NM_INVALID_NODE_NUM &&
	    test_bit(dlm->reco.new_master, dlm->recovery_map)) {
		mlog(0, "new master %u died while recovering %u!\n",
		     dlm->reco.new_master, dlm->reco.dead_node);
		/* unset the new_master, leave dead_node */
		dlm_set_reco_master(dlm, O2NM_INVALID_NODE_NUM);
	}

	/* select a target to recover */
	if (dlm->reco.dead_node == O2NM_INVALID_NODE_NUM) {
		int bit;

		bit = find_next_bit (dlm->recovery_map, O2NM_MAX_NODES, 0);
		if (bit >= O2NM_MAX_NODES || bit < 0)
			dlm_set_reco_dead_node(dlm, O2NM_INVALID_NODE_NUM);
		else
			dlm_set_reco_dead_node(dlm, bit);
	} else if (!test_bit(dlm->reco.dead_node, dlm->recovery_map)) {
		/* BUG? */
		mlog(ML_ERROR, "dead_node %u no longer in recovery map!\n",
		     dlm->reco.dead_node);
		dlm_set_reco_dead_node(dlm, O2NM_INVALID_NODE_NUM);
	}

	if (dlm->reco.dead_node == O2NM_INVALID_NODE_NUM) {
		// mlog(0, "nothing to recover!  sleeping now!\n");
		spin_unlock(&dlm->spinlock);
		/* return to main thread loop and sleep. */
		return 0;
	}
	mlog(0, "%s(%d):recovery thread found node %u in the recovery map!\n",
	     dlm->name, task_pid_nr(dlm->dlm_reco_thread_task),
	     dlm->reco.dead_node);
	spin_unlock(&dlm->spinlock);

	/* take write barrier */
	/* (stops the list reshuffling thread, proxy ast handling) */
	dlm_begin_recovery(dlm);

	if (dlm->reco.new_master == dlm->node_num)
		goto master_here;

	if (dlm->reco.new_master == O2NM_INVALID_NODE_NUM) {
		/* choose a new master, returns 0 if this node
		 * is the master, -EEXIST if it's another node.
		 * this does not return until a new master is chosen
		 * or recovery completes entirely. */
		ret = dlm_pick_recovery_master(dlm);
		if (!ret) {
			/* already notified everyone.  go. */
			goto master_here;
		}
		mlog(0, "another node will master this recovery session.\n");
	}

	dlm_print_recovery_master(dlm);

	/* it is safe to start everything back up here
	 * because all of the dead node's lock resources
	 * have been marked as in-recovery */
	dlm_end_recovery(dlm);

	/* sleep out in main dlm_recovery_thread loop. */
	return 0;

master_here:
	dlm_print_recovery_master(dlm);

	status = dlm_remaster_locks(dlm, dlm->reco.dead_node);
	if (status < 0) {
		/* we should never hit this anymore */
		mlog(ML_ERROR, "%s: Error %d remastering locks for node %u, "
		     "retrying.\n", dlm->name, status, dlm->reco.dead_node);
		/* yield a bit to allow any final network messages
		 * to get handled on remaining nodes */
		msleep(100);
	} else {
		/* success!  see if any other nodes need recovery */
		mlog(0, "DONE mastering recovery of %s:%u here(this=%u)!\n",
		     dlm->name, dlm->reco.dead_node, dlm->node_num);
		spin_lock(&dlm->spinlock);
		__dlm_reset_recovery(dlm);
		dlm->reco.state &= ~DLM_RECO_STATE_FINALIZE;
		spin_unlock(&dlm->spinlock);
	}
	dlm_end_recovery(dlm);

	/* continue and look for another dead node */
	return -EAGAIN;
}

static int dlm_remaster_locks(struct dlm_ctxt *dlm, u8 dead_node)
{
	int status = 0;
	struct dlm_reco_node_data *ndata;
	int all_nodes_done;
	int destroy = 0;
	int pass = 0;

	do {
		/* we have become recovery master.  there is no escaping
		 * this, so just keep trying until we get it. */
		status = dlm_init_recovery_area(dlm, dead_node);
		if (status < 0) {
			mlog(ML_ERROR, "%s: failed to alloc recovery area, "
			     "retrying\n", dlm->name);
			msleep(1000);
		}
	} while (status != 0);

	/* safe to access the node data list without a lock, since this
	 * process is the only one to change the list */
	list_for_each_entry(ndata, &dlm->reco.node_data, list) {
		BUG_ON(ndata->state != DLM_RECO_NODE_DATA_INIT);
		ndata->state = DLM_RECO_NODE_DATA_REQUESTING;

		mlog(0, "%s: Requesting lock info from node %u\n", dlm->name,
		     ndata->node_num);

		if (ndata->node_num == dlm->node_num) {
			ndata->state = DLM_RECO_NODE_DATA_DONE;
			continue;
		}

		do {
			status = dlm_request_all_locks(dlm, ndata->node_num,
						       dead_node);
			if (status < 0) {
				mlog_errno(status);
				if (dlm_is_host_down(status)) {
					/* node died, ignore it for recovery */
					status = 0;
					ndata->state = DLM_RECO_NODE_DATA_DEAD;
					/* wait for the domain map to catch up
					 * with the network state. */
					wait_event_timeout(dlm->dlm_reco_thread_wq,
							   dlm_is_node_dead(dlm,
								ndata->node_num),
							   msecs_to_jiffies(1000));
					mlog(0, "waited 1 sec for %u, "
					     "dead? %s\n", ndata->node_num,
					     dlm_is_node_dead(dlm, ndata->node_num) ?
					     "yes" : "no");
				} else {
					/* -ENOMEM on the other node */
					mlog(0, "%s: node %u returned "
					     "%d during recovery, retrying "
					     "after a short wait\n",
					     dlm->name, ndata->node_num,
					     status);
					msleep(100);
				}
			}
		} while (status != 0);

		spin_lock(&dlm_reco_state_lock);
		switch (ndata->state) {
			case DLM_RECO_NODE_DATA_INIT:
			case DLM_RECO_NODE_DATA_FINALIZE_SENT:
			case DLM_RECO_NODE_DATA_REQUESTED:
				BUG();
				break;
			case DLM_RECO_NODE_DATA_DEAD:
				mlog(0, "node %u died after requesting "
				     "recovery info for node %u\n",
				     ndata->node_num, dead_node);
				/* fine.  don't need this node's info.
				 * continue without it. */
				break;
			case DLM_RECO_NODE_DATA_REQUESTING:
				ndata->state = DLM_RECO_NODE_DATA_REQUESTED;
				mlog(0, "now receiving recovery data from "
				     "node %u for dead node %u\n",
				     ndata->node_num, dead_node);
				break;
			case DLM_RECO_NODE_DATA_RECEIVING:
				mlog(0, "already receiving recovery data from "
				     "node %u for dead node %u\n",
				     ndata->node_num, dead_node);
				break;
			case DLM_RECO_NODE_DATA_DONE:
				mlog(0, "already DONE receiving recovery data "
				     "from node %u for dead node %u\n",
				     ndata->node_num, dead_node);
				break;
		}
		spin_unlock(&dlm_reco_state_lock);
	}

	mlog(0, "%s: Done requesting all lock info\n", dlm->name);

	/* nodes should be sending reco data now
	 * just need to wait */

	while (1) {
		/* check all the nodes now to see if we are
		 * done, or if anyone died */
		all_nodes_done = 1;
		spin_lock(&dlm_reco_state_lock);
		list_for_each_entry(ndata, &dlm->reco.node_data, list) {
			mlog(0, "checking recovery state of node %u\n",
			     ndata->node_num);
			switch (ndata->state) {
				case DLM_RECO_NODE_DATA_INIT:
				case DLM_RECO_NODE_DATA_REQUESTING:
					mlog(ML_ERROR, "bad ndata state for "
					     "node %u: state=%d\n",
					     ndata->node_num, ndata->state);
					BUG();
					break;
				case DLM_RECO_NODE_DATA_DEAD:
					mlog(0, "node %u died after "
					     "requesting recovery info for "
					     "node %u\n", ndata->node_num,
					     dead_node);
					break;
				case DLM_RECO_NODE_DATA_RECEIVING:
				case DLM_RECO_NODE_DATA_REQUESTED:
					mlog(0, "%s: node %u still in state %s\n",
					     dlm->name, ndata->node_num,
					     ndata->state==DLM_RECO_NODE_DATA_RECEIVING ?
					     "receiving" : "requested");
					all_nodes_done = 0;
					break;
				case DLM_RECO_NODE_DATA_DONE:
					mlog(0, "%s: node %u state is done\n",
					     dlm->name, ndata->node_num);
					break;
				case DLM_RECO_NODE_DATA_FINALIZE_SENT:
					mlog(0, "%s: node %u state is finalize\n",
					     dlm->name, ndata->node_num);
					break;
			}
		}
		spin_unlock(&dlm_reco_state_lock);

		mlog(0, "pass #%d, all_nodes_done?: %s\n", ++pass,
		     all_nodes_done?"yes":"no");
		if (all_nodes_done) {
			int ret;

			/* Set this flag on recovery master to avoid
			 * a new recovery for another dead node start
			 * before the recovery is not done. That may
			 * cause recovery hung.*/
			spin_lock(&dlm->spinlock);
			dlm->reco.state |= DLM_RECO_STATE_FINALIZE;
			spin_unlock(&dlm->spinlock);

			/* all nodes are now in DLM_RECO_NODE_DATA_DONE state
	 		 * just send a finalize message to everyone and
	 		 * clean up */
			mlog(0, "all nodes are done! send finalize\n");
			ret = dlm_send_finalize_reco_message(dlm);
			if (ret < 0)
				mlog_errno(ret);

			spin_lock(&dlm->spinlock);
			dlm_finish_local_lockres_recovery(dlm, dead_node,
							  dlm->node_num);
			spin_unlock(&dlm->spinlock);
			mlog(0, "should be done with recovery!\n");

			mlog(0, "finishing recovery of %s at %lu, "
			     "dead=%u, this=%u, new=%u\n", dlm->name,
			     jiffies, dlm->reco.dead_node,
			     dlm->node_num, dlm->reco.new_master);
			destroy = 1;
			status = 0;
			/* rescan everything marked dirty along the way */
			dlm_kick_thread(dlm, NULL);
			break;
		}
		/* wait to be signalled, with periodic timeout
		 * to check for node death */
		wait_event_interruptible_timeout(dlm->dlm_reco_thread_wq,
					 kthread_should_stop(),
					 msecs_to_jiffies(DLM_RECO_THREAD_TIMEOUT_MS));

	}

	if (destroy)
		dlm_destroy_recovery_area(dlm, dead_node);

	return status;
}

static int dlm_init_recovery_area(struct dlm_ctxt *dlm, u8 dead_node)
{
	int num=0;
	struct dlm_reco_node_data *ndata;

	spin_lock(&dlm->spinlock);
	memcpy(dlm->reco.node_map, dlm->domain_map, sizeof(dlm->domain_map));
	/* nodes can only be removed (by dying) after dropping
	 * this lock, and death will be trapped later, so this should do */
	spin_unlock(&dlm->spinlock);

	while (1) {
		num = find_next_bit (dlm->reco.node_map, O2NM_MAX_NODES, num);
		if (num >= O2NM_MAX_NODES) {
			break;
		}
		BUG_ON(num == dead_node);

		ndata = kzalloc(sizeof(*ndata), GFP_NOFS);
		if (!ndata) {
			dlm_destroy_recovery_area(dlm, dead_node);
			return -ENOMEM;
		}
		ndata->node_num = num;
		ndata->state = DLM_RECO_NODE_DATA_INIT;
		spin_lock(&dlm_reco_state_lock);
		list_add_tail(&ndata->list, &dlm->reco.node_data);
		spin_unlock(&dlm_reco_state_lock);
		num++;
	}

	return 0;
}

static void dlm_destroy_recovery_area(struct dlm_ctxt *dlm, u8 dead_node)
{
	struct dlm_reco_node_data *ndata, *next;
	LIST_HEAD(tmplist);

	spin_lock(&dlm_reco_state_lock);
	list_splice_init(&dlm->reco.node_data, &tmplist);
	spin_unlock(&dlm_reco_state_lock);

	list_for_each_entry_safe(ndata, next, &tmplist, list) {
		list_del_init(&ndata->list);
		kfree(ndata);
	}
}

static int dlm_request_all_locks(struct dlm_ctxt *dlm, u8 request_from,
				 u8 dead_node)
{
	struct dlm_lock_request lr;
	int ret;
	int status;

	mlog(0, "\n");


	mlog(0, "dlm_request_all_locks: dead node is %u, sending request "
		  "to %u\n", dead_node, request_from);

	memset(&lr, 0, sizeof(lr));
	lr.node_idx = dlm->node_num;
	lr.dead_node = dead_node;

	// send message
	ret = o2net_send_message(DLM_LOCK_REQUEST_MSG, dlm->key,
				 &lr, sizeof(lr), request_from, &status);

	/* negative status is handled by caller */
	if (ret < 0)
		mlog(ML_ERROR, "%s: Error %d send LOCK_REQUEST to node %u "
		     "to recover dead node %u\n", dlm->name, ret,
		     request_from, dead_node);
	else
		ret = status;
	// return from here, then
	// sleep until all received or error
	return ret;

}

int dlm_request_all_locks_handler(struct o2net_msg *msg, u32 len, void *data,
				  void **ret_data)
{
	struct dlm_ctxt *dlm = data;
	struct dlm_lock_request *lr = (struct dlm_lock_request *)msg->buf;
	char *buf = NULL;
	struct dlm_work_item *item = NULL;

	if (!dlm_grab(dlm))
		return -EINVAL;

	if (lr->dead_node != dlm->reco.dead_node) {
		mlog(ML_ERROR, "%s: node %u sent dead_node=%u, but local "
		     "dead_node is %u\n", dlm->name, lr->node_idx,
		     lr->dead_node, dlm->reco.dead_node);
		dlm_print_reco_node_status(dlm);
		/* this is a hack */
		dlm_put(dlm);
		return -ENOMEM;
	}
	BUG_ON(lr->dead_node != dlm->reco.dead_node);

	item = kzalloc(sizeof(*item), GFP_NOFS);
	if (!item) {
		dlm_put(dlm);
		return -ENOMEM;
	}

	/* this will get freed by dlm_request_all_locks_worker */
	buf = (char *) __get_free_page(GFP_NOFS);
	if (!buf) {
		kfree(item);
		dlm_put(dlm);
		return -ENOMEM;
	}

	/* queue up work for dlm_request_all_locks_worker */
	dlm_grab(dlm);  /* get an extra ref for the work item */
	dlm_init_work_item(dlm, item, dlm_request_all_locks_worker, buf);
	item->u.ral.reco_master = lr->node_idx;
	item->u.ral.dead_node = lr->dead_node;
	spin_lock(&dlm->work_lock);
	list_add_tail(&item->list, &dlm->work_list);
	spin_unlock(&dlm->work_lock);
	queue_work(dlm->dlm_worker, &dlm->dispatched_work);

	dlm_put(dlm);
	return 0;
}

static void dlm_request_all_locks_worker(struct dlm_work_item *item, void *data)
{
	struct dlm_migratable_lockres *mres;
	struct dlm_lock_resource *res;
	struct dlm_ctxt *dlm;
	LIST_HEAD(resources);
	int ret;
	u8 dead_node, reco_master;
	int skip_all_done = 0;

	dlm = item->dlm;
	dead_node = item->u.ral.dead_node;
	reco_master = item->u.ral.reco_master;
	mres = (struct dlm_migratable_lockres *)data;

	mlog(0, "%s: recovery worker started, dead=%u, master=%u\n",
	     dlm->name, dead_node, reco_master);

	if (dead_node != dlm->reco.dead_node ||
	    reco_master != dlm->reco.new_master) {
		/* worker could have been created before the recovery master
		 * died.  if so, do not continue, but do not error. */
		if (dlm->reco.new_master == O2NM_INVALID_NODE_NUM) {
			mlog(ML_NOTICE, "%s: will not send recovery state, "
			     "recovery master %u died, thread=(dead=%u,mas=%u)"
			     " current=(dead=%u,mas=%u)\n", dlm->name,
			     reco_master, dead_node, reco_master,
			     dlm->reco.dead_node, dlm->reco.new_master);
		} else {
			mlog(ML_NOTICE, "%s: reco state invalid: reco(dead=%u, "
			     "master=%u), request(dead=%u, master=%u)\n",
			     dlm->name, dlm->reco.dead_node,
			     dlm->reco.new_master, dead_node, reco_master);
		}
		goto leave;
	}

	/* lock resources should have already been moved to the
 	 * dlm->reco.resources list.  now move items from that list
 	 * to a temp list if the dead owner matches.  note that the
	 * whole cluster recovers only one node at a time, so we
	 * can safely move UNKNOWN lock resources for each recovery
	 * session. */
	dlm_move_reco_locks_to_list(dlm, &resources, dead_node);

	/* now we can begin blasting lockreses without the dlm lock */

	/* any errors returned will be due to the new_master dying,
	 * the dlm_reco_thread should detect this */
	list_for_each_entry(res, &resources, recovering) {
		ret = dlm_send_one_lockres(dlm, res, mres, reco_master,
				   	DLM_MRES_RECOVERY);
		if (ret < 0) {
			mlog(ML_ERROR, "%s: node %u went down while sending "
			     "recovery state for dead node %u, ret=%d\n", dlm->name,
			     reco_master, dead_node, ret);
			skip_all_done = 1;
			break;
		}
	}

	/* move the resources back to the list */
	spin_lock(&dlm->spinlock);
	list_splice_init(&resources, &dlm->reco.resources);
	spin_unlock(&dlm->spinlock);

	if (!skip_all_done) {
		ret = dlm_send_all_done_msg(dlm, dead_node, reco_master);
		if (ret < 0) {
			mlog(ML_ERROR, "%s: node %u went down while sending "
			     "recovery all-done for dead node %u, ret=%d\n",
			     dlm->name, reco_master, dead_node, ret);
		}
	}
leave:
	free_page((unsigned long)data);
}


static int dlm_send_all_done_msg(struct dlm_ctxt *dlm, u8 dead_node, u8 send_to)
{
	int ret, tmpret;
	struct dlm_reco_data_done done_msg;

	memset(&done_msg, 0, sizeof(done_msg));
	done_msg.node_idx = dlm->node_num;
	done_msg.dead_node = dead_node;
	mlog(0, "sending DATA DONE message to %u, "
	     "my node=%u, dead node=%u\n", send_to, done_msg.node_idx,
	     done_msg.dead_node);

	ret = o2net_send_message(DLM_RECO_DATA_DONE_MSG, dlm->key, &done_msg,
				 sizeof(done_msg), send_to, &tmpret);
	if (ret < 0) {
		mlog(ML_ERROR, "%s: Error %d send RECO_DATA_DONE to node %u "
		     "to recover dead node %u\n", dlm->name, ret, send_to,
		     dead_node);
		if (!dlm_is_host_down(ret)) {
			BUG();
		}
	} else
		ret = tmpret;
	return ret;
}


int dlm_reco_data_done_handler(struct o2net_msg *msg, u32 len, void *data,
			       void **ret_data)
{
	struct dlm_ctxt *dlm = data;
	struct dlm_reco_data_done *done = (struct dlm_reco_data_done *)msg->buf;
	struct dlm_reco_node_data *ndata = NULL;
	int ret = -EINVAL;

	if (!dlm_grab(dlm))
		return -EINVAL;

	mlog(0, "got DATA DONE: dead_node=%u, reco.dead_node=%u, "
	     "node_idx=%u, this node=%u\n", done->dead_node,
	     dlm->reco.dead_node, done->node_idx, dlm->node_num);

	mlog_bug_on_msg((done->dead_node != dlm->reco.dead_node),
			"Got DATA DONE: dead_node=%u, reco.dead_node=%u, "
			"node_idx=%u, this node=%u\n", done->dead_node,
			dlm->reco.dead_node, done->node_idx, dlm->node_num);

	spin_lock(&dlm_reco_state_lock);
	list_for_each_entry(ndata, &dlm->reco.node_data, list) {
		if (ndata->node_num != done->node_idx)
			continue;

		switch (ndata->state) {
			/* should have moved beyond INIT but not to FINALIZE yet */
			case DLM_RECO_NODE_DATA_INIT:
			case DLM_RECO_NODE_DATA_DEAD:
			case DLM_RECO_NODE_DATA_FINALIZE_SENT:
				mlog(ML_ERROR, "bad ndata state for node %u:"
				     " state=%d\n", ndata->node_num,
				     ndata->state);
				BUG();
				break;
			/* these states are possible at this point, anywhere along
			 * the line of recovery */
			case DLM_RECO_NODE_DATA_DONE:
			case DLM_RECO_NODE_DATA_RECEIVING:
			case DLM_RECO_NODE_DATA_REQUESTED:
			case DLM_RECO_NODE_DATA_REQUESTING:
				mlog(0, "node %u is DONE sending "
					  "recovery data!\n",
					  ndata->node_num);

				ndata->state = DLM_RECO_NODE_DATA_DONE;
				ret = 0;
				break;
		}
	}
	spin_unlock(&dlm_reco_state_lock);

	/* wake the recovery thread, some node is done */
	if (!ret)
		dlm_kick_recovery_thread(dlm);

	if (ret < 0)
		mlog(ML_ERROR, "failed to find recovery node data for node "
		     "%u\n", done->node_idx);
	dlm_put(dlm);

	mlog(0, "leaving reco data done handler, ret=%d\n", ret);
	return ret;
}

static void dlm_move_reco_locks_to_list(struct dlm_ctxt *dlm,
					struct list_head *list,
				       	u8 dead_node)
{
	struct dlm_lock_resource *res, *next;
	struct dlm_lock *lock;

	spin_lock(&dlm->spinlock);
	list_for_each_entry_safe(res, next, &dlm->reco.resources, recovering) {
		/* always prune any $RECOVERY entries for dead nodes,
		 * otherwise hangs can occur during later recovery */
		if (dlm_is_recovery_lock(res->lockname.name,
					 res->lockname.len)) {
			spin_lock(&res->spinlock);
			list_for_each_entry(lock, &res->granted, list) {
				if (lock->ml.node == dead_node) {
					mlog(0, "AHA! there was "
					     "a $RECOVERY lock for dead "
					     "node %u (%s)!\n",
					     dead_node, dlm->name);
					list_del_init(&lock->list);
					dlm_lock_put(lock);
					/* Can't schedule DLM_UNLOCK_FREE_LOCK
					 * - do manually */
					dlm_lock_put(lock);
					break;
				}
			}
			spin_unlock(&res->spinlock);
			continue;
		}

		if (res->owner == dead_node) {
			mlog(0, "found lockres owned by dead node while "
				  "doing recovery for node %u. sending it.\n",
				  dead_node);
			list_move_tail(&res->recovering, list);
		} else if (res->owner == DLM_LOCK_RES_OWNER_UNKNOWN) {
			mlog(0, "found UNKNOWN owner while doing recovery "
				  "for node %u. sending it.\n", dead_node);
			list_move_tail(&res->recovering, list);
		}
	}
	spin_unlock(&dlm->spinlock);
}

static inline int dlm_num_locks_in_lockres(struct dlm_lock_resource *res)
{
	int total_locks = 0;
	struct list_head *iter, *queue = &res->granted;
	int i;

	for (i=0; i<3; i++) {
		list_for_each(iter, queue)
			total_locks++;
		queue++;
	}
	return total_locks;
}


static int dlm_send_mig_lockres_msg(struct dlm_ctxt *dlm,
				      struct dlm_migratable_lockres *mres,
				      u8 send_to,
				      struct dlm_lock_resource *res,
				      int total_locks)
{
	u64 mig_cookie = be64_to_cpu(mres->mig_cookie);
	int mres_total_locks = be32_to_cpu(mres->total_locks);
	int sz, ret = 0, status = 0;
	u8 orig_flags = mres->flags,
	   orig_master = mres->master;

	BUG_ON(mres->num_locks > DLM_MAX_MIGRATABLE_LOCKS);
	if (!mres->num_locks)
		return 0;

	sz = sizeof(struct dlm_migratable_lockres) +
		(mres->num_locks * sizeof(struct dlm_migratable_lock));

	/* add an all-done flag if we reached the last lock */
	orig_flags = mres->flags;
	BUG_ON(total_locks > mres_total_locks);
	if (total_locks == mres_total_locks)
		mres->flags |= DLM_MRES_ALL_DONE;

	mlog(0, "%s:%.*s: sending mig lockres (%s) to %u\n",
	     dlm->name, res->lockname.len, res->lockname.name,
	     orig_flags & DLM_MRES_MIGRATION ? "migration" : "recovery",
	     send_to);

	/* send it */
	ret = o2net_send_message(DLM_MIG_LOCKRES_MSG, dlm->key, mres,
				 sz, send_to, &status);
	if (ret < 0) {
		/* XXX: negative status is not handled.
		 * this will end up killing this node. */
		mlog(ML_ERROR, "%s: res %.*s, Error %d send MIG_LOCKRES to "
		     "node %u (%s)\n", dlm->name, mres->lockname_len,
		     mres->lockname, ret, send_to,
		     (orig_flags & DLM_MRES_MIGRATION ?
		      "migration" : "recovery"));
	} else {
		/* might get an -ENOMEM back here */
		ret = status;
		if (ret < 0) {
			mlog_errno(ret);

			if (ret == -EFAULT) {
				mlog(ML_ERROR, "node %u told me to kill "
				     "myself!\n", send_to);
				BUG();
			}
		}
	}

	/* zero and reinit the message buffer */
	dlm_init_migratable_lockres(mres, res->lockname.name,
				    res->lockname.len, mres_total_locks,
				    mig_cookie, orig_flags, orig_master);
	return ret;
}

static void dlm_init_migratable_lockres(struct dlm_migratable_lockres *mres,
					const char *lockname, int namelen,
					int total_locks, u64 cookie,
					u8 flags, u8 master)
{
	/* mres here is one full page */
	clear_page(mres);
	mres->lockname_len = namelen;
	memcpy(mres->lockname, lockname, namelen);
	mres->num_locks = 0;
	mres->total_locks = cpu_to_be32(total_locks);
	mres->mig_cookie = cpu_to_be64(cookie);
	mres->flags = flags;
	mres->master = master;
}

static void dlm_prepare_lvb_for_migration(struct dlm_lock *lock,
					  struct dlm_migratable_lockres *mres,
					  int queue)
{
	if (!lock->lksb)
	       return;

	/* Ignore lvb in all locks in the blocked list */
	if (queue == DLM_BLOCKED_LIST)
		return;

	/* Only consider lvbs in locks with granted EX or PR lock levels */
	if (lock->ml.type != LKM_EXMODE && lock->ml.type != LKM_PRMODE)
		return;

	if (dlm_lvb_is_empty(mres->lvb)) {
		memcpy(mres->lvb, lock->lksb->lvb, DLM_LVB_LEN);
		return;
	}

	/* Ensure the lvb copied for migration matches in other valid locks */
	if (!memcmp(mres->lvb, lock->lksb->lvb, DLM_LVB_LEN))
		return;

	mlog(ML_ERROR, "Mismatched lvb in lock cookie=%u:%llu, name=%.*s, "
	     "node=%u\n",
	     dlm_get_lock_cookie_node(be64_to_cpu(lock->ml.cookie)),
	     dlm_get_lock_cookie_seq(be64_to_cpu(lock->ml.cookie)),
	     lock->lockres->lockname.len, lock->lockres->lockname.name,
	     lock->ml.node);
	dlm_print_one_lock_resource(lock->lockres);
	BUG();
}

/* returns 1 if this lock fills the network structure,
 * 0 otherwise */
static int dlm_add_lock_to_array(struct dlm_lock *lock,
				 struct dlm_migratable_lockres *mres, int queue)
{
	struct dlm_migratable_lock *ml;
	int lock_num = mres->num_locks;

	ml = &(mres->ml[lock_num]);
	ml->cookie = lock->ml.cookie;
	ml->type = lock->ml.type;
	ml->convert_type = lock->ml.convert_type;
	ml->highest_blocked = lock->ml.highest_blocked;
	ml->list = queue;
	if (lock->lksb) {
		ml->flags = lock->lksb->flags;
		dlm_prepare_lvb_for_migration(lock, mres, queue);
	}
	ml->node = lock->ml.node;
	mres->num_locks++;
	/* we reached the max, send this network message */
	if (mres->num_locks == DLM_MAX_MIGRATABLE_LOCKS)
		return 1;
	return 0;
}

static void dlm_add_dummy_lock(struct dlm_ctxt *dlm,
			       struct dlm_migratable_lockres *mres)
{
	struct dlm_lock dummy;
	memset(&dummy, 0, sizeof(dummy));
	dummy.ml.cookie = 0;
	dummy.ml.type = LKM_IVMODE;
	dummy.ml.convert_type = LKM_IVMODE;
	dummy.ml.highest_blocked = LKM_IVMODE;
	dummy.lksb = NULL;
	dummy.ml.node = dlm->node_num;
	dlm_add_lock_to_array(&dummy, mres, DLM_BLOCKED_LIST);
}

static inline int dlm_is_dummy_lock(struct dlm_ctxt *dlm,
				    struct dlm_migratable_lock *ml,
				    u8 *nodenum)
{
	if (unlikely(ml->cookie == 0 &&
	    ml->type == LKM_IVMODE &&
	    ml->convert_type == LKM_IVMODE &&
	    ml->highest_blocked == LKM_IVMODE &&
	    ml->list == DLM_BLOCKED_LIST)) {
		*nodenum = ml->node;
		return 1;
	}
	return 0;
}

int dlm_send_one_lockres(struct dlm_ctxt *dlm, struct dlm_lock_resource *res,
			 struct dlm_migratable_lockres *mres,
			 u8 send_to, u8 flags)
{
	struct list_head *queue;
	int total_locks, i;
	u64 mig_cookie = 0;
	struct dlm_lock *lock;
	int ret = 0;

	BUG_ON(!(flags & (DLM_MRES_RECOVERY|DLM_MRES_MIGRATION)));

	mlog(0, "sending to %u\n", send_to);

	total_locks = dlm_num_locks_in_lockres(res);
	if (total_locks > DLM_MAX_MIGRATABLE_LOCKS) {
		/* rare, but possible */
		mlog(0, "argh.  lockres has %d locks.  this will "
			  "require more than one network packet to "
			  "migrate\n", total_locks);
		mig_cookie = dlm_get_next_mig_cookie();
	}

	dlm_init_migratable_lockres(mres, res->lockname.name,
				    res->lockname.len, total_locks,
				    mig_cookie, flags, res->owner);

	total_locks = 0;
	for (i=DLM_GRANTED_LIST; i<=DLM_BLOCKED_LIST; i++) {
		queue = dlm_list_idx_to_ptr(res, i);
		list_for_each_entry(lock, queue, list) {
			/* add another lock. */
			total_locks++;
			if (!dlm_add_lock_to_array(lock, mres, i))
				continue;

			/* this filled the lock message,
			 * we must send it immediately. */
			ret = dlm_send_mig_lockres_msg(dlm, mres, send_to,
						       res, total_locks);
			if (ret < 0)
				goto error;
		}
	}
	if (total_locks == 0) {
		/* send a dummy lock to indicate a mastery reference only */
		mlog(0, "%s:%.*s: sending dummy lock to %u, %s\n",
		     dlm->name, res->lockname.len, res->lockname.name,
		     send_to, flags & DLM_MRES_RECOVERY ? "recovery" :
		     "migration");
		dlm_add_dummy_lock(dlm, mres);
	}
	/* flush any remaining locks */
	ret = dlm_send_mig_lockres_msg(dlm, mres, send_to, res, total_locks);
	if (ret < 0)
		goto error;
	return ret;

error:
	mlog(ML_ERROR, "%s: dlm_send_mig_lockres_msg returned %d\n",
	     dlm->name, ret);
	if (!dlm_is_host_down(ret))
		BUG();
	mlog(0, "%s: node %u went down while sending %s "
	     "lockres %.*s\n", dlm->name, send_to,
	     flags & DLM_MRES_RECOVERY ?  "recovery" : "migration",
	     res->lockname.len, res->lockname.name);
	return ret;
}



/*
 * this message will contain no more than one page worth of
 * recovery data, and it will work on only one lockres.
 * there may be many locks in this page, and we may need to wait
 * for additional packets to complete all the locks (rare, but
 * possible).
 */
/*
 * NOTE: the allocation error cases here are scary
 * we really cannot afford to fail an alloc in recovery
 * do we spin?  returning an error only delays the problem really
 */

int dlm_mig_lockres_handler(struct o2net_msg *msg, u32 len, void *data,
			    void **ret_data)
{
	struct dlm_ctxt *dlm = data;
	struct dlm_migratable_lockres *mres =
		(struct dlm_migratable_lockres *)msg->buf;
	int ret = 0;
	u8 real_master;
	u8 extra_refs = 0;
	char *buf = NULL;
	struct dlm_work_item *item = NULL;
	struct dlm_lock_resource *res = NULL;

	if (!dlm_grab(dlm))
		return -EINVAL;

	BUG_ON(!(mres->flags & (DLM_MRES_RECOVERY|DLM_MRES_MIGRATION)));

	real_master = mres->master;
	if (real_master == DLM_LOCK_RES_OWNER_UNKNOWN) {
		/* cannot migrate a lockres with no master */
		BUG_ON(!(mres->flags & DLM_MRES_RECOVERY));
	}

	mlog(0, "%s message received from node %u\n",
		  (mres->flags & DLM_MRES_RECOVERY) ?
		  "recovery" : "migration", mres->master);
	if (mres->flags & DLM_MRES_ALL_DONE)
		mlog(0, "all done flag.  all lockres data received!\n");

	ret = -ENOMEM;
	buf = kmalloc(be16_to_cpu(msg->data_len), GFP_NOFS);
	item = kzalloc(sizeof(*item), GFP_NOFS);
	if (!buf || !item)
		goto leave;

	/* lookup the lock to see if we have a secondary queue for this
	 * already...  just add the locks in and this will have its owner
	 * and RECOVERY flag changed when it completes. */
	res = dlm_lookup_lockres(dlm, mres->lockname, mres->lockname_len);
	if (res) {
	 	/* this will get a ref on res */
		/* mark it as recovering/migrating and hash it */
		spin_lock(&res->spinlock);
		if (mres->flags & DLM_MRES_RECOVERY) {
			res->state |= DLM_LOCK_RES_RECOVERING;
		} else {
			if (res->state & DLM_LOCK_RES_MIGRATING) {
				/* this is at least the second
				 * lockres message */
				mlog(0, "lock %.*s is already migrating\n",
					  mres->lockname_len,
					  mres->lockname);
			} else if (res->state & DLM_LOCK_RES_RECOVERING) {
				/* caller should BUG */
				mlog(ML_ERROR, "node is attempting to migrate "
				     "lock %.*s, but marked as recovering!\n",
				     mres->lockname_len, mres->lockname);
				ret = -EFAULT;
				spin_unlock(&res->spinlock);
				dlm_lockres_put(res);
				goto leave;
			}
			res->state |= DLM_LOCK_RES_MIGRATING;
		}
		spin_unlock(&res->spinlock);
	} else {
		/* need to allocate, just like if it was
		 * mastered here normally  */
		res = dlm_new_lockres(dlm, mres->lockname, mres->lockname_len);
		if (!res)
			goto leave;

		/* to match the ref that we would have gotten if
		 * dlm_lookup_lockres had succeeded */
		dlm_lockres_get(res);

		/* mark it as recovering/migrating and hash it */
		if (mres->flags & DLM_MRES_RECOVERY)
			res->state |= DLM_LOCK_RES_RECOVERING;
		else
			res->state |= DLM_LOCK_RES_MIGRATING;

		spin_lock(&dlm->spinlock);
		__dlm_insert_lockres(dlm, res);
		spin_unlock(&dlm->spinlock);

		/* Add an extra ref for this lock-less lockres lest the
		 * dlm_thread purges it before we get the chance to add
		 * locks to it */
		dlm_lockres_get(res);

		/* There are three refs that need to be put.
		 * 1. Taken above.
		 * 2. kref_init in dlm_new_lockres()->dlm_init_lockres().
		 * 3. dlm_lookup_lockres()
		 * The first one is handled at the end of this function. The
		 * other two are handled in the worker thread after locks have
		 * been attached. Yes, we don't wait for purge time to match
		 * kref_init. The lockres will still have atleast one ref
		 * added because it is in the hash __dlm_insert_lockres() */
		extra_refs++;

		/* now that the new lockres is inserted,
		 * make it usable by other processes */
		spin_lock(&res->spinlock);
		res->state &= ~DLM_LOCK_RES_IN_PROGRESS;
		spin_unlock(&res->spinlock);
		wake_up(&res->wq);
	}

	/* at this point we have allocated everything we need,
	 * and we have a hashed lockres with an extra ref and
	 * the proper res->state flags. */
	ret = 0;
	spin_lock(&res->spinlock);
	/* drop this either when master requery finds a different master
	 * or when a lock is added by the recovery worker */
	dlm_lockres_grab_inflight_ref(dlm, res);
	if (mres->master == DLM_LOCK_RES_OWNER_UNKNOWN) {
		/* migration cannot have an unknown master */
		BUG_ON(!(mres->flags & DLM_MRES_RECOVERY));
		mlog(0, "recovery has passed me a lockres with an "
			  "unknown owner.. will need to requery: "
			  "%.*s\n", mres->lockname_len, mres->lockname);
	} else {
		/* take a reference now to pin the lockres, drop it
		 * when locks are added in the worker */
		dlm_change_lockres_owner(dlm, res, dlm->node_num);
	}
	spin_unlock(&res->spinlock);

	/* queue up work for dlm_mig_lockres_worker */
	dlm_grab(dlm);  /* get an extra ref for the work item */
	memcpy(buf, msg->buf, be16_to_cpu(msg->data_len));  /* copy the whole message */
	dlm_init_work_item(dlm, item, dlm_mig_lockres_worker, buf);
	item->u.ml.lockres = res; /* already have a ref */
	item->u.ml.real_master = real_master;
	item->u.ml.extra_ref = extra_refs;
	spin_lock(&dlm->work_lock);
	list_add_tail(&item->list, &dlm->work_list);
	spin_unlock(&dlm->work_lock);
	queue_work(dlm->dlm_worker, &dlm->dispatched_work);

leave:
	/* One extra ref taken needs to be put here */
	if (extra_refs)
		dlm_lockres_put(res);

	dlm_put(dlm);
	if (ret < 0) {
		kfree(buf);
		kfree(item);
		mlog_errno(ret);
	}

	return ret;
}


static void dlm_mig_lockres_worker(struct dlm_work_item *item, void *data)
{
	struct dlm_ctxt *dlm;
	struct dlm_migratable_lockres *mres;
	int ret = 0;
	struct dlm_lock_resource *res;
	u8 real_master;
	u8 extra_ref;

	dlm = item->dlm;
	mres = (struct dlm_migratable_lockres *)data;

	res = item->u.ml.lockres;
	real_master = item->u.ml.real_master;
	extra_ref = item->u.ml.extra_ref;

	if (real_master == DLM_LOCK_RES_OWNER_UNKNOWN) {
		/* this case is super-rare. only occurs if
		 * node death happens during migration. */
again:
		ret = dlm_lockres_master_requery(dlm, res, &real_master);
		if (ret < 0) {
			mlog(0, "dlm_lockres_master_requery ret=%d\n",
				  ret);
			goto again;
		}
		if (real_master == DLM_LOCK_RES_OWNER_UNKNOWN) {
			mlog(0, "lockres %.*s not claimed.  "
				   "this node will take it.\n",
				   res->lockname.len, res->lockname.name);
		} else {
			spin_lock(&res->spinlock);
			dlm_lockres_drop_inflight_ref(dlm, res);
			spin_unlock(&res->spinlock);
			mlog(0, "master needs to respond to sender "
				  "that node %u still owns %.*s\n",
				  real_master, res->lockname.len,
				  res->lockname.name);
			/* cannot touch this lockres */
			goto leave;
		}
	}

	ret = dlm_process_recovery_data(dlm, res, mres);
	if (ret < 0)
		mlog(0, "dlm_process_recovery_data returned  %d\n", ret);
	else
		mlog(0, "dlm_process_recovery_data succeeded\n");

	if ((mres->flags & (DLM_MRES_MIGRATION|DLM_MRES_ALL_DONE)) ==
	                   (DLM_MRES_MIGRATION|DLM_MRES_ALL_DONE)) {
		ret = dlm_finish_migration(dlm, res, mres->master);
		if (ret < 0)
			mlog_errno(ret);
	}

leave:
	/* See comment in dlm_mig_lockres_handler() */
	if (res) {
		if (extra_ref)
			dlm_lockres_put(res);
		dlm_lockres_put(res);
	}
	kfree(data);
}



static int dlm_lockres_master_requery(struct dlm_ctxt *dlm,
				      struct dlm_lock_resource *res,
				      u8 *real_master)
{
	struct dlm_node_iter iter;
	int nodenum;
	int ret = 0;

	*real_master = DLM_LOCK_RES_OWNER_UNKNOWN;

	/* we only reach here if one of the two nodes in a
	 * migration died while the migration was in progress.
	 * at this point we need to requery the master.  we
	 * know that the new_master got as far as creating
	 * an mle on at least one node, but we do not know
	 * if any nodes had actually cleared the mle and set
	 * the master to the new_master.  the old master
	 * is supposed to set the owner to UNKNOWN in the
	 * event of a new_master death, so the only possible
	 * responses that we can get from nodes here are
	 * that the master is new_master, or that the master
	 * is UNKNOWN.
	 * if all nodes come back with UNKNOWN then we know
	 * the lock needs remastering here.
	 * if any node comes back with a valid master, check
	 * to see if that master is the one that we are
	 * recovering.  if so, then the new_master died and
	 * we need to remaster this lock.  if not, then the
	 * new_master survived and that node will respond to
	 * other nodes about the owner.
	 * if there is an owner, this node needs to dump this
	 * lockres and alert the sender that this lockres
	 * was rejected. */
	spin_lock(&dlm->spinlock);
	dlm_node_iter_init(dlm->domain_map, &iter);
	spin_unlock(&dlm->spinlock);

	while ((nodenum = dlm_node_iter_next(&iter)) >= 0) {
		/* do not send to self */
		if (nodenum == dlm->node_num)
			continue;
		ret = dlm_do_master_requery(dlm, res, nodenum, real_master);
		if (ret < 0) {
			mlog_errno(ret);
			if (!dlm_is_host_down(ret))
				BUG();
			/* host is down, so answer for that node would be
			 * DLM_LOCK_RES_OWNER_UNKNOWN.  continue. */
		}
		if (*real_master != DLM_LOCK_RES_OWNER_UNKNOWN) {
			mlog(0, "lock master is %u\n", *real_master);
			break;
		}
	}
	return ret;
}


int dlm_do_master_requery(struct dlm_ctxt *dlm, struct dlm_lock_resource *res,
			  u8 nodenum, u8 *real_master)
{
	int ret = -EINVAL;
	struct dlm_master_requery req;
	int status = DLM_LOCK_RES_OWNER_UNKNOWN;

	memset(&req, 0, sizeof(req));
	req.node_idx = dlm->node_num;
	req.namelen = res->lockname.len;
	memcpy(req.name, res->lockname.name, res->lockname.len);

resend:
	ret = o2net_send_message(DLM_MASTER_REQUERY_MSG, dlm->key,
				 &req, sizeof(req), nodenum, &status);
	if (ret < 0)
		mlog(ML_ERROR, "Error %d when sending message %u (key "
		     "0x%x) to node %u\n", ret, DLM_MASTER_REQUERY_MSG,
		     dlm->key, nodenum);
	else if (status == -ENOMEM) {
		mlog_errno(status);
		msleep(50);
		goto resend;
	} else {
		BUG_ON(status < 0);
		BUG_ON(status > DLM_LOCK_RES_OWNER_UNKNOWN);
		*real_master = (u8) (status & 0xff);
		mlog(0, "node %u responded to master requery with %u\n",
			  nodenum, *real_master);
		ret = 0;
	}
	return ret;
}


/* this function cannot error, so unless the sending
 * or receiving of the message failed, the owner can
 * be trusted */
int dlm_master_requery_handler(struct o2net_msg *msg, u32 len, void *data,
			       void **ret_data)
{
	struct dlm_ctxt *dlm = data;
	struct dlm_master_requery *req = (struct dlm_master_requery *)msg->buf;
	struct dlm_lock_resource *res = NULL;
	unsigned int hash;
	int master = DLM_LOCK_RES_OWNER_UNKNOWN;
	u32 flags = DLM_ASSERT_MASTER_REQUERY;
	int dispatched = 0;

	if (!dlm_grab(dlm)) {
		/* since the domain has gone away on this
		 * node, the proper response is UNKNOWN */
		return master;
	}

	hash = dlm_lockid_hash(req->name, req->namelen);

	spin_lock(&dlm->spinlock);
	res = __dlm_lookup_lockres(dlm, req->name, req->namelen, hash);
	if (res) {
		spin_lock(&res->spinlock);
		master = res->owner;
		if (master == dlm->node_num) {
			int ret = dlm_dispatch_assert_master(dlm, res,
							     0, 0, flags);
			if (ret < 0) {
				mlog_errno(ret);
				spin_unlock(&res->spinlock);
				dlm_lockres_put(res);
				spin_unlock(&dlm->spinlock);
				dlm_put(dlm);
				/* sender will take care of this and retry */
				return ret;
			} else {
				dispatched = 1;
				__dlm_lockres_grab_inflight_worker(dlm, res);
<<<<<<< HEAD
			}
			spin_unlock(&res->spinlock);
=======
				spin_unlock(&res->spinlock);
			}
>>>>>>> 9a9b242f
		} else {
			/* put.. incase we are not the master */
			spin_unlock(&res->spinlock);
			dlm_lockres_put(res);
		}
	}
	spin_unlock(&dlm->spinlock);

	if (!dispatched)
		dlm_put(dlm);
	return master;
}

static inline struct list_head *
dlm_list_num_to_pointer(struct dlm_lock_resource *res, int list_num)
{
	struct list_head *ret;
	BUG_ON(list_num < 0);
	BUG_ON(list_num > 2);
	ret = &(res->granted);
	ret += list_num;
	return ret;
}
/* TODO: do ast flush business
 * TODO: do MIGRATING and RECOVERING spinning
 */

/*
* NOTE about in-flight requests during migration:
*
* Before attempting the migrate, the master has marked the lockres as
* MIGRATING and then flushed all of its pending ASTS.  So any in-flight
* requests either got queued before the MIGRATING flag got set, in which
* case the lock data will reflect the change and a return message is on
* the way, or the request failed to get in before MIGRATING got set.  In
* this case, the caller will be told to spin and wait for the MIGRATING
* flag to be dropped, then recheck the master.
* This holds true for the convert, cancel and unlock cases, and since lvb
* updates are tied to these same messages, it applies to lvb updates as
* well.  For the lock case, there is no way a lock can be on the master
* queue and not be on the secondary queue since the lock is always added
* locally first.  This means that the new target node will never be sent
* a lock that he doesn't already have on the list.
* In total, this means that the local lock is correct and should not be
* updated to match the one sent by the master.  Any messages sent back
* from the master before the MIGRATING flag will bring the lock properly
* up-to-date, and the change will be ordered properly for the waiter.
* We will *not* attempt to modify the lock underneath the waiter.
*/

static int dlm_process_recovery_data(struct dlm_ctxt *dlm,
				     struct dlm_lock_resource *res,
				     struct dlm_migratable_lockres *mres)
{
	struct dlm_migratable_lock *ml;
	struct list_head *queue, *iter;
	struct list_head *tmpq = NULL;
	struct dlm_lock *newlock = NULL;
	struct dlm_lockstatus *lksb = NULL;
	int ret = 0;
	int i, j, bad;
	struct dlm_lock *lock;
	u8 from = O2NM_MAX_NODES;
	unsigned int added = 0;
	__be64 c;

	mlog(0, "running %d locks for this lockres\n", mres->num_locks);
	for (i=0; i<mres->num_locks; i++) {
		ml = &(mres->ml[i]);

		if (dlm_is_dummy_lock(dlm, ml, &from)) {
			/* placeholder, just need to set the refmap bit */
			BUG_ON(mres->num_locks != 1);
			mlog(0, "%s:%.*s: dummy lock for %u\n",
			     dlm->name, mres->lockname_len, mres->lockname,
			     from);
			spin_lock(&res->spinlock);
			dlm_lockres_set_refmap_bit(dlm, res, from);
			spin_unlock(&res->spinlock);
			added++;
			break;
		}
		BUG_ON(ml->highest_blocked != LKM_IVMODE);
		newlock = NULL;
		lksb = NULL;

		queue = dlm_list_num_to_pointer(res, ml->list);
		tmpq = NULL;

		/* if the lock is for the local node it needs to
		 * be moved to the proper location within the queue.
		 * do not allocate a new lock structure. */
		if (ml->node == dlm->node_num) {
			/* MIGRATION ONLY! */
			BUG_ON(!(mres->flags & DLM_MRES_MIGRATION));

			lock = NULL;
			spin_lock(&res->spinlock);
			for (j = DLM_GRANTED_LIST; j <= DLM_BLOCKED_LIST; j++) {
				tmpq = dlm_list_idx_to_ptr(res, j);
				list_for_each(iter, tmpq) {
					lock = list_entry(iter,
						  struct dlm_lock, list);
					if (lock->ml.cookie == ml->cookie)
						break;
					lock = NULL;
				}
				if (lock)
					break;
			}

			/* lock is always created locally first, and
			 * destroyed locally last.  it must be on the list */
			if (!lock) {
				c = ml->cookie;
				mlog(ML_ERROR, "Could not find local lock "
					       "with cookie %u:%llu, node %u, "
					       "list %u, flags 0x%x, type %d, "
					       "conv %d, highest blocked %d\n",
				     dlm_get_lock_cookie_node(be64_to_cpu(c)),
				     dlm_get_lock_cookie_seq(be64_to_cpu(c)),
				     ml->node, ml->list, ml->flags, ml->type,
				     ml->convert_type, ml->highest_blocked);
				__dlm_print_one_lock_resource(res);
				BUG();
			}

			if (lock->ml.node != ml->node) {
				c = lock->ml.cookie;
				mlog(ML_ERROR, "Mismatched node# in lock "
				     "cookie %u:%llu, name %.*s, node %u\n",
				     dlm_get_lock_cookie_node(be64_to_cpu(c)),
				     dlm_get_lock_cookie_seq(be64_to_cpu(c)),
				     res->lockname.len, res->lockname.name,
				     lock->ml.node);
				c = ml->cookie;
				mlog(ML_ERROR, "Migrate lock cookie %u:%llu, "
				     "node %u, list %u, flags 0x%x, type %d, "
				     "conv %d, highest blocked %d\n",
				     dlm_get_lock_cookie_node(be64_to_cpu(c)),
				     dlm_get_lock_cookie_seq(be64_to_cpu(c)),
				     ml->node, ml->list, ml->flags, ml->type,
				     ml->convert_type, ml->highest_blocked);
				__dlm_print_one_lock_resource(res);
				BUG();
			}

			if (tmpq != queue) {
				c = ml->cookie;
				mlog(0, "Lock cookie %u:%llu was on list %u "
				     "instead of list %u for %.*s\n",
				     dlm_get_lock_cookie_node(be64_to_cpu(c)),
				     dlm_get_lock_cookie_seq(be64_to_cpu(c)),
				     j, ml->list, res->lockname.len,
				     res->lockname.name);
				__dlm_print_one_lock_resource(res);
				spin_unlock(&res->spinlock);
				continue;
			}

			/* see NOTE above about why we do not update
			 * to match the master here */

			/* move the lock to its proper place */
			/* do not alter lock refcount.  switching lists. */
			list_move_tail(&lock->list, queue);
			spin_unlock(&res->spinlock);
			added++;

			mlog(0, "just reordered a local lock!\n");
			continue;
		}

		/* lock is for another node. */
		newlock = dlm_new_lock(ml->type, ml->node,
				       be64_to_cpu(ml->cookie), NULL);
		if (!newlock) {
			ret = -ENOMEM;
			goto leave;
		}
		lksb = newlock->lksb;
		dlm_lock_attach_lockres(newlock, res);

		if (ml->convert_type != LKM_IVMODE) {
			BUG_ON(queue != &res->converting);
			newlock->ml.convert_type = ml->convert_type;
		}
		lksb->flags |= (ml->flags &
				(DLM_LKSB_PUT_LVB|DLM_LKSB_GET_LVB));

		if (ml->type == LKM_NLMODE)
			goto skip_lvb;

		/*
		 * If the lock is in the blocked list it can't have a valid lvb,
		 * so skip it
		 */
		if (ml->list == DLM_BLOCKED_LIST)
			goto skip_lvb;

		if (!dlm_lvb_is_empty(mres->lvb)) {
			if (lksb->flags & DLM_LKSB_PUT_LVB) {
				/* other node was trying to update
				 * lvb when node died.  recreate the
				 * lksb with the updated lvb. */
				memcpy(lksb->lvb, mres->lvb, DLM_LVB_LEN);
				/* the lock resource lvb update must happen
				 * NOW, before the spinlock is dropped.
				 * we no longer wait for the AST to update
				 * the lvb. */
				memcpy(res->lvb, mres->lvb, DLM_LVB_LEN);
			} else {
				/* otherwise, the node is sending its
				 * most recent valid lvb info */
				BUG_ON(ml->type != LKM_EXMODE &&
				       ml->type != LKM_PRMODE);
				if (!dlm_lvb_is_empty(res->lvb) &&
 				    (ml->type == LKM_EXMODE ||
 				     memcmp(res->lvb, mres->lvb, DLM_LVB_LEN))) {
 					int i;
 					mlog(ML_ERROR, "%s:%.*s: received bad "
 					     "lvb! type=%d\n", dlm->name,
 					     res->lockname.len,
 					     res->lockname.name, ml->type);
 					printk("lockres lvb=[");
 					for (i=0; i<DLM_LVB_LEN; i++)
 						printk("%02x", res->lvb[i]);
 					printk("]\nmigrated lvb=[");
 					for (i=0; i<DLM_LVB_LEN; i++)
 						printk("%02x", mres->lvb[i]);
 					printk("]\n");
 					dlm_print_one_lock_resource(res);
 					BUG();
				}
				memcpy(res->lvb, mres->lvb, DLM_LVB_LEN);
			}
		}
skip_lvb:

		/* NOTE:
		 * wrt lock queue ordering and recovery:
		 *    1. order of locks on granted queue is
		 *       meaningless.
		 *    2. order of locks on converting queue is
		 *       LOST with the node death.  sorry charlie.
		 *    3. order of locks on the blocked queue is
		 *       also LOST.
		 * order of locks does not affect integrity, it
		 * just means that a lock request may get pushed
		 * back in line as a result of the node death.
		 * also note that for a given node the lock order
		 * for its secondary queue locks is preserved
		 * relative to each other, but clearly *not*
		 * preserved relative to locks from other nodes.
		 */
		bad = 0;
		spin_lock(&res->spinlock);
		list_for_each_entry(lock, queue, list) {
			if (lock->ml.cookie == ml->cookie) {
				c = lock->ml.cookie;
				mlog(ML_ERROR, "%s:%.*s: %u:%llu: lock already "
				     "exists on this lockres!\n", dlm->name,
				     res->lockname.len, res->lockname.name,
				     dlm_get_lock_cookie_node(be64_to_cpu(c)),
				     dlm_get_lock_cookie_seq(be64_to_cpu(c)));

				mlog(ML_NOTICE, "sent lock: type=%d, conv=%d, "
				     "node=%u, cookie=%u:%llu, queue=%d\n",
	      			     ml->type, ml->convert_type, ml->node,
				     dlm_get_lock_cookie_node(be64_to_cpu(ml->cookie)),
				     dlm_get_lock_cookie_seq(be64_to_cpu(ml->cookie)),
				     ml->list);

				__dlm_print_one_lock_resource(res);
				bad = 1;
				break;
			}
		}
		if (!bad) {
			dlm_lock_get(newlock);
			if (mres->flags & DLM_MRES_RECOVERY &&
					ml->list == DLM_CONVERTING_LIST &&
					newlock->ml.type >
					newlock->ml.convert_type) {
				/* newlock is doing downconvert, add it to the
				 * head of converting list */
				list_add(&newlock->list, queue);
			} else
				list_add_tail(&newlock->list, queue);
			mlog(0, "%s:%.*s: added lock for node %u, "
			     "setting refmap bit\n", dlm->name,
			     res->lockname.len, res->lockname.name, ml->node);
			dlm_lockres_set_refmap_bit(dlm, res, ml->node);
			added++;
		}
		spin_unlock(&res->spinlock);
	}
	mlog(0, "done running all the locks\n");

leave:
	/* balance the ref taken when the work was queued */
	spin_lock(&res->spinlock);
	dlm_lockres_drop_inflight_ref(dlm, res);
	spin_unlock(&res->spinlock);

	if (ret < 0)
		mlog_errno(ret);

	return ret;
}

void dlm_move_lockres_to_recovery_list(struct dlm_ctxt *dlm,
				       struct dlm_lock_resource *res)
{
	int i;
	struct list_head *queue;
	struct dlm_lock *lock, *next;

	assert_spin_locked(&dlm->spinlock);
	assert_spin_locked(&res->spinlock);
	res->state |= DLM_LOCK_RES_RECOVERING;
	if (!list_empty(&res->recovering)) {
		mlog(0,
		     "Recovering res %s:%.*s, is already on recovery list!\n",
		     dlm->name, res->lockname.len, res->lockname.name);
		list_del_init(&res->recovering);
		dlm_lockres_put(res);
	}
	/* We need to hold a reference while on the recovery list */
	dlm_lockres_get(res);
	list_add_tail(&res->recovering, &dlm->reco.resources);

	/* find any pending locks and put them back on proper list */
	for (i=DLM_BLOCKED_LIST; i>=DLM_GRANTED_LIST; i--) {
		queue = dlm_list_idx_to_ptr(res, i);
		list_for_each_entry_safe(lock, next, queue, list) {
			dlm_lock_get(lock);
			if (lock->convert_pending) {
				/* move converting lock back to granted */
				BUG_ON(i != DLM_CONVERTING_LIST);
				mlog(0, "node died with convert pending "
				     "on %.*s. move back to granted list.\n",
				     res->lockname.len, res->lockname.name);
				dlm_revert_pending_convert(res, lock);
				lock->convert_pending = 0;
			} else if (lock->lock_pending) {
				/* remove pending lock requests completely */
				BUG_ON(i != DLM_BLOCKED_LIST);
				mlog(0, "node died with lock pending "
				     "on %.*s. remove from blocked list and skip.\n",
				     res->lockname.len, res->lockname.name);
				/* lock will be floating until ref in
				 * dlmlock_remote is freed after the network
				 * call returns.  ok for it to not be on any
				 * list since no ast can be called
				 * (the master is dead). */
				dlm_revert_pending_lock(res, lock);
				lock->lock_pending = 0;
			} else if (lock->unlock_pending) {
				/* if an unlock was in progress, treat as
				 * if this had completed successfully
				 * before sending this lock state to the
				 * new master.  note that the dlm_unlock
				 * call is still responsible for calling
				 * the unlockast.  that will happen after
				 * the network call times out.  for now,
				 * just move lists to prepare the new
				 * recovery master.  */
				BUG_ON(i != DLM_GRANTED_LIST);
				mlog(0, "node died with unlock pending "
				     "on %.*s. remove from blocked list and skip.\n",
				     res->lockname.len, res->lockname.name);
				dlm_commit_pending_unlock(res, lock);
				lock->unlock_pending = 0;
			} else if (lock->cancel_pending) {
				/* if a cancel was in progress, treat as
				 * if this had completed successfully
				 * before sending this lock state to the
				 * new master */
				BUG_ON(i != DLM_CONVERTING_LIST);
				mlog(0, "node died with cancel pending "
				     "on %.*s. move back to granted list.\n",
				     res->lockname.len, res->lockname.name);
				dlm_commit_pending_cancel(res, lock);
				lock->cancel_pending = 0;
			}
			dlm_lock_put(lock);
		}
	}
}



/* removes all recovered locks from the recovery list.
 * sets the res->owner to the new master.
 * unsets the RECOVERY flag and wakes waiters. */
static void dlm_finish_local_lockres_recovery(struct dlm_ctxt *dlm,
					      u8 dead_node, u8 new_master)
{
	int i;
	struct hlist_head *bucket;
	struct dlm_lock_resource *res, *next;

	assert_spin_locked(&dlm->spinlock);

	list_for_each_entry_safe(res, next, &dlm->reco.resources, recovering) {
		if (res->owner == dead_node) {
			mlog(0, "%s: res %.*s, Changing owner from %u to %u\n",
			     dlm->name, res->lockname.len, res->lockname.name,
			     res->owner, new_master);
			list_del_init(&res->recovering);
			spin_lock(&res->spinlock);
			/* new_master has our reference from
			 * the lock state sent during recovery */
			dlm_change_lockres_owner(dlm, res, new_master);
			res->state &= ~DLM_LOCK_RES_RECOVERING;
			if (__dlm_lockres_has_locks(res))
				__dlm_dirty_lockres(dlm, res);
			spin_unlock(&res->spinlock);
			wake_up(&res->wq);
			dlm_lockres_put(res);
		}
	}

	/* this will become unnecessary eventually, but
	 * for now we need to run the whole hash, clear
	 * the RECOVERING state and set the owner
	 * if necessary */
	for (i = 0; i < DLM_HASH_BUCKETS; i++) {
		bucket = dlm_lockres_hash(dlm, i);
		hlist_for_each_entry(res, bucket, hash_node) {
			if (!(res->state & DLM_LOCK_RES_RECOVERING))
				continue;

			if (res->owner != dead_node &&
			    res->owner != dlm->node_num)
				continue;

			if (!list_empty(&res->recovering)) {
				list_del_init(&res->recovering);
				dlm_lockres_put(res);
			}

			/* new_master has our reference from
			 * the lock state sent during recovery */
			mlog(0, "%s: res %.*s, Changing owner from %u to %u\n",
			     dlm->name, res->lockname.len, res->lockname.name,
			     res->owner, new_master);
			spin_lock(&res->spinlock);
			dlm_change_lockres_owner(dlm, res, new_master);
			res->state &= ~DLM_LOCK_RES_RECOVERING;
			if (__dlm_lockres_has_locks(res))
				__dlm_dirty_lockres(dlm, res);
			spin_unlock(&res->spinlock);
			wake_up(&res->wq);
		}
	}
}

static inline int dlm_lvb_needs_invalidation(struct dlm_lock *lock, int local)
{
	if (local) {
		if (lock->ml.type != LKM_EXMODE &&
		    lock->ml.type != LKM_PRMODE)
			return 1;
	} else if (lock->ml.type == LKM_EXMODE)
		return 1;
	return 0;
}

static void dlm_revalidate_lvb(struct dlm_ctxt *dlm,
			       struct dlm_lock_resource *res, u8 dead_node)
{
	struct list_head *queue;
	struct dlm_lock *lock;
	int blank_lvb = 0, local = 0;
	int i;
	u8 search_node;

	assert_spin_locked(&dlm->spinlock);
	assert_spin_locked(&res->spinlock);

	if (res->owner == dlm->node_num)
		/* if this node owned the lockres, and if the dead node
		 * had an EX when he died, blank out the lvb */
		search_node = dead_node;
	else {
		/* if this is a secondary lockres, and we had no EX or PR
		 * locks granted, we can no longer trust the lvb */
		search_node = dlm->node_num;
		local = 1;  /* check local state for valid lvb */
	}

	for (i=DLM_GRANTED_LIST; i<=DLM_CONVERTING_LIST; i++) {
		queue = dlm_list_idx_to_ptr(res, i);
		list_for_each_entry(lock, queue, list) {
			if (lock->ml.node == search_node) {
				if (dlm_lvb_needs_invalidation(lock, local)) {
					/* zero the lksb lvb and lockres lvb */
					blank_lvb = 1;
					memset(lock->lksb->lvb, 0, DLM_LVB_LEN);
				}
			}
		}
	}

	if (blank_lvb) {
		mlog(0, "clearing %.*s lvb, dead node %u had EX\n",
		     res->lockname.len, res->lockname.name, dead_node);
		memset(res->lvb, 0, DLM_LVB_LEN);
	}
}

static void dlm_free_dead_locks(struct dlm_ctxt *dlm,
				struct dlm_lock_resource *res, u8 dead_node)
{
	struct dlm_lock *lock, *next;
	unsigned int freed = 0;

	/* this node is the lockres master:
	 * 1) remove any stale locks for the dead node
	 * 2) if the dead node had an EX when he died, blank out the lvb
	 */
	assert_spin_locked(&dlm->spinlock);
	assert_spin_locked(&res->spinlock);

	/* We do two dlm_lock_put(). One for removing from list and the other is
	 * to force the DLM_UNLOCK_FREE_LOCK action so as to free the locks */

	/* TODO: check pending_asts, pending_basts here */
	list_for_each_entry_safe(lock, next, &res->granted, list) {
		if (lock->ml.node == dead_node) {
			list_del_init(&lock->list);
			dlm_lock_put(lock);
			/* Can't schedule DLM_UNLOCK_FREE_LOCK - do manually */
			dlm_lock_put(lock);
			freed++;
		}
	}
	list_for_each_entry_safe(lock, next, &res->converting, list) {
		if (lock->ml.node == dead_node) {
			list_del_init(&lock->list);
			dlm_lock_put(lock);
			/* Can't schedule DLM_UNLOCK_FREE_LOCK - do manually */
			dlm_lock_put(lock);
			freed++;
		}
	}
	list_for_each_entry_safe(lock, next, &res->blocked, list) {
		if (lock->ml.node == dead_node) {
			list_del_init(&lock->list);
			dlm_lock_put(lock);
			/* Can't schedule DLM_UNLOCK_FREE_LOCK - do manually */
			dlm_lock_put(lock);
			freed++;
		}
	}

	if (freed) {
		mlog(0, "%s:%.*s: freed %u locks for dead node %u, "
		     "dropping ref from lockres\n", dlm->name,
		     res->lockname.len, res->lockname.name, freed, dead_node);
		if(!test_bit(dead_node, res->refmap)) {
			mlog(ML_ERROR, "%s:%.*s: freed %u locks for dead node %u, "
			     "but ref was not set\n", dlm->name,
			     res->lockname.len, res->lockname.name, freed, dead_node);
			__dlm_print_one_lock_resource(res);
		}
		dlm_lockres_clear_refmap_bit(dlm, res, dead_node);
	} else if (test_bit(dead_node, res->refmap)) {
		mlog(0, "%s:%.*s: dead node %u had a ref, but had "
		     "no locks and had not purged before dying\n", dlm->name,
		     res->lockname.len, res->lockname.name, dead_node);
		dlm_lockres_clear_refmap_bit(dlm, res, dead_node);
	}

	/* do not kick thread yet */
	__dlm_dirty_lockres(dlm, res);
}

/* if this node is the recovery master, and there are no
 * locks for a given lockres owned by this node that are in
 * either PR or EX mode, zero out the lvb before requesting.
 *
 */


static void dlm_do_local_recovery_cleanup(struct dlm_ctxt *dlm, u8 dead_node)
{
	struct dlm_lock_resource *res;
	int i;
	struct hlist_head *bucket;
	struct dlm_lock *lock;


	/* purge any stale mles */
	dlm_clean_master_list(dlm, dead_node);

	/*
	 * now clean up all lock resources.  there are two rules:
	 *
	 * 1) if the dead node was the master, move the lockres
	 *    to the recovering list.  set the RECOVERING flag.
	 *    this lockres needs to be cleaned up before it can
	 *    be used further.
	 *
	 * 2) if this node was the master, remove all locks from
	 *    each of the lockres queues that were owned by the
	 *    dead node.  once recovery finishes, the dlm thread
	 *    can be kicked again to see if any ASTs or BASTs
	 *    need to be fired as a result.
	 */
	for (i = 0; i < DLM_HASH_BUCKETS; i++) {
		bucket = dlm_lockres_hash(dlm, i);
		hlist_for_each_entry(res, bucket, hash_node) {
 			/* always prune any $RECOVERY entries for dead nodes,
 			 * otherwise hangs can occur during later recovery */
			if (dlm_is_recovery_lock(res->lockname.name,
						 res->lockname.len)) {
				spin_lock(&res->spinlock);
				list_for_each_entry(lock, &res->granted, list) {
					if (lock->ml.node == dead_node) {
						mlog(0, "AHA! there was "
						     "a $RECOVERY lock for dead "
						     "node %u (%s)!\n",
						     dead_node, dlm->name);
						list_del_init(&lock->list);
						dlm_lock_put(lock);
						/* Can't schedule
						 * DLM_UNLOCK_FREE_LOCK
						 * - do manually */
						dlm_lock_put(lock);
						break;
					}
				}
				spin_unlock(&res->spinlock);
				continue;
			}
			spin_lock(&res->spinlock);
			/* zero the lvb if necessary */
			dlm_revalidate_lvb(dlm, res, dead_node);
			if (res->owner == dead_node) {
				if (res->state & DLM_LOCK_RES_DROPPING_REF) {
					mlog(ML_NOTICE, "%s: res %.*s, Skip "
					     "recovery as it is being freed\n",
					     dlm->name, res->lockname.len,
					     res->lockname.name);
				} else
					dlm_move_lockres_to_recovery_list(dlm,
									  res);

			} else if (res->owner == dlm->node_num) {
				dlm_free_dead_locks(dlm, res, dead_node);
				__dlm_lockres_calc_usage(dlm, res);
			} else if (res->owner == DLM_LOCK_RES_OWNER_UNKNOWN) {
				if (test_bit(dead_node, res->refmap)) {
					mlog(0, "%s:%.*s: dead node %u had a ref, but had "
						"no locks and had not purged before dying\n",
						dlm->name, res->lockname.len,
						res->lockname.name, dead_node);
					dlm_lockres_clear_refmap_bit(dlm, res, dead_node);
				}
			}
			spin_unlock(&res->spinlock);
		}
	}

}

static void __dlm_hb_node_down(struct dlm_ctxt *dlm, int idx)
{
	assert_spin_locked(&dlm->spinlock);

	if (dlm->reco.new_master == idx) {
		mlog(0, "%s: recovery master %d just died\n",
		     dlm->name, idx);
		if (dlm->reco.state & DLM_RECO_STATE_FINALIZE) {
			/* finalize1 was reached, so it is safe to clear
			 * the new_master and dead_node.  that recovery
			 * is complete. */
			mlog(0, "%s: dead master %d had reached "
			     "finalize1 state, clearing\n", dlm->name, idx);
			dlm->reco.state &= ~DLM_RECO_STATE_FINALIZE;
			__dlm_reset_recovery(dlm);
		}
	}

	/* Clean up join state on node death. */
	if (dlm->joining_node == idx) {
		mlog(0, "Clearing join state for node %u\n", idx);
		__dlm_set_joining_node(dlm, DLM_LOCK_RES_OWNER_UNKNOWN);
	}

	/* check to see if the node is already considered dead */
	if (!test_bit(idx, dlm->live_nodes_map)) {
		mlog(0, "for domain %s, node %d is already dead. "
		     "another node likely did recovery already.\n",
		     dlm->name, idx);
		return;
	}

	/* check to see if we do not care about this node */
	if (!test_bit(idx, dlm->domain_map)) {
		/* This also catches the case that we get a node down
		 * but haven't joined the domain yet. */
		mlog(0, "node %u already removed from domain!\n", idx);
		return;
	}

	clear_bit(idx, dlm->live_nodes_map);

	/* make sure local cleanup occurs before the heartbeat events */
	if (!test_bit(idx, dlm->recovery_map))
		dlm_do_local_recovery_cleanup(dlm, idx);

	/* notify anything attached to the heartbeat events */
	dlm_hb_event_notify_attached(dlm, idx, 0);

	mlog(0, "node %u being removed from domain map!\n", idx);
	clear_bit(idx, dlm->domain_map);
	clear_bit(idx, dlm->exit_domain_map);
	/* wake up migration waiters if a node goes down.
	 * perhaps later we can genericize this for other waiters. */
	wake_up(&dlm->migration_wq);

	if (test_bit(idx, dlm->recovery_map))
		mlog(0, "domain %s, node %u already added "
		     "to recovery map!\n", dlm->name, idx);
	else
		set_bit(idx, dlm->recovery_map);
}

void dlm_hb_node_down_cb(struct o2nm_node *node, int idx, void *data)
{
	struct dlm_ctxt *dlm = data;

	if (!dlm_grab(dlm))
		return;

	/*
	 * This will notify any dlm users that a node in our domain
	 * went away without notifying us first.
	 */
	if (test_bit(idx, dlm->domain_map))
		dlm_fire_domain_eviction_callbacks(dlm, idx);

	spin_lock(&dlm->spinlock);
	__dlm_hb_node_down(dlm, idx);
	spin_unlock(&dlm->spinlock);

	dlm_put(dlm);
}

void dlm_hb_node_up_cb(struct o2nm_node *node, int idx, void *data)
{
	struct dlm_ctxt *dlm = data;

	if (!dlm_grab(dlm))
		return;

	spin_lock(&dlm->spinlock);
	set_bit(idx, dlm->live_nodes_map);
	/* do NOT notify mle attached to the heartbeat events.
	 * new nodes are not interesting in mastery until joined. */
	spin_unlock(&dlm->spinlock);

	dlm_put(dlm);
}

static void dlm_reco_ast(void *astdata)
{
	struct dlm_ctxt *dlm = astdata;
	mlog(0, "ast for recovery lock fired!, this=%u, dlm=%s\n",
	     dlm->node_num, dlm->name);
}
static void dlm_reco_bast(void *astdata, int blocked_type)
{
	struct dlm_ctxt *dlm = astdata;
	mlog(0, "bast for recovery lock fired!, this=%u, dlm=%s\n",
	     dlm->node_num, dlm->name);
}
static void dlm_reco_unlock_ast(void *astdata, enum dlm_status st)
{
	mlog(0, "unlockast for recovery lock fired!\n");
}

/*
 * dlm_pick_recovery_master will continually attempt to use
 * dlmlock() on the special "$RECOVERY" lockres with the
 * LKM_NOQUEUE flag to get an EX.  every thread that enters
 * this function on each node racing to become the recovery
 * master will not stop attempting this until either:
 * a) this node gets the EX (and becomes the recovery master),
 * or b) dlm->reco.new_master gets set to some nodenum
 * != O2NM_INVALID_NODE_NUM (another node will do the reco).
 * so each time a recovery master is needed, the entire cluster
 * will sync at this point.  if the new master dies, that will
 * be detected in dlm_do_recovery */
static int dlm_pick_recovery_master(struct dlm_ctxt *dlm)
{
	enum dlm_status ret;
	struct dlm_lockstatus lksb;
	int status = -EINVAL;

	mlog(0, "starting recovery of %s at %lu, dead=%u, this=%u\n",
	     dlm->name, jiffies, dlm->reco.dead_node, dlm->node_num);
again:
	memset(&lksb, 0, sizeof(lksb));

	ret = dlmlock(dlm, LKM_EXMODE, &lksb, LKM_NOQUEUE|LKM_RECOVERY,
		      DLM_RECOVERY_LOCK_NAME, DLM_RECOVERY_LOCK_NAME_LEN,
		      dlm_reco_ast, dlm, dlm_reco_bast);

	mlog(0, "%s: dlmlock($RECOVERY) returned %d, lksb=%d\n",
	     dlm->name, ret, lksb.status);

	if (ret == DLM_NORMAL) {
		mlog(0, "dlm=%s dlmlock says I got it (this=%u)\n",
		     dlm->name, dlm->node_num);

		/* got the EX lock.  check to see if another node
		 * just became the reco master */
		if (dlm_reco_master_ready(dlm)) {
			mlog(0, "%s: got reco EX lock, but %u will "
			     "do the recovery\n", dlm->name,
			     dlm->reco.new_master);
			status = -EEXIST;
		} else {
			status = 0;

			/* see if recovery was already finished elsewhere */
			spin_lock(&dlm->spinlock);
			if (dlm->reco.dead_node == O2NM_INVALID_NODE_NUM) {
				status = -EINVAL;
				mlog(0, "%s: got reco EX lock, but "
				     "node got recovered already\n", dlm->name);
				if (dlm->reco.new_master != O2NM_INVALID_NODE_NUM) {
					mlog(ML_ERROR, "%s: new master is %u "
					     "but no dead node!\n",
					     dlm->name, dlm->reco.new_master);
					BUG();
				}
			}
			spin_unlock(&dlm->spinlock);
		}

		/* if this node has actually become the recovery master,
		 * set the master and send the messages to begin recovery */
		if (!status) {
			mlog(0, "%s: dead=%u, this=%u, sending "
			     "begin_reco now\n", dlm->name,
			     dlm->reco.dead_node, dlm->node_num);
			status = dlm_send_begin_reco_message(dlm,
				      dlm->reco.dead_node);
			/* this always succeeds */
			BUG_ON(status);

			/* set the new_master to this node */
			spin_lock(&dlm->spinlock);
			dlm_set_reco_master(dlm, dlm->node_num);
			spin_unlock(&dlm->spinlock);
		}

		/* recovery lock is a special case.  ast will not get fired,
		 * so just go ahead and unlock it. */
		ret = dlmunlock(dlm, &lksb, 0, dlm_reco_unlock_ast, dlm);
		if (ret == DLM_DENIED) {
			mlog(0, "got DLM_DENIED, trying LKM_CANCEL\n");
			ret = dlmunlock(dlm, &lksb, LKM_CANCEL, dlm_reco_unlock_ast, dlm);
		}
		if (ret != DLM_NORMAL) {
			/* this would really suck. this could only happen
			 * if there was a network error during the unlock
			 * because of node death.  this means the unlock
			 * is actually "done" and the lock structure is
			 * even freed.  we can continue, but only
			 * because this specific lock name is special. */
			mlog(ML_ERROR, "dlmunlock returned %d\n", ret);
		}
	} else if (ret == DLM_NOTQUEUED) {
		mlog(0, "dlm=%s dlmlock says another node got it (this=%u)\n",
		     dlm->name, dlm->node_num);
		/* another node is master. wait on
		 * reco.new_master != O2NM_INVALID_NODE_NUM
		 * for at most one second */
		wait_event_timeout(dlm->dlm_reco_thread_wq,
					 dlm_reco_master_ready(dlm),
					 msecs_to_jiffies(1000));
		if (!dlm_reco_master_ready(dlm)) {
			mlog(0, "%s: reco master taking awhile\n",
			     dlm->name);
			goto again;
		}
		/* another node has informed this one that it is reco master */
		mlog(0, "%s: reco master %u is ready to recover %u\n",
		     dlm->name, dlm->reco.new_master, dlm->reco.dead_node);
		status = -EEXIST;
	} else if (ret == DLM_RECOVERING) {
		mlog(0, "dlm=%s dlmlock says master node died (this=%u)\n",
		     dlm->name, dlm->node_num);
		goto again;
	} else {
		struct dlm_lock_resource *res;

		/* dlmlock returned something other than NOTQUEUED or NORMAL */
		mlog(ML_ERROR, "%s: got %s from dlmlock($RECOVERY), "
		     "lksb.status=%s\n", dlm->name, dlm_errname(ret),
		     dlm_errname(lksb.status));
		res = dlm_lookup_lockres(dlm, DLM_RECOVERY_LOCK_NAME,
					 DLM_RECOVERY_LOCK_NAME_LEN);
		if (res) {
			dlm_print_one_lock_resource(res);
			dlm_lockres_put(res);
		} else {
			mlog(ML_ERROR, "recovery lock not found\n");
		}
		BUG();
	}

	return status;
}

static int dlm_send_begin_reco_message(struct dlm_ctxt *dlm, u8 dead_node)
{
	struct dlm_begin_reco br;
	int ret = 0;
	struct dlm_node_iter iter;
	int nodenum;
	int status;

	mlog(0, "%s: dead node is %u\n", dlm->name, dead_node);

	spin_lock(&dlm->spinlock);
	dlm_node_iter_init(dlm->domain_map, &iter);
	spin_unlock(&dlm->spinlock);

	clear_bit(dead_node, iter.node_map);

	memset(&br, 0, sizeof(br));
	br.node_idx = dlm->node_num;
	br.dead_node = dead_node;

	while ((nodenum = dlm_node_iter_next(&iter)) >= 0) {
		ret = 0;
		if (nodenum == dead_node) {
			mlog(0, "not sending begin reco to dead node "
				  "%u\n", dead_node);
			continue;
		}
		if (nodenum == dlm->node_num) {
			mlog(0, "not sending begin reco to self\n");
			continue;
		}
retry:
		ret = -EINVAL;
		mlog(0, "attempting to send begin reco msg to %d\n",
			  nodenum);
		ret = o2net_send_message(DLM_BEGIN_RECO_MSG, dlm->key,
					 &br, sizeof(br), nodenum, &status);
		/* negative status is handled ok by caller here */
		if (ret >= 0)
			ret = status;
		if (dlm_is_host_down(ret)) {
			/* node is down.  not involved in recovery
			 * so just keep going */
			mlog(ML_NOTICE, "%s: node %u was down when sending "
			     "begin reco msg (%d)\n", dlm->name, nodenum, ret);
			ret = 0;
		}

		/*
		 * Prior to commit aad1b15310b9bcd59fa81ab8f2b1513b59553ea8,
		 * dlm_begin_reco_handler() returned EAGAIN and not -EAGAIN.
		 * We are handling both for compatibility reasons.
		 */
		if (ret == -EAGAIN || ret == EAGAIN) {
			mlog(0, "%s: trying to start recovery of node "
			     "%u, but node %u is waiting for last recovery "
			     "to complete, backoff for a bit\n", dlm->name,
			     dead_node, nodenum);
			msleep(100);
			goto retry;
		}
		if (ret < 0) {
			struct dlm_lock_resource *res;

			/* this is now a serious problem, possibly ENOMEM
			 * in the network stack.  must retry */
			mlog_errno(ret);
			mlog(ML_ERROR, "begin reco of dlm %s to node %u "
			     "returned %d\n", dlm->name, nodenum, ret);
			res = dlm_lookup_lockres(dlm, DLM_RECOVERY_LOCK_NAME,
						 DLM_RECOVERY_LOCK_NAME_LEN);
			if (res) {
				dlm_print_one_lock_resource(res);
				dlm_lockres_put(res);
			} else {
				mlog(ML_ERROR, "recovery lock not found\n");
			}
			/* sleep for a bit in hopes that we can avoid
			 * another ENOMEM */
			msleep(100);
			goto retry;
		}
	}

	return ret;
}

int dlm_begin_reco_handler(struct o2net_msg *msg, u32 len, void *data,
			   void **ret_data)
{
	struct dlm_ctxt *dlm = data;
	struct dlm_begin_reco *br = (struct dlm_begin_reco *)msg->buf;

	/* ok to return 0, domain has gone away */
	if (!dlm_grab(dlm))
		return 0;

	spin_lock(&dlm->spinlock);
	if (dlm->reco.state & DLM_RECO_STATE_FINALIZE) {
		mlog(0, "%s: node %u wants to recover node %u (%u:%u) "
		     "but this node is in finalize state, waiting on finalize2\n",
		     dlm->name, br->node_idx, br->dead_node,
		     dlm->reco.dead_node, dlm->reco.new_master);
		spin_unlock(&dlm->spinlock);
		dlm_put(dlm);
		return -EAGAIN;
	}
	spin_unlock(&dlm->spinlock);

	mlog(0, "%s: node %u wants to recover node %u (%u:%u)\n",
	     dlm->name, br->node_idx, br->dead_node,
	     dlm->reco.dead_node, dlm->reco.new_master);

	dlm_fire_domain_eviction_callbacks(dlm, br->dead_node);

	spin_lock(&dlm->spinlock);
	if (dlm->reco.new_master != O2NM_INVALID_NODE_NUM) {
		if (test_bit(dlm->reco.new_master, dlm->recovery_map)) {
			mlog(0, "%s: new_master %u died, changing "
			     "to %u\n", dlm->name, dlm->reco.new_master,
			     br->node_idx);
		} else {
			mlog(0, "%s: new_master %u NOT DEAD, changing "
			     "to %u\n", dlm->name, dlm->reco.new_master,
			     br->node_idx);
			/* may not have seen the new master as dead yet */
		}
	}
	if (dlm->reco.dead_node != O2NM_INVALID_NODE_NUM) {
		mlog(ML_NOTICE, "%s: dead_node previously set to %u, "
		     "node %u changing it to %u\n", dlm->name,
		     dlm->reco.dead_node, br->node_idx, br->dead_node);
	}
	dlm_set_reco_master(dlm, br->node_idx);
	dlm_set_reco_dead_node(dlm, br->dead_node);
	if (!test_bit(br->dead_node, dlm->recovery_map)) {
		mlog(0, "recovery master %u sees %u as dead, but this "
		     "node has not yet.  marking %u as dead\n",
		     br->node_idx, br->dead_node, br->dead_node);
		if (!test_bit(br->dead_node, dlm->domain_map) ||
		    !test_bit(br->dead_node, dlm->live_nodes_map))
			mlog(0, "%u not in domain/live_nodes map "
			     "so setting it in reco map manually\n",
			     br->dead_node);
		/* force the recovery cleanup in __dlm_hb_node_down
		 * both of these will be cleared in a moment */
		set_bit(br->dead_node, dlm->domain_map);
		set_bit(br->dead_node, dlm->live_nodes_map);
		__dlm_hb_node_down(dlm, br->dead_node);
	}
	spin_unlock(&dlm->spinlock);

	dlm_kick_recovery_thread(dlm);

	mlog(0, "%s: recovery started by node %u, for %u (%u:%u)\n",
	     dlm->name, br->node_idx, br->dead_node,
	     dlm->reco.dead_node, dlm->reco.new_master);

	dlm_put(dlm);
	return 0;
}

#define DLM_FINALIZE_STAGE2  0x01
static int dlm_send_finalize_reco_message(struct dlm_ctxt *dlm)
{
	int ret = 0;
	struct dlm_finalize_reco fr;
	struct dlm_node_iter iter;
	int nodenum;
	int status;
	int stage = 1;

	mlog(0, "finishing recovery for node %s:%u, "
	     "stage %d\n", dlm->name, dlm->reco.dead_node, stage);

	spin_lock(&dlm->spinlock);
	dlm_node_iter_init(dlm->domain_map, &iter);
	spin_unlock(&dlm->spinlock);

stage2:
	memset(&fr, 0, sizeof(fr));
	fr.node_idx = dlm->node_num;
	fr.dead_node = dlm->reco.dead_node;
	if (stage == 2)
		fr.flags |= DLM_FINALIZE_STAGE2;

	while ((nodenum = dlm_node_iter_next(&iter)) >= 0) {
		if (nodenum == dlm->node_num)
			continue;
		ret = o2net_send_message(DLM_FINALIZE_RECO_MSG, dlm->key,
					 &fr, sizeof(fr), nodenum, &status);
		if (ret >= 0)
			ret = status;
		if (ret < 0) {
			mlog(ML_ERROR, "Error %d when sending message %u (key "
			     "0x%x) to node %u\n", ret, DLM_FINALIZE_RECO_MSG,
			     dlm->key, nodenum);
			if (dlm_is_host_down(ret)) {
				/* this has no effect on this recovery
				 * session, so set the status to zero to
				 * finish out the last recovery */
				mlog(ML_ERROR, "node %u went down after this "
				     "node finished recovery.\n", nodenum);
				ret = 0;
				continue;
			}
			break;
		}
	}
	if (stage == 1) {
		/* reset the node_iter back to the top and send finalize2 */
		iter.curnode = -1;
		stage = 2;
		goto stage2;
	}

	return ret;
}

int dlm_finalize_reco_handler(struct o2net_msg *msg, u32 len, void *data,
			      void **ret_data)
{
	struct dlm_ctxt *dlm = data;
	struct dlm_finalize_reco *fr = (struct dlm_finalize_reco *)msg->buf;
	int stage = 1;

	/* ok to return 0, domain has gone away */
	if (!dlm_grab(dlm))
		return 0;

	if (fr->flags & DLM_FINALIZE_STAGE2)
		stage = 2;

	mlog(0, "%s: node %u finalizing recovery stage%d of "
	     "node %u (%u:%u)\n", dlm->name, fr->node_idx, stage,
	     fr->dead_node, dlm->reco.dead_node, dlm->reco.new_master);

	spin_lock(&dlm->spinlock);

	if (dlm->reco.new_master != fr->node_idx) {
		mlog(ML_ERROR, "node %u sent recovery finalize msg, but node "
		     "%u is supposed to be the new master, dead=%u\n",
		     fr->node_idx, dlm->reco.new_master, fr->dead_node);
		BUG();
	}
	if (dlm->reco.dead_node != fr->dead_node) {
		mlog(ML_ERROR, "node %u sent recovery finalize msg for dead "
		     "node %u, but node %u is supposed to be dead\n",
		     fr->node_idx, fr->dead_node, dlm->reco.dead_node);
		BUG();
	}

	switch (stage) {
		case 1:
			dlm_finish_local_lockres_recovery(dlm, fr->dead_node, fr->node_idx);
			if (dlm->reco.state & DLM_RECO_STATE_FINALIZE) {
				mlog(ML_ERROR, "%s: received finalize1 from "
				     "new master %u for dead node %u, but "
				     "this node has already received it!\n",
				     dlm->name, fr->node_idx, fr->dead_node);
				dlm_print_reco_node_status(dlm);
				BUG();
			}
			dlm->reco.state |= DLM_RECO_STATE_FINALIZE;
			spin_unlock(&dlm->spinlock);
			break;
		case 2:
			if (!(dlm->reco.state & DLM_RECO_STATE_FINALIZE)) {
				mlog(ML_ERROR, "%s: received finalize2 from "
				     "new master %u for dead node %u, but "
				     "this node did not have finalize1!\n",
				     dlm->name, fr->node_idx, fr->dead_node);
				dlm_print_reco_node_status(dlm);
				BUG();
			}
			dlm->reco.state &= ~DLM_RECO_STATE_FINALIZE;
			__dlm_reset_recovery(dlm);
			spin_unlock(&dlm->spinlock);
			dlm_kick_recovery_thread(dlm);
			break;
		default:
			BUG();
	}

	mlog(0, "%s: recovery done, reco master was %u, dead now %u, master now %u\n",
	     dlm->name, fr->node_idx, dlm->reco.dead_node, dlm->reco.new_master);

	dlm_put(dlm);
	return 0;
}<|MERGE_RESOLUTION|>--- conflicted
+++ resolved
@@ -1723,13 +1723,8 @@
 			} else {
 				dispatched = 1;
 				__dlm_lockres_grab_inflight_worker(dlm, res);
-<<<<<<< HEAD
-			}
-			spin_unlock(&res->spinlock);
-=======
 				spin_unlock(&res->spinlock);
 			}
->>>>>>> 9a9b242f
 		} else {
 			/* put.. incase we are not the master */
 			spin_unlock(&res->spinlock);
