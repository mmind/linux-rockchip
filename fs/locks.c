/*
 *  linux/fs/locks.c
 *
 *  Provide support for fcntl()'s F_GETLK, F_SETLK, and F_SETLKW calls.
 *  Doug Evans (dje@spiff.uucp), August 07, 1992
 *
 *  Deadlock detection added.
 *  FIXME: one thing isn't handled yet:
 *	- mandatory locks (requires lots of changes elsewhere)
 *  Kelly Carmichael (kelly@[142.24.8.65]), September 17, 1994.
 *
 *  Miscellaneous edits, and a total rewrite of posix_lock_file() code.
 *  Kai Petzke (wpp@marie.physik.tu-berlin.de), 1994
 *  
 *  Converted file_lock_table to a linked list from an array, which eliminates
 *  the limits on how many active file locks are open.
 *  Chad Page (pageone@netcom.com), November 27, 1994
 * 
 *  Removed dependency on file descriptors. dup()'ed file descriptors now
 *  get the same locks as the original file descriptors, and a close() on
 *  any file descriptor removes ALL the locks on the file for the current
 *  process. Since locks still depend on the process id, locks are inherited
 *  after an exec() but not after a fork(). This agrees with POSIX, and both
 *  BSD and SVR4 practice.
 *  Andy Walker (andy@lysaker.kvaerner.no), February 14, 1995
 *
 *  Scrapped free list which is redundant now that we allocate locks
 *  dynamically with kmalloc()/kfree().
 *  Andy Walker (andy@lysaker.kvaerner.no), February 21, 1995
 *
 *  Implemented two lock personalities - FL_FLOCK and FL_POSIX.
 *
 *  FL_POSIX locks are created with calls to fcntl() and lockf() through the
 *  fcntl() system call. They have the semantics described above.
 *
 *  FL_FLOCK locks are created with calls to flock(), through the flock()
 *  system call, which is new. Old C libraries implement flock() via fcntl()
 *  and will continue to use the old, broken implementation.
 *
 *  FL_FLOCK locks follow the 4.4 BSD flock() semantics. They are associated
 *  with a file pointer (filp). As a result they can be shared by a parent
 *  process and its children after a fork(). They are removed when the last
 *  file descriptor referring to the file pointer is closed (unless explicitly
 *  unlocked). 
 *
 *  FL_FLOCK locks never deadlock, an existing lock is always removed before
 *  upgrading from shared to exclusive (or vice versa). When this happens
 *  any processes blocked by the current lock are woken up and allowed to
 *  run before the new lock is applied.
 *  Andy Walker (andy@lysaker.kvaerner.no), June 09, 1995
 *
 *  Removed some race conditions in flock_lock_file(), marked other possible
 *  races. Just grep for FIXME to see them. 
 *  Dmitry Gorodchanin (pgmdsg@ibi.com), February 09, 1996.
 *
 *  Addressed Dmitry's concerns. Deadlock checking no longer recursive.
 *  Lock allocation changed to GFP_ATOMIC as we can't afford to sleep
 *  once we've checked for blocking and deadlocking.
 *  Andy Walker (andy@lysaker.kvaerner.no), April 03, 1996.
 *
 *  Initial implementation of mandatory locks. SunOS turned out to be
 *  a rotten model, so I implemented the "obvious" semantics.
 *  See 'Documentation/filesystems/mandatory-locking.txt' for details.
 *  Andy Walker (andy@lysaker.kvaerner.no), April 06, 1996.
 *
 *  Don't allow mandatory locks on mmap()'ed files. Added simple functions to
 *  check if a file has mandatory locks, used by mmap(), open() and creat() to
 *  see if system call should be rejected. Ref. HP-UX/SunOS/Solaris Reference
 *  Manual, Section 2.
 *  Andy Walker (andy@lysaker.kvaerner.no), April 09, 1996.
 *
 *  Tidied up block list handling. Added '/proc/locks' interface.
 *  Andy Walker (andy@lysaker.kvaerner.no), April 24, 1996.
 *
 *  Fixed deadlock condition for pathological code that mixes calls to
 *  flock() and fcntl().
 *  Andy Walker (andy@lysaker.kvaerner.no), April 29, 1996.
 *
 *  Allow only one type of locking scheme (FL_POSIX or FL_FLOCK) to be in use
 *  for a given file at a time. Changed the CONFIG_LOCK_MANDATORY scheme to
 *  guarantee sensible behaviour in the case where file system modules might
 *  be compiled with different options than the kernel itself.
 *  Andy Walker (andy@lysaker.kvaerner.no), May 15, 1996.
 *
 *  Added a couple of missing wake_up() calls. Thanks to Thomas Meckel
 *  (Thomas.Meckel@mni.fh-giessen.de) for spotting this.
 *  Andy Walker (andy@lysaker.kvaerner.no), May 15, 1996.
 *
 *  Changed FL_POSIX locks to use the block list in the same way as FL_FLOCK
 *  locks. Changed process synchronisation to avoid dereferencing locks that
 *  have already been freed.
 *  Andy Walker (andy@lysaker.kvaerner.no), Sep 21, 1996.
 *
 *  Made the block list a circular list to minimise searching in the list.
 *  Andy Walker (andy@lysaker.kvaerner.no), Sep 25, 1996.
 *
 *  Made mandatory locking a mount option. Default is not to allow mandatory
 *  locking.
 *  Andy Walker (andy@lysaker.kvaerner.no), Oct 04, 1996.
 *
 *  Some adaptations for NFS support.
 *  Olaf Kirch (okir@monad.swb.de), Dec 1996,
 *
 *  Fixed /proc/locks interface so that we can't overrun the buffer we are handed.
 *  Andy Walker (andy@lysaker.kvaerner.no), May 12, 1997.
 *
 *  Use slab allocator instead of kmalloc/kfree.
 *  Use generic list implementation from <linux/list.h>.
 *  Sped up posix_locks_deadlock by only considering blocked locks.
 *  Matthew Wilcox <willy@debian.org>, March, 2000.
 *
 *  Leases and LOCK_MAND
 *  Matthew Wilcox <willy@debian.org>, June, 2000.
 *  Stephen Rothwell <sfr@canb.auug.org.au>, June, 2000.
 */

#include <linux/capability.h>
#include <linux/file.h>
#include <linux/fdtable.h>
#include <linux/fs.h>
#include <linux/init.h>
#include <linux/module.h>
#include <linux/security.h>
#include <linux/slab.h>
#include <linux/syscalls.h>
#include <linux/time.h>
#include <linux/rcupdate.h>
#include <linux/pid_namespace.h>
#include <linux/hashtable.h>
#include <linux/percpu.h>
#include <linux/lglock.h>

#define CREATE_TRACE_POINTS
#include <trace/events/filelock.h>

#include <asm/uaccess.h>

#define IS_POSIX(fl)	(fl->fl_flags & FL_POSIX)
#define IS_FLOCK(fl)	(fl->fl_flags & FL_FLOCK)
#define IS_LEASE(fl)	(fl->fl_flags & (FL_LEASE|FL_DELEG|FL_LAYOUT))
#define IS_OFDLCK(fl)	(fl->fl_flags & FL_OFDLCK)

static bool lease_breaking(struct file_lock *fl)
{
	return fl->fl_flags & (FL_UNLOCK_PENDING | FL_DOWNGRADE_PENDING);
}

static int target_leasetype(struct file_lock *fl)
{
	if (fl->fl_flags & FL_UNLOCK_PENDING)
		return F_UNLCK;
	if (fl->fl_flags & FL_DOWNGRADE_PENDING)
		return F_RDLCK;
	return fl->fl_type;
}

int leases_enable = 1;
int lease_break_time = 45;

/*
 * The global file_lock_list is only used for displaying /proc/locks, so we
 * keep a list on each CPU, with each list protected by its own spinlock via
 * the file_lock_lglock. Note that alterations to the list also require that
 * the relevant flc_lock is held.
 */
DEFINE_STATIC_LGLOCK(file_lock_lglock);
static DEFINE_PER_CPU(struct hlist_head, file_lock_list);

/*
 * The blocked_hash is used to find POSIX lock loops for deadlock detection.
 * It is protected by blocked_lock_lock.
 *
 * We hash locks by lockowner in order to optimize searching for the lock a
 * particular lockowner is waiting on.
 *
 * FIXME: make this value scale via some heuristic? We generally will want more
 * buckets when we have more lockowners holding locks, but that's a little
 * difficult to determine without knowing what the workload will look like.
 */
#define BLOCKED_HASH_BITS	7
static DEFINE_HASHTABLE(blocked_hash, BLOCKED_HASH_BITS);

/*
 * This lock protects the blocked_hash. Generally, if you're accessing it, you
 * want to be holding this lock.
 *
 * In addition, it also protects the fl->fl_block list, and the fl->fl_next
 * pointer for file_lock structures that are acting as lock requests (in
 * contrast to those that are acting as records of acquired locks).
 *
 * Note that when we acquire this lock in order to change the above fields,
 * we often hold the flc_lock as well. In certain cases, when reading the fields
 * protected by this lock, we can skip acquiring it iff we already hold the
 * flc_lock.
 *
 * In particular, adding an entry to the fl_block list requires that you hold
 * both the flc_lock and the blocked_lock_lock (acquired in that order).
 * Deleting an entry from the list however only requires the file_lock_lock.
 */
static DEFINE_SPINLOCK(blocked_lock_lock);

static struct kmem_cache *flctx_cache __read_mostly;
static struct kmem_cache *filelock_cache __read_mostly;

static struct file_lock_context *
locks_get_lock_context(struct inode *inode)
{
	struct file_lock_context *new;

	if (likely(inode->i_flctx))
		goto out;

	new = kmem_cache_alloc(flctx_cache, GFP_KERNEL);
	if (!new)
		goto out;

	spin_lock_init(&new->flc_lock);
	INIT_LIST_HEAD(&new->flc_flock);
	INIT_LIST_HEAD(&new->flc_posix);
	INIT_LIST_HEAD(&new->flc_lease);

	/*
	 * Assign the pointer if it's not already assigned. If it is, then
	 * free the context we just allocated.
	 */
	spin_lock(&inode->i_lock);
	if (likely(!inode->i_flctx)) {
		inode->i_flctx = new;
		new = NULL;
	}
	spin_unlock(&inode->i_lock);

	if (new)
		kmem_cache_free(flctx_cache, new);
out:
	return inode->i_flctx;
}

void
locks_free_lock_context(struct file_lock_context *ctx)
{
	if (ctx) {
		WARN_ON_ONCE(!list_empty(&ctx->flc_flock));
		WARN_ON_ONCE(!list_empty(&ctx->flc_posix));
		WARN_ON_ONCE(!list_empty(&ctx->flc_lease));
		kmem_cache_free(flctx_cache, ctx);
	}
}

static void locks_init_lock_heads(struct file_lock *fl)
{
	INIT_HLIST_NODE(&fl->fl_link);
	INIT_LIST_HEAD(&fl->fl_list);
	INIT_LIST_HEAD(&fl->fl_block);
	init_waitqueue_head(&fl->fl_wait);
}

/* Allocate an empty lock structure. */
struct file_lock *locks_alloc_lock(void)
{
	struct file_lock *fl = kmem_cache_zalloc(filelock_cache, GFP_KERNEL);

	if (fl)
		locks_init_lock_heads(fl);

	return fl;
}
EXPORT_SYMBOL_GPL(locks_alloc_lock);

void locks_release_private(struct file_lock *fl)
{
	if (fl->fl_ops) {
		if (fl->fl_ops->fl_release_private)
			fl->fl_ops->fl_release_private(fl);
		fl->fl_ops = NULL;
	}

	if (fl->fl_lmops) {
		if (fl->fl_lmops->lm_put_owner)
			fl->fl_lmops->lm_put_owner(fl);
		fl->fl_lmops = NULL;
	}
}
EXPORT_SYMBOL_GPL(locks_release_private);

/* Free a lock which is not in use. */
void locks_free_lock(struct file_lock *fl)
{
	BUG_ON(waitqueue_active(&fl->fl_wait));
	BUG_ON(!list_empty(&fl->fl_list));
	BUG_ON(!list_empty(&fl->fl_block));
	BUG_ON(!hlist_unhashed(&fl->fl_link));

	locks_release_private(fl);
	kmem_cache_free(filelock_cache, fl);
}
EXPORT_SYMBOL(locks_free_lock);

static void
locks_dispose_list(struct list_head *dispose)
{
	struct file_lock *fl;

	while (!list_empty(dispose)) {
		fl = list_first_entry(dispose, struct file_lock, fl_list);
		list_del_init(&fl->fl_list);
		locks_free_lock(fl);
	}
}

void locks_init_lock(struct file_lock *fl)
{
	memset(fl, 0, sizeof(struct file_lock));
	locks_init_lock_heads(fl);
}

EXPORT_SYMBOL(locks_init_lock);

/*
 * Initialize a new lock from an existing file_lock structure.
 */
void locks_copy_conflock(struct file_lock *new, struct file_lock *fl)
{
	new->fl_owner = fl->fl_owner;
	new->fl_pid = fl->fl_pid;
	new->fl_file = NULL;
	new->fl_flags = fl->fl_flags;
	new->fl_type = fl->fl_type;
	new->fl_start = fl->fl_start;
	new->fl_end = fl->fl_end;
	new->fl_lmops = fl->fl_lmops;
	new->fl_ops = NULL;

	if (fl->fl_lmops) {
		if (fl->fl_lmops->lm_get_owner)
			fl->fl_lmops->lm_get_owner(new, fl);
	}
}
EXPORT_SYMBOL(locks_copy_conflock);

void locks_copy_lock(struct file_lock *new, struct file_lock *fl)
{
	/* "new" must be a freshly-initialized lock */
	WARN_ON_ONCE(new->fl_ops);

	locks_copy_conflock(new, fl);

	new->fl_file = fl->fl_file;
	new->fl_ops = fl->fl_ops;

	if (fl->fl_ops) {
		if (fl->fl_ops->fl_copy_lock)
			fl->fl_ops->fl_copy_lock(new, fl);
	}
}

EXPORT_SYMBOL(locks_copy_lock);

static inline int flock_translate_cmd(int cmd) {
	if (cmd & LOCK_MAND)
		return cmd & (LOCK_MAND | LOCK_RW);
	switch (cmd) {
	case LOCK_SH:
		return F_RDLCK;
	case LOCK_EX:
		return F_WRLCK;
	case LOCK_UN:
		return F_UNLCK;
	}
	return -EINVAL;
}

/* Fill in a file_lock structure with an appropriate FLOCK lock. */
static struct file_lock *
flock_make_lock(struct file *filp, unsigned int cmd)
{
	struct file_lock *fl;
	int type = flock_translate_cmd(cmd);

	if (type < 0)
		return ERR_PTR(type);
	
	fl = locks_alloc_lock();
	if (fl == NULL)
		return ERR_PTR(-ENOMEM);

	fl->fl_file = filp;
	fl->fl_owner = filp;
	fl->fl_pid = current->tgid;
	fl->fl_flags = FL_FLOCK;
	fl->fl_type = type;
	fl->fl_end = OFFSET_MAX;
	
	return fl;
}

static int assign_type(struct file_lock *fl, long type)
{
	switch (type) {
	case F_RDLCK:
	case F_WRLCK:
	case F_UNLCK:
		fl->fl_type = type;
		break;
	default:
		return -EINVAL;
	}
	return 0;
}

static int flock64_to_posix_lock(struct file *filp, struct file_lock *fl,
				 struct flock64 *l)
{
	switch (l->l_whence) {
	case SEEK_SET:
		fl->fl_start = 0;
		break;
	case SEEK_CUR:
		fl->fl_start = filp->f_pos;
		break;
	case SEEK_END:
		fl->fl_start = i_size_read(file_inode(filp));
		break;
	default:
		return -EINVAL;
	}
	if (l->l_start > OFFSET_MAX - fl->fl_start)
		return -EOVERFLOW;
	fl->fl_start += l->l_start;
	if (fl->fl_start < 0)
		return -EINVAL;

	/* POSIX-1996 leaves the case l->l_len < 0 undefined;
	   POSIX-2001 defines it. */
	if (l->l_len > 0) {
		if (l->l_len - 1 > OFFSET_MAX - fl->fl_start)
			return -EOVERFLOW;
		fl->fl_end = fl->fl_start + l->l_len - 1;

	} else if (l->l_len < 0) {
		if (fl->fl_start + l->l_len < 0)
			return -EINVAL;
		fl->fl_end = fl->fl_start - 1;
		fl->fl_start += l->l_len;
	} else
		fl->fl_end = OFFSET_MAX;

	fl->fl_owner = current->files;
	fl->fl_pid = current->tgid;
	fl->fl_file = filp;
	fl->fl_flags = FL_POSIX;
	fl->fl_ops = NULL;
	fl->fl_lmops = NULL;

	return assign_type(fl, l->l_type);
}

/* Verify a "struct flock" and copy it to a "struct file_lock" as a POSIX
 * style lock.
 */
static int flock_to_posix_lock(struct file *filp, struct file_lock *fl,
			       struct flock *l)
{
	struct flock64 ll = {
		.l_type = l->l_type,
		.l_whence = l->l_whence,
		.l_start = l->l_start,
		.l_len = l->l_len,
	};

	return flock64_to_posix_lock(filp, fl, &ll);
}

/* default lease lock manager operations */
static bool
lease_break_callback(struct file_lock *fl)
{
	kill_fasync(&fl->fl_fasync, SIGIO, POLL_MSG);
	return false;
}

static void
lease_setup(struct file_lock *fl, void **priv)
{
	struct file *filp = fl->fl_file;
	struct fasync_struct *fa = *priv;

	/*
	 * fasync_insert_entry() returns the old entry if any. If there was no
	 * old entry, then it used "priv" and inserted it into the fasync list.
	 * Clear the pointer to indicate that it shouldn't be freed.
	 */
	if (!fasync_insert_entry(fa->fa_fd, filp, &fl->fl_fasync, fa))
		*priv = NULL;

	__f_setown(filp, task_pid(current), PIDTYPE_PID, 0);
}

static const struct lock_manager_operations lease_manager_ops = {
	.lm_break = lease_break_callback,
	.lm_change = lease_modify,
	.lm_setup = lease_setup,
};

/*
 * Initialize a lease, use the default lock manager operations
 */
static int lease_init(struct file *filp, long type, struct file_lock *fl)
 {
	if (assign_type(fl, type) != 0)
		return -EINVAL;

	fl->fl_owner = filp;
	fl->fl_pid = current->tgid;

	fl->fl_file = filp;
	fl->fl_flags = FL_LEASE;
	fl->fl_start = 0;
	fl->fl_end = OFFSET_MAX;
	fl->fl_ops = NULL;
	fl->fl_lmops = &lease_manager_ops;
	return 0;
}

/* Allocate a file_lock initialised to this type of lease */
static struct file_lock *lease_alloc(struct file *filp, long type)
{
	struct file_lock *fl = locks_alloc_lock();
	int error = -ENOMEM;

	if (fl == NULL)
		return ERR_PTR(error);

	error = lease_init(filp, type, fl);
	if (error) {
		locks_free_lock(fl);
		return ERR_PTR(error);
	}
	return fl;
}

/* Check if two locks overlap each other.
 */
static inline int locks_overlap(struct file_lock *fl1, struct file_lock *fl2)
{
	return ((fl1->fl_end >= fl2->fl_start) &&
		(fl2->fl_end >= fl1->fl_start));
}

/*
 * Check whether two locks have the same owner.
 */
static int posix_same_owner(struct file_lock *fl1, struct file_lock *fl2)
{
	if (fl1->fl_lmops && fl1->fl_lmops->lm_compare_owner)
		return fl2->fl_lmops == fl1->fl_lmops &&
			fl1->fl_lmops->lm_compare_owner(fl1, fl2);
	return fl1->fl_owner == fl2->fl_owner;
}

/* Must be called with the flc_lock held! */
static void locks_insert_global_locks(struct file_lock *fl)
{
	lg_local_lock(&file_lock_lglock);
	fl->fl_link_cpu = smp_processor_id();
	hlist_add_head(&fl->fl_link, this_cpu_ptr(&file_lock_list));
	lg_local_unlock(&file_lock_lglock);
}

/* Must be called with the flc_lock held! */
static void locks_delete_global_locks(struct file_lock *fl)
{
	/*
	 * Avoid taking lock if already unhashed. This is safe since this check
	 * is done while holding the flc_lock, and new insertions into the list
	 * also require that it be held.
	 */
	if (hlist_unhashed(&fl->fl_link))
		return;
	lg_local_lock_cpu(&file_lock_lglock, fl->fl_link_cpu);
	hlist_del_init(&fl->fl_link);
	lg_local_unlock_cpu(&file_lock_lglock, fl->fl_link_cpu);
}

static unsigned long
posix_owner_key(struct file_lock *fl)
{
	if (fl->fl_lmops && fl->fl_lmops->lm_owner_key)
		return fl->fl_lmops->lm_owner_key(fl);
	return (unsigned long)fl->fl_owner;
}

static void locks_insert_global_blocked(struct file_lock *waiter)
{
	hash_add(blocked_hash, &waiter->fl_link, posix_owner_key(waiter));
}

static void locks_delete_global_blocked(struct file_lock *waiter)
{
	hash_del(&waiter->fl_link);
}

/* Remove waiter from blocker's block list.
 * When blocker ends up pointing to itself then the list is empty.
 *
 * Must be called with blocked_lock_lock held.
 */
static void __locks_delete_block(struct file_lock *waiter)
{
	locks_delete_global_blocked(waiter);
	list_del_init(&waiter->fl_block);
	waiter->fl_next = NULL;
}

static void locks_delete_block(struct file_lock *waiter)
{
	spin_lock(&blocked_lock_lock);
	__locks_delete_block(waiter);
	spin_unlock(&blocked_lock_lock);
}

/* Insert waiter into blocker's block list.
 * We use a circular list so that processes can be easily woken up in
 * the order they blocked. The documentation doesn't require this but
 * it seems like the reasonable thing to do.
 *
 * Must be called with both the flc_lock and blocked_lock_lock held. The
 * fl_block list itself is protected by the blocked_lock_lock, but by ensuring
 * that the flc_lock is also held on insertions we can avoid taking the
 * blocked_lock_lock in some cases when we see that the fl_block list is empty.
 */
static void __locks_insert_block(struct file_lock *blocker,
					struct file_lock *waiter)
{
	BUG_ON(!list_empty(&waiter->fl_block));
	waiter->fl_next = blocker;
	list_add_tail(&waiter->fl_block, &blocker->fl_block);
	if (IS_POSIX(blocker) && !IS_OFDLCK(blocker))
		locks_insert_global_blocked(waiter);
}

/* Must be called with flc_lock held. */
static void locks_insert_block(struct file_lock *blocker,
					struct file_lock *waiter)
{
	spin_lock(&blocked_lock_lock);
	__locks_insert_block(blocker, waiter);
	spin_unlock(&blocked_lock_lock);
}

/*
 * Wake up processes blocked waiting for blocker.
 *
 * Must be called with the inode->flc_lock held!
 */
static void locks_wake_up_blocks(struct file_lock *blocker)
{
	/*
	 * Avoid taking global lock if list is empty. This is safe since new
	 * blocked requests are only added to the list under the flc_lock, and
	 * the flc_lock is always held here. Note that removal from the fl_block
	 * list does not require the flc_lock, so we must recheck list_empty()
	 * after acquiring the blocked_lock_lock.
	 */
	if (list_empty(&blocker->fl_block))
		return;

	spin_lock(&blocked_lock_lock);
	while (!list_empty(&blocker->fl_block)) {
		struct file_lock *waiter;

		waiter = list_first_entry(&blocker->fl_block,
				struct file_lock, fl_block);
		__locks_delete_block(waiter);
		if (waiter->fl_lmops && waiter->fl_lmops->lm_notify)
			waiter->fl_lmops->lm_notify(waiter);
		else
			wake_up(&waiter->fl_wait);
	}
	spin_unlock(&blocked_lock_lock);
}

static void
locks_insert_lock_ctx(struct file_lock *fl, struct list_head *before)
{
	fl->fl_nspid = get_pid(task_tgid(current));
	list_add_tail(&fl->fl_list, before);
	locks_insert_global_locks(fl);
}

static void
locks_unlink_lock_ctx(struct file_lock *fl)
{
	locks_delete_global_locks(fl);
	list_del_init(&fl->fl_list);
	if (fl->fl_nspid) {
		put_pid(fl->fl_nspid);
		fl->fl_nspid = NULL;
	}
	locks_wake_up_blocks(fl);
}

static void
locks_delete_lock_ctx(struct file_lock *fl, struct list_head *dispose)
{
	locks_unlink_lock_ctx(fl);
	if (dispose)
		list_add(&fl->fl_list, dispose);
	else
		locks_free_lock(fl);
}

/* Determine if lock sys_fl blocks lock caller_fl. Common functionality
 * checks for shared/exclusive status of overlapping locks.
 */
static int locks_conflict(struct file_lock *caller_fl, struct file_lock *sys_fl)
{
	if (sys_fl->fl_type == F_WRLCK)
		return 1;
	if (caller_fl->fl_type == F_WRLCK)
		return 1;
	return 0;
}

/* Determine if lock sys_fl blocks lock caller_fl. POSIX specific
 * checking before calling the locks_conflict().
 */
static int posix_locks_conflict(struct file_lock *caller_fl, struct file_lock *sys_fl)
{
	/* POSIX locks owned by the same process do not conflict with
	 * each other.
	 */
	if (!IS_POSIX(sys_fl) || posix_same_owner(caller_fl, sys_fl))
		return (0);

	/* Check whether they overlap */
	if (!locks_overlap(caller_fl, sys_fl))
		return 0;

	return (locks_conflict(caller_fl, sys_fl));
}

/* Determine if lock sys_fl blocks lock caller_fl. FLOCK specific
 * checking before calling the locks_conflict().
 */
static int flock_locks_conflict(struct file_lock *caller_fl, struct file_lock *sys_fl)
{
	/* FLOCK locks referring to the same filp do not conflict with
	 * each other.
	 */
	if (!IS_FLOCK(sys_fl) || (caller_fl->fl_file == sys_fl->fl_file))
		return (0);
	if ((caller_fl->fl_type & LOCK_MAND) || (sys_fl->fl_type & LOCK_MAND))
		return 0;

	return (locks_conflict(caller_fl, sys_fl));
}

void
posix_test_lock(struct file *filp, struct file_lock *fl)
{
	struct file_lock *cfl;
	struct file_lock_context *ctx;
	struct inode *inode = file_inode(filp);

	ctx = inode->i_flctx;
	if (!ctx || list_empty_careful(&ctx->flc_posix)) {
		fl->fl_type = F_UNLCK;
		return;
	}

	spin_lock(&ctx->flc_lock);
	list_for_each_entry(cfl, &ctx->flc_posix, fl_list) {
		if (posix_locks_conflict(fl, cfl)) {
			locks_copy_conflock(fl, cfl);
			if (cfl->fl_nspid)
				fl->fl_pid = pid_vnr(cfl->fl_nspid);
			goto out;
		}
	}
	fl->fl_type = F_UNLCK;
out:
	spin_unlock(&ctx->flc_lock);
	return;
}
EXPORT_SYMBOL(posix_test_lock);

/*
 * Deadlock detection:
 *
 * We attempt to detect deadlocks that are due purely to posix file
 * locks.
 *
 * We assume that a task can be waiting for at most one lock at a time.
 * So for any acquired lock, the process holding that lock may be
 * waiting on at most one other lock.  That lock in turns may be held by
 * someone waiting for at most one other lock.  Given a requested lock
 * caller_fl which is about to wait for a conflicting lock block_fl, we
 * follow this chain of waiters to ensure we are not about to create a
 * cycle.
 *
 * Since we do this before we ever put a process to sleep on a lock, we
 * are ensured that there is never a cycle; that is what guarantees that
 * the while() loop in posix_locks_deadlock() eventually completes.
 *
 * Note: the above assumption may not be true when handling lock
 * requests from a broken NFS client. It may also fail in the presence
 * of tasks (such as posix threads) sharing the same open file table.
 * To handle those cases, we just bail out after a few iterations.
 *
 * For FL_OFDLCK locks, the owner is the filp, not the files_struct.
 * Because the owner is not even nominally tied to a thread of
 * execution, the deadlock detection below can't reasonably work well. Just
 * skip it for those.
 *
 * In principle, we could do a more limited deadlock detection on FL_OFDLCK
 * locks that just checks for the case where two tasks are attempting to
 * upgrade from read to write locks on the same inode.
 */

#define MAX_DEADLK_ITERATIONS 10

/* Find a lock that the owner of the given block_fl is blocking on. */
static struct file_lock *what_owner_is_waiting_for(struct file_lock *block_fl)
{
	struct file_lock *fl;

	hash_for_each_possible(blocked_hash, fl, fl_link, posix_owner_key(block_fl)) {
		if (posix_same_owner(fl, block_fl))
			return fl->fl_next;
	}
	return NULL;
}

/* Must be called with the blocked_lock_lock held! */
static int posix_locks_deadlock(struct file_lock *caller_fl,
				struct file_lock *block_fl)
{
	int i = 0;

	/*
	 * This deadlock detector can't reasonably detect deadlocks with
	 * FL_OFDLCK locks, since they aren't owned by a process, per-se.
	 */
	if (IS_OFDLCK(caller_fl))
		return 0;

	while ((block_fl = what_owner_is_waiting_for(block_fl))) {
		if (i++ > MAX_DEADLK_ITERATIONS)
			return 0;
		if (posix_same_owner(caller_fl, block_fl))
			return 1;
	}
	return 0;
}

/* Try to create a FLOCK lock on filp. We always insert new FLOCK locks
 * after any leases, but before any posix locks.
 *
 * Note that if called with an FL_EXISTS argument, the caller may determine
 * whether or not a lock was successfully freed by testing the return
 * value for -ENOENT.
 */
static int flock_lock_file(struct file *filp, struct file_lock *request)
{
	struct file_lock *new_fl = NULL;
	struct file_lock *fl;
	struct file_lock_context *ctx;
	struct inode *inode = file_inode(filp);
	int error = 0;
	bool found = false;
	LIST_HEAD(dispose);

	ctx = locks_get_lock_context(inode);
	if (!ctx)
		return -ENOMEM;

	if (!(request->fl_flags & FL_ACCESS) && (request->fl_type != F_UNLCK)) {
		new_fl = locks_alloc_lock();
		if (!new_fl)
			return -ENOMEM;
	}

	spin_lock(&ctx->flc_lock);
	if (request->fl_flags & FL_ACCESS)
		goto find_conflict;

	list_for_each_entry(fl, &ctx->flc_flock, fl_list) {
		if (filp != fl->fl_file)
			continue;
		if (request->fl_type == fl->fl_type)
			goto out;
		found = true;
		locks_delete_lock_ctx(fl, &dispose);
		break;
	}

	if (request->fl_type == F_UNLCK) {
		if ((request->fl_flags & FL_EXISTS) && !found)
			error = -ENOENT;
		goto out;
	}

find_conflict:
	list_for_each_entry(fl, &ctx->flc_flock, fl_list) {
		if (!flock_locks_conflict(request, fl))
			continue;
		error = -EAGAIN;
		if (!(request->fl_flags & FL_SLEEP))
			goto out;
		error = FILE_LOCK_DEFERRED;
		locks_insert_block(fl, request);
		goto out;
	}
	if (request->fl_flags & FL_ACCESS)
		goto out;
	locks_copy_lock(new_fl, request);
	locks_insert_lock_ctx(new_fl, &ctx->flc_flock);
	new_fl = NULL;
	error = 0;

out:
	spin_unlock(&ctx->flc_lock);
	if (new_fl)
		locks_free_lock(new_fl);
	locks_dispose_list(&dispose);
	return error;
}

static int __posix_lock_file(struct inode *inode, struct file_lock *request, struct file_lock *conflock)
{
	struct file_lock *fl, *tmp;
	struct file_lock *new_fl = NULL;
	struct file_lock *new_fl2 = NULL;
	struct file_lock *left = NULL;
	struct file_lock *right = NULL;
	struct file_lock_context *ctx;
	int error;
	bool added = false;
	LIST_HEAD(dispose);

	ctx = locks_get_lock_context(inode);
	if (!ctx)
		return -ENOMEM;

	/*
	 * We may need two file_lock structures for this operation,
	 * so we get them in advance to avoid races.
	 *
	 * In some cases we can be sure, that no new locks will be needed
	 */
	if (!(request->fl_flags & FL_ACCESS) &&
	    (request->fl_type != F_UNLCK ||
	     request->fl_start != 0 || request->fl_end != OFFSET_MAX)) {
		new_fl = locks_alloc_lock();
		new_fl2 = locks_alloc_lock();
	}

	spin_lock(&ctx->flc_lock);
	/*
	 * New lock request. Walk all POSIX locks and look for conflicts. If
	 * there are any, either return error or put the request on the
	 * blocker's list of waiters and the global blocked_hash.
	 */
	if (request->fl_type != F_UNLCK) {
		list_for_each_entry(fl, &ctx->flc_posix, fl_list) {
			if (!IS_POSIX(fl))
				continue;
			if (!posix_locks_conflict(request, fl))
				continue;
			if (conflock)
				locks_copy_conflock(conflock, fl);
			error = -EAGAIN;
			if (!(request->fl_flags & FL_SLEEP))
				goto out;
			/*
			 * Deadlock detection and insertion into the blocked
			 * locks list must be done while holding the same lock!
			 */
			error = -EDEADLK;
			spin_lock(&blocked_lock_lock);
			if (likely(!posix_locks_deadlock(request, fl))) {
				error = FILE_LOCK_DEFERRED;
				__locks_insert_block(fl, request);
			}
			spin_unlock(&blocked_lock_lock);
			goto out;
  		}
  	}

	/* If we're just looking for a conflict, we're done. */
	error = 0;
	if (request->fl_flags & FL_ACCESS)
		goto out;

	/* Find the first old lock with the same owner as the new lock */
	list_for_each_entry(fl, &ctx->flc_posix, fl_list) {
		if (posix_same_owner(request, fl))
			break;
	}

	/* Process locks with this owner. */
	list_for_each_entry_safe_from(fl, tmp, &ctx->flc_posix, fl_list) {
		if (!posix_same_owner(request, fl))
			break;

		/* Detect adjacent or overlapping regions (if same lock type) */
		if (request->fl_type == fl->fl_type) {
			/* In all comparisons of start vs end, use
			 * "start - 1" rather than "end + 1". If end
			 * is OFFSET_MAX, end + 1 will become negative.
			 */
			if (fl->fl_end < request->fl_start - 1)
				continue;
			/* If the next lock in the list has entirely bigger
			 * addresses than the new one, insert the lock here.
			 */
			if (fl->fl_start - 1 > request->fl_end)
				break;

			/* If we come here, the new and old lock are of the
			 * same type and adjacent or overlapping. Make one
			 * lock yielding from the lower start address of both
			 * locks to the higher end address.
			 */
			if (fl->fl_start > request->fl_start)
				fl->fl_start = request->fl_start;
			else
				request->fl_start = fl->fl_start;
			if (fl->fl_end < request->fl_end)
				fl->fl_end = request->fl_end;
			else
				request->fl_end = fl->fl_end;
			if (added) {
				locks_delete_lock_ctx(fl, &dispose);
				continue;
			}
			request = fl;
			added = true;
		} else {
			/* Processing for different lock types is a bit
			 * more complex.
			 */
			if (fl->fl_end < request->fl_start)
				continue;
			if (fl->fl_start > request->fl_end)
				break;
			if (request->fl_type == F_UNLCK)
				added = true;
			if (fl->fl_start < request->fl_start)
				left = fl;
			/* If the next lock in the list has a higher end
			 * address than the new one, insert the new one here.
			 */
			if (fl->fl_end > request->fl_end) {
				right = fl;
				break;
			}
			if (fl->fl_start >= request->fl_start) {
				/* The new lock completely replaces an old
				 * one (This may happen several times).
				 */
				if (added) {
					locks_delete_lock_ctx(fl, &dispose);
					continue;
				}
				/*
				 * Replace the old lock with new_fl, and
				 * remove the old one. It's safe to do the
				 * insert here since we know that we won't be
				 * using new_fl later, and that the lock is
				 * just replacing an existing lock.
				 */
				error = -ENOLCK;
				if (!new_fl)
					goto out;
				locks_copy_lock(new_fl, request);
				request = new_fl;
				new_fl = NULL;
				locks_insert_lock_ctx(request, &fl->fl_list);
				locks_delete_lock_ctx(fl, &dispose);
				added = true;
			}
		}
	}

	/*
	 * The above code only modifies existing locks in case of merging or
	 * replacing. If new lock(s) need to be inserted all modifications are
	 * done below this, so it's safe yet to bail out.
	 */
	error = -ENOLCK; /* "no luck" */
	if (right && left == right && !new_fl2)
		goto out;

	error = 0;
	if (!added) {
		if (request->fl_type == F_UNLCK) {
			if (request->fl_flags & FL_EXISTS)
				error = -ENOENT;
			goto out;
		}

		if (!new_fl) {
			error = -ENOLCK;
			goto out;
		}
		locks_copy_lock(new_fl, request);
		locks_insert_lock_ctx(new_fl, &fl->fl_list);
		fl = new_fl;
		new_fl = NULL;
	}
	if (right) {
		if (left == right) {
			/* The new lock breaks the old one in two pieces,
			 * so we have to use the second new lock.
			 */
			left = new_fl2;
			new_fl2 = NULL;
			locks_copy_lock(left, right);
			locks_insert_lock_ctx(left, &fl->fl_list);
		}
		right->fl_start = request->fl_end + 1;
		locks_wake_up_blocks(right);
	}
	if (left) {
		left->fl_end = request->fl_start - 1;
		locks_wake_up_blocks(left);
	}
 out:
	spin_unlock(&ctx->flc_lock);
	/*
	 * Free any unused locks.
	 */
	if (new_fl)
		locks_free_lock(new_fl);
	if (new_fl2)
		locks_free_lock(new_fl2);
	locks_dispose_list(&dispose);
	return error;
}

/**
 * posix_lock_file - Apply a POSIX-style lock to a file
 * @filp: The file to apply the lock to
 * @fl: The lock to be applied
 * @conflock: Place to return a copy of the conflicting lock, if found.
 *
 * Add a POSIX style lock to a file.
 * We merge adjacent & overlapping locks whenever possible.
 * POSIX locks are sorted by owner task, then by starting address
 *
 * Note that if called with an FL_EXISTS argument, the caller may determine
 * whether or not a lock was successfully freed by testing the return
 * value for -ENOENT.
 */
int posix_lock_file(struct file *filp, struct file_lock *fl,
			struct file_lock *conflock)
{
	return __posix_lock_file(file_inode(filp), fl, conflock);
}
EXPORT_SYMBOL(posix_lock_file);

/**
 * posix_lock_file_wait - Apply a POSIX-style lock to a file
 * @filp: The file to apply the lock to
 * @fl: The lock to be applied
 *
 * Add a POSIX style lock to a file.
 * We merge adjacent & overlapping locks whenever possible.
 * POSIX locks are sorted by owner task, then by starting address
 */
int posix_lock_file_wait(struct file *filp, struct file_lock *fl)
{
	int error;
	might_sleep ();
	for (;;) {
		error = posix_lock_file(filp, fl, NULL);
		if (error != FILE_LOCK_DEFERRED)
			break;
		error = wait_event_interruptible(fl->fl_wait, !fl->fl_next);
		if (!error)
			continue;

		locks_delete_block(fl);
		break;
	}
	return error;
}
EXPORT_SYMBOL(posix_lock_file_wait);

/**
 * locks_mandatory_locked - Check for an active lock
 * @file: the file to check
 *
 * Searches the inode's list of locks to find any POSIX locks which conflict.
 * This function is called from locks_verify_locked() only.
 */
int locks_mandatory_locked(struct file *file)
{
	int ret;
	struct inode *inode = file_inode(file);
	struct file_lock_context *ctx;
	struct file_lock *fl;

	ctx = inode->i_flctx;
	if (!ctx || list_empty_careful(&ctx->flc_posix))
		return 0;

	/*
	 * Search the lock list for this inode for any POSIX locks.
	 */
	spin_lock(&ctx->flc_lock);
	ret = 0;
	list_for_each_entry(fl, &ctx->flc_posix, fl_list) {
		if (fl->fl_owner != current->files &&
		    fl->fl_owner != file) {
			ret = -EAGAIN;
			break;
		}
	}
	spin_unlock(&ctx->flc_lock);
	return ret;
}

/**
 * locks_mandatory_area - Check for a conflicting lock
 * @read_write: %FLOCK_VERIFY_WRITE for exclusive access, %FLOCK_VERIFY_READ
 *		for shared
 * @inode:      the file to check
 * @filp:       how the file was opened (if it was)
 * @offset:     start of area to check
 * @count:      length of area to check
 *
 * Searches the inode's list of locks to find any POSIX locks which conflict.
 * This function is called from rw_verify_area() and
 * locks_verify_truncate().
 */
int locks_mandatory_area(int read_write, struct inode *inode,
			 struct file *filp, loff_t offset,
			 size_t count)
{
	struct file_lock fl;
	int error;
	bool sleep = false;

	locks_init_lock(&fl);
	fl.fl_pid = current->tgid;
	fl.fl_file = filp;
	fl.fl_flags = FL_POSIX | FL_ACCESS;
	if (filp && !(filp->f_flags & O_NONBLOCK))
		sleep = true;
	fl.fl_type = (read_write == FLOCK_VERIFY_WRITE) ? F_WRLCK : F_RDLCK;
	fl.fl_start = offset;
	fl.fl_end = offset + count - 1;

	for (;;) {
		if (filp) {
			fl.fl_owner = filp;
			fl.fl_flags &= ~FL_SLEEP;
			error = __posix_lock_file(inode, &fl, NULL);
			if (!error)
				break;
		}

		if (sleep)
			fl.fl_flags |= FL_SLEEP;
		fl.fl_owner = current->files;
		error = __posix_lock_file(inode, &fl, NULL);
		if (error != FILE_LOCK_DEFERRED)
			break;
		error = wait_event_interruptible(fl.fl_wait, !fl.fl_next);
		if (!error) {
			/*
			 * If we've been sleeping someone might have
			 * changed the permissions behind our back.
			 */
			if (__mandatory_lock(inode))
				continue;
		}

		locks_delete_block(&fl);
		break;
	}

	return error;
}

EXPORT_SYMBOL(locks_mandatory_area);

static void lease_clear_pending(struct file_lock *fl, int arg)
{
	switch (arg) {
	case F_UNLCK:
		fl->fl_flags &= ~FL_UNLOCK_PENDING;
		/* fall through: */
	case F_RDLCK:
		fl->fl_flags &= ~FL_DOWNGRADE_PENDING;
	}
}

/* We already had a lease on this file; just change its type */
int lease_modify(struct file_lock *fl, int arg, struct list_head *dispose)
{
	int error = assign_type(fl, arg);

	if (error)
		return error;
	lease_clear_pending(fl, arg);
	locks_wake_up_blocks(fl);
	if (arg == F_UNLCK) {
		struct file *filp = fl->fl_file;

		f_delown(filp);
		filp->f_owner.signum = 0;
		fasync_helper(0, fl->fl_file, 0, &fl->fl_fasync);
		if (fl->fl_fasync != NULL) {
			printk(KERN_ERR "locks_delete_lock: fasync == %p\n", fl->fl_fasync);
			fl->fl_fasync = NULL;
		}
		locks_delete_lock_ctx(fl, dispose);
	}
	return 0;
}
EXPORT_SYMBOL(lease_modify);

static bool past_time(unsigned long then)
{
	if (!then)
		/* 0 is a special value meaning "this never expires": */
		return false;
	return time_after(jiffies, then);
}

static void time_out_leases(struct inode *inode, struct list_head *dispose)
{
	struct file_lock_context *ctx = inode->i_flctx;
	struct file_lock *fl, *tmp;

	lockdep_assert_held(&ctx->flc_lock);

	list_for_each_entry_safe(fl, tmp, &ctx->flc_lease, fl_list) {
		trace_time_out_leases(inode, fl);
		if (past_time(fl->fl_downgrade_time))
			lease_modify(fl, F_RDLCK, dispose);
		if (past_time(fl->fl_break_time))
			lease_modify(fl, F_UNLCK, dispose);
	}
}

static bool leases_conflict(struct file_lock *lease, struct file_lock *breaker)
{
	if ((breaker->fl_flags & FL_LAYOUT) != (lease->fl_flags & FL_LAYOUT))
		return false;
	if ((breaker->fl_flags & FL_DELEG) && (lease->fl_flags & FL_LEASE))
		return false;
	return locks_conflict(breaker, lease);
}

static bool
any_leases_conflict(struct inode *inode, struct file_lock *breaker)
{
	struct file_lock_context *ctx = inode->i_flctx;
	struct file_lock *fl;

	lockdep_assert_held(&ctx->flc_lock);

	list_for_each_entry(fl, &ctx->flc_lease, fl_list) {
		if (leases_conflict(fl, breaker))
			return true;
	}
	return false;
}

/**
 *	__break_lease	-	revoke all outstanding leases on file
 *	@inode: the inode of the file to return
 *	@mode: O_RDONLY: break only write leases; O_WRONLY or O_RDWR:
 *	    break all leases
 *	@type: FL_LEASE: break leases and delegations; FL_DELEG: break
 *	    only delegations
 *
 *	break_lease (inlined for speed) has checked there already is at least
 *	some kind of lock (maybe a lease) on this file.  Leases are broken on
 *	a call to open() or truncate().  This function can sleep unless you
 *	specified %O_NONBLOCK to your open().
 */
int __break_lease(struct inode *inode, unsigned int mode, unsigned int type)
{
	int error = 0;
	struct file_lock *new_fl;
	struct file_lock_context *ctx = inode->i_flctx;
	struct file_lock *fl;
	unsigned long break_time;
	int want_write = (mode & O_ACCMODE) != O_RDONLY;
	LIST_HEAD(dispose);

	new_fl = lease_alloc(NULL, want_write ? F_WRLCK : F_RDLCK);
	if (IS_ERR(new_fl))
		return PTR_ERR(new_fl);
	new_fl->fl_flags = type;

	/* typically we will check that ctx is non-NULL before calling */
	if (!ctx) {
		WARN_ON_ONCE(1);
		return error;
	}

	spin_lock(&ctx->flc_lock);

	time_out_leases(inode, &dispose);

	if (!any_leases_conflict(inode, new_fl))
		goto out;

	break_time = 0;
	if (lease_break_time > 0) {
		break_time = jiffies + lease_break_time * HZ;
		if (break_time == 0)
			break_time++;	/* so that 0 means no break time */
	}

	list_for_each_entry(fl, &ctx->flc_lease, fl_list) {
		if (!leases_conflict(fl, new_fl))
			continue;
		if (want_write) {
			if (fl->fl_flags & FL_UNLOCK_PENDING)
				continue;
			fl->fl_flags |= FL_UNLOCK_PENDING;
			fl->fl_break_time = break_time;
		} else {
			if (lease_breaking(fl))
				continue;
			fl->fl_flags |= FL_DOWNGRADE_PENDING;
			fl->fl_downgrade_time = break_time;
		}
		if (fl->fl_lmops->lm_break(fl))
			locks_delete_lock_ctx(fl, &dispose);
	}

	if (list_empty(&ctx->flc_lease))
		goto out;

	if (mode & O_NONBLOCK) {
		trace_break_lease_noblock(inode, new_fl);
		error = -EWOULDBLOCK;
		goto out;
	}

restart:
	fl = list_first_entry(&ctx->flc_lease, struct file_lock, fl_list);
	break_time = fl->fl_break_time;
	if (break_time != 0)
		break_time -= jiffies;
	if (break_time == 0)
		break_time++;
	locks_insert_block(fl, new_fl);
	trace_break_lease_block(inode, new_fl);
	spin_unlock(&ctx->flc_lock);
	locks_dispose_list(&dispose);
	error = wait_event_interruptible_timeout(new_fl->fl_wait,
						!new_fl->fl_next, break_time);
	spin_lock(&ctx->flc_lock);
	trace_break_lease_unblock(inode, new_fl);
	locks_delete_block(new_fl);
	if (error >= 0) {
		/*
		 * Wait for the next conflicting lease that has not been
		 * broken yet
		 */
		if (error == 0)
			time_out_leases(inode, &dispose);
		if (any_leases_conflict(inode, new_fl))
			goto restart;
		error = 0;
	}
out:
	spin_unlock(&ctx->flc_lock);
	locks_dispose_list(&dispose);
	locks_free_lock(new_fl);
	return error;
}

EXPORT_SYMBOL(__break_lease);

/**
 *	lease_get_mtime - get the last modified time of an inode
 *	@inode: the inode
 *      @time:  pointer to a timespec which will contain the last modified time
 *
 * This is to force NFS clients to flush their caches for files with
 * exclusive leases.  The justification is that if someone has an
 * exclusive lease, then they could be modifying it.
 */
void lease_get_mtime(struct inode *inode, struct timespec *time)
{
	bool has_lease = false;
	struct file_lock_context *ctx = inode->i_flctx;
	struct file_lock *fl;

	if (ctx && !list_empty_careful(&ctx->flc_lease)) {
		spin_lock(&ctx->flc_lock);
		if (!list_empty(&ctx->flc_lease)) {
			fl = list_first_entry(&ctx->flc_lease,
						struct file_lock, fl_list);
			if (fl->fl_type == F_WRLCK)
				has_lease = true;
		}
		spin_unlock(&ctx->flc_lock);
	}

	if (has_lease)
		*time = current_fs_time(inode->i_sb);
	else
		*time = inode->i_mtime;
}

EXPORT_SYMBOL(lease_get_mtime);

/**
 *	fcntl_getlease - Enquire what lease is currently active
 *	@filp: the file
 *
 *	The value returned by this function will be one of
 *	(if no lease break is pending):
 *
 *	%F_RDLCK to indicate a shared lease is held.
 *
 *	%F_WRLCK to indicate an exclusive lease is held.
 *
 *	%F_UNLCK to indicate no lease is held.
 *
 *	(if a lease break is pending):
 *
 *	%F_RDLCK to indicate an exclusive lease needs to be
 *		changed to a shared lease (or removed).
 *
 *	%F_UNLCK to indicate the lease needs to be removed.
 *
 *	XXX: sfr & willy disagree over whether F_INPROGRESS
 *	should be returned to userspace.
 */
int fcntl_getlease(struct file *filp)
{
	struct file_lock *fl;
	struct inode *inode = file_inode(filp);
	struct file_lock_context *ctx = inode->i_flctx;
	int type = F_UNLCK;
	LIST_HEAD(dispose);

	if (ctx && !list_empty_careful(&ctx->flc_lease)) {
		spin_lock(&ctx->flc_lock);
		time_out_leases(file_inode(filp), &dispose);
		list_for_each_entry(fl, &ctx->flc_lease, fl_list) {
			if (fl->fl_file != filp)
				continue;
			type = target_leasetype(fl);
			break;
		}
		spin_unlock(&ctx->flc_lock);
		locks_dispose_list(&dispose);
	}
	return type;
}

/**
 * check_conflicting_open - see if the given dentry points to a file that has
 * 			    an existing open that would conflict with the
 * 			    desired lease.
 * @dentry:	dentry to check
 * @arg:	type of lease that we're trying to acquire
 *
 * Check to see if there's an existing open fd on this file that would
 * conflict with the lease we're trying to set.
 */
static int
check_conflicting_open(const struct dentry *dentry, const long arg, int flags)
{
	int ret = 0;
	struct inode *inode = dentry->d_inode;

	if (flags & FL_LAYOUT)
		return 0;

	if ((arg == F_RDLCK) && (atomic_read(&inode->i_writecount) > 0))
		return -EAGAIN;

	if ((arg == F_WRLCK) && ((d_count(dentry) > 1) ||
	    (atomic_read(&inode->i_count) > 1)))
		ret = -EAGAIN;

	return ret;
}

static int
generic_add_lease(struct file *filp, long arg, struct file_lock **flp, void **priv)
{
	struct file_lock *fl, *my_fl = NULL, *lease;
	struct dentry *dentry = filp->f_path.dentry;
	struct inode *inode = dentry->d_inode;
	struct file_lock_context *ctx;
	bool is_deleg = (*flp)->fl_flags & FL_DELEG;
	int error;
	LIST_HEAD(dispose);

	lease = *flp;
	trace_generic_add_lease(inode, lease);

	ctx = locks_get_lock_context(inode);
	if (!ctx)
		return -ENOMEM;

	/*
	 * In the delegation case we need mutual exclusion with
	 * a number of operations that take the i_mutex.  We trylock
	 * because delegations are an optional optimization, and if
	 * there's some chance of a conflict--we'd rather not
	 * bother, maybe that's a sign this just isn't a good file to
	 * hand out a delegation on.
	 */
	if (is_deleg && !mutex_trylock(&inode->i_mutex))
		return -EAGAIN;

	if (is_deleg && arg == F_WRLCK) {
		/* Write delegations are not currently supported: */
		mutex_unlock(&inode->i_mutex);
		WARN_ON_ONCE(1);
		return -EINVAL;
	}

	spin_lock(&ctx->flc_lock);
	time_out_leases(inode, &dispose);
	error = check_conflicting_open(dentry, arg, lease->fl_flags);
	if (error)
		goto out;

	/*
	 * At this point, we know that if there is an exclusive
	 * lease on this file, then we hold it on this filp
	 * (otherwise our open of this file would have blocked).
	 * And if we are trying to acquire an exclusive lease,
	 * then the file is not open by anyone (including us)
	 * except for this filp.
	 */
	error = -EAGAIN;
	list_for_each_entry(fl, &ctx->flc_lease, fl_list) {
		if (fl->fl_file == filp &&
		    fl->fl_owner == lease->fl_owner) {
			my_fl = fl;
			continue;
		}

		/*
		 * No exclusive leases if someone else has a lease on
		 * this file:
		 */
		if (arg == F_WRLCK)
			goto out;
		/*
		 * Modifying our existing lease is OK, but no getting a
		 * new lease if someone else is opening for write:
		 */
		if (fl->fl_flags & FL_UNLOCK_PENDING)
			goto out;
	}

	if (my_fl != NULL) {
		error = lease->fl_lmops->lm_change(my_fl, arg, &dispose);
		if (error)
			goto out;
		goto out_setup;
	}

	error = -EINVAL;
	if (!leases_enable)
		goto out;

	locks_insert_lock_ctx(lease, &ctx->flc_lease);
	/*
	 * The check in break_lease() is lockless. It's possible for another
	 * open to race in after we did the earlier check for a conflicting
	 * open but before the lease was inserted. Check again for a
	 * conflicting open and cancel the lease if there is one.
	 *
	 * We also add a barrier here to ensure that the insertion of the lock
	 * precedes these checks.
	 */
	smp_mb();
	error = check_conflicting_open(dentry, arg, lease->fl_flags);
	if (error) {
		locks_unlink_lock_ctx(lease);
		goto out;
	}

out_setup:
	if (lease->fl_lmops->lm_setup)
		lease->fl_lmops->lm_setup(lease, priv);
out:
	spin_unlock(&ctx->flc_lock);
	locks_dispose_list(&dispose);
	if (is_deleg)
		mutex_unlock(&inode->i_mutex);
	if (!error && !my_fl)
		*flp = NULL;
	return error;
}

static int generic_delete_lease(struct file *filp, void *owner)
{
	int error = -EAGAIN;
	struct file_lock *fl, *victim = NULL;
	struct dentry *dentry = filp->f_path.dentry;
	struct inode *inode = dentry->d_inode;
	struct file_lock_context *ctx = inode->i_flctx;
	LIST_HEAD(dispose);

	if (!ctx) {
		trace_generic_delete_lease(inode, NULL);
		return error;
	}

	spin_lock(&ctx->flc_lock);
	list_for_each_entry(fl, &ctx->flc_lease, fl_list) {
		if (fl->fl_file == filp &&
		    fl->fl_owner == owner) {
			victim = fl;
			break;
		}
	}
	trace_generic_delete_lease(inode, fl);
<<<<<<< HEAD
	if (fl && IS_LEASE(fl))
		error = fl->fl_lmops->lm_change(before, F_UNLCK, &dispose);
	spin_unlock(&inode->i_lock);
=======
	if (victim)
		error = fl->fl_lmops->lm_change(victim, F_UNLCK, &dispose);
	spin_unlock(&ctx->flc_lock);
>>>>>>> 4ee825d2
	locks_dispose_list(&dispose);
	return error;
}

/**
 *	generic_setlease	-	sets a lease on an open file
 *	@filp:	file pointer
 *	@arg:	type of lease to obtain
 *	@flp:	input - file_lock to use, output - file_lock inserted
 *	@priv:	private data for lm_setup (may be NULL if lm_setup
 *		doesn't require it)
 *
 *	The (input) flp->fl_lmops->lm_break function is required
 *	by break_lease().
 */
int generic_setlease(struct file *filp, long arg, struct file_lock **flp,
			void **priv)
{
	struct dentry *dentry = filp->f_path.dentry;
	struct inode *inode = dentry->d_inode;
	int error;

	if ((!uid_eq(current_fsuid(), inode->i_uid)) && !capable(CAP_LEASE))
		return -EACCES;
	if (!S_ISREG(inode->i_mode))
		return -EINVAL;
	error = security_file_lock(filp, arg);
	if (error)
		return error;

	switch (arg) {
	case F_UNLCK:
		return generic_delete_lease(filp, *priv);
	case F_RDLCK:
	case F_WRLCK:
		if (!(*flp)->fl_lmops->lm_break) {
			WARN_ON_ONCE(1);
			return -ENOLCK;
		}

		return generic_add_lease(filp, arg, flp, priv);
	default:
		return -EINVAL;
	}
}
EXPORT_SYMBOL(generic_setlease);

/**
 * vfs_setlease        -       sets a lease on an open file
 * @filp:	file pointer
 * @arg:	type of lease to obtain
 * @lease:	file_lock to use when adding a lease
 * @priv:	private info for lm_setup when adding a lease (may be
 * 		NULL if lm_setup doesn't require it)
 *
 * Call this to establish a lease on the file. The "lease" argument is not
 * used for F_UNLCK requests and may be NULL. For commands that set or alter
 * an existing lease, the (*lease)->fl_lmops->lm_break operation must be set;
 * if not, this function will return -ENOLCK (and generate a scary-looking
 * stack trace).
 *
 * The "priv" pointer is passed directly to the lm_setup function as-is. It
 * may be NULL if the lm_setup operation doesn't require it.
 */
int
vfs_setlease(struct file *filp, long arg, struct file_lock **lease, void **priv)
{
	if (filp->f_op->setlease)
		return filp->f_op->setlease(filp, arg, lease, priv);
	else
		return generic_setlease(filp, arg, lease, priv);
}
EXPORT_SYMBOL_GPL(vfs_setlease);

static int do_fcntl_add_lease(unsigned int fd, struct file *filp, long arg)
{
	struct file_lock *fl;
	struct fasync_struct *new;
	int error;

	fl = lease_alloc(filp, arg);
	if (IS_ERR(fl))
		return PTR_ERR(fl);

	new = fasync_alloc();
	if (!new) {
		locks_free_lock(fl);
		return -ENOMEM;
	}
	new->fa_fd = fd;

	error = vfs_setlease(filp, arg, &fl, (void **)&new);
	if (fl)
		locks_free_lock(fl);
	if (new)
		fasync_free(new);
	return error;
}

/**
 *	fcntl_setlease	-	sets a lease on an open file
 *	@fd: open file descriptor
 *	@filp: file pointer
 *	@arg: type of lease to obtain
 *
 *	Call this fcntl to establish a lease on the file.
 *	Note that you also need to call %F_SETSIG to
 *	receive a signal when the lease is broken.
 */
int fcntl_setlease(unsigned int fd, struct file *filp, long arg)
{
	if (arg == F_UNLCK)
		return vfs_setlease(filp, F_UNLCK, NULL, (void **)&filp);
	return do_fcntl_add_lease(fd, filp, arg);
}

/**
 * flock_lock_file_wait - Apply a FLOCK-style lock to a file
 * @filp: The file to apply the lock to
 * @fl: The lock to be applied
 *
 * Add a FLOCK style lock to a file.
 */
int flock_lock_file_wait(struct file *filp, struct file_lock *fl)
{
	int error;
	might_sleep();
	for (;;) {
		error = flock_lock_file(filp, fl);
		if (error != FILE_LOCK_DEFERRED)
			break;
		error = wait_event_interruptible(fl->fl_wait, !fl->fl_next);
		if (!error)
			continue;

		locks_delete_block(fl);
		break;
	}
	return error;
}

EXPORT_SYMBOL(flock_lock_file_wait);

/**
 *	sys_flock: - flock() system call.
 *	@fd: the file descriptor to lock.
 *	@cmd: the type of lock to apply.
 *
 *	Apply a %FL_FLOCK style lock to an open file descriptor.
 *	The @cmd can be one of
 *
 *	%LOCK_SH -- a shared lock.
 *
 *	%LOCK_EX -- an exclusive lock.
 *
 *	%LOCK_UN -- remove an existing lock.
 *
 *	%LOCK_MAND -- a `mandatory' flock.  This exists to emulate Windows Share Modes.
 *
 *	%LOCK_MAND can be combined with %LOCK_READ or %LOCK_WRITE to allow other
 *	processes read and write access respectively.
 */
SYSCALL_DEFINE2(flock, unsigned int, fd, unsigned int, cmd)
{
	struct fd f = fdget(fd);
	struct file_lock *lock;
	int can_sleep, unlock;
	int error;

	error = -EBADF;
	if (!f.file)
		goto out;

	can_sleep = !(cmd & LOCK_NB);
	cmd &= ~LOCK_NB;
	unlock = (cmd == LOCK_UN);

	if (!unlock && !(cmd & LOCK_MAND) &&
	    !(f.file->f_mode & (FMODE_READ|FMODE_WRITE)))
		goto out_putf;

	lock = flock_make_lock(f.file, cmd);
	if (IS_ERR(lock)) {
		error = PTR_ERR(lock);
		goto out_putf;
	}

	if (can_sleep)
		lock->fl_flags |= FL_SLEEP;

	error = security_file_lock(f.file, lock->fl_type);
	if (error)
		goto out_free;

	if (f.file->f_op->flock)
		error = f.file->f_op->flock(f.file,
					  (can_sleep) ? F_SETLKW : F_SETLK,
					  lock);
	else
		error = flock_lock_file_wait(f.file, lock);

 out_free:
	locks_free_lock(lock);

 out_putf:
	fdput(f);
 out:
	return error;
}

/**
 * vfs_test_lock - test file byte range lock
 * @filp: The file to test lock for
 * @fl: The lock to test; also used to hold result
 *
 * Returns -ERRNO on failure.  Indicates presence of conflicting lock by
 * setting conf->fl_type to something other than F_UNLCK.
 */
int vfs_test_lock(struct file *filp, struct file_lock *fl)
{
	if (filp->f_op->lock)
		return filp->f_op->lock(filp, F_GETLK, fl);
	posix_test_lock(filp, fl);
	return 0;
}
EXPORT_SYMBOL_GPL(vfs_test_lock);

static int posix_lock_to_flock(struct flock *flock, struct file_lock *fl)
{
	flock->l_pid = IS_OFDLCK(fl) ? -1 : fl->fl_pid;
#if BITS_PER_LONG == 32
	/*
	 * Make sure we can represent the posix lock via
	 * legacy 32bit flock.
	 */
	if (fl->fl_start > OFFT_OFFSET_MAX)
		return -EOVERFLOW;
	if (fl->fl_end != OFFSET_MAX && fl->fl_end > OFFT_OFFSET_MAX)
		return -EOVERFLOW;
#endif
	flock->l_start = fl->fl_start;
	flock->l_len = fl->fl_end == OFFSET_MAX ? 0 :
		fl->fl_end - fl->fl_start + 1;
	flock->l_whence = 0;
	flock->l_type = fl->fl_type;
	return 0;
}

#if BITS_PER_LONG == 32
static void posix_lock_to_flock64(struct flock64 *flock, struct file_lock *fl)
{
	flock->l_pid = IS_OFDLCK(fl) ? -1 : fl->fl_pid;
	flock->l_start = fl->fl_start;
	flock->l_len = fl->fl_end == OFFSET_MAX ? 0 :
		fl->fl_end - fl->fl_start + 1;
	flock->l_whence = 0;
	flock->l_type = fl->fl_type;
}
#endif

/* Report the first existing lock that would conflict with l.
 * This implements the F_GETLK command of fcntl().
 */
int fcntl_getlk(struct file *filp, unsigned int cmd, struct flock __user *l)
{
	struct file_lock file_lock;
	struct flock flock;
	int error;

	error = -EFAULT;
	if (copy_from_user(&flock, l, sizeof(flock)))
		goto out;
	error = -EINVAL;
	if ((flock.l_type != F_RDLCK) && (flock.l_type != F_WRLCK))
		goto out;

	error = flock_to_posix_lock(filp, &file_lock, &flock);
	if (error)
		goto out;

	if (cmd == F_OFD_GETLK) {
		error = -EINVAL;
		if (flock.l_pid != 0)
			goto out;

		cmd = F_GETLK;
		file_lock.fl_flags |= FL_OFDLCK;
		file_lock.fl_owner = filp;
	}

	error = vfs_test_lock(filp, &file_lock);
	if (error)
		goto out;
 
	flock.l_type = file_lock.fl_type;
	if (file_lock.fl_type != F_UNLCK) {
		error = posix_lock_to_flock(&flock, &file_lock);
		if (error)
			goto rel_priv;
	}
	error = -EFAULT;
	if (!copy_to_user(l, &flock, sizeof(flock)))
		error = 0;
rel_priv:
	locks_release_private(&file_lock);
out:
	return error;
}

/**
 * vfs_lock_file - file byte range lock
 * @filp: The file to apply the lock to
 * @cmd: type of locking operation (F_SETLK, F_GETLK, etc.)
 * @fl: The lock to be applied
 * @conf: Place to return a copy of the conflicting lock, if found.
 *
 * A caller that doesn't care about the conflicting lock may pass NULL
 * as the final argument.
 *
 * If the filesystem defines a private ->lock() method, then @conf will
 * be left unchanged; so a caller that cares should initialize it to
 * some acceptable default.
 *
 * To avoid blocking kernel daemons, such as lockd, that need to acquire POSIX
 * locks, the ->lock() interface may return asynchronously, before the lock has
 * been granted or denied by the underlying filesystem, if (and only if)
 * lm_grant is set. Callers expecting ->lock() to return asynchronously
 * will only use F_SETLK, not F_SETLKW; they will set FL_SLEEP if (and only if)
 * the request is for a blocking lock. When ->lock() does return asynchronously,
 * it must return FILE_LOCK_DEFERRED, and call ->lm_grant() when the lock
 * request completes.
 * If the request is for non-blocking lock the file system should return
 * FILE_LOCK_DEFERRED then try to get the lock and call the callback routine
 * with the result. If the request timed out the callback routine will return a
 * nonzero return code and the file system should release the lock. The file
 * system is also responsible to keep a corresponding posix lock when it
 * grants a lock so the VFS can find out which locks are locally held and do
 * the correct lock cleanup when required.
 * The underlying filesystem must not drop the kernel lock or call
 * ->lm_grant() before returning to the caller with a FILE_LOCK_DEFERRED
 * return code.
 */
int vfs_lock_file(struct file *filp, unsigned int cmd, struct file_lock *fl, struct file_lock *conf)
{
	if (filp->f_op->lock)
		return filp->f_op->lock(filp, cmd, fl);
	else
		return posix_lock_file(filp, fl, conf);
}
EXPORT_SYMBOL_GPL(vfs_lock_file);

static int do_lock_file_wait(struct file *filp, unsigned int cmd,
			     struct file_lock *fl)
{
	int error;

	error = security_file_lock(filp, fl->fl_type);
	if (error)
		return error;

	for (;;) {
		error = vfs_lock_file(filp, cmd, fl, NULL);
		if (error != FILE_LOCK_DEFERRED)
			break;
		error = wait_event_interruptible(fl->fl_wait, !fl->fl_next);
		if (!error)
			continue;

		locks_delete_block(fl);
		break;
	}

	return error;
}

/* Ensure that fl->fl_filp has compatible f_mode for F_SETLK calls */
static int
check_fmode_for_setlk(struct file_lock *fl)
{
	switch (fl->fl_type) {
	case F_RDLCK:
		if (!(fl->fl_file->f_mode & FMODE_READ))
			return -EBADF;
		break;
	case F_WRLCK:
		if (!(fl->fl_file->f_mode & FMODE_WRITE))
			return -EBADF;
	}
	return 0;
}

/* Apply the lock described by l to an open file descriptor.
 * This implements both the F_SETLK and F_SETLKW commands of fcntl().
 */
int fcntl_setlk(unsigned int fd, struct file *filp, unsigned int cmd,
		struct flock __user *l)
{
	struct file_lock *file_lock = locks_alloc_lock();
	struct flock flock;
	struct inode *inode;
	struct file *f;
	int error;

	if (file_lock == NULL)
		return -ENOLCK;

	/*
	 * This might block, so we do it before checking the inode.
	 */
	error = -EFAULT;
	if (copy_from_user(&flock, l, sizeof(flock)))
		goto out;

	inode = file_inode(filp);

	/* Don't allow mandatory locks on files that may be memory mapped
	 * and shared.
	 */
	if (mandatory_lock(inode) && mapping_writably_mapped(filp->f_mapping)) {
		error = -EAGAIN;
		goto out;
	}

again:
	error = flock_to_posix_lock(filp, file_lock, &flock);
	if (error)
		goto out;

	error = check_fmode_for_setlk(file_lock);
	if (error)
		goto out;

	/*
	 * If the cmd is requesting file-private locks, then set the
	 * FL_OFDLCK flag and override the owner.
	 */
	switch (cmd) {
	case F_OFD_SETLK:
		error = -EINVAL;
		if (flock.l_pid != 0)
			goto out;

		cmd = F_SETLK;
		file_lock->fl_flags |= FL_OFDLCK;
		file_lock->fl_owner = filp;
		break;
	case F_OFD_SETLKW:
		error = -EINVAL;
		if (flock.l_pid != 0)
			goto out;

		cmd = F_SETLKW;
		file_lock->fl_flags |= FL_OFDLCK;
		file_lock->fl_owner = filp;
		/* Fallthrough */
	case F_SETLKW:
		file_lock->fl_flags |= FL_SLEEP;
	}

	error = do_lock_file_wait(filp, cmd, file_lock);

	/*
	 * Attempt to detect a close/fcntl race and recover by
	 * releasing the lock that was just acquired.
	 */
	/*
	 * we need that spin_lock here - it prevents reordering between
	 * update of i_flctx->flc_posix and check for it done in close().
	 * rcu_read_lock() wouldn't do.
	 */
	spin_lock(&current->files->file_lock);
	f = fcheck(fd);
	spin_unlock(&current->files->file_lock);
	if (!error && f != filp && flock.l_type != F_UNLCK) {
		flock.l_type = F_UNLCK;
		goto again;
	}

out:
	locks_free_lock(file_lock);
	return error;
}

#if BITS_PER_LONG == 32
/* Report the first existing lock that would conflict with l.
 * This implements the F_GETLK command of fcntl().
 */
int fcntl_getlk64(struct file *filp, unsigned int cmd, struct flock64 __user *l)
{
	struct file_lock file_lock;
	struct flock64 flock;
	int error;

	error = -EFAULT;
	if (copy_from_user(&flock, l, sizeof(flock)))
		goto out;
	error = -EINVAL;
	if ((flock.l_type != F_RDLCK) && (flock.l_type != F_WRLCK))
		goto out;

	error = flock64_to_posix_lock(filp, &file_lock, &flock);
	if (error)
		goto out;

	if (cmd == F_OFD_GETLK) {
		error = -EINVAL;
		if (flock.l_pid != 0)
			goto out;

		cmd = F_GETLK64;
		file_lock.fl_flags |= FL_OFDLCK;
		file_lock.fl_owner = filp;
	}

	error = vfs_test_lock(filp, &file_lock);
	if (error)
		goto out;

	flock.l_type = file_lock.fl_type;
	if (file_lock.fl_type != F_UNLCK)
		posix_lock_to_flock64(&flock, &file_lock);

	error = -EFAULT;
	if (!copy_to_user(l, &flock, sizeof(flock)))
		error = 0;

	locks_release_private(&file_lock);
out:
	return error;
}

/* Apply the lock described by l to an open file descriptor.
 * This implements both the F_SETLK and F_SETLKW commands of fcntl().
 */
int fcntl_setlk64(unsigned int fd, struct file *filp, unsigned int cmd,
		struct flock64 __user *l)
{
	struct file_lock *file_lock = locks_alloc_lock();
	struct flock64 flock;
	struct inode *inode;
	struct file *f;
	int error;

	if (file_lock == NULL)
		return -ENOLCK;

	/*
	 * This might block, so we do it before checking the inode.
	 */
	error = -EFAULT;
	if (copy_from_user(&flock, l, sizeof(flock)))
		goto out;

	inode = file_inode(filp);

	/* Don't allow mandatory locks on files that may be memory mapped
	 * and shared.
	 */
	if (mandatory_lock(inode) && mapping_writably_mapped(filp->f_mapping)) {
		error = -EAGAIN;
		goto out;
	}

again:
	error = flock64_to_posix_lock(filp, file_lock, &flock);
	if (error)
		goto out;

	error = check_fmode_for_setlk(file_lock);
	if (error)
		goto out;

	/*
	 * If the cmd is requesting file-private locks, then set the
	 * FL_OFDLCK flag and override the owner.
	 */
	switch (cmd) {
	case F_OFD_SETLK:
		error = -EINVAL;
		if (flock.l_pid != 0)
			goto out;

		cmd = F_SETLK64;
		file_lock->fl_flags |= FL_OFDLCK;
		file_lock->fl_owner = filp;
		break;
	case F_OFD_SETLKW:
		error = -EINVAL;
		if (flock.l_pid != 0)
			goto out;

		cmd = F_SETLKW64;
		file_lock->fl_flags |= FL_OFDLCK;
		file_lock->fl_owner = filp;
		/* Fallthrough */
	case F_SETLKW64:
		file_lock->fl_flags |= FL_SLEEP;
	}

	error = do_lock_file_wait(filp, cmd, file_lock);

	/*
	 * Attempt to detect a close/fcntl race and recover by
	 * releasing the lock that was just acquired.
	 */
	spin_lock(&current->files->file_lock);
	f = fcheck(fd);
	spin_unlock(&current->files->file_lock);
	if (!error && f != filp && flock.l_type != F_UNLCK) {
		flock.l_type = F_UNLCK;
		goto again;
	}

out:
	locks_free_lock(file_lock);
	return error;
}
#endif /* BITS_PER_LONG == 32 */

/*
 * This function is called when the file is being removed
 * from the task's fd array.  POSIX locks belonging to this task
 * are deleted at this time.
 */
void locks_remove_posix(struct file *filp, fl_owner_t owner)
{
	struct file_lock lock;
	struct file_lock_context *ctx = file_inode(filp)->i_flctx;

	/*
	 * If there are no locks held on this file, we don't need to call
	 * posix_lock_file().  Another process could be setting a lock on this
	 * file at the same time, but we wouldn't remove that lock anyway.
	 */
	if (!ctx || list_empty(&ctx->flc_posix))
		return;

	lock.fl_type = F_UNLCK;
	lock.fl_flags = FL_POSIX | FL_CLOSE;
	lock.fl_start = 0;
	lock.fl_end = OFFSET_MAX;
	lock.fl_owner = owner;
	lock.fl_pid = current->tgid;
	lock.fl_file = filp;
	lock.fl_ops = NULL;
	lock.fl_lmops = NULL;

	vfs_lock_file(filp, F_SETLK, &lock, NULL);

	if (lock.fl_ops && lock.fl_ops->fl_release_private)
		lock.fl_ops->fl_release_private(&lock);
}

EXPORT_SYMBOL(locks_remove_posix);

/* The i_flctx must be valid when calling into here */
static void
locks_remove_flock(struct file *filp)
{
	struct file_lock fl = {
		.fl_owner = filp,
		.fl_pid = current->tgid,
		.fl_file = filp,
		.fl_flags = FL_FLOCK,
		.fl_type = F_UNLCK,
		.fl_end = OFFSET_MAX,
	};
	struct file_lock_context *flctx = file_inode(filp)->i_flctx;

	if (list_empty(&flctx->flc_flock))
		return;

	if (filp->f_op->flock)
		filp->f_op->flock(filp, F_SETLKW, &fl);
	else
		flock_lock_file(filp, &fl);

	if (fl.fl_ops && fl.fl_ops->fl_release_private)
		fl.fl_ops->fl_release_private(&fl);
}

/* The i_flctx must be valid when calling into here */
static void
locks_remove_lease(struct file *filp)
{
	struct inode *inode = file_inode(filp);
	struct file_lock_context *ctx = inode->i_flctx;
	struct file_lock *fl, *tmp;
	LIST_HEAD(dispose);

	if (list_empty(&ctx->flc_lease))
		return;

	spin_lock(&ctx->flc_lock);
	list_for_each_entry_safe(fl, tmp, &ctx->flc_lease, fl_list)
		if (filp == fl->fl_file)
			lease_modify(fl, F_UNLCK, &dispose);
	spin_unlock(&ctx->flc_lock);
	locks_dispose_list(&dispose);
}

/*
 * This function is called on the last close of an open file.
 */
void locks_remove_file(struct file *filp)
{
	if (!file_inode(filp)->i_flctx)
		return;

	/* remove any OFD locks */
	locks_remove_posix(filp, filp);

	/* remove flock locks */
	locks_remove_flock(filp);

	/* remove any leases */
	locks_remove_lease(filp);
}

/**
 *	posix_unblock_lock - stop waiting for a file lock
 *	@waiter: the lock which was waiting
 *
 *	lockd needs to block waiting for locks.
 */
int
posix_unblock_lock(struct file_lock *waiter)
{
	int status = 0;

	spin_lock(&blocked_lock_lock);
	if (waiter->fl_next)
		__locks_delete_block(waiter);
	else
		status = -ENOENT;
	spin_unlock(&blocked_lock_lock);
	return status;
}
EXPORT_SYMBOL(posix_unblock_lock);

/**
 * vfs_cancel_lock - file byte range unblock lock
 * @filp: The file to apply the unblock to
 * @fl: The lock to be unblocked
 *
 * Used by lock managers to cancel blocked requests
 */
int vfs_cancel_lock(struct file *filp, struct file_lock *fl)
{
	if (filp->f_op->lock)
		return filp->f_op->lock(filp, F_CANCELLK, fl);
	return 0;
}

EXPORT_SYMBOL_GPL(vfs_cancel_lock);

#ifdef CONFIG_PROC_FS
#include <linux/proc_fs.h>
#include <linux/seq_file.h>

struct locks_iterator {
	int	li_cpu;
	loff_t	li_pos;
};

static void lock_get_status(struct seq_file *f, struct file_lock *fl,
			    loff_t id, char *pfx)
{
	struct inode *inode = NULL;
	unsigned int fl_pid;

	if (fl->fl_nspid)
		fl_pid = pid_vnr(fl->fl_nspid);
	else
		fl_pid = fl->fl_pid;

	if (fl->fl_file != NULL)
		inode = file_inode(fl->fl_file);

	seq_printf(f, "%lld:%s ", id, pfx);
	if (IS_POSIX(fl)) {
		if (fl->fl_flags & FL_ACCESS)
			seq_puts(f, "ACCESS");
		else if (IS_OFDLCK(fl))
			seq_puts(f, "OFDLCK");
		else
			seq_puts(f, "POSIX ");

		seq_printf(f, " %s ",
			     (inode == NULL) ? "*NOINODE*" :
			     mandatory_lock(inode) ? "MANDATORY" : "ADVISORY ");
	} else if (IS_FLOCK(fl)) {
		if (fl->fl_type & LOCK_MAND) {
			seq_puts(f, "FLOCK  MSNFS     ");
		} else {
			seq_puts(f, "FLOCK  ADVISORY  ");
		}
	} else if (IS_LEASE(fl)) {
		if (fl->fl_flags & FL_DELEG)
			seq_puts(f, "DELEG  ");
		else
			seq_puts(f, "LEASE  ");

		if (lease_breaking(fl))
			seq_puts(f, "BREAKING  ");
		else if (fl->fl_file)
			seq_puts(f, "ACTIVE    ");
		else
			seq_puts(f, "BREAKER   ");
	} else {
		seq_puts(f, "UNKNOWN UNKNOWN  ");
	}
	if (fl->fl_type & LOCK_MAND) {
		seq_printf(f, "%s ",
			       (fl->fl_type & LOCK_READ)
			       ? (fl->fl_type & LOCK_WRITE) ? "RW   " : "READ "
			       : (fl->fl_type & LOCK_WRITE) ? "WRITE" : "NONE ");
	} else {
		seq_printf(f, "%s ",
			       (lease_breaking(fl))
			       ? (fl->fl_type == F_UNLCK) ? "UNLCK" : "READ "
			       : (fl->fl_type == F_WRLCK) ? "WRITE" : "READ ");
	}
	if (inode) {
#ifdef WE_CAN_BREAK_LSLK_NOW
		seq_printf(f, "%d %s:%ld ", fl_pid,
				inode->i_sb->s_id, inode->i_ino);
#else
		/* userspace relies on this representation of dev_t ;-( */
		seq_printf(f, "%d %02x:%02x:%ld ", fl_pid,
				MAJOR(inode->i_sb->s_dev),
				MINOR(inode->i_sb->s_dev), inode->i_ino);
#endif
	} else {
		seq_printf(f, "%d <none>:0 ", fl_pid);
	}
	if (IS_POSIX(fl)) {
		if (fl->fl_end == OFFSET_MAX)
			seq_printf(f, "%Ld EOF\n", fl->fl_start);
		else
			seq_printf(f, "%Ld %Ld\n", fl->fl_start, fl->fl_end);
	} else {
		seq_puts(f, "0 EOF\n");
	}
}

static int locks_show(struct seq_file *f, void *v)
{
	struct locks_iterator *iter = f->private;
	struct file_lock *fl, *bfl;

	fl = hlist_entry(v, struct file_lock, fl_link);

	lock_get_status(f, fl, iter->li_pos, "");

	list_for_each_entry(bfl, &fl->fl_block, fl_block)
		lock_get_status(f, bfl, iter->li_pos, " ->");

	return 0;
}

static void *locks_start(struct seq_file *f, loff_t *pos)
	__acquires(&blocked_lock_lock)
{
	struct locks_iterator *iter = f->private;

	iter->li_pos = *pos + 1;
	lg_global_lock(&file_lock_lglock);
	spin_lock(&blocked_lock_lock);
	return seq_hlist_start_percpu(&file_lock_list, &iter->li_cpu, *pos);
}

static void *locks_next(struct seq_file *f, void *v, loff_t *pos)
{
	struct locks_iterator *iter = f->private;

	++iter->li_pos;
	return seq_hlist_next_percpu(v, &file_lock_list, &iter->li_cpu, pos);
}

static void locks_stop(struct seq_file *f, void *v)
	__releases(&blocked_lock_lock)
{
	spin_unlock(&blocked_lock_lock);
	lg_global_unlock(&file_lock_lglock);
}

static const struct seq_operations locks_seq_operations = {
	.start	= locks_start,
	.next	= locks_next,
	.stop	= locks_stop,
	.show	= locks_show,
};

static int locks_open(struct inode *inode, struct file *filp)
{
	return seq_open_private(filp, &locks_seq_operations,
					sizeof(struct locks_iterator));
}

static const struct file_operations proc_locks_operations = {
	.open		= locks_open,
	.read		= seq_read,
	.llseek		= seq_lseek,
	.release	= seq_release_private,
};

static int __init proc_locks_init(void)
{
	proc_create("locks", 0, NULL, &proc_locks_operations);
	return 0;
}
module_init(proc_locks_init);
#endif

static int __init filelock_init(void)
{
	int i;

	flctx_cache = kmem_cache_create("file_lock_ctx",
			sizeof(struct file_lock_context), 0, SLAB_PANIC, NULL);

	filelock_cache = kmem_cache_create("file_lock_cache",
			sizeof(struct file_lock), 0, SLAB_PANIC, NULL);

	lg_lock_init(&file_lock_lglock, "file_lock_lglock");

	for_each_possible_cpu(i)
		INIT_HLIST_HEAD(per_cpu_ptr(&file_lock_list, i));

	return 0;
}

core_initcall(filelock_init);<|MERGE_RESOLUTION|>--- conflicted
+++ resolved
@@ -1728,15 +1728,9 @@
 		}
 	}
 	trace_generic_delete_lease(inode, fl);
-<<<<<<< HEAD
-	if (fl && IS_LEASE(fl))
-		error = fl->fl_lmops->lm_change(before, F_UNLCK, &dispose);
-	spin_unlock(&inode->i_lock);
-=======
 	if (victim)
 		error = fl->fl_lmops->lm_change(victim, F_UNLCK, &dispose);
 	spin_unlock(&ctx->flc_lock);
->>>>>>> 4ee825d2
 	locks_dispose_list(&dispose);
 	return error;
 }
