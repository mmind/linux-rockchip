/*
*  Copyright (c) 2001 The Regents of the University of Michigan.
*  All rights reserved.
*
*  Kendrick Smith <kmsmith@umich.edu>
*  Andy Adamson <kandros@umich.edu>
*
*  Redistribution and use in source and binary forms, with or without
*  modification, are permitted provided that the following conditions
*  are met:
*
*  1. Redistributions of source code must retain the above copyright
*     notice, this list of conditions and the following disclaimer.
*  2. Redistributions in binary form must reproduce the above copyright
*     notice, this list of conditions and the following disclaimer in the
*     documentation and/or other materials provided with the distribution.
*  3. Neither the name of the University nor the names of its
*     contributors may be used to endorse or promote products derived
*     from this software without specific prior written permission.
*
*  THIS SOFTWARE IS PROVIDED ``AS IS'' AND ANY EXPRESS OR IMPLIED
*  WARRANTIES, INCLUDING, BUT NOT LIMITED TO, THE IMPLIED WARRANTIES OF
*  MERCHANTABILITY AND FITNESS FOR A PARTICULAR PURPOSE ARE
*  DISCLAIMED. IN NO EVENT SHALL THE REGENTS OR CONTRIBUTORS BE LIABLE
*  FOR ANY DIRECT, INDIRECT, INCIDENTAL, SPECIAL, EXEMPLARY, OR
*  CONSEQUENTIAL DAMAGES (INCLUDING, BUT NOT LIMITED TO, PROCUREMENT OF
*  SUBSTITUTE GOODS OR SERVICES; LOSS OF USE, DATA, OR PROFITS; OR
*  BUSINESS INTERRUPTION) HOWEVER CAUSED AND ON ANY THEORY OF
*  LIABILITY, WHETHER IN CONTRACT, STRICT LIABILITY, OR TORT (INCLUDING
*  NEGLIGENCE OR OTHERWISE) ARISING IN ANY WAY OUT OF THE USE OF THIS
*  SOFTWARE, EVEN IF ADVISED OF THE POSSIBILITY OF SUCH DAMAGE.
*
*/

#include <linux/file.h>
#include <linux/fs.h>
#include <linux/slab.h>
#include <linux/namei.h>
#include <linux/swap.h>
#include <linux/pagemap.h>
#include <linux/ratelimit.h>
#include <linux/sunrpc/svcauth_gss.h>
#include <linux/sunrpc/addr.h>
#include <linux/jhash.h>
#include "xdr4.h"
#include "xdr4cb.h"
#include "vfs.h"
#include "current_stateid.h"

#include "netns.h"
#include "pnfs.h"

#define NFSDDBG_FACILITY                NFSDDBG_PROC

#define all_ones {{~0,~0},~0}
static const stateid_t one_stateid = {
	.si_generation = ~0,
	.si_opaque = all_ones,
};
static const stateid_t zero_stateid = {
	/* all fields zero */
};
static const stateid_t currentstateid = {
	.si_generation = 1,
};

static u64 current_sessionid = 1;

#define ZERO_STATEID(stateid) (!memcmp((stateid), &zero_stateid, sizeof(stateid_t)))
#define ONE_STATEID(stateid)  (!memcmp((stateid), &one_stateid, sizeof(stateid_t)))
#define CURRENT_STATEID(stateid) (!memcmp((stateid), &currentstateid, sizeof(stateid_t)))

/* forward declarations */
static bool check_for_locks(struct nfs4_file *fp, struct nfs4_lockowner *lowner);
static void nfs4_free_ol_stateid(struct nfs4_stid *stid);

/* Locking: */

/*
 * Currently used for the del_recall_lru and file hash table.  In an
 * effort to decrease the scope of the client_mutex, this spinlock may
 * eventually cover more:
 */
static DEFINE_SPINLOCK(state_lock);

/*
 * A waitqueue for all in-progress 4.0 CLOSE operations that are waiting for
 * the refcount on the open stateid to drop.
 */
static DECLARE_WAIT_QUEUE_HEAD(close_wq);

static struct kmem_cache *openowner_slab;
static struct kmem_cache *lockowner_slab;
static struct kmem_cache *file_slab;
static struct kmem_cache *stateid_slab;
static struct kmem_cache *deleg_slab;

static void free_session(struct nfsd4_session *);

static struct nfsd4_callback_ops nfsd4_cb_recall_ops;

static bool is_session_dead(struct nfsd4_session *ses)
{
	return ses->se_flags & NFS4_SESSION_DEAD;
}

static __be32 mark_session_dead_locked(struct nfsd4_session *ses, int ref_held_by_me)
{
	if (atomic_read(&ses->se_ref) > ref_held_by_me)
		return nfserr_jukebox;
	ses->se_flags |= NFS4_SESSION_DEAD;
	return nfs_ok;
}

static bool is_client_expired(struct nfs4_client *clp)
{
	return clp->cl_time == 0;
}

static __be32 get_client_locked(struct nfs4_client *clp)
{
	struct nfsd_net *nn = net_generic(clp->net, nfsd_net_id);

	lockdep_assert_held(&nn->client_lock);

	if (is_client_expired(clp))
		return nfserr_expired;
	atomic_inc(&clp->cl_refcount);
	return nfs_ok;
}

/* must be called under the client_lock */
static inline void
renew_client_locked(struct nfs4_client *clp)
{
	struct nfsd_net *nn = net_generic(clp->net, nfsd_net_id);

	if (is_client_expired(clp)) {
		WARN_ON(1);
		printk("%s: client (clientid %08x/%08x) already expired\n",
			__func__,
			clp->cl_clientid.cl_boot,
			clp->cl_clientid.cl_id);
		return;
	}

	dprintk("renewing client (clientid %08x/%08x)\n",
			clp->cl_clientid.cl_boot,
			clp->cl_clientid.cl_id);
	list_move_tail(&clp->cl_lru, &nn->client_lru);
	clp->cl_time = get_seconds();
}

static void put_client_renew_locked(struct nfs4_client *clp)
{
	struct nfsd_net *nn = net_generic(clp->net, nfsd_net_id);

	lockdep_assert_held(&nn->client_lock);

	if (!atomic_dec_and_test(&clp->cl_refcount))
		return;
	if (!is_client_expired(clp))
		renew_client_locked(clp);
}

static void put_client_renew(struct nfs4_client *clp)
{
	struct nfsd_net *nn = net_generic(clp->net, nfsd_net_id);

	if (!atomic_dec_and_lock(&clp->cl_refcount, &nn->client_lock))
		return;
	if (!is_client_expired(clp))
		renew_client_locked(clp);
	spin_unlock(&nn->client_lock);
}

static __be32 nfsd4_get_session_locked(struct nfsd4_session *ses)
{
	__be32 status;

	if (is_session_dead(ses))
		return nfserr_badsession;
	status = get_client_locked(ses->se_client);
	if (status)
		return status;
	atomic_inc(&ses->se_ref);
	return nfs_ok;
}

static void nfsd4_put_session_locked(struct nfsd4_session *ses)
{
	struct nfs4_client *clp = ses->se_client;
	struct nfsd_net *nn = net_generic(clp->net, nfsd_net_id);

	lockdep_assert_held(&nn->client_lock);

	if (atomic_dec_and_test(&ses->se_ref) && is_session_dead(ses))
		free_session(ses);
	put_client_renew_locked(clp);
}

static void nfsd4_put_session(struct nfsd4_session *ses)
{
	struct nfs4_client *clp = ses->se_client;
	struct nfsd_net *nn = net_generic(clp->net, nfsd_net_id);

	spin_lock(&nn->client_lock);
	nfsd4_put_session_locked(ses);
	spin_unlock(&nn->client_lock);
}

static inline struct nfs4_stateowner *
nfs4_get_stateowner(struct nfs4_stateowner *sop)
{
	atomic_inc(&sop->so_count);
	return sop;
}

static int
same_owner_str(struct nfs4_stateowner *sop, struct xdr_netobj *owner)
{
	return (sop->so_owner.len == owner->len) &&
		0 == memcmp(sop->so_owner.data, owner->data, owner->len);
}

static struct nfs4_openowner *
find_openstateowner_str_locked(unsigned int hashval, struct nfsd4_open *open,
			struct nfs4_client *clp)
{
	struct nfs4_stateowner *so;

	lockdep_assert_held(&clp->cl_lock);

	list_for_each_entry(so, &clp->cl_ownerstr_hashtbl[hashval],
			    so_strhash) {
		if (!so->so_is_open_owner)
			continue;
		if (same_owner_str(so, &open->op_owner))
			return openowner(nfs4_get_stateowner(so));
	}
	return NULL;
}

static struct nfs4_openowner *
find_openstateowner_str(unsigned int hashval, struct nfsd4_open *open,
			struct nfs4_client *clp)
{
	struct nfs4_openowner *oo;

	spin_lock(&clp->cl_lock);
	oo = find_openstateowner_str_locked(hashval, open, clp);
	spin_unlock(&clp->cl_lock);
	return oo;
}

static inline u32
opaque_hashval(const void *ptr, int nbytes)
{
	unsigned char *cptr = (unsigned char *) ptr;

	u32 x = 0;
	while (nbytes--) {
		x *= 37;
		x += *cptr++;
	}
	return x;
}

static void nfsd4_free_file_rcu(struct rcu_head *rcu)
{
	struct nfs4_file *fp = container_of(rcu, struct nfs4_file, fi_rcu);

	kmem_cache_free(file_slab, fp);
}

void
put_nfs4_file(struct nfs4_file *fi)
{
	might_lock(&state_lock);

	if (atomic_dec_and_lock(&fi->fi_ref, &state_lock)) {
		hlist_del_rcu(&fi->fi_hash);
		spin_unlock(&state_lock);
		WARN_ON_ONCE(!list_empty(&fi->fi_delegations));
		call_rcu(&fi->fi_rcu, nfsd4_free_file_rcu);
	}
}

static struct file *
__nfs4_get_fd(struct nfs4_file *f, int oflag)
{
	if (f->fi_fds[oflag])
		return get_file(f->fi_fds[oflag]);
	return NULL;
}

static struct file *
find_writeable_file_locked(struct nfs4_file *f)
{
	struct file *ret;

	lockdep_assert_held(&f->fi_lock);

	ret = __nfs4_get_fd(f, O_WRONLY);
	if (!ret)
		ret = __nfs4_get_fd(f, O_RDWR);
	return ret;
}

static struct file *
find_writeable_file(struct nfs4_file *f)
{
	struct file *ret;

	spin_lock(&f->fi_lock);
	ret = find_writeable_file_locked(f);
	spin_unlock(&f->fi_lock);

	return ret;
}

static struct file *find_readable_file_locked(struct nfs4_file *f)
{
	struct file *ret;

	lockdep_assert_held(&f->fi_lock);

	ret = __nfs4_get_fd(f, O_RDONLY);
	if (!ret)
		ret = __nfs4_get_fd(f, O_RDWR);
	return ret;
}

static struct file *
find_readable_file(struct nfs4_file *f)
{
	struct file *ret;

	spin_lock(&f->fi_lock);
	ret = find_readable_file_locked(f);
	spin_unlock(&f->fi_lock);

	return ret;
}

struct file *
find_any_file(struct nfs4_file *f)
{
	struct file *ret;

	spin_lock(&f->fi_lock);
	ret = __nfs4_get_fd(f, O_RDWR);
	if (!ret) {
		ret = __nfs4_get_fd(f, O_WRONLY);
		if (!ret)
			ret = __nfs4_get_fd(f, O_RDONLY);
	}
	spin_unlock(&f->fi_lock);
	return ret;
}

static atomic_long_t num_delegations;
unsigned long max_delegations;

/*
 * Open owner state (share locks)
 */

/* hash tables for lock and open owners */
#define OWNER_HASH_BITS              8
#define OWNER_HASH_SIZE             (1 << OWNER_HASH_BITS)
#define OWNER_HASH_MASK             (OWNER_HASH_SIZE - 1)

static unsigned int ownerstr_hashval(struct xdr_netobj *ownername)
{
	unsigned int ret;

	ret = opaque_hashval(ownername->data, ownername->len);
	return ret & OWNER_HASH_MASK;
}

/* hash table for nfs4_file */
#define FILE_HASH_BITS                   8
#define FILE_HASH_SIZE                  (1 << FILE_HASH_BITS)

static unsigned int nfsd_fh_hashval(struct knfsd_fh *fh)
{
	return jhash2(fh->fh_base.fh_pad, XDR_QUADLEN(fh->fh_size), 0);
}

static unsigned int file_hashval(struct knfsd_fh *fh)
{
	return nfsd_fh_hashval(fh) & (FILE_HASH_SIZE - 1);
}

static struct hlist_head file_hashtbl[FILE_HASH_SIZE];

static void
__nfs4_file_get_access(struct nfs4_file *fp, u32 access)
{
	lockdep_assert_held(&fp->fi_lock);

	if (access & NFS4_SHARE_ACCESS_WRITE)
		atomic_inc(&fp->fi_access[O_WRONLY]);
	if (access & NFS4_SHARE_ACCESS_READ)
		atomic_inc(&fp->fi_access[O_RDONLY]);
}

static __be32
nfs4_file_get_access(struct nfs4_file *fp, u32 access)
{
	lockdep_assert_held(&fp->fi_lock);

	/* Does this access mode make sense? */
	if (access & ~NFS4_SHARE_ACCESS_BOTH)
		return nfserr_inval;

	/* Does it conflict with a deny mode already set? */
	if ((access & fp->fi_share_deny) != 0)
		return nfserr_share_denied;

	__nfs4_file_get_access(fp, access);
	return nfs_ok;
}

static __be32 nfs4_file_check_deny(struct nfs4_file *fp, u32 deny)
{
	/* Common case is that there is no deny mode. */
	if (deny) {
		/* Does this deny mode make sense? */
		if (deny & ~NFS4_SHARE_DENY_BOTH)
			return nfserr_inval;

		if ((deny & NFS4_SHARE_DENY_READ) &&
		    atomic_read(&fp->fi_access[O_RDONLY]))
			return nfserr_share_denied;

		if ((deny & NFS4_SHARE_DENY_WRITE) &&
		    atomic_read(&fp->fi_access[O_WRONLY]))
			return nfserr_share_denied;
	}
	return nfs_ok;
}

static void __nfs4_file_put_access(struct nfs4_file *fp, int oflag)
{
	might_lock(&fp->fi_lock);

	if (atomic_dec_and_lock(&fp->fi_access[oflag], &fp->fi_lock)) {
		struct file *f1 = NULL;
		struct file *f2 = NULL;

		swap(f1, fp->fi_fds[oflag]);
		if (atomic_read(&fp->fi_access[1 - oflag]) == 0)
			swap(f2, fp->fi_fds[O_RDWR]);
		spin_unlock(&fp->fi_lock);
		if (f1)
			fput(f1);
		if (f2)
			fput(f2);
	}
}

static void nfs4_file_put_access(struct nfs4_file *fp, u32 access)
{
	WARN_ON_ONCE(access & ~NFS4_SHARE_ACCESS_BOTH);

	if (access & NFS4_SHARE_ACCESS_WRITE)
		__nfs4_file_put_access(fp, O_WRONLY);
	if (access & NFS4_SHARE_ACCESS_READ)
		__nfs4_file_put_access(fp, O_RDONLY);
}

struct nfs4_stid *nfs4_alloc_stid(struct nfs4_client *cl,
					 struct kmem_cache *slab)
{
	struct nfs4_stid *stid;
	int new_id;

	stid = kmem_cache_zalloc(slab, GFP_KERNEL);
	if (!stid)
		return NULL;

	idr_preload(GFP_KERNEL);
	spin_lock(&cl->cl_lock);
	new_id = idr_alloc_cyclic(&cl->cl_stateids, stid, 0, 0, GFP_NOWAIT);
	spin_unlock(&cl->cl_lock);
	idr_preload_end();
	if (new_id < 0)
		goto out_free;
	stid->sc_client = cl;
	stid->sc_stateid.si_opaque.so_id = new_id;
	stid->sc_stateid.si_opaque.so_clid = cl->cl_clientid;
	/* Will be incremented before return to client: */
	atomic_set(&stid->sc_count, 1);

	/*
	 * It shouldn't be a problem to reuse an opaque stateid value.
	 * I don't think it is for 4.1.  But with 4.0 I worry that, for
	 * example, a stray write retransmission could be accepted by
	 * the server when it should have been rejected.  Therefore,
	 * adopt a trick from the sctp code to attempt to maximize the
	 * amount of time until an id is reused, by ensuring they always
	 * "increase" (mod INT_MAX):
	 */
	return stid;
out_free:
	kmem_cache_free(slab, stid);
	return NULL;
}

static struct nfs4_ol_stateid * nfs4_alloc_open_stateid(struct nfs4_client *clp)
{
	struct nfs4_stid *stid;
	struct nfs4_ol_stateid *stp;

	stid = nfs4_alloc_stid(clp, stateid_slab);
	if (!stid)
		return NULL;

	stp = openlockstateid(stid);
	stp->st_stid.sc_free = nfs4_free_ol_stateid;
	return stp;
}

static void nfs4_free_deleg(struct nfs4_stid *stid)
{
	kmem_cache_free(deleg_slab, stid);
	atomic_long_dec(&num_delegations);
}

/*
 * When we recall a delegation, we should be careful not to hand it
 * out again straight away.
 * To ensure this we keep a pair of bloom filters ('new' and 'old')
 * in which the filehandles of recalled delegations are "stored".
 * If a filehandle appear in either filter, a delegation is blocked.
 * When a delegation is recalled, the filehandle is stored in the "new"
 * filter.
 * Every 30 seconds we swap the filters and clear the "new" one,
 * unless both are empty of course.
 *
 * Each filter is 256 bits.  We hash the filehandle to 32bit and use the
 * low 3 bytes as hash-table indices.
 *
 * 'blocked_delegations_lock', which is always taken in block_delegations(),
 * is used to manage concurrent access.  Testing does not need the lock
 * except when swapping the two filters.
 */
static DEFINE_SPINLOCK(blocked_delegations_lock);
static struct bloom_pair {
	int	entries, old_entries;
	time_t	swap_time;
	int	new; /* index into 'set' */
	DECLARE_BITMAP(set[2], 256);
} blocked_delegations;

static int delegation_blocked(struct knfsd_fh *fh)
{
	u32 hash;
	struct bloom_pair *bd = &blocked_delegations;

	if (bd->entries == 0)
		return 0;
	if (seconds_since_boot() - bd->swap_time > 30) {
		spin_lock(&blocked_delegations_lock);
		if (seconds_since_boot() - bd->swap_time > 30) {
			bd->entries -= bd->old_entries;
			bd->old_entries = bd->entries;
			memset(bd->set[bd->new], 0,
			       sizeof(bd->set[0]));
			bd->new = 1-bd->new;
			bd->swap_time = seconds_since_boot();
		}
		spin_unlock(&blocked_delegations_lock);
	}
	hash = jhash(&fh->fh_base, fh->fh_size, 0);
	if (test_bit(hash&255, bd->set[0]) &&
	    test_bit((hash>>8)&255, bd->set[0]) &&
	    test_bit((hash>>16)&255, bd->set[0]))
		return 1;

	if (test_bit(hash&255, bd->set[1]) &&
	    test_bit((hash>>8)&255, bd->set[1]) &&
	    test_bit((hash>>16)&255, bd->set[1]))
		return 1;

	return 0;
}

static void block_delegations(struct knfsd_fh *fh)
{
	u32 hash;
	struct bloom_pair *bd = &blocked_delegations;

	hash = jhash(&fh->fh_base, fh->fh_size, 0);

	spin_lock(&blocked_delegations_lock);
	__set_bit(hash&255, bd->set[bd->new]);
	__set_bit((hash>>8)&255, bd->set[bd->new]);
	__set_bit((hash>>16)&255, bd->set[bd->new]);
	if (bd->entries == 0)
		bd->swap_time = seconds_since_boot();
	bd->entries += 1;
	spin_unlock(&blocked_delegations_lock);
}

static struct nfs4_delegation *
alloc_init_deleg(struct nfs4_client *clp, struct svc_fh *current_fh)
{
	struct nfs4_delegation *dp;
	long n;

	dprintk("NFSD alloc_init_deleg\n");
	n = atomic_long_inc_return(&num_delegations);
	if (n < 0 || n > max_delegations)
		goto out_dec;
	if (delegation_blocked(&current_fh->fh_handle))
		goto out_dec;
	dp = delegstateid(nfs4_alloc_stid(clp, deleg_slab));
	if (dp == NULL)
		goto out_dec;

	dp->dl_stid.sc_free = nfs4_free_deleg;
	/*
	 * delegation seqid's are never incremented.  The 4.1 special
	 * meaning of seqid 0 isn't meaningful, really, but let's avoid
	 * 0 anyway just for consistency and use 1:
	 */
	dp->dl_stid.sc_stateid.si_generation = 1;
	INIT_LIST_HEAD(&dp->dl_perfile);
	INIT_LIST_HEAD(&dp->dl_perclnt);
	INIT_LIST_HEAD(&dp->dl_recall_lru);
	dp->dl_type = NFS4_OPEN_DELEGATE_READ;
	dp->dl_retries = 1;
	nfsd4_init_cb(&dp->dl_recall, dp->dl_stid.sc_client,
		      &nfsd4_cb_recall_ops, NFSPROC4_CLNT_CB_RECALL);
	return dp;
out_dec:
	atomic_long_dec(&num_delegations);
	return NULL;
}

void
nfs4_put_stid(struct nfs4_stid *s)
{
	struct nfs4_file *fp = s->sc_file;
	struct nfs4_client *clp = s->sc_client;

	might_lock(&clp->cl_lock);

	if (!atomic_dec_and_lock(&s->sc_count, &clp->cl_lock)) {
		wake_up_all(&close_wq);
		return;
	}
	idr_remove(&clp->cl_stateids, s->sc_stateid.si_opaque.so_id);
	spin_unlock(&clp->cl_lock);
	s->sc_free(s);
	if (fp)
		put_nfs4_file(fp);
}

static void nfs4_put_deleg_lease(struct nfs4_file *fp)
{
	struct file *filp = NULL;

	spin_lock(&fp->fi_lock);
	if (fp->fi_deleg_file && --fp->fi_delegees == 0)
		swap(filp, fp->fi_deleg_file);
	spin_unlock(&fp->fi_lock);

	if (filp) {
		vfs_setlease(filp, F_UNLCK, NULL, (void **)&fp);
		fput(filp);
	}
}

void nfs4_unhash_stid(struct nfs4_stid *s)
{
	s->sc_type = 0;
}

static void
hash_delegation_locked(struct nfs4_delegation *dp, struct nfs4_file *fp)
{
	lockdep_assert_held(&state_lock);
	lockdep_assert_held(&fp->fi_lock);

	atomic_inc(&dp->dl_stid.sc_count);
	dp->dl_stid.sc_type = NFS4_DELEG_STID;
	list_add(&dp->dl_perfile, &fp->fi_delegations);
	list_add(&dp->dl_perclnt, &dp->dl_stid.sc_client->cl_delegations);
}

static void
unhash_delegation_locked(struct nfs4_delegation *dp)
{
	struct nfs4_file *fp = dp->dl_stid.sc_file;

	lockdep_assert_held(&state_lock);

	dp->dl_stid.sc_type = NFS4_CLOSED_DELEG_STID;
	/* Ensure that deleg break won't try to requeue it */
	++dp->dl_time;
	spin_lock(&fp->fi_lock);
	list_del_init(&dp->dl_perclnt);
	list_del_init(&dp->dl_recall_lru);
	list_del_init(&dp->dl_perfile);
	spin_unlock(&fp->fi_lock);
}

static void destroy_delegation(struct nfs4_delegation *dp)
{
	spin_lock(&state_lock);
	unhash_delegation_locked(dp);
	spin_unlock(&state_lock);
	nfs4_put_deleg_lease(dp->dl_stid.sc_file);
	nfs4_put_stid(&dp->dl_stid);
}

static void revoke_delegation(struct nfs4_delegation *dp)
{
	struct nfs4_client *clp = dp->dl_stid.sc_client;

	WARN_ON(!list_empty(&dp->dl_recall_lru));

	nfs4_put_deleg_lease(dp->dl_stid.sc_file);

	if (clp->cl_minorversion == 0)
		nfs4_put_stid(&dp->dl_stid);
	else {
		dp->dl_stid.sc_type = NFS4_REVOKED_DELEG_STID;
		spin_lock(&clp->cl_lock);
		list_add(&dp->dl_recall_lru, &clp->cl_revoked);
		spin_unlock(&clp->cl_lock);
	}
}

/* 
 * SETCLIENTID state 
 */

static unsigned int clientid_hashval(u32 id)
{
	return id & CLIENT_HASH_MASK;
}

static unsigned int clientstr_hashval(const char *name)
{
	return opaque_hashval(name, 8) & CLIENT_HASH_MASK;
}

/*
 * We store the NONE, READ, WRITE, and BOTH bits separately in the
 * st_{access,deny}_bmap field of the stateid, in order to track not
 * only what share bits are currently in force, but also what
 * combinations of share bits previous opens have used.  This allows us
 * to enforce the recommendation of rfc 3530 14.2.19 that the server
 * return an error if the client attempt to downgrade to a combination
 * of share bits not explicable by closing some of its previous opens.
 *
 * XXX: This enforcement is actually incomplete, since we don't keep
 * track of access/deny bit combinations; so, e.g., we allow:
 *
 *	OPEN allow read, deny write
 *	OPEN allow both, deny none
 *	DOWNGRADE allow read, deny none
 *
 * which we should reject.
 */
static unsigned int
bmap_to_share_mode(unsigned long bmap) {
	int i;
	unsigned int access = 0;

	for (i = 1; i < 4; i++) {
		if (test_bit(i, &bmap))
			access |= i;
	}
	return access;
}

/* set share access for a given stateid */
static inline void
set_access(u32 access, struct nfs4_ol_stateid *stp)
{
	unsigned char mask = 1 << access;

	WARN_ON_ONCE(access > NFS4_SHARE_ACCESS_BOTH);
	stp->st_access_bmap |= mask;
}

/* clear share access for a given stateid */
static inline void
clear_access(u32 access, struct nfs4_ol_stateid *stp)
{
	unsigned char mask = 1 << access;

	WARN_ON_ONCE(access > NFS4_SHARE_ACCESS_BOTH);
	stp->st_access_bmap &= ~mask;
}

/* test whether a given stateid has access */
static inline bool
test_access(u32 access, struct nfs4_ol_stateid *stp)
{
	unsigned char mask = 1 << access;

	return (bool)(stp->st_access_bmap & mask);
}

/* set share deny for a given stateid */
static inline void
set_deny(u32 deny, struct nfs4_ol_stateid *stp)
{
	unsigned char mask = 1 << deny;

	WARN_ON_ONCE(deny > NFS4_SHARE_DENY_BOTH);
	stp->st_deny_bmap |= mask;
}

/* clear share deny for a given stateid */
static inline void
clear_deny(u32 deny, struct nfs4_ol_stateid *stp)
{
	unsigned char mask = 1 << deny;

	WARN_ON_ONCE(deny > NFS4_SHARE_DENY_BOTH);
	stp->st_deny_bmap &= ~mask;
}

/* test whether a given stateid is denying specific access */
static inline bool
test_deny(u32 deny, struct nfs4_ol_stateid *stp)
{
	unsigned char mask = 1 << deny;

	return (bool)(stp->st_deny_bmap & mask);
}

static int nfs4_access_to_omode(u32 access)
{
	switch (access & NFS4_SHARE_ACCESS_BOTH) {
	case NFS4_SHARE_ACCESS_READ:
		return O_RDONLY;
	case NFS4_SHARE_ACCESS_WRITE:
		return O_WRONLY;
	case NFS4_SHARE_ACCESS_BOTH:
		return O_RDWR;
	}
	WARN_ON_ONCE(1);
	return O_RDONLY;
}

/*
 * A stateid that had a deny mode associated with it is being released
 * or downgraded. Recalculate the deny mode on the file.
 */
static void
recalculate_deny_mode(struct nfs4_file *fp)
{
	struct nfs4_ol_stateid *stp;

	spin_lock(&fp->fi_lock);
	fp->fi_share_deny = 0;
	list_for_each_entry(stp, &fp->fi_stateids, st_perfile)
		fp->fi_share_deny |= bmap_to_share_mode(stp->st_deny_bmap);
	spin_unlock(&fp->fi_lock);
}

static void
reset_union_bmap_deny(u32 deny, struct nfs4_ol_stateid *stp)
{
	int i;
	bool change = false;

	for (i = 1; i < 4; i++) {
		if ((i & deny) != i) {
			change = true;
			clear_deny(i, stp);
		}
	}

	/* Recalculate per-file deny mode if there was a change */
	if (change)
		recalculate_deny_mode(stp->st_stid.sc_file);
}

/* release all access and file references for a given stateid */
static void
release_all_access(struct nfs4_ol_stateid *stp)
{
	int i;
	struct nfs4_file *fp = stp->st_stid.sc_file;

	if (fp && stp->st_deny_bmap != 0)
		recalculate_deny_mode(fp);

	for (i = 1; i < 4; i++) {
		if (test_access(i, stp))
			nfs4_file_put_access(stp->st_stid.sc_file, i);
		clear_access(i, stp);
	}
}

static void nfs4_put_stateowner(struct nfs4_stateowner *sop)
{
	struct nfs4_client *clp = sop->so_client;

	might_lock(&clp->cl_lock);

	if (!atomic_dec_and_lock(&sop->so_count, &clp->cl_lock))
		return;
	sop->so_ops->so_unhash(sop);
	spin_unlock(&clp->cl_lock);
	kfree(sop->so_owner.data);
	sop->so_ops->so_free(sop);
}

static void unhash_ol_stateid(struct nfs4_ol_stateid *stp)
{
	struct nfs4_file *fp = stp->st_stid.sc_file;

	lockdep_assert_held(&stp->st_stateowner->so_client->cl_lock);

	spin_lock(&fp->fi_lock);
	list_del(&stp->st_perfile);
	spin_unlock(&fp->fi_lock);
	list_del(&stp->st_perstateowner);
}

static void nfs4_free_ol_stateid(struct nfs4_stid *stid)
{
	struct nfs4_ol_stateid *stp = openlockstateid(stid);

	release_all_access(stp);
	if (stp->st_stateowner)
		nfs4_put_stateowner(stp->st_stateowner);
	kmem_cache_free(stateid_slab, stid);
}

static void nfs4_free_lock_stateid(struct nfs4_stid *stid)
{
	struct nfs4_ol_stateid *stp = openlockstateid(stid);
	struct nfs4_lockowner *lo = lockowner(stp->st_stateowner);
	struct file *file;

	file = find_any_file(stp->st_stid.sc_file);
	if (file)
		filp_close(file, (fl_owner_t)lo);
	nfs4_free_ol_stateid(stid);
}

/*
 * Put the persistent reference to an already unhashed generic stateid, while
 * holding the cl_lock. If it's the last reference, then put it onto the
 * reaplist for later destruction.
 */
static void put_ol_stateid_locked(struct nfs4_ol_stateid *stp,
				       struct list_head *reaplist)
{
	struct nfs4_stid *s = &stp->st_stid;
	struct nfs4_client *clp = s->sc_client;

	lockdep_assert_held(&clp->cl_lock);

	WARN_ON_ONCE(!list_empty(&stp->st_locks));

	if (!atomic_dec_and_test(&s->sc_count)) {
		wake_up_all(&close_wq);
		return;
	}

	idr_remove(&clp->cl_stateids, s->sc_stateid.si_opaque.so_id);
	list_add(&stp->st_locks, reaplist);
}

static void unhash_lock_stateid(struct nfs4_ol_stateid *stp)
{
	struct nfs4_openowner *oo = openowner(stp->st_openstp->st_stateowner);

	lockdep_assert_held(&oo->oo_owner.so_client->cl_lock);

	list_del_init(&stp->st_locks);
	unhash_ol_stateid(stp);
	nfs4_unhash_stid(&stp->st_stid);
}

static void release_lock_stateid(struct nfs4_ol_stateid *stp)
{
	struct nfs4_openowner *oo = openowner(stp->st_openstp->st_stateowner);

	spin_lock(&oo->oo_owner.so_client->cl_lock);
	unhash_lock_stateid(stp);
	spin_unlock(&oo->oo_owner.so_client->cl_lock);
	nfs4_put_stid(&stp->st_stid);
}

static void unhash_lockowner_locked(struct nfs4_lockowner *lo)
{
	struct nfs4_client *clp = lo->lo_owner.so_client;

	lockdep_assert_held(&clp->cl_lock);

	list_del_init(&lo->lo_owner.so_strhash);
}

/*
 * Free a list of generic stateids that were collected earlier after being
 * fully unhashed.
 */
static void
free_ol_stateid_reaplist(struct list_head *reaplist)
{
	struct nfs4_ol_stateid *stp;
	struct nfs4_file *fp;

	might_sleep();

	while (!list_empty(reaplist)) {
		stp = list_first_entry(reaplist, struct nfs4_ol_stateid,
				       st_locks);
		list_del(&stp->st_locks);
		fp = stp->st_stid.sc_file;
		stp->st_stid.sc_free(&stp->st_stid);
		if (fp)
			put_nfs4_file(fp);
	}
}

static void release_lockowner(struct nfs4_lockowner *lo)
{
	struct nfs4_client *clp = lo->lo_owner.so_client;
	struct nfs4_ol_stateid *stp;
	struct list_head reaplist;

	INIT_LIST_HEAD(&reaplist);

	spin_lock(&clp->cl_lock);
	unhash_lockowner_locked(lo);
	while (!list_empty(&lo->lo_owner.so_stateids)) {
		stp = list_first_entry(&lo->lo_owner.so_stateids,
				struct nfs4_ol_stateid, st_perstateowner);
		unhash_lock_stateid(stp);
		put_ol_stateid_locked(stp, &reaplist);
	}
	spin_unlock(&clp->cl_lock);
	free_ol_stateid_reaplist(&reaplist);
	nfs4_put_stateowner(&lo->lo_owner);
}

static void release_open_stateid_locks(struct nfs4_ol_stateid *open_stp,
				       struct list_head *reaplist)
{
	struct nfs4_ol_stateid *stp;

	while (!list_empty(&open_stp->st_locks)) {
		stp = list_entry(open_stp->st_locks.next,
				struct nfs4_ol_stateid, st_locks);
		unhash_lock_stateid(stp);
		put_ol_stateid_locked(stp, reaplist);
	}
}

static void unhash_open_stateid(struct nfs4_ol_stateid *stp,
				struct list_head *reaplist)
{
	lockdep_assert_held(&stp->st_stid.sc_client->cl_lock);

	unhash_ol_stateid(stp);
	release_open_stateid_locks(stp, reaplist);
}

static void release_open_stateid(struct nfs4_ol_stateid *stp)
{
	LIST_HEAD(reaplist);

	spin_lock(&stp->st_stid.sc_client->cl_lock);
	unhash_open_stateid(stp, &reaplist);
	put_ol_stateid_locked(stp, &reaplist);
	spin_unlock(&stp->st_stid.sc_client->cl_lock);
	free_ol_stateid_reaplist(&reaplist);
}

static void unhash_openowner_locked(struct nfs4_openowner *oo)
{
	struct nfs4_client *clp = oo->oo_owner.so_client;

	lockdep_assert_held(&clp->cl_lock);

	list_del_init(&oo->oo_owner.so_strhash);
	list_del_init(&oo->oo_perclient);
}

static void release_last_closed_stateid(struct nfs4_openowner *oo)
{
	struct nfsd_net *nn = net_generic(oo->oo_owner.so_client->net,
					  nfsd_net_id);
	struct nfs4_ol_stateid *s;

	spin_lock(&nn->client_lock);
	s = oo->oo_last_closed_stid;
	if (s) {
		list_del_init(&oo->oo_close_lru);
		oo->oo_last_closed_stid = NULL;
	}
	spin_unlock(&nn->client_lock);
	if (s)
		nfs4_put_stid(&s->st_stid);
}

static void release_openowner(struct nfs4_openowner *oo)
{
	struct nfs4_ol_stateid *stp;
	struct nfs4_client *clp = oo->oo_owner.so_client;
	struct list_head reaplist;

	INIT_LIST_HEAD(&reaplist);

	spin_lock(&clp->cl_lock);
	unhash_openowner_locked(oo);
	while (!list_empty(&oo->oo_owner.so_stateids)) {
		stp = list_first_entry(&oo->oo_owner.so_stateids,
				struct nfs4_ol_stateid, st_perstateowner);
		unhash_open_stateid(stp, &reaplist);
		put_ol_stateid_locked(stp, &reaplist);
	}
	spin_unlock(&clp->cl_lock);
	free_ol_stateid_reaplist(&reaplist);
	release_last_closed_stateid(oo);
	nfs4_put_stateowner(&oo->oo_owner);
}

static inline int
hash_sessionid(struct nfs4_sessionid *sessionid)
{
	struct nfsd4_sessionid *sid = (struct nfsd4_sessionid *)sessionid;

	return sid->sequence % SESSION_HASH_SIZE;
}

#ifdef NFSD_DEBUG
static inline void
dump_sessionid(const char *fn, struct nfs4_sessionid *sessionid)
{
	u32 *ptr = (u32 *)(&sessionid->data[0]);
	dprintk("%s: %u:%u:%u:%u\n", fn, ptr[0], ptr[1], ptr[2], ptr[3]);
}
#else
static inline void
dump_sessionid(const char *fn, struct nfs4_sessionid *sessionid)
{
}
#endif

/*
 * Bump the seqid on cstate->replay_owner, and clear replay_owner if it
 * won't be used for replay.
 */
void nfsd4_bump_seqid(struct nfsd4_compound_state *cstate, __be32 nfserr)
{
	struct nfs4_stateowner *so = cstate->replay_owner;

	if (nfserr == nfserr_replay_me)
		return;

	if (!seqid_mutating_err(ntohl(nfserr))) {
		nfsd4_cstate_clear_replay(cstate);
		return;
	}
	if (!so)
		return;
	if (so->so_is_open_owner)
		release_last_closed_stateid(openowner(so));
	so->so_seqid++;
	return;
}

static void
gen_sessionid(struct nfsd4_session *ses)
{
	struct nfs4_client *clp = ses->se_client;
	struct nfsd4_sessionid *sid;

	sid = (struct nfsd4_sessionid *)ses->se_sessionid.data;
	sid->clientid = clp->cl_clientid;
	sid->sequence = current_sessionid++;
	sid->reserved = 0;
}

/*
 * The protocol defines ca_maxresponssize_cached to include the size of
 * the rpc header, but all we need to cache is the data starting after
 * the end of the initial SEQUENCE operation--the rest we regenerate
 * each time.  Therefore we can advertise a ca_maxresponssize_cached
 * value that is the number of bytes in our cache plus a few additional
 * bytes.  In order to stay on the safe side, and not promise more than
 * we can cache, those additional bytes must be the minimum possible: 24
 * bytes of rpc header (xid through accept state, with AUTH_NULL
 * verifier), 12 for the compound header (with zero-length tag), and 44
 * for the SEQUENCE op response:
 */
#define NFSD_MIN_HDR_SEQ_SZ  (24 + 12 + 44)

static void
free_session_slots(struct nfsd4_session *ses)
{
	int i;

	for (i = 0; i < ses->se_fchannel.maxreqs; i++)
		kfree(ses->se_slots[i]);
}

/*
 * We don't actually need to cache the rpc and session headers, so we
 * can allocate a little less for each slot:
 */
static inline u32 slot_bytes(struct nfsd4_channel_attrs *ca)
{
	u32 size;

	if (ca->maxresp_cached < NFSD_MIN_HDR_SEQ_SZ)
		size = 0;
	else
		size = ca->maxresp_cached - NFSD_MIN_HDR_SEQ_SZ;
	return size + sizeof(struct nfsd4_slot);
}

/*
 * XXX: If we run out of reserved DRC memory we could (up to a point)
 * re-negotiate active sessions and reduce their slot usage to make
 * room for new connections. For now we just fail the create session.
 */
static u32 nfsd4_get_drc_mem(struct nfsd4_channel_attrs *ca)
{
	u32 slotsize = slot_bytes(ca);
	u32 num = ca->maxreqs;
	int avail;

	spin_lock(&nfsd_drc_lock);
	avail = min((unsigned long)NFSD_MAX_MEM_PER_SESSION,
		    nfsd_drc_max_mem - nfsd_drc_mem_used);
	num = min_t(int, num, avail / slotsize);
	nfsd_drc_mem_used += num * slotsize;
	spin_unlock(&nfsd_drc_lock);

	return num;
}

static void nfsd4_put_drc_mem(struct nfsd4_channel_attrs *ca)
{
	int slotsize = slot_bytes(ca);

	spin_lock(&nfsd_drc_lock);
	nfsd_drc_mem_used -= slotsize * ca->maxreqs;
	spin_unlock(&nfsd_drc_lock);
}

static struct nfsd4_session *alloc_session(struct nfsd4_channel_attrs *fattrs,
					   struct nfsd4_channel_attrs *battrs)
{
	int numslots = fattrs->maxreqs;
	int slotsize = slot_bytes(fattrs);
	struct nfsd4_session *new;
	int mem, i;

	BUILD_BUG_ON(NFSD_MAX_SLOTS_PER_SESSION * sizeof(struct nfsd4_slot *)
			+ sizeof(struct nfsd4_session) > PAGE_SIZE);
	mem = numslots * sizeof(struct nfsd4_slot *);

	new = kzalloc(sizeof(*new) + mem, GFP_KERNEL);
	if (!new)
		return NULL;
	/* allocate each struct nfsd4_slot and data cache in one piece */
	for (i = 0; i < numslots; i++) {
		new->se_slots[i] = kzalloc(slotsize, GFP_KERNEL);
		if (!new->se_slots[i])
			goto out_free;
	}

	memcpy(&new->se_fchannel, fattrs, sizeof(struct nfsd4_channel_attrs));
	memcpy(&new->se_bchannel, battrs, sizeof(struct nfsd4_channel_attrs));

	return new;
out_free:
	while (i--)
		kfree(new->se_slots[i]);
	kfree(new);
	return NULL;
}

static void free_conn(struct nfsd4_conn *c)
{
	svc_xprt_put(c->cn_xprt);
	kfree(c);
}

static void nfsd4_conn_lost(struct svc_xpt_user *u)
{
	struct nfsd4_conn *c = container_of(u, struct nfsd4_conn, cn_xpt_user);
	struct nfs4_client *clp = c->cn_session->se_client;

	spin_lock(&clp->cl_lock);
	if (!list_empty(&c->cn_persession)) {
		list_del(&c->cn_persession);
		free_conn(c);
	}
	nfsd4_probe_callback(clp);
	spin_unlock(&clp->cl_lock);
}

static struct nfsd4_conn *alloc_conn(struct svc_rqst *rqstp, u32 flags)
{
	struct nfsd4_conn *conn;

	conn = kmalloc(sizeof(struct nfsd4_conn), GFP_KERNEL);
	if (!conn)
		return NULL;
	svc_xprt_get(rqstp->rq_xprt);
	conn->cn_xprt = rqstp->rq_xprt;
	conn->cn_flags = flags;
	INIT_LIST_HEAD(&conn->cn_xpt_user.list);
	return conn;
}

static void __nfsd4_hash_conn(struct nfsd4_conn *conn, struct nfsd4_session *ses)
{
	conn->cn_session = ses;
	list_add(&conn->cn_persession, &ses->se_conns);
}

static void nfsd4_hash_conn(struct nfsd4_conn *conn, struct nfsd4_session *ses)
{
	struct nfs4_client *clp = ses->se_client;

	spin_lock(&clp->cl_lock);
	__nfsd4_hash_conn(conn, ses);
	spin_unlock(&clp->cl_lock);
}

static int nfsd4_register_conn(struct nfsd4_conn *conn)
{
	conn->cn_xpt_user.callback = nfsd4_conn_lost;
	return register_xpt_user(conn->cn_xprt, &conn->cn_xpt_user);
}

static void nfsd4_init_conn(struct svc_rqst *rqstp, struct nfsd4_conn *conn, struct nfsd4_session *ses)
{
	int ret;

	nfsd4_hash_conn(conn, ses);
	ret = nfsd4_register_conn(conn);
	if (ret)
		/* oops; xprt is already down: */
		nfsd4_conn_lost(&conn->cn_xpt_user);
	/* We may have gained or lost a callback channel: */
	nfsd4_probe_callback_sync(ses->se_client);
}

static struct nfsd4_conn *alloc_conn_from_crses(struct svc_rqst *rqstp, struct nfsd4_create_session *cses)
{
	u32 dir = NFS4_CDFC4_FORE;

	if (cses->flags & SESSION4_BACK_CHAN)
		dir |= NFS4_CDFC4_BACK;
	return alloc_conn(rqstp, dir);
}

/* must be called under client_lock */
static void nfsd4_del_conns(struct nfsd4_session *s)
{
	struct nfs4_client *clp = s->se_client;
	struct nfsd4_conn *c;

	spin_lock(&clp->cl_lock);
	while (!list_empty(&s->se_conns)) {
		c = list_first_entry(&s->se_conns, struct nfsd4_conn, cn_persession);
		list_del_init(&c->cn_persession);
		spin_unlock(&clp->cl_lock);

		unregister_xpt_user(c->cn_xprt, &c->cn_xpt_user);
		free_conn(c);

		spin_lock(&clp->cl_lock);
	}
	spin_unlock(&clp->cl_lock);
}

static void __free_session(struct nfsd4_session *ses)
{
	free_session_slots(ses);
	kfree(ses);
}

static void free_session(struct nfsd4_session *ses)
{
	nfsd4_del_conns(ses);
	nfsd4_put_drc_mem(&ses->se_fchannel);
	__free_session(ses);
}

static void init_session(struct svc_rqst *rqstp, struct nfsd4_session *new, struct nfs4_client *clp, struct nfsd4_create_session *cses)
{
	int idx;
	struct nfsd_net *nn = net_generic(SVC_NET(rqstp), nfsd_net_id);

	new->se_client = clp;
	gen_sessionid(new);

	INIT_LIST_HEAD(&new->se_conns);

	new->se_cb_seq_nr = 1;
	new->se_flags = cses->flags;
	new->se_cb_prog = cses->callback_prog;
	new->se_cb_sec = cses->cb_sec;
	atomic_set(&new->se_ref, 0);
	idx = hash_sessionid(&new->se_sessionid);
	list_add(&new->se_hash, &nn->sessionid_hashtbl[idx]);
	spin_lock(&clp->cl_lock);
	list_add(&new->se_perclnt, &clp->cl_sessions);
	spin_unlock(&clp->cl_lock);

	{
		struct sockaddr *sa = svc_addr(rqstp);
		/*
		 * This is a little silly; with sessions there's no real
		 * use for the callback address.  Use the peer address
		 * as a reasonable default for now, but consider fixing
		 * the rpc client not to require an address in the
		 * future:
		 */
		rpc_copy_addr((struct sockaddr *)&clp->cl_cb_conn.cb_addr, sa);
		clp->cl_cb_conn.cb_addrlen = svc_addr_len(sa);
	}
}

/* caller must hold client_lock */
static struct nfsd4_session *
__find_in_sessionid_hashtbl(struct nfs4_sessionid *sessionid, struct net *net)
{
	struct nfsd4_session *elem;
	int idx;
	struct nfsd_net *nn = net_generic(net, nfsd_net_id);

	lockdep_assert_held(&nn->client_lock);

	dump_sessionid(__func__, sessionid);
	idx = hash_sessionid(sessionid);
	/* Search in the appropriate list */
	list_for_each_entry(elem, &nn->sessionid_hashtbl[idx], se_hash) {
		if (!memcmp(elem->se_sessionid.data, sessionid->data,
			    NFS4_MAX_SESSIONID_LEN)) {
			return elem;
		}
	}

	dprintk("%s: session not found\n", __func__);
	return NULL;
}

static struct nfsd4_session *
find_in_sessionid_hashtbl(struct nfs4_sessionid *sessionid, struct net *net,
		__be32 *ret)
{
	struct nfsd4_session *session;
	__be32 status = nfserr_badsession;

	session = __find_in_sessionid_hashtbl(sessionid, net);
	if (!session)
		goto out;
	status = nfsd4_get_session_locked(session);
	if (status)
		session = NULL;
out:
	*ret = status;
	return session;
}

/* caller must hold client_lock */
static void
unhash_session(struct nfsd4_session *ses)
{
	struct nfs4_client *clp = ses->se_client;
	struct nfsd_net *nn = net_generic(clp->net, nfsd_net_id);

	lockdep_assert_held(&nn->client_lock);

	list_del(&ses->se_hash);
	spin_lock(&ses->se_client->cl_lock);
	list_del(&ses->se_perclnt);
	spin_unlock(&ses->se_client->cl_lock);
}

/* SETCLIENTID and SETCLIENTID_CONFIRM Helper functions */
static int
STALE_CLIENTID(clientid_t *clid, struct nfsd_net *nn)
{
	/*
	 * We're assuming the clid was not given out from a boot
	 * precisely 2^32 (about 136 years) before this one.  That seems
	 * a safe assumption:
	 */
	if (clid->cl_boot == (u32)nn->boot_time)
		return 0;
	dprintk("NFSD stale clientid (%08x/%08x) boot_time %08lx\n",
		clid->cl_boot, clid->cl_id, nn->boot_time);
	return 1;
}

/* 
 * XXX Should we use a slab cache ?
 * This type of memory management is somewhat inefficient, but we use it
 * anyway since SETCLIENTID is not a common operation.
 */
static struct nfs4_client *alloc_client(struct xdr_netobj name)
{
	struct nfs4_client *clp;
	int i;

	clp = kzalloc(sizeof(struct nfs4_client), GFP_KERNEL);
	if (clp == NULL)
		return NULL;
	clp->cl_name.data = kmemdup(name.data, name.len, GFP_KERNEL);
	if (clp->cl_name.data == NULL)
		goto err_no_name;
	clp->cl_ownerstr_hashtbl = kmalloc(sizeof(struct list_head) *
			OWNER_HASH_SIZE, GFP_KERNEL);
	if (!clp->cl_ownerstr_hashtbl)
		goto err_no_hashtbl;
	for (i = 0; i < OWNER_HASH_SIZE; i++)
		INIT_LIST_HEAD(&clp->cl_ownerstr_hashtbl[i]);
	clp->cl_name.len = name.len;
	INIT_LIST_HEAD(&clp->cl_sessions);
	idr_init(&clp->cl_stateids);
	atomic_set(&clp->cl_refcount, 0);
	clp->cl_cb_state = NFSD4_CB_UNKNOWN;
	INIT_LIST_HEAD(&clp->cl_idhash);
	INIT_LIST_HEAD(&clp->cl_openowners);
	INIT_LIST_HEAD(&clp->cl_delegations);
	INIT_LIST_HEAD(&clp->cl_lru);
	INIT_LIST_HEAD(&clp->cl_callbacks);
	INIT_LIST_HEAD(&clp->cl_revoked);
#ifdef CONFIG_NFSD_PNFS
	INIT_LIST_HEAD(&clp->cl_lo_states);
#endif
	spin_lock_init(&clp->cl_lock);
	rpc_init_wait_queue(&clp->cl_cb_waitq, "Backchannel slot table");
	return clp;
err_no_hashtbl:
	kfree(clp->cl_name.data);
err_no_name:
	kfree(clp);
	return NULL;
}

static void
free_client(struct nfs4_client *clp)
{
	while (!list_empty(&clp->cl_sessions)) {
		struct nfsd4_session *ses;
		ses = list_entry(clp->cl_sessions.next, struct nfsd4_session,
				se_perclnt);
		list_del(&ses->se_perclnt);
		WARN_ON_ONCE(atomic_read(&ses->se_ref));
		free_session(ses);
	}
	rpc_destroy_wait_queue(&clp->cl_cb_waitq);
	free_svc_cred(&clp->cl_cred);
	kfree(clp->cl_ownerstr_hashtbl);
	kfree(clp->cl_name.data);
	idr_destroy(&clp->cl_stateids);
	kfree(clp);
}

/* must be called under the client_lock */
static void
unhash_client_locked(struct nfs4_client *clp)
{
	struct nfsd_net *nn = net_generic(clp->net, nfsd_net_id);
	struct nfsd4_session *ses;

	lockdep_assert_held(&nn->client_lock);

	/* Mark the client as expired! */
	clp->cl_time = 0;
	/* Make it invisible */
	if (!list_empty(&clp->cl_idhash)) {
		list_del_init(&clp->cl_idhash);
		if (test_bit(NFSD4_CLIENT_CONFIRMED, &clp->cl_flags))
			rb_erase(&clp->cl_namenode, &nn->conf_name_tree);
		else
			rb_erase(&clp->cl_namenode, &nn->unconf_name_tree);
	}
	list_del_init(&clp->cl_lru);
	spin_lock(&clp->cl_lock);
	list_for_each_entry(ses, &clp->cl_sessions, se_perclnt)
		list_del_init(&ses->se_hash);
	spin_unlock(&clp->cl_lock);
}

static void
unhash_client(struct nfs4_client *clp)
{
	struct nfsd_net *nn = net_generic(clp->net, nfsd_net_id);

	spin_lock(&nn->client_lock);
	unhash_client_locked(clp);
	spin_unlock(&nn->client_lock);
}

static __be32 mark_client_expired_locked(struct nfs4_client *clp)
{
	if (atomic_read(&clp->cl_refcount))
		return nfserr_jukebox;
	unhash_client_locked(clp);
	return nfs_ok;
}

static void
__destroy_client(struct nfs4_client *clp)
{
	struct nfs4_openowner *oo;
	struct nfs4_delegation *dp;
	struct list_head reaplist;

	INIT_LIST_HEAD(&reaplist);
	spin_lock(&state_lock);
	while (!list_empty(&clp->cl_delegations)) {
		dp = list_entry(clp->cl_delegations.next, struct nfs4_delegation, dl_perclnt);
		unhash_delegation_locked(dp);
		list_add(&dp->dl_recall_lru, &reaplist);
	}
	spin_unlock(&state_lock);
	while (!list_empty(&reaplist)) {
		dp = list_entry(reaplist.next, struct nfs4_delegation, dl_recall_lru);
		list_del_init(&dp->dl_recall_lru);
		nfs4_put_deleg_lease(dp->dl_stid.sc_file);
		nfs4_put_stid(&dp->dl_stid);
	}
	while (!list_empty(&clp->cl_revoked)) {
		dp = list_entry(reaplist.next, struct nfs4_delegation, dl_recall_lru);
		list_del_init(&dp->dl_recall_lru);
		nfs4_put_stid(&dp->dl_stid);
	}
	while (!list_empty(&clp->cl_openowners)) {
		oo = list_entry(clp->cl_openowners.next, struct nfs4_openowner, oo_perclient);
		nfs4_get_stateowner(&oo->oo_owner);
		release_openowner(oo);
	}
	nfsd4_return_all_client_layouts(clp);
	nfsd4_shutdown_callback(clp);
	if (clp->cl_cb_conn.cb_xprt)
		svc_xprt_put(clp->cl_cb_conn.cb_xprt);
	free_client(clp);
}

static void
destroy_client(struct nfs4_client *clp)
{
	unhash_client(clp);
	__destroy_client(clp);
}

static void expire_client(struct nfs4_client *clp)
{
	unhash_client(clp);
	nfsd4_client_record_remove(clp);
	__destroy_client(clp);
}

static void copy_verf(struct nfs4_client *target, nfs4_verifier *source)
{
	memcpy(target->cl_verifier.data, source->data,
			sizeof(target->cl_verifier.data));
}

static void copy_clid(struct nfs4_client *target, struct nfs4_client *source)
{
	target->cl_clientid.cl_boot = source->cl_clientid.cl_boot; 
	target->cl_clientid.cl_id = source->cl_clientid.cl_id; 
}

static int copy_cred(struct svc_cred *target, struct svc_cred *source)
{
	if (source->cr_principal) {
		target->cr_principal =
				kstrdup(source->cr_principal, GFP_KERNEL);
		if (target->cr_principal == NULL)
			return -ENOMEM;
	} else
		target->cr_principal = NULL;
	target->cr_flavor = source->cr_flavor;
	target->cr_uid = source->cr_uid;
	target->cr_gid = source->cr_gid;
	target->cr_group_info = source->cr_group_info;
	get_group_info(target->cr_group_info);
	target->cr_gss_mech = source->cr_gss_mech;
	if (source->cr_gss_mech)
		gss_mech_get(source->cr_gss_mech);
	return 0;
}

static int
compare_blob(const struct xdr_netobj *o1, const struct xdr_netobj *o2)
{
	if (o1->len < o2->len)
		return -1;
	if (o1->len > o2->len)
		return 1;
	return memcmp(o1->data, o2->data, o1->len);
}

static int same_name(const char *n1, const char *n2)
{
	return 0 == memcmp(n1, n2, HEXDIR_LEN);
}

static int
same_verf(nfs4_verifier *v1, nfs4_verifier *v2)
{
	return 0 == memcmp(v1->data, v2->data, sizeof(v1->data));
}

static int
same_clid(clientid_t *cl1, clientid_t *cl2)
{
	return (cl1->cl_boot == cl2->cl_boot) && (cl1->cl_id == cl2->cl_id);
}

static bool groups_equal(struct group_info *g1, struct group_info *g2)
{
	int i;

	if (g1->ngroups != g2->ngroups)
		return false;
	for (i=0; i<g1->ngroups; i++)
		if (!gid_eq(GROUP_AT(g1, i), GROUP_AT(g2, i)))
			return false;
	return true;
}

/*
 * RFC 3530 language requires clid_inuse be returned when the
 * "principal" associated with a requests differs from that previously
 * used.  We use uid, gid's, and gss principal string as our best
 * approximation.  We also don't want to allow non-gss use of a client
 * established using gss: in theory cr_principal should catch that
 * change, but in practice cr_principal can be null even in the gss case
 * since gssd doesn't always pass down a principal string.
 */
static bool is_gss_cred(struct svc_cred *cr)
{
	/* Is cr_flavor one of the gss "pseudoflavors"?: */
	return (cr->cr_flavor > RPC_AUTH_MAXFLAVOR);
}


static bool
same_creds(struct svc_cred *cr1, struct svc_cred *cr2)
{
	if ((is_gss_cred(cr1) != is_gss_cred(cr2))
		|| (!uid_eq(cr1->cr_uid, cr2->cr_uid))
		|| (!gid_eq(cr1->cr_gid, cr2->cr_gid))
		|| !groups_equal(cr1->cr_group_info, cr2->cr_group_info))
		return false;
	if (cr1->cr_principal == cr2->cr_principal)
		return true;
	if (!cr1->cr_principal || !cr2->cr_principal)
		return false;
	return 0 == strcmp(cr1->cr_principal, cr2->cr_principal);
}

static bool svc_rqst_integrity_protected(struct svc_rqst *rqstp)
{
	struct svc_cred *cr = &rqstp->rq_cred;
	u32 service;

	if (!cr->cr_gss_mech)
		return false;
	service = gss_pseudoflavor_to_service(cr->cr_gss_mech, cr->cr_flavor);
	return service == RPC_GSS_SVC_INTEGRITY ||
	       service == RPC_GSS_SVC_PRIVACY;
}

static bool mach_creds_match(struct nfs4_client *cl, struct svc_rqst *rqstp)
{
	struct svc_cred *cr = &rqstp->rq_cred;

	if (!cl->cl_mach_cred)
		return true;
	if (cl->cl_cred.cr_gss_mech != cr->cr_gss_mech)
		return false;
	if (!svc_rqst_integrity_protected(rqstp))
		return false;
	if (!cr->cr_principal)
		return false;
	return 0 == strcmp(cl->cl_cred.cr_principal, cr->cr_principal);
}

static void gen_confirm(struct nfs4_client *clp, struct nfsd_net *nn)
{
	__be32 verf[2];

	/*
	 * This is opaque to client, so no need to byte-swap. Use
	 * __force to keep sparse happy
	 */
	verf[0] = (__force __be32)get_seconds();
	verf[1] = (__force __be32)nn->clientid_counter;
	memcpy(clp->cl_confirm.data, verf, sizeof(clp->cl_confirm.data));
}

static void gen_clid(struct nfs4_client *clp, struct nfsd_net *nn)
{
	clp->cl_clientid.cl_boot = nn->boot_time;
	clp->cl_clientid.cl_id = nn->clientid_counter++;
	gen_confirm(clp, nn);
}

static struct nfs4_stid *
find_stateid_locked(struct nfs4_client *cl, stateid_t *t)
{
	struct nfs4_stid *ret;

	ret = idr_find(&cl->cl_stateids, t->si_opaque.so_id);
	if (!ret || !ret->sc_type)
		return NULL;
	return ret;
}

static struct nfs4_stid *
find_stateid_by_type(struct nfs4_client *cl, stateid_t *t, char typemask)
{
	struct nfs4_stid *s;

	spin_lock(&cl->cl_lock);
	s = find_stateid_locked(cl, t);
	if (s != NULL) {
		if (typemask & s->sc_type)
			atomic_inc(&s->sc_count);
		else
			s = NULL;
	}
	spin_unlock(&cl->cl_lock);
	return s;
}

static struct nfs4_client *create_client(struct xdr_netobj name,
		struct svc_rqst *rqstp, nfs4_verifier *verf)
{
	struct nfs4_client *clp;
	struct sockaddr *sa = svc_addr(rqstp);
	int ret;
	struct net *net = SVC_NET(rqstp);

	clp = alloc_client(name);
	if (clp == NULL)
		return NULL;

	ret = copy_cred(&clp->cl_cred, &rqstp->rq_cred);
	if (ret) {
		free_client(clp);
		return NULL;
	}
	nfsd4_init_cb(&clp->cl_cb_null, clp, NULL, NFSPROC4_CLNT_CB_NULL);
	clp->cl_time = get_seconds();
	clear_bit(0, &clp->cl_cb_slot_busy);
	copy_verf(clp, verf);
	rpc_copy_addr((struct sockaddr *) &clp->cl_addr, sa);
	clp->cl_cb_session = NULL;
	clp->net = net;
	return clp;
}

static void
add_clp_to_name_tree(struct nfs4_client *new_clp, struct rb_root *root)
{
	struct rb_node **new = &(root->rb_node), *parent = NULL;
	struct nfs4_client *clp;

	while (*new) {
		clp = rb_entry(*new, struct nfs4_client, cl_namenode);
		parent = *new;

		if (compare_blob(&clp->cl_name, &new_clp->cl_name) > 0)
			new = &((*new)->rb_left);
		else
			new = &((*new)->rb_right);
	}

	rb_link_node(&new_clp->cl_namenode, parent, new);
	rb_insert_color(&new_clp->cl_namenode, root);
}

static struct nfs4_client *
find_clp_in_name_tree(struct xdr_netobj *name, struct rb_root *root)
{
	int cmp;
	struct rb_node *node = root->rb_node;
	struct nfs4_client *clp;

	while (node) {
		clp = rb_entry(node, struct nfs4_client, cl_namenode);
		cmp = compare_blob(&clp->cl_name, name);
		if (cmp > 0)
			node = node->rb_left;
		else if (cmp < 0)
			node = node->rb_right;
		else
			return clp;
	}
	return NULL;
}

static void
add_to_unconfirmed(struct nfs4_client *clp)
{
	unsigned int idhashval;
	struct nfsd_net *nn = net_generic(clp->net, nfsd_net_id);

	lockdep_assert_held(&nn->client_lock);

	clear_bit(NFSD4_CLIENT_CONFIRMED, &clp->cl_flags);
	add_clp_to_name_tree(clp, &nn->unconf_name_tree);
	idhashval = clientid_hashval(clp->cl_clientid.cl_id);
	list_add(&clp->cl_idhash, &nn->unconf_id_hashtbl[idhashval]);
	renew_client_locked(clp);
}

static void
move_to_confirmed(struct nfs4_client *clp)
{
	unsigned int idhashval = clientid_hashval(clp->cl_clientid.cl_id);
	struct nfsd_net *nn = net_generic(clp->net, nfsd_net_id);

	lockdep_assert_held(&nn->client_lock);

	dprintk("NFSD: move_to_confirm nfs4_client %p\n", clp);
	list_move(&clp->cl_idhash, &nn->conf_id_hashtbl[idhashval]);
	rb_erase(&clp->cl_namenode, &nn->unconf_name_tree);
	add_clp_to_name_tree(clp, &nn->conf_name_tree);
	set_bit(NFSD4_CLIENT_CONFIRMED, &clp->cl_flags);
	renew_client_locked(clp);
}

static struct nfs4_client *
find_client_in_id_table(struct list_head *tbl, clientid_t *clid, bool sessions)
{
	struct nfs4_client *clp;
	unsigned int idhashval = clientid_hashval(clid->cl_id);

	list_for_each_entry(clp, &tbl[idhashval], cl_idhash) {
		if (same_clid(&clp->cl_clientid, clid)) {
			if ((bool)clp->cl_minorversion != sessions)
				return NULL;
			renew_client_locked(clp);
			return clp;
		}
	}
	return NULL;
}

static struct nfs4_client *
find_confirmed_client(clientid_t *clid, bool sessions, struct nfsd_net *nn)
{
	struct list_head *tbl = nn->conf_id_hashtbl;

	lockdep_assert_held(&nn->client_lock);
	return find_client_in_id_table(tbl, clid, sessions);
}

static struct nfs4_client *
find_unconfirmed_client(clientid_t *clid, bool sessions, struct nfsd_net *nn)
{
	struct list_head *tbl = nn->unconf_id_hashtbl;

	lockdep_assert_held(&nn->client_lock);
	return find_client_in_id_table(tbl, clid, sessions);
}

static bool clp_used_exchangeid(struct nfs4_client *clp)
{
	return clp->cl_exchange_flags != 0;
} 

static struct nfs4_client *
find_confirmed_client_by_name(struct xdr_netobj *name, struct nfsd_net *nn)
{
	lockdep_assert_held(&nn->client_lock);
	return find_clp_in_name_tree(name, &nn->conf_name_tree);
}

static struct nfs4_client *
find_unconfirmed_client_by_name(struct xdr_netobj *name, struct nfsd_net *nn)
{
	lockdep_assert_held(&nn->client_lock);
	return find_clp_in_name_tree(name, &nn->unconf_name_tree);
}

static void
gen_callback(struct nfs4_client *clp, struct nfsd4_setclientid *se, struct svc_rqst *rqstp)
{
	struct nfs4_cb_conn *conn = &clp->cl_cb_conn;
	struct sockaddr	*sa = svc_addr(rqstp);
	u32 scopeid = rpc_get_scope_id(sa);
	unsigned short expected_family;

	/* Currently, we only support tcp and tcp6 for the callback channel */
	if (se->se_callback_netid_len == 3 &&
	    !memcmp(se->se_callback_netid_val, "tcp", 3))
		expected_family = AF_INET;
	else if (se->se_callback_netid_len == 4 &&
		 !memcmp(se->se_callback_netid_val, "tcp6", 4))
		expected_family = AF_INET6;
	else
		goto out_err;

	conn->cb_addrlen = rpc_uaddr2sockaddr(clp->net, se->se_callback_addr_val,
					    se->se_callback_addr_len,
					    (struct sockaddr *)&conn->cb_addr,
					    sizeof(conn->cb_addr));

	if (!conn->cb_addrlen || conn->cb_addr.ss_family != expected_family)
		goto out_err;

	if (conn->cb_addr.ss_family == AF_INET6)
		((struct sockaddr_in6 *)&conn->cb_addr)->sin6_scope_id = scopeid;

	conn->cb_prog = se->se_callback_prog;
	conn->cb_ident = se->se_callback_ident;
	memcpy(&conn->cb_saddr, &rqstp->rq_daddr, rqstp->rq_daddrlen);
	return;
out_err:
	conn->cb_addr.ss_family = AF_UNSPEC;
	conn->cb_addrlen = 0;
	dprintk(KERN_INFO "NFSD: this client (clientid %08x/%08x) "
		"will not receive delegations\n",
		clp->cl_clientid.cl_boot, clp->cl_clientid.cl_id);

	return;
}

/*
 * Cache a reply. nfsd4_check_resp_size() has bounded the cache size.
 */
static void
nfsd4_store_cache_entry(struct nfsd4_compoundres *resp)
{
	struct xdr_buf *buf = resp->xdr.buf;
	struct nfsd4_slot *slot = resp->cstate.slot;
	unsigned int base;

	dprintk("--> %s slot %p\n", __func__, slot);

	slot->sl_opcnt = resp->opcnt;
	slot->sl_status = resp->cstate.status;

	slot->sl_flags |= NFSD4_SLOT_INITIALIZED;
	if (nfsd4_not_cached(resp)) {
		slot->sl_datalen = 0;
		return;
	}
	base = resp->cstate.data_offset;
	slot->sl_datalen = buf->len - base;
	if (read_bytes_from_xdr_buf(buf, base, slot->sl_data, slot->sl_datalen))
		WARN("%s: sessions DRC could not cache compound\n", __func__);
	return;
}

/*
 * Encode the replay sequence operation from the slot values.
 * If cachethis is FALSE encode the uncached rep error on the next
 * operation which sets resp->p and increments resp->opcnt for
 * nfs4svc_encode_compoundres.
 *
 */
static __be32
nfsd4_enc_sequence_replay(struct nfsd4_compoundargs *args,
			  struct nfsd4_compoundres *resp)
{
	struct nfsd4_op *op;
	struct nfsd4_slot *slot = resp->cstate.slot;

	/* Encode the replayed sequence operation */
	op = &args->ops[resp->opcnt - 1];
	nfsd4_encode_operation(resp, op);

	/* Return nfserr_retry_uncached_rep in next operation. */
	if (args->opcnt > 1 && !(slot->sl_flags & NFSD4_SLOT_CACHETHIS)) {
		op = &args->ops[resp->opcnt++];
		op->status = nfserr_retry_uncached_rep;
		nfsd4_encode_operation(resp, op);
	}
	return op->status;
}

/*
 * The sequence operation is not cached because we can use the slot and
 * session values.
 */
static __be32
nfsd4_replay_cache_entry(struct nfsd4_compoundres *resp,
			 struct nfsd4_sequence *seq)
{
	struct nfsd4_slot *slot = resp->cstate.slot;
	struct xdr_stream *xdr = &resp->xdr;
	__be32 *p;
	__be32 status;

	dprintk("--> %s slot %p\n", __func__, slot);

	status = nfsd4_enc_sequence_replay(resp->rqstp->rq_argp, resp);
	if (status)
		return status;

	p = xdr_reserve_space(xdr, slot->sl_datalen);
	if (!p) {
		WARN_ON_ONCE(1);
		return nfserr_serverfault;
	}
	xdr_encode_opaque_fixed(p, slot->sl_data, slot->sl_datalen);
	xdr_commit_encode(xdr);

	resp->opcnt = slot->sl_opcnt;
	return slot->sl_status;
}

/*
 * Set the exchange_id flags returned by the server.
 */
static void
nfsd4_set_ex_flags(struct nfs4_client *new, struct nfsd4_exchange_id *clid)
{
#ifdef CONFIG_NFSD_PNFS
	new->cl_exchange_flags |= EXCHGID4_FLAG_USE_PNFS_MDS;
#else
	new->cl_exchange_flags |= EXCHGID4_FLAG_USE_NON_PNFS;
#endif

	/* Referrals are supported, Migration is not. */
	new->cl_exchange_flags |= EXCHGID4_FLAG_SUPP_MOVED_REFER;

	/* set the wire flags to return to client. */
	clid->flags = new->cl_exchange_flags;
}

static bool client_has_state(struct nfs4_client *clp)
{
	/*
	 * Note clp->cl_openowners check isn't quite right: there's no
	 * need to count owners without stateid's.
	 *
	 * Also note we should probably be using this in 4.0 case too.
	 */
	return !list_empty(&clp->cl_openowners)
		|| !list_empty(&clp->cl_delegations)
		|| !list_empty(&clp->cl_sessions);
}

__be32
nfsd4_exchange_id(struct svc_rqst *rqstp,
		  struct nfsd4_compound_state *cstate,
		  struct nfsd4_exchange_id *exid)
{
	struct nfs4_client *conf, *new;
	struct nfs4_client *unconf = NULL;
	__be32 status;
	char			addr_str[INET6_ADDRSTRLEN];
	nfs4_verifier		verf = exid->verifier;
	struct sockaddr		*sa = svc_addr(rqstp);
	bool	update = exid->flags & EXCHGID4_FLAG_UPD_CONFIRMED_REC_A;
	struct nfsd_net		*nn = net_generic(SVC_NET(rqstp), nfsd_net_id);

	rpc_ntop(sa, addr_str, sizeof(addr_str));
	dprintk("%s rqstp=%p exid=%p clname.len=%u clname.data=%p "
		"ip_addr=%s flags %x, spa_how %d\n",
		__func__, rqstp, exid, exid->clname.len, exid->clname.data,
		addr_str, exid->flags, exid->spa_how);

	if (exid->flags & ~EXCHGID4_FLAG_MASK_A)
		return nfserr_inval;

	switch (exid->spa_how) {
	case SP4_MACH_CRED:
		if (!svc_rqst_integrity_protected(rqstp))
			return nfserr_inval;
	case SP4_NONE:
		break;
	default:				/* checked by xdr code */
		WARN_ON_ONCE(1);
	case SP4_SSV:
		return nfserr_encr_alg_unsupp;
	}

	new = create_client(exid->clname, rqstp, &verf);
	if (new == NULL)
		return nfserr_jukebox;

	/* Cases below refer to rfc 5661 section 18.35.4: */
	spin_lock(&nn->client_lock);
	conf = find_confirmed_client_by_name(&exid->clname, nn);
	if (conf) {
		bool creds_match = same_creds(&conf->cl_cred, &rqstp->rq_cred);
		bool verfs_match = same_verf(&verf, &conf->cl_verifier);

		if (update) {
			if (!clp_used_exchangeid(conf)) { /* buggy client */
				status = nfserr_inval;
				goto out;
			}
			if (!mach_creds_match(conf, rqstp)) {
				status = nfserr_wrong_cred;
				goto out;
			}
			if (!creds_match) { /* case 9 */
				status = nfserr_perm;
				goto out;
			}
			if (!verfs_match) { /* case 8 */
				status = nfserr_not_same;
				goto out;
			}
			/* case 6 */
			exid->flags |= EXCHGID4_FLAG_CONFIRMED_R;
			goto out_copy;
		}
		if (!creds_match) { /* case 3 */
			if (client_has_state(conf)) {
				status = nfserr_clid_inuse;
				goto out;
			}
			goto out_new;
		}
		if (verfs_match) { /* case 2 */
			conf->cl_exchange_flags |= EXCHGID4_FLAG_CONFIRMED_R;
			goto out_copy;
		}
		/* case 5, client reboot */
		conf = NULL;
		goto out_new;
	}

	if (update) { /* case 7 */
		status = nfserr_noent;
		goto out;
	}

	unconf  = find_unconfirmed_client_by_name(&exid->clname, nn);
	if (unconf) /* case 4, possible retry or client restart */
		unhash_client_locked(unconf);

	/* case 1 (normal case) */
out_new:
	if (conf) {
		status = mark_client_expired_locked(conf);
		if (status)
			goto out;
	}
	new->cl_minorversion = cstate->minorversion;
	new->cl_mach_cred = (exid->spa_how == SP4_MACH_CRED);

	gen_clid(new, nn);
	add_to_unconfirmed(new);
	swap(new, conf);
out_copy:
	exid->clientid.cl_boot = conf->cl_clientid.cl_boot;
	exid->clientid.cl_id = conf->cl_clientid.cl_id;

	exid->seqid = conf->cl_cs_slot.sl_seqid + 1;
	nfsd4_set_ex_flags(conf, exid);

	dprintk("nfsd4_exchange_id seqid %d flags %x\n",
		conf->cl_cs_slot.sl_seqid, conf->cl_exchange_flags);
	status = nfs_ok;

out:
	spin_unlock(&nn->client_lock);
	if (new)
		expire_client(new);
	if (unconf)
		expire_client(unconf);
	return status;
}

static __be32
check_slot_seqid(u32 seqid, u32 slot_seqid, int slot_inuse)
{
	dprintk("%s enter. seqid %d slot_seqid %d\n", __func__, seqid,
		slot_seqid);

	/* The slot is in use, and no response has been sent. */
	if (slot_inuse) {
		if (seqid == slot_seqid)
			return nfserr_jukebox;
		else
			return nfserr_seq_misordered;
	}
	/* Note unsigned 32-bit arithmetic handles wraparound: */
	if (likely(seqid == slot_seqid + 1))
		return nfs_ok;
	if (seqid == slot_seqid)
		return nfserr_replay_cache;
	return nfserr_seq_misordered;
}

/*
 * Cache the create session result into the create session single DRC
 * slot cache by saving the xdr structure. sl_seqid has been set.
 * Do this for solo or embedded create session operations.
 */
static void
nfsd4_cache_create_session(struct nfsd4_create_session *cr_ses,
			   struct nfsd4_clid_slot *slot, __be32 nfserr)
{
	slot->sl_status = nfserr;
	memcpy(&slot->sl_cr_ses, cr_ses, sizeof(*cr_ses));
}

static __be32
nfsd4_replay_create_session(struct nfsd4_create_session *cr_ses,
			    struct nfsd4_clid_slot *slot)
{
	memcpy(cr_ses, &slot->sl_cr_ses, sizeof(*cr_ses));
	return slot->sl_status;
}

#define NFSD_MIN_REQ_HDR_SEQ_SZ	((\
			2 * 2 + /* credential,verifier: AUTH_NULL, length 0 */ \
			1 +	/* MIN tag is length with zero, only length */ \
			3 +	/* version, opcount, opcode */ \
			XDR_QUADLEN(NFS4_MAX_SESSIONID_LEN) + \
				/* seqid, slotID, slotID, cache */ \
			4 ) * sizeof(__be32))

#define NFSD_MIN_RESP_HDR_SEQ_SZ ((\
			2 +	/* verifier: AUTH_NULL, length 0 */\
			1 +	/* status */ \
			1 +	/* MIN tag is length with zero, only length */ \
			3 +	/* opcount, opcode, opstatus*/ \
			XDR_QUADLEN(NFS4_MAX_SESSIONID_LEN) + \
				/* seqid, slotID, slotID, slotID, status */ \
			5 ) * sizeof(__be32))

static __be32 check_forechannel_attrs(struct nfsd4_channel_attrs *ca, struct nfsd_net *nn)
{
	u32 maxrpc = nn->nfsd_serv->sv_max_mesg;

	if (ca->maxreq_sz < NFSD_MIN_REQ_HDR_SEQ_SZ)
		return nfserr_toosmall;
	if (ca->maxresp_sz < NFSD_MIN_RESP_HDR_SEQ_SZ)
		return nfserr_toosmall;
	ca->headerpadsz = 0;
	ca->maxreq_sz = min_t(u32, ca->maxreq_sz, maxrpc);
	ca->maxresp_sz = min_t(u32, ca->maxresp_sz, maxrpc);
	ca->maxops = min_t(u32, ca->maxops, NFSD_MAX_OPS_PER_COMPOUND);
	ca->maxresp_cached = min_t(u32, ca->maxresp_cached,
			NFSD_SLOT_CACHE_SIZE + NFSD_MIN_HDR_SEQ_SZ);
	ca->maxreqs = min_t(u32, ca->maxreqs, NFSD_MAX_SLOTS_PER_SESSION);
	/*
	 * Note decreasing slot size below client's request may make it
	 * difficult for client to function correctly, whereas
	 * decreasing the number of slots will (just?) affect
	 * performance.  When short on memory we therefore prefer to
	 * decrease number of slots instead of their size.  Clients that
	 * request larger slots than they need will get poor results:
	 */
	ca->maxreqs = nfsd4_get_drc_mem(ca);
	if (!ca->maxreqs)
		return nfserr_jukebox;

	return nfs_ok;
}

#define NFSD_CB_MAX_REQ_SZ	((NFS4_enc_cb_recall_sz + \
				 RPC_MAX_HEADER_WITH_AUTH) * sizeof(__be32))
#define NFSD_CB_MAX_RESP_SZ	((NFS4_dec_cb_recall_sz + \
				 RPC_MAX_REPHEADER_WITH_AUTH) * sizeof(__be32))

static __be32 check_backchannel_attrs(struct nfsd4_channel_attrs *ca)
{
	ca->headerpadsz = 0;

	/*
	 * These RPC_MAX_HEADER macros are overkill, especially since we
	 * don't even do gss on the backchannel yet.  But this is still
	 * less than 1k.  Tighten up this estimate in the unlikely event
	 * it turns out to be a problem for some client:
	 */
	if (ca->maxreq_sz < NFSD_CB_MAX_REQ_SZ)
		return nfserr_toosmall;
	if (ca->maxresp_sz < NFSD_CB_MAX_RESP_SZ)
		return nfserr_toosmall;
	ca->maxresp_cached = 0;
	if (ca->maxops < 2)
		return nfserr_toosmall;

	return nfs_ok;
}

static __be32 nfsd4_check_cb_sec(struct nfsd4_cb_sec *cbs)
{
	switch (cbs->flavor) {
	case RPC_AUTH_NULL:
	case RPC_AUTH_UNIX:
		return nfs_ok;
	default:
		/*
		 * GSS case: the spec doesn't allow us to return this
		 * error.  But it also doesn't allow us not to support
		 * GSS.
		 * I'd rather this fail hard than return some error the
		 * client might think it can already handle:
		 */
		return nfserr_encr_alg_unsupp;
	}
}

__be32
nfsd4_create_session(struct svc_rqst *rqstp,
		     struct nfsd4_compound_state *cstate,
		     struct nfsd4_create_session *cr_ses)
{
	struct sockaddr *sa = svc_addr(rqstp);
	struct nfs4_client *conf, *unconf;
	struct nfs4_client *old = NULL;
	struct nfsd4_session *new;
	struct nfsd4_conn *conn;
	struct nfsd4_clid_slot *cs_slot = NULL;
	__be32 status = 0;
	struct nfsd_net *nn = net_generic(SVC_NET(rqstp), nfsd_net_id);

	if (cr_ses->flags & ~SESSION4_FLAG_MASK_A)
		return nfserr_inval;
	status = nfsd4_check_cb_sec(&cr_ses->cb_sec);
	if (status)
		return status;
	status = check_forechannel_attrs(&cr_ses->fore_channel, nn);
	if (status)
		return status;
	status = check_backchannel_attrs(&cr_ses->back_channel);
	if (status)
		goto out_release_drc_mem;
	status = nfserr_jukebox;
	new = alloc_session(&cr_ses->fore_channel, &cr_ses->back_channel);
	if (!new)
		goto out_release_drc_mem;
	conn = alloc_conn_from_crses(rqstp, cr_ses);
	if (!conn)
		goto out_free_session;

	spin_lock(&nn->client_lock);
	unconf = find_unconfirmed_client(&cr_ses->clientid, true, nn);
	conf = find_confirmed_client(&cr_ses->clientid, true, nn);
	WARN_ON_ONCE(conf && unconf);

	if (conf) {
		status = nfserr_wrong_cred;
		if (!mach_creds_match(conf, rqstp))
			goto out_free_conn;
		cs_slot = &conf->cl_cs_slot;
		status = check_slot_seqid(cr_ses->seqid, cs_slot->sl_seqid, 0);
		if (status == nfserr_replay_cache) {
			status = nfsd4_replay_create_session(cr_ses, cs_slot);
			goto out_free_conn;
		} else if (cr_ses->seqid != cs_slot->sl_seqid + 1) {
			status = nfserr_seq_misordered;
			goto out_free_conn;
		}
	} else if (unconf) {
		if (!same_creds(&unconf->cl_cred, &rqstp->rq_cred) ||
		    !rpc_cmp_addr(sa, (struct sockaddr *) &unconf->cl_addr)) {
			status = nfserr_clid_inuse;
			goto out_free_conn;
		}
		status = nfserr_wrong_cred;
		if (!mach_creds_match(unconf, rqstp))
			goto out_free_conn;
		cs_slot = &unconf->cl_cs_slot;
		status = check_slot_seqid(cr_ses->seqid, cs_slot->sl_seqid, 0);
		if (status) {
			/* an unconfirmed replay returns misordered */
			status = nfserr_seq_misordered;
			goto out_free_conn;
		}
		old = find_confirmed_client_by_name(&unconf->cl_name, nn);
		if (old) {
			status = mark_client_expired_locked(old);
			if (status) {
				old = NULL;
				goto out_free_conn;
			}
		}
		move_to_confirmed(unconf);
		conf = unconf;
	} else {
		status = nfserr_stale_clientid;
		goto out_free_conn;
	}
	status = nfs_ok;
	/*
	 * We do not support RDMA or persistent sessions
	 */
	cr_ses->flags &= ~SESSION4_PERSIST;
	cr_ses->flags &= ~SESSION4_RDMA;

	init_session(rqstp, new, conf, cr_ses);
	nfsd4_get_session_locked(new);

	memcpy(cr_ses->sessionid.data, new->se_sessionid.data,
	       NFS4_MAX_SESSIONID_LEN);
	cs_slot->sl_seqid++;
	cr_ses->seqid = cs_slot->sl_seqid;

	/* cache solo and embedded create sessions under the client_lock */
	nfsd4_cache_create_session(cr_ses, cs_slot, status);
	spin_unlock(&nn->client_lock);
	/* init connection and backchannel */
	nfsd4_init_conn(rqstp, conn, new);
	nfsd4_put_session(new);
	if (old)
		expire_client(old);
	return status;
out_free_conn:
	spin_unlock(&nn->client_lock);
	free_conn(conn);
	if (old)
		expire_client(old);
out_free_session:
	__free_session(new);
out_release_drc_mem:
	nfsd4_put_drc_mem(&cr_ses->fore_channel);
	return status;
}

static __be32 nfsd4_map_bcts_dir(u32 *dir)
{
	switch (*dir) {
	case NFS4_CDFC4_FORE:
	case NFS4_CDFC4_BACK:
		return nfs_ok;
	case NFS4_CDFC4_FORE_OR_BOTH:
	case NFS4_CDFC4_BACK_OR_BOTH:
		*dir = NFS4_CDFC4_BOTH;
		return nfs_ok;
	};
	return nfserr_inval;
}

__be32 nfsd4_backchannel_ctl(struct svc_rqst *rqstp, struct nfsd4_compound_state *cstate, struct nfsd4_backchannel_ctl *bc)
{
	struct nfsd4_session *session = cstate->session;
	struct nfsd_net *nn = net_generic(SVC_NET(rqstp), nfsd_net_id);
	__be32 status;

	status = nfsd4_check_cb_sec(&bc->bc_cb_sec);
	if (status)
		return status;
	spin_lock(&nn->client_lock);
	session->se_cb_prog = bc->bc_cb_program;
	session->se_cb_sec = bc->bc_cb_sec;
	spin_unlock(&nn->client_lock);

	nfsd4_probe_callback(session->se_client);

	return nfs_ok;
}

__be32 nfsd4_bind_conn_to_session(struct svc_rqst *rqstp,
		     struct nfsd4_compound_state *cstate,
		     struct nfsd4_bind_conn_to_session *bcts)
{
	__be32 status;
	struct nfsd4_conn *conn;
	struct nfsd4_session *session;
	struct net *net = SVC_NET(rqstp);
	struct nfsd_net *nn = net_generic(net, nfsd_net_id);

	if (!nfsd4_last_compound_op(rqstp))
		return nfserr_not_only_op;
	spin_lock(&nn->client_lock);
	session = find_in_sessionid_hashtbl(&bcts->sessionid, net, &status);
	spin_unlock(&nn->client_lock);
	if (!session)
		goto out_no_session;
	status = nfserr_wrong_cred;
	if (!mach_creds_match(session->se_client, rqstp))
		goto out;
	status = nfsd4_map_bcts_dir(&bcts->dir);
	if (status)
		goto out;
	conn = alloc_conn(rqstp, bcts->dir);
	status = nfserr_jukebox;
	if (!conn)
		goto out;
	nfsd4_init_conn(rqstp, conn, session);
	status = nfs_ok;
out:
	nfsd4_put_session(session);
out_no_session:
	return status;
}

static bool nfsd4_compound_in_session(struct nfsd4_session *session, struct nfs4_sessionid *sid)
{
	if (!session)
		return 0;
	return !memcmp(sid, &session->se_sessionid, sizeof(*sid));
}

__be32
nfsd4_destroy_session(struct svc_rqst *r,
		      struct nfsd4_compound_state *cstate,
		      struct nfsd4_destroy_session *sessionid)
{
	struct nfsd4_session *ses;
	__be32 status;
	int ref_held_by_me = 0;
	struct net *net = SVC_NET(r);
	struct nfsd_net *nn = net_generic(net, nfsd_net_id);

	status = nfserr_not_only_op;
	if (nfsd4_compound_in_session(cstate->session, &sessionid->sessionid)) {
		if (!nfsd4_last_compound_op(r))
			goto out;
		ref_held_by_me++;
	}
	dump_sessionid(__func__, &sessionid->sessionid);
	spin_lock(&nn->client_lock);
	ses = find_in_sessionid_hashtbl(&sessionid->sessionid, net, &status);
	if (!ses)
		goto out_client_lock;
	status = nfserr_wrong_cred;
	if (!mach_creds_match(ses->se_client, r))
		goto out_put_session;
	status = mark_session_dead_locked(ses, 1 + ref_held_by_me);
	if (status)
		goto out_put_session;
	unhash_session(ses);
	spin_unlock(&nn->client_lock);

	nfsd4_probe_callback_sync(ses->se_client);

	spin_lock(&nn->client_lock);
	status = nfs_ok;
out_put_session:
	nfsd4_put_session_locked(ses);
out_client_lock:
	spin_unlock(&nn->client_lock);
out:
	return status;
}

static struct nfsd4_conn *__nfsd4_find_conn(struct svc_xprt *xpt, struct nfsd4_session *s)
{
	struct nfsd4_conn *c;

	list_for_each_entry(c, &s->se_conns, cn_persession) {
		if (c->cn_xprt == xpt) {
			return c;
		}
	}
	return NULL;
}

static __be32 nfsd4_sequence_check_conn(struct nfsd4_conn *new, struct nfsd4_session *ses)
{
	struct nfs4_client *clp = ses->se_client;
	struct nfsd4_conn *c;
	__be32 status = nfs_ok;
	int ret;

	spin_lock(&clp->cl_lock);
	c = __nfsd4_find_conn(new->cn_xprt, ses);
	if (c)
		goto out_free;
	status = nfserr_conn_not_bound_to_session;
	if (clp->cl_mach_cred)
		goto out_free;
	__nfsd4_hash_conn(new, ses);
	spin_unlock(&clp->cl_lock);
	ret = nfsd4_register_conn(new);
	if (ret)
		/* oops; xprt is already down: */
		nfsd4_conn_lost(&new->cn_xpt_user);
	return nfs_ok;
out_free:
	spin_unlock(&clp->cl_lock);
	free_conn(new);
	return status;
}

static bool nfsd4_session_too_many_ops(struct svc_rqst *rqstp, struct nfsd4_session *session)
{
	struct nfsd4_compoundargs *args = rqstp->rq_argp;

	return args->opcnt > session->se_fchannel.maxops;
}

static bool nfsd4_request_too_big(struct svc_rqst *rqstp,
				  struct nfsd4_session *session)
{
	struct xdr_buf *xb = &rqstp->rq_arg;

	return xb->len > session->se_fchannel.maxreq_sz;
}

__be32
nfsd4_sequence(struct svc_rqst *rqstp,
	       struct nfsd4_compound_state *cstate,
	       struct nfsd4_sequence *seq)
{
	struct nfsd4_compoundres *resp = rqstp->rq_resp;
	struct xdr_stream *xdr = &resp->xdr;
	struct nfsd4_session *session;
	struct nfs4_client *clp;
	struct nfsd4_slot *slot;
	struct nfsd4_conn *conn;
	__be32 status;
	int buflen;
	struct net *net = SVC_NET(rqstp);
	struct nfsd_net *nn = net_generic(net, nfsd_net_id);

	if (resp->opcnt != 1)
		return nfserr_sequence_pos;

	/*
	 * Will be either used or freed by nfsd4_sequence_check_conn
	 * below.
	 */
	conn = alloc_conn(rqstp, NFS4_CDFC4_FORE);
	if (!conn)
		return nfserr_jukebox;

	spin_lock(&nn->client_lock);
	session = find_in_sessionid_hashtbl(&seq->sessionid, net, &status);
	if (!session)
		goto out_no_session;
	clp = session->se_client;

	status = nfserr_too_many_ops;
	if (nfsd4_session_too_many_ops(rqstp, session))
		goto out_put_session;

	status = nfserr_req_too_big;
	if (nfsd4_request_too_big(rqstp, session))
		goto out_put_session;

	status = nfserr_badslot;
	if (seq->slotid >= session->se_fchannel.maxreqs)
		goto out_put_session;

	slot = session->se_slots[seq->slotid];
	dprintk("%s: slotid %d\n", __func__, seq->slotid);

	/* We do not negotiate the number of slots yet, so set the
	 * maxslots to the session maxreqs which is used to encode
	 * sr_highest_slotid and the sr_target_slot id to maxslots */
	seq->maxslots = session->se_fchannel.maxreqs;

	status = check_slot_seqid(seq->seqid, slot->sl_seqid,
					slot->sl_flags & NFSD4_SLOT_INUSE);
	if (status == nfserr_replay_cache) {
		status = nfserr_seq_misordered;
		if (!(slot->sl_flags & NFSD4_SLOT_INITIALIZED))
			goto out_put_session;
		cstate->slot = slot;
		cstate->session = session;
		cstate->clp = clp;
		/* Return the cached reply status and set cstate->status
		 * for nfsd4_proc_compound processing */
		status = nfsd4_replay_cache_entry(resp, seq);
		cstate->status = nfserr_replay_cache;
		goto out;
	}
	if (status)
		goto out_put_session;

	status = nfsd4_sequence_check_conn(conn, session);
	conn = NULL;
	if (status)
		goto out_put_session;

	buflen = (seq->cachethis) ?
			session->se_fchannel.maxresp_cached :
			session->se_fchannel.maxresp_sz;
	status = (seq->cachethis) ? nfserr_rep_too_big_to_cache :
				    nfserr_rep_too_big;
	if (xdr_restrict_buflen(xdr, buflen - rqstp->rq_auth_slack))
		goto out_put_session;
	svc_reserve(rqstp, buflen);

	status = nfs_ok;
	/* Success! bump slot seqid */
	slot->sl_seqid = seq->seqid;
	slot->sl_flags |= NFSD4_SLOT_INUSE;
	if (seq->cachethis)
		slot->sl_flags |= NFSD4_SLOT_CACHETHIS;
	else
		slot->sl_flags &= ~NFSD4_SLOT_CACHETHIS;

	cstate->slot = slot;
	cstate->session = session;
	cstate->clp = clp;

out:
	switch (clp->cl_cb_state) {
	case NFSD4_CB_DOWN:
		seq->status_flags = SEQ4_STATUS_CB_PATH_DOWN;
		break;
	case NFSD4_CB_FAULT:
		seq->status_flags = SEQ4_STATUS_BACKCHANNEL_FAULT;
		break;
	default:
		seq->status_flags = 0;
	}
	if (!list_empty(&clp->cl_revoked))
		seq->status_flags |= SEQ4_STATUS_RECALLABLE_STATE_REVOKED;
out_no_session:
	if (conn)
		free_conn(conn);
	spin_unlock(&nn->client_lock);
	return status;
out_put_session:
	nfsd4_put_session_locked(session);
	goto out_no_session;
}

void
nfsd4_sequence_done(struct nfsd4_compoundres *resp)
{
	struct nfsd4_compound_state *cs = &resp->cstate;

	if (nfsd4_has_session(cs)) {
		if (cs->status != nfserr_replay_cache) {
			nfsd4_store_cache_entry(resp);
			cs->slot->sl_flags &= ~NFSD4_SLOT_INUSE;
		}
		/* Drop session reference that was taken in nfsd4_sequence() */
		nfsd4_put_session(cs->session);
	} else if (cs->clp)
		put_client_renew(cs->clp);
}

__be32
nfsd4_destroy_clientid(struct svc_rqst *rqstp, struct nfsd4_compound_state *cstate, struct nfsd4_destroy_clientid *dc)
{
	struct nfs4_client *conf, *unconf;
	struct nfs4_client *clp = NULL;
	__be32 status = 0;
	struct nfsd_net *nn = net_generic(SVC_NET(rqstp), nfsd_net_id);

	spin_lock(&nn->client_lock);
	unconf = find_unconfirmed_client(&dc->clientid, true, nn);
	conf = find_confirmed_client(&dc->clientid, true, nn);
	WARN_ON_ONCE(conf && unconf);

	if (conf) {
		if (client_has_state(conf)) {
			status = nfserr_clientid_busy;
			goto out;
		}
		status = mark_client_expired_locked(conf);
		if (status)
			goto out;
		clp = conf;
	} else if (unconf)
		clp = unconf;
	else {
		status = nfserr_stale_clientid;
		goto out;
	}
	if (!mach_creds_match(clp, rqstp)) {
		clp = NULL;
		status = nfserr_wrong_cred;
		goto out;
	}
	unhash_client_locked(clp);
out:
	spin_unlock(&nn->client_lock);
	if (clp)
		expire_client(clp);
	return status;
}

__be32
nfsd4_reclaim_complete(struct svc_rqst *rqstp, struct nfsd4_compound_state *cstate, struct nfsd4_reclaim_complete *rc)
{
	__be32 status = 0;

	if (rc->rca_one_fs) {
		if (!cstate->current_fh.fh_dentry)
			return nfserr_nofilehandle;
		/*
		 * We don't take advantage of the rca_one_fs case.
		 * That's OK, it's optional, we can safely ignore it.
		 */
		 return nfs_ok;
	}

	status = nfserr_complete_already;
	if (test_and_set_bit(NFSD4_CLIENT_RECLAIM_COMPLETE,
			     &cstate->session->se_client->cl_flags))
		goto out;

	status = nfserr_stale_clientid;
	if (is_client_expired(cstate->session->se_client))
		/*
		 * The following error isn't really legal.
		 * But we only get here if the client just explicitly
		 * destroyed the client.  Surely it no longer cares what
		 * error it gets back on an operation for the dead
		 * client.
		 */
		goto out;

	status = nfs_ok;
	nfsd4_client_record_create(cstate->session->se_client);
out:
	return status;
}

__be32
nfsd4_setclientid(struct svc_rqst *rqstp, struct nfsd4_compound_state *cstate,
		  struct nfsd4_setclientid *setclid)
{
	struct xdr_netobj 	clname = setclid->se_name;
	nfs4_verifier		clverifier = setclid->se_verf;
	struct nfs4_client	*conf, *new;
	struct nfs4_client	*unconf = NULL;
	__be32 			status;
	struct nfsd_net		*nn = net_generic(SVC_NET(rqstp), nfsd_net_id);

	new = create_client(clname, rqstp, &clverifier);
	if (new == NULL)
		return nfserr_jukebox;
	/* Cases below refer to rfc 3530 section 14.2.33: */
	spin_lock(&nn->client_lock);
	conf = find_confirmed_client_by_name(&clname, nn);
	if (conf) {
		/* case 0: */
		status = nfserr_clid_inuse;
		if (clp_used_exchangeid(conf))
			goto out;
		if (!same_creds(&conf->cl_cred, &rqstp->rq_cred)) {
			char addr_str[INET6_ADDRSTRLEN];
			rpc_ntop((struct sockaddr *) &conf->cl_addr, addr_str,
				 sizeof(addr_str));
			dprintk("NFSD: setclientid: string in use by client "
				"at %s\n", addr_str);
			goto out;
		}
	}
	unconf = find_unconfirmed_client_by_name(&clname, nn);
	if (unconf)
		unhash_client_locked(unconf);
	if (conf && same_verf(&conf->cl_verifier, &clverifier))
		/* case 1: probable callback update */
		copy_clid(new, conf);
	else /* case 4 (new client) or cases 2, 3 (client reboot): */
		gen_clid(new, nn);
	new->cl_minorversion = 0;
	gen_callback(new, setclid, rqstp);
	add_to_unconfirmed(new);
	setclid->se_clientid.cl_boot = new->cl_clientid.cl_boot;
	setclid->se_clientid.cl_id = new->cl_clientid.cl_id;
	memcpy(setclid->se_confirm.data, new->cl_confirm.data, sizeof(setclid->se_confirm.data));
	new = NULL;
	status = nfs_ok;
out:
	spin_unlock(&nn->client_lock);
	if (new)
		free_client(new);
	if (unconf)
		expire_client(unconf);
	return status;
}


__be32
nfsd4_setclientid_confirm(struct svc_rqst *rqstp,
			 struct nfsd4_compound_state *cstate,
			 struct nfsd4_setclientid_confirm *setclientid_confirm)
{
	struct nfs4_client *conf, *unconf;
	struct nfs4_client *old = NULL;
	nfs4_verifier confirm = setclientid_confirm->sc_confirm; 
	clientid_t * clid = &setclientid_confirm->sc_clientid;
	__be32 status;
	struct nfsd_net	*nn = net_generic(SVC_NET(rqstp), nfsd_net_id);

	if (STALE_CLIENTID(clid, nn))
		return nfserr_stale_clientid;

	spin_lock(&nn->client_lock);
	conf = find_confirmed_client(clid, false, nn);
	unconf = find_unconfirmed_client(clid, false, nn);
	/*
	 * We try hard to give out unique clientid's, so if we get an
	 * attempt to confirm the same clientid with a different cred,
	 * there's a bug somewhere.  Let's charitably assume it's our
	 * bug.
	 */
	status = nfserr_serverfault;
	if (unconf && !same_creds(&unconf->cl_cred, &rqstp->rq_cred))
		goto out;
	if (conf && !same_creds(&conf->cl_cred, &rqstp->rq_cred))
		goto out;
	/* cases below refer to rfc 3530 section 14.2.34: */
	if (!unconf || !same_verf(&confirm, &unconf->cl_confirm)) {
		if (conf && !unconf) /* case 2: probable retransmit */
			status = nfs_ok;
		else /* case 4: client hasn't noticed we rebooted yet? */
			status = nfserr_stale_clientid;
		goto out;
	}
	status = nfs_ok;
	if (conf) { /* case 1: callback update */
		old = unconf;
		unhash_client_locked(old);
		nfsd4_change_callback(conf, &unconf->cl_cb_conn);
	} else { /* case 3: normal case; new or rebooted client */
		old = find_confirmed_client_by_name(&unconf->cl_name, nn);
		if (old) {
			status = mark_client_expired_locked(old);
			if (status) {
				old = NULL;
				goto out;
			}
		}
		move_to_confirmed(unconf);
		conf = unconf;
	}
	get_client_locked(conf);
	spin_unlock(&nn->client_lock);
	nfsd4_probe_callback(conf);
	spin_lock(&nn->client_lock);
	put_client_renew_locked(conf);
out:
	spin_unlock(&nn->client_lock);
	if (old)
		expire_client(old);
	return status;
}

static struct nfs4_file *nfsd4_alloc_file(void)
{
	return kmem_cache_alloc(file_slab, GFP_KERNEL);
}

/* OPEN Share state helper functions */
static void nfsd4_init_file(struct knfsd_fh *fh, unsigned int hashval,
				struct nfs4_file *fp)
{
	lockdep_assert_held(&state_lock);

	atomic_set(&fp->fi_ref, 1);
	spin_lock_init(&fp->fi_lock);
	INIT_LIST_HEAD(&fp->fi_stateids);
	INIT_LIST_HEAD(&fp->fi_delegations);
	fh_copy_shallow(&fp->fi_fhandle, fh);
	fp->fi_deleg_file = NULL;
	fp->fi_had_conflict = false;
	fp->fi_share_deny = 0;
	memset(fp->fi_fds, 0, sizeof(fp->fi_fds));
	memset(fp->fi_access, 0, sizeof(fp->fi_access));
#ifdef CONFIG_NFSD_PNFS
	INIT_LIST_HEAD(&fp->fi_lo_states);
	atomic_set(&fp->fi_lo_recalls, 0);
#endif
	hlist_add_head_rcu(&fp->fi_hash, &file_hashtbl[hashval]);
}

void
nfsd4_free_slabs(void)
{
	kmem_cache_destroy(openowner_slab);
	kmem_cache_destroy(lockowner_slab);
	kmem_cache_destroy(file_slab);
	kmem_cache_destroy(stateid_slab);
	kmem_cache_destroy(deleg_slab);
}

int
nfsd4_init_slabs(void)
{
	openowner_slab = kmem_cache_create("nfsd4_openowners",
			sizeof(struct nfs4_openowner), 0, 0, NULL);
	if (openowner_slab == NULL)
		goto out;
	lockowner_slab = kmem_cache_create("nfsd4_lockowners",
			sizeof(struct nfs4_lockowner), 0, 0, NULL);
	if (lockowner_slab == NULL)
		goto out_free_openowner_slab;
	file_slab = kmem_cache_create("nfsd4_files",
			sizeof(struct nfs4_file), 0, 0, NULL);
	if (file_slab == NULL)
		goto out_free_lockowner_slab;
	stateid_slab = kmem_cache_create("nfsd4_stateids",
			sizeof(struct nfs4_ol_stateid), 0, 0, NULL);
	if (stateid_slab == NULL)
		goto out_free_file_slab;
	deleg_slab = kmem_cache_create("nfsd4_delegations",
			sizeof(struct nfs4_delegation), 0, 0, NULL);
	if (deleg_slab == NULL)
		goto out_free_stateid_slab;
	return 0;

out_free_stateid_slab:
	kmem_cache_destroy(stateid_slab);
out_free_file_slab:
	kmem_cache_destroy(file_slab);
out_free_lockowner_slab:
	kmem_cache_destroy(lockowner_slab);
out_free_openowner_slab:
	kmem_cache_destroy(openowner_slab);
out:
	dprintk("nfsd4: out of memory while initializing nfsv4\n");
	return -ENOMEM;
}

static void init_nfs4_replay(struct nfs4_replay *rp)
{
	rp->rp_status = nfserr_serverfault;
	rp->rp_buflen = 0;
	rp->rp_buf = rp->rp_ibuf;
	mutex_init(&rp->rp_mutex);
}

static void nfsd4_cstate_assign_replay(struct nfsd4_compound_state *cstate,
		struct nfs4_stateowner *so)
{
	if (!nfsd4_has_session(cstate)) {
		mutex_lock(&so->so_replay.rp_mutex);
		cstate->replay_owner = nfs4_get_stateowner(so);
	}
}

void nfsd4_cstate_clear_replay(struct nfsd4_compound_state *cstate)
{
	struct nfs4_stateowner *so = cstate->replay_owner;

	if (so != NULL) {
		cstate->replay_owner = NULL;
		mutex_unlock(&so->so_replay.rp_mutex);
		nfs4_put_stateowner(so);
	}
}

static inline void *alloc_stateowner(struct kmem_cache *slab, struct xdr_netobj *owner, struct nfs4_client *clp)
{
	struct nfs4_stateowner *sop;

	sop = kmem_cache_alloc(slab, GFP_KERNEL);
	if (!sop)
		return NULL;

	sop->so_owner.data = kmemdup(owner->data, owner->len, GFP_KERNEL);
	if (!sop->so_owner.data) {
		kmem_cache_free(slab, sop);
		return NULL;
	}
	sop->so_owner.len = owner->len;

	INIT_LIST_HEAD(&sop->so_stateids);
	sop->so_client = clp;
	init_nfs4_replay(&sop->so_replay);
	atomic_set(&sop->so_count, 1);
	return sop;
}

static void hash_openowner(struct nfs4_openowner *oo, struct nfs4_client *clp, unsigned int strhashval)
{
	lockdep_assert_held(&clp->cl_lock);

	list_add(&oo->oo_owner.so_strhash,
		 &clp->cl_ownerstr_hashtbl[strhashval]);
	list_add(&oo->oo_perclient, &clp->cl_openowners);
}

static void nfs4_unhash_openowner(struct nfs4_stateowner *so)
{
	unhash_openowner_locked(openowner(so));
}

static void nfs4_free_openowner(struct nfs4_stateowner *so)
{
	struct nfs4_openowner *oo = openowner(so);

	kmem_cache_free(openowner_slab, oo);
}

static const struct nfs4_stateowner_operations openowner_ops = {
	.so_unhash =	nfs4_unhash_openowner,
	.so_free =	nfs4_free_openowner,
};

static struct nfs4_openowner *
alloc_init_open_stateowner(unsigned int strhashval, struct nfsd4_open *open,
			   struct nfsd4_compound_state *cstate)
{
	struct nfs4_client *clp = cstate->clp;
	struct nfs4_openowner *oo, *ret;

	oo = alloc_stateowner(openowner_slab, &open->op_owner, clp);
	if (!oo)
		return NULL;
	oo->oo_owner.so_ops = &openowner_ops;
	oo->oo_owner.so_is_open_owner = 1;
	oo->oo_owner.so_seqid = open->op_seqid;
	oo->oo_flags = 0;
	if (nfsd4_has_session(cstate))
		oo->oo_flags |= NFS4_OO_CONFIRMED;
	oo->oo_time = 0;
	oo->oo_last_closed_stid = NULL;
	INIT_LIST_HEAD(&oo->oo_close_lru);
	spin_lock(&clp->cl_lock);
	ret = find_openstateowner_str_locked(strhashval, open, clp);
	if (ret == NULL) {
		hash_openowner(oo, clp, strhashval);
		ret = oo;
	} else
		nfs4_free_openowner(&oo->oo_owner);
	spin_unlock(&clp->cl_lock);
	return oo;
}

static void init_open_stateid(struct nfs4_ol_stateid *stp, struct nfs4_file *fp, struct nfsd4_open *open) {
	struct nfs4_openowner *oo = open->op_openowner;

	atomic_inc(&stp->st_stid.sc_count);
	stp->st_stid.sc_type = NFS4_OPEN_STID;
	INIT_LIST_HEAD(&stp->st_locks);
	stp->st_stateowner = nfs4_get_stateowner(&oo->oo_owner);
	get_nfs4_file(fp);
	stp->st_stid.sc_file = fp;
	stp->st_access_bmap = 0;
	stp->st_deny_bmap = 0;
	stp->st_openstp = NULL;
	spin_lock(&oo->oo_owner.so_client->cl_lock);
	list_add(&stp->st_perstateowner, &oo->oo_owner.so_stateids);
	spin_lock(&fp->fi_lock);
	list_add(&stp->st_perfile, &fp->fi_stateids);
	spin_unlock(&fp->fi_lock);
	spin_unlock(&oo->oo_owner.so_client->cl_lock);
}

/*
 * In the 4.0 case we need to keep the owners around a little while to handle
 * CLOSE replay. We still do need to release any file access that is held by
 * them before returning however.
 */
static void
move_to_close_lru(struct nfs4_ol_stateid *s, struct net *net)
{
	struct nfs4_ol_stateid *last;
	struct nfs4_openowner *oo = openowner(s->st_stateowner);
	struct nfsd_net *nn = net_generic(s->st_stid.sc_client->net,
						nfsd_net_id);

	dprintk("NFSD: move_to_close_lru nfs4_openowner %p\n", oo);

	/*
	 * We know that we hold one reference via nfsd4_close, and another
	 * "persistent" reference for the client. If the refcount is higher
	 * than 2, then there are still calls in progress that are using this
	 * stateid. We can't put the sc_file reference until they are finished.
	 * Wait for the refcount to drop to 2. Since it has been unhashed,
	 * there should be no danger of the refcount going back up again at
	 * this point.
	 */
	wait_event(close_wq, atomic_read(&s->st_stid.sc_count) == 2);

	release_all_access(s);
	if (s->st_stid.sc_file) {
		put_nfs4_file(s->st_stid.sc_file);
		s->st_stid.sc_file = NULL;
	}

	spin_lock(&nn->client_lock);
	last = oo->oo_last_closed_stid;
	oo->oo_last_closed_stid = s;
	list_move_tail(&oo->oo_close_lru, &nn->close_lru);
	oo->oo_time = get_seconds();
	spin_unlock(&nn->client_lock);
	if (last)
		nfs4_put_stid(&last->st_stid);
}

/* search file_hashtbl[] for file */
static struct nfs4_file *
find_file_locked(struct knfsd_fh *fh, unsigned int hashval)
{
	struct nfs4_file *fp;

	hlist_for_each_entry_rcu(fp, &file_hashtbl[hashval], fi_hash) {
		if (fh_match(&fp->fi_fhandle, fh)) {
			if (atomic_inc_not_zero(&fp->fi_ref))
				return fp;
		}
	}
	return NULL;
}

struct nfs4_file *
find_file(struct knfsd_fh *fh)
{
	struct nfs4_file *fp;
	unsigned int hashval = file_hashval(fh);

	rcu_read_lock();
	fp = find_file_locked(fh, hashval);
	rcu_read_unlock();
	return fp;
}

static struct nfs4_file *
find_or_add_file(struct nfs4_file *new, struct knfsd_fh *fh)
{
	struct nfs4_file *fp;
	unsigned int hashval = file_hashval(fh);

	rcu_read_lock();
	fp = find_file_locked(fh, hashval);
	rcu_read_unlock();
	if (fp)
		return fp;

	spin_lock(&state_lock);
	fp = find_file_locked(fh, hashval);
	if (likely(fp == NULL)) {
		nfsd4_init_file(fh, hashval, new);
		fp = new;
	}
	spin_unlock(&state_lock);

	return fp;
}

/*
 * Called to check deny when READ with all zero stateid or
 * WRITE with all zero or all one stateid
 */
static __be32
nfs4_share_conflict(struct svc_fh *current_fh, unsigned int deny_type)
{
	struct nfs4_file *fp;
	__be32 ret = nfs_ok;

	fp = find_file(&current_fh->fh_handle);
	if (!fp)
		return ret;
	/* Check for conflicting share reservations */
	spin_lock(&fp->fi_lock);
	if (fp->fi_share_deny & deny_type)
		ret = nfserr_locked;
	spin_unlock(&fp->fi_lock);
	put_nfs4_file(fp);
	return ret;
}

static void nfsd4_cb_recall_prepare(struct nfsd4_callback *cb)
{
	struct nfs4_delegation *dp = cb_to_delegation(cb);
	struct nfsd_net *nn = net_generic(dp->dl_stid.sc_client->net,
					  nfsd_net_id);

	block_delegations(&dp->dl_stid.sc_file->fi_fhandle);

	/*
	 * We can't do this in nfsd_break_deleg_cb because it is
	 * already holding inode->i_lock.
	 *
	 * If the dl_time != 0, then we know that it has already been
	 * queued for a lease break. Don't queue it again.
	 */
	spin_lock(&state_lock);
	if (dp->dl_time == 0) {
		dp->dl_time = get_seconds();
		list_add_tail(&dp->dl_recall_lru, &nn->del_recall_lru);
	}
	spin_unlock(&state_lock);
}

static int nfsd4_cb_recall_done(struct nfsd4_callback *cb,
		struct rpc_task *task)
{
	struct nfs4_delegation *dp = cb_to_delegation(cb);

	switch (task->tk_status) {
	case 0:
		return 1;
	case -EBADHANDLE:
	case -NFS4ERR_BAD_STATEID:
		/*
		 * Race: client probably got cb_recall before open reply
		 * granting delegation.
		 */
		if (dp->dl_retries--) {
			rpc_delay(task, 2 * HZ);
			return 0;
		}
		/*FALLTHRU*/
	default:
		return -1;
	}
}

static void nfsd4_cb_recall_release(struct nfsd4_callback *cb)
{
	struct nfs4_delegation *dp = cb_to_delegation(cb);

	nfs4_put_stid(&dp->dl_stid);
}

static struct nfsd4_callback_ops nfsd4_cb_recall_ops = {
	.prepare	= nfsd4_cb_recall_prepare,
	.done		= nfsd4_cb_recall_done,
	.release	= nfsd4_cb_recall_release,
};

static void nfsd_break_one_deleg(struct nfs4_delegation *dp)
{
	/*
	 * We're assuming the state code never drops its reference
	 * without first removing the lease.  Since we're in this lease
	 * callback (and since the lease code is serialized by the kernel
	 * lock) we know the server hasn't removed the lease yet, we know
	 * it's safe to take a reference.
	 */
	atomic_inc(&dp->dl_stid.sc_count);
	nfsd4_run_cb(&dp->dl_recall);
}

/* Called from break_lease() with i_lock held. */
static bool
nfsd_break_deleg_cb(struct file_lock *fl)
{
	bool ret = false;
	struct nfs4_file *fp = (struct nfs4_file *)fl->fl_owner;
	struct nfs4_delegation *dp;

	if (!fp) {
		WARN(1, "(%p)->fl_owner NULL\n", fl);
		return ret;
	}
	if (fp->fi_had_conflict) {
		WARN(1, "duplicate break on %p\n", fp);
		return ret;
	}
	/*
	 * We don't want the locks code to timeout the lease for us;
	 * we'll remove it ourself if a delegation isn't returned
	 * in time:
	 */
	fl->fl_break_time = 0;

	spin_lock(&fp->fi_lock);
	fp->fi_had_conflict = true;
	/*
	 * If there are no delegations on the list, then return true
	 * so that the lease code will go ahead and delete it.
	 */
	if (list_empty(&fp->fi_delegations))
		ret = true;
	else
		list_for_each_entry(dp, &fp->fi_delegations, dl_perfile)
			nfsd_break_one_deleg(dp);
	spin_unlock(&fp->fi_lock);
	return ret;
}

static int
nfsd_change_deleg_cb(struct file_lock *onlist, int arg,
		     struct list_head *dispose)
{
	if (arg & F_UNLCK)
		return lease_modify(onlist, arg, dispose);
	else
		return -EAGAIN;
}

static const struct lock_manager_operations nfsd_lease_mng_ops = {
	.lm_break = nfsd_break_deleg_cb,
	.lm_change = nfsd_change_deleg_cb,
};

static __be32 nfsd4_check_seqid(struct nfsd4_compound_state *cstate, struct nfs4_stateowner *so, u32 seqid)
{
	if (nfsd4_has_session(cstate))
		return nfs_ok;
	if (seqid == so->so_seqid - 1)
		return nfserr_replay_me;
	if (seqid == so->so_seqid)
		return nfs_ok;
	return nfserr_bad_seqid;
}

static __be32 lookup_clientid(clientid_t *clid,
		struct nfsd4_compound_state *cstate,
		struct nfsd_net *nn)
{
	struct nfs4_client *found;

	if (cstate->clp) {
		found = cstate->clp;
		if (!same_clid(&found->cl_clientid, clid))
			return nfserr_stale_clientid;
		return nfs_ok;
	}

	if (STALE_CLIENTID(clid, nn))
		return nfserr_stale_clientid;

	/*
	 * For v4.1+ we get the client in the SEQUENCE op. If we don't have one
	 * cached already then we know this is for is for v4.0 and "sessions"
	 * will be false.
	 */
	WARN_ON_ONCE(cstate->session);
	spin_lock(&nn->client_lock);
	found = find_confirmed_client(clid, false, nn);
	if (!found) {
		spin_unlock(&nn->client_lock);
		return nfserr_expired;
	}
	atomic_inc(&found->cl_refcount);
	spin_unlock(&nn->client_lock);

	/* Cache the nfs4_client in cstate! */
	cstate->clp = found;
	return nfs_ok;
}

__be32
nfsd4_process_open1(struct nfsd4_compound_state *cstate,
		    struct nfsd4_open *open, struct nfsd_net *nn)
{
	clientid_t *clientid = &open->op_clientid;
	struct nfs4_client *clp = NULL;
	unsigned int strhashval;
	struct nfs4_openowner *oo = NULL;
	__be32 status;

	if (STALE_CLIENTID(&open->op_clientid, nn))
		return nfserr_stale_clientid;
	/*
	 * In case we need it later, after we've already created the
	 * file and don't want to risk a further failure:
	 */
	open->op_file = nfsd4_alloc_file();
	if (open->op_file == NULL)
		return nfserr_jukebox;

	status = lookup_clientid(clientid, cstate, nn);
	if (status)
		return status;
	clp = cstate->clp;

	strhashval = ownerstr_hashval(&open->op_owner);
	oo = find_openstateowner_str(strhashval, open, clp);
	open->op_openowner = oo;
	if (!oo) {
		goto new_owner;
	}
	if (!(oo->oo_flags & NFS4_OO_CONFIRMED)) {
		/* Replace unconfirmed owners without checking for replay. */
		release_openowner(oo);
		open->op_openowner = NULL;
		goto new_owner;
	}
	status = nfsd4_check_seqid(cstate, &oo->oo_owner, open->op_seqid);
	if (status)
		return status;
	goto alloc_stateid;
new_owner:
	oo = alloc_init_open_stateowner(strhashval, open, cstate);
	if (oo == NULL)
		return nfserr_jukebox;
	open->op_openowner = oo;
alloc_stateid:
	open->op_stp = nfs4_alloc_open_stateid(clp);
	if (!open->op_stp)
		return nfserr_jukebox;
	return nfs_ok;
}

static inline __be32
nfs4_check_delegmode(struct nfs4_delegation *dp, int flags)
{
	if ((flags & WR_STATE) && (dp->dl_type == NFS4_OPEN_DELEGATE_READ))
		return nfserr_openmode;
	else
		return nfs_ok;
}

static int share_access_to_flags(u32 share_access)
{
	return share_access == NFS4_SHARE_ACCESS_READ ? RD_STATE : WR_STATE;
}

static struct nfs4_delegation *find_deleg_stateid(struct nfs4_client *cl, stateid_t *s)
{
	struct nfs4_stid *ret;

	ret = find_stateid_by_type(cl, s, NFS4_DELEG_STID);
	if (!ret)
		return NULL;
	return delegstateid(ret);
}

static bool nfsd4_is_deleg_cur(struct nfsd4_open *open)
{
	return open->op_claim_type == NFS4_OPEN_CLAIM_DELEGATE_CUR ||
	       open->op_claim_type == NFS4_OPEN_CLAIM_DELEG_CUR_FH;
}

static __be32
nfs4_check_deleg(struct nfs4_client *cl, struct nfsd4_open *open,
		struct nfs4_delegation **dp)
{
	int flags;
	__be32 status = nfserr_bad_stateid;
	struct nfs4_delegation *deleg;

	deleg = find_deleg_stateid(cl, &open->op_delegate_stateid);
	if (deleg == NULL)
		goto out;
	flags = share_access_to_flags(open->op_share_access);
	status = nfs4_check_delegmode(deleg, flags);
	if (status) {
		nfs4_put_stid(&deleg->dl_stid);
		goto out;
	}
	*dp = deleg;
out:
	if (!nfsd4_is_deleg_cur(open))
		return nfs_ok;
	if (status)
		return status;
	open->op_openowner->oo_flags |= NFS4_OO_CONFIRMED;
	return nfs_ok;
}

static struct nfs4_ol_stateid *
nfsd4_find_existing_open(struct nfs4_file *fp, struct nfsd4_open *open)
{
	struct nfs4_ol_stateid *local, *ret = NULL;
	struct nfs4_openowner *oo = open->op_openowner;

	spin_lock(&fp->fi_lock);
	list_for_each_entry(local, &fp->fi_stateids, st_perfile) {
		/* ignore lock owners */
		if (local->st_stateowner->so_is_open_owner == 0)
			continue;
		if (local->st_stateowner == &oo->oo_owner) {
			ret = local;
			atomic_inc(&ret->st_stid.sc_count);
			break;
		}
	}
	spin_unlock(&fp->fi_lock);
	return ret;
}

static inline int nfs4_access_to_access(u32 nfs4_access)
{
	int flags = 0;

	if (nfs4_access & NFS4_SHARE_ACCESS_READ)
		flags |= NFSD_MAY_READ;
	if (nfs4_access & NFS4_SHARE_ACCESS_WRITE)
		flags |= NFSD_MAY_WRITE;
	return flags;
}

static inline __be32
nfsd4_truncate(struct svc_rqst *rqstp, struct svc_fh *fh,
		struct nfsd4_open *open)
{
	struct iattr iattr = {
		.ia_valid = ATTR_SIZE,
		.ia_size = 0,
	};
	if (!open->op_truncate)
		return 0;
	if (!(open->op_share_access & NFS4_SHARE_ACCESS_WRITE))
		return nfserr_inval;
	return nfsd_setattr(rqstp, fh, &iattr, 0, (time_t)0);
}

static __be32 nfs4_get_vfs_file(struct svc_rqst *rqstp, struct nfs4_file *fp,
		struct svc_fh *cur_fh, struct nfs4_ol_stateid *stp,
		struct nfsd4_open *open)
{
	struct file *filp = NULL;
	__be32 status;
	int oflag = nfs4_access_to_omode(open->op_share_access);
	int access = nfs4_access_to_access(open->op_share_access);
	unsigned char old_access_bmap, old_deny_bmap;

	spin_lock(&fp->fi_lock);

	/*
	 * Are we trying to set a deny mode that would conflict with
	 * current access?
	 */
	status = nfs4_file_check_deny(fp, open->op_share_deny);
	if (status != nfs_ok) {
		spin_unlock(&fp->fi_lock);
		goto out;
	}

	/* set access to the file */
	status = nfs4_file_get_access(fp, open->op_share_access);
	if (status != nfs_ok) {
		spin_unlock(&fp->fi_lock);
		goto out;
	}

	/* Set access bits in stateid */
	old_access_bmap = stp->st_access_bmap;
	set_access(open->op_share_access, stp);

	/* Set new deny mask */
	old_deny_bmap = stp->st_deny_bmap;
	set_deny(open->op_share_deny, stp);
	fp->fi_share_deny |= (open->op_share_deny & NFS4_SHARE_DENY_BOTH);

	if (!fp->fi_fds[oflag]) {
		spin_unlock(&fp->fi_lock);
		status = nfsd_open(rqstp, cur_fh, S_IFREG, access, &filp);
		if (status)
			goto out_put_access;
		spin_lock(&fp->fi_lock);
		if (!fp->fi_fds[oflag]) {
			fp->fi_fds[oflag] = filp;
			filp = NULL;
		}
	}
	spin_unlock(&fp->fi_lock);
	if (filp)
		fput(filp);

	status = nfsd4_truncate(rqstp, cur_fh, open);
	if (status)
		goto out_put_access;
out:
	return status;
out_put_access:
	stp->st_access_bmap = old_access_bmap;
	nfs4_file_put_access(fp, open->op_share_access);
	reset_union_bmap_deny(bmap_to_share_mode(old_deny_bmap), stp);
	goto out;
}

static __be32
nfs4_upgrade_open(struct svc_rqst *rqstp, struct nfs4_file *fp, struct svc_fh *cur_fh, struct nfs4_ol_stateid *stp, struct nfsd4_open *open)
{
	__be32 status;
	unsigned char old_deny_bmap;

	if (!test_access(open->op_share_access, stp))
		return nfs4_get_vfs_file(rqstp, fp, cur_fh, stp, open);

	/* test and set deny mode */
	spin_lock(&fp->fi_lock);
	status = nfs4_file_check_deny(fp, open->op_share_deny);
	if (status == nfs_ok) {
		old_deny_bmap = stp->st_deny_bmap;
		set_deny(open->op_share_deny, stp);
		fp->fi_share_deny |=
				(open->op_share_deny & NFS4_SHARE_DENY_BOTH);
	}
	spin_unlock(&fp->fi_lock);

	if (status != nfs_ok)
		return status;

	status = nfsd4_truncate(rqstp, cur_fh, open);
	if (status != nfs_ok)
		reset_union_bmap_deny(old_deny_bmap, stp);
	return status;
}

static void
nfs4_set_claim_prev(struct nfsd4_open *open, bool has_session)
{
	open->op_openowner->oo_flags |= NFS4_OO_CONFIRMED;
}

/* Should we give out recallable state?: */
static bool nfsd4_cb_channel_good(struct nfs4_client *clp)
{
	if (clp->cl_cb_state == NFSD4_CB_UP)
		return true;
	/*
	 * In the sessions case, since we don't have to establish a
	 * separate connection for callbacks, we assume it's OK
	 * until we hear otherwise:
	 */
	return clp->cl_minorversion && clp->cl_cb_state == NFSD4_CB_UNKNOWN;
}

static struct file_lock *nfs4_alloc_init_lease(struct nfs4_file *fp, int flag)
{
	struct file_lock *fl;

	fl = locks_alloc_lock();
	if (!fl)
		return NULL;
	fl->fl_lmops = &nfsd_lease_mng_ops;
	fl->fl_flags = FL_DELEG;
	fl->fl_type = flag == NFS4_OPEN_DELEGATE_READ? F_RDLCK: F_WRLCK;
	fl->fl_end = OFFSET_MAX;
	fl->fl_owner = (fl_owner_t)fp;
	fl->fl_pid = current->tgid;
	return fl;
}

static int nfs4_setlease(struct nfs4_delegation *dp)
{
	struct nfs4_file *fp = dp->dl_stid.sc_file;
	struct file_lock *fl, *ret;
	struct file *filp;
	int status = 0;

	fl = nfs4_alloc_init_lease(fp, NFS4_OPEN_DELEGATE_READ);
	if (!fl)
		return -ENOMEM;
	filp = find_readable_file(fp);
	if (!filp) {
		/* We should always have a readable file here */
		WARN_ON_ONCE(1);
		return -EBADF;
	}
	fl->fl_file = filp;
	ret = fl;
	status = vfs_setlease(filp, fl->fl_type, &fl, NULL);
	if (fl)
		locks_free_lock(fl);
	if (status)
		goto out_fput;
	spin_lock(&state_lock);
	spin_lock(&fp->fi_lock);
	/* Did the lease get broken before we took the lock? */
	status = -EAGAIN;
	if (fp->fi_had_conflict)
		goto out_unlock;
	/* Race breaker */
	if (fp->fi_deleg_file) {
		status = 0;
		++fp->fi_delegees;
		hash_delegation_locked(dp, fp);
		goto out_unlock;
	}
	fp->fi_deleg_file = filp;
	fp->fi_delegees = 1;
	hash_delegation_locked(dp, fp);
	spin_unlock(&fp->fi_lock);
	spin_unlock(&state_lock);
	return 0;
out_unlock:
	spin_unlock(&fp->fi_lock);
	spin_unlock(&state_lock);
out_fput:
	fput(filp);
	return status;
}

static struct nfs4_delegation *
nfs4_set_delegation(struct nfs4_client *clp, struct svc_fh *fh,
		    struct nfs4_file *fp)
{
	int status;
	struct nfs4_delegation *dp;

	if (fp->fi_had_conflict)
		return ERR_PTR(-EAGAIN);

	dp = alloc_init_deleg(clp, fh);
	if (!dp)
		return ERR_PTR(-ENOMEM);

	get_nfs4_file(fp);
	spin_lock(&state_lock);
	spin_lock(&fp->fi_lock);
	dp->dl_stid.sc_file = fp;
	if (!fp->fi_deleg_file) {
		spin_unlock(&fp->fi_lock);
		spin_unlock(&state_lock);
		status = nfs4_setlease(dp);
		goto out;
	}
	if (fp->fi_had_conflict) {
		status = -EAGAIN;
		goto out_unlock;
	}
<<<<<<< HEAD
	atomic_inc(&fp->fi_delegees);
=======
	++fp->fi_delegees;
>>>>>>> 03891159
	hash_delegation_locked(dp, fp);
	status = 0;
out_unlock:
	spin_unlock(&fp->fi_lock);
	spin_unlock(&state_lock);
out:
	if (status) {
		nfs4_put_stid(&dp->dl_stid);
		return ERR_PTR(status);
	}
	return dp;
}

static void nfsd4_open_deleg_none_ext(struct nfsd4_open *open, int status)
{
	open->op_delegate_type = NFS4_OPEN_DELEGATE_NONE_EXT;
	if (status == -EAGAIN)
		open->op_why_no_deleg = WND4_CONTENTION;
	else {
		open->op_why_no_deleg = WND4_RESOURCE;
		switch (open->op_deleg_want) {
		case NFS4_SHARE_WANT_READ_DELEG:
		case NFS4_SHARE_WANT_WRITE_DELEG:
		case NFS4_SHARE_WANT_ANY_DELEG:
			break;
		case NFS4_SHARE_WANT_CANCEL:
			open->op_why_no_deleg = WND4_CANCELLED;
			break;
		case NFS4_SHARE_WANT_NO_DELEG:
			WARN_ON_ONCE(1);
		}
	}
}

/*
 * Attempt to hand out a delegation.
 *
 * Note we don't support write delegations, and won't until the vfs has
 * proper support for them.
 */
static void
nfs4_open_delegation(struct svc_fh *fh, struct nfsd4_open *open,
			struct nfs4_ol_stateid *stp)
{
	struct nfs4_delegation *dp;
	struct nfs4_openowner *oo = openowner(stp->st_stateowner);
	struct nfs4_client *clp = stp->st_stid.sc_client;
	int cb_up;
	int status = 0;

	cb_up = nfsd4_cb_channel_good(oo->oo_owner.so_client);
	open->op_recall = 0;
	switch (open->op_claim_type) {
		case NFS4_OPEN_CLAIM_PREVIOUS:
			if (!cb_up)
				open->op_recall = 1;
			if (open->op_delegate_type != NFS4_OPEN_DELEGATE_READ)
				goto out_no_deleg;
			break;
		case NFS4_OPEN_CLAIM_NULL:
		case NFS4_OPEN_CLAIM_FH:
			/*
			 * Let's not give out any delegations till everyone's
			 * had the chance to reclaim theirs....
			 */
			if (locks_in_grace(clp->net))
				goto out_no_deleg;
			if (!cb_up || !(oo->oo_flags & NFS4_OO_CONFIRMED))
				goto out_no_deleg;
			/*
			 * Also, if the file was opened for write or
			 * create, there's a good chance the client's
			 * about to write to it, resulting in an
			 * immediate recall (since we don't support
			 * write delegations):
			 */
			if (open->op_share_access & NFS4_SHARE_ACCESS_WRITE)
				goto out_no_deleg;
			if (open->op_create == NFS4_OPEN_CREATE)
				goto out_no_deleg;
			break;
		default:
			goto out_no_deleg;
	}
	dp = nfs4_set_delegation(clp, fh, stp->st_stid.sc_file);
	if (IS_ERR(dp))
		goto out_no_deleg;

	memcpy(&open->op_delegate_stateid, &dp->dl_stid.sc_stateid, sizeof(dp->dl_stid.sc_stateid));

	dprintk("NFSD: delegation stateid=" STATEID_FMT "\n",
		STATEID_VAL(&dp->dl_stid.sc_stateid));
	open->op_delegate_type = NFS4_OPEN_DELEGATE_READ;
	nfs4_put_stid(&dp->dl_stid);
	return;
out_no_deleg:
	open->op_delegate_type = NFS4_OPEN_DELEGATE_NONE;
	if (open->op_claim_type == NFS4_OPEN_CLAIM_PREVIOUS &&
	    open->op_delegate_type != NFS4_OPEN_DELEGATE_NONE) {
		dprintk("NFSD: WARNING: refusing delegation reclaim\n");
		open->op_recall = 1;
	}

	/* 4.1 client asking for a delegation? */
	if (open->op_deleg_want)
		nfsd4_open_deleg_none_ext(open, status);
	return;
}

static void nfsd4_deleg_xgrade_none_ext(struct nfsd4_open *open,
					struct nfs4_delegation *dp)
{
	if (open->op_deleg_want == NFS4_SHARE_WANT_READ_DELEG &&
	    dp->dl_type == NFS4_OPEN_DELEGATE_WRITE) {
		open->op_delegate_type = NFS4_OPEN_DELEGATE_NONE_EXT;
		open->op_why_no_deleg = WND4_NOT_SUPP_DOWNGRADE;
	} else if (open->op_deleg_want == NFS4_SHARE_WANT_WRITE_DELEG &&
		   dp->dl_type == NFS4_OPEN_DELEGATE_WRITE) {
		open->op_delegate_type = NFS4_OPEN_DELEGATE_NONE_EXT;
		open->op_why_no_deleg = WND4_NOT_SUPP_UPGRADE;
	}
	/* Otherwise the client must be confused wanting a delegation
	 * it already has, therefore we don't return
	 * NFS4_OPEN_DELEGATE_NONE_EXT and reason.
	 */
}

__be32
nfsd4_process_open2(struct svc_rqst *rqstp, struct svc_fh *current_fh, struct nfsd4_open *open)
{
	struct nfsd4_compoundres *resp = rqstp->rq_resp;
	struct nfs4_client *cl = open->op_openowner->oo_owner.so_client;
	struct nfs4_file *fp = NULL;
	struct nfs4_ol_stateid *stp = NULL;
	struct nfs4_delegation *dp = NULL;
	__be32 status;

	/*
	 * Lookup file; if found, lookup stateid and check open request,
	 * and check for delegations in the process of being recalled.
	 * If not found, create the nfs4_file struct
	 */
	fp = find_or_add_file(open->op_file, &current_fh->fh_handle);
	if (fp != open->op_file) {
		status = nfs4_check_deleg(cl, open, &dp);
		if (status)
			goto out;
		stp = nfsd4_find_existing_open(fp, open);
	} else {
		open->op_file = NULL;
		status = nfserr_bad_stateid;
		if (nfsd4_is_deleg_cur(open))
			goto out;
		status = nfserr_jukebox;
	}

	/*
	 * OPEN the file, or upgrade an existing OPEN.
	 * If truncate fails, the OPEN fails.
	 */
	if (stp) {
		/* Stateid was found, this is an OPEN upgrade */
		status = nfs4_upgrade_open(rqstp, fp, current_fh, stp, open);
		if (status)
			goto out;
	} else {
		stp = open->op_stp;
		open->op_stp = NULL;
		init_open_stateid(stp, fp, open);
		status = nfs4_get_vfs_file(rqstp, fp, current_fh, stp, open);
		if (status) {
			release_open_stateid(stp);
			goto out;
		}
	}
	update_stateid(&stp->st_stid.sc_stateid);
	memcpy(&open->op_stateid, &stp->st_stid.sc_stateid, sizeof(stateid_t));

	if (nfsd4_has_session(&resp->cstate)) {
		if (open->op_deleg_want & NFS4_SHARE_WANT_NO_DELEG) {
			open->op_delegate_type = NFS4_OPEN_DELEGATE_NONE_EXT;
			open->op_why_no_deleg = WND4_NOT_WANTED;
			goto nodeleg;
		}
	}

	/*
	* Attempt to hand out a delegation. No error return, because the
	* OPEN succeeds even if we fail.
	*/
	nfs4_open_delegation(current_fh, open, stp);
nodeleg:
	status = nfs_ok;

	dprintk("%s: stateid=" STATEID_FMT "\n", __func__,
		STATEID_VAL(&stp->st_stid.sc_stateid));
out:
	/* 4.1 client trying to upgrade/downgrade delegation? */
	if (open->op_delegate_type == NFS4_OPEN_DELEGATE_NONE && dp &&
	    open->op_deleg_want)
		nfsd4_deleg_xgrade_none_ext(open, dp);

	if (fp)
		put_nfs4_file(fp);
	if (status == 0 && open->op_claim_type == NFS4_OPEN_CLAIM_PREVIOUS)
		nfs4_set_claim_prev(open, nfsd4_has_session(&resp->cstate));
	/*
	* To finish the open response, we just need to set the rflags.
	*/
	open->op_rflags = NFS4_OPEN_RESULT_LOCKTYPE_POSIX;
	if (!(open->op_openowner->oo_flags & NFS4_OO_CONFIRMED) &&
	    !nfsd4_has_session(&resp->cstate))
		open->op_rflags |= NFS4_OPEN_RESULT_CONFIRM;
	if (dp)
		nfs4_put_stid(&dp->dl_stid);
	if (stp)
		nfs4_put_stid(&stp->st_stid);

	return status;
}

void nfsd4_cleanup_open_state(struct nfsd4_compound_state *cstate,
			      struct nfsd4_open *open, __be32 status)
{
	if (open->op_openowner) {
		struct nfs4_stateowner *so = &open->op_openowner->oo_owner;

		nfsd4_cstate_assign_replay(cstate, so);
		nfs4_put_stateowner(so);
	}
	if (open->op_file)
		kmem_cache_free(file_slab, open->op_file);
	if (open->op_stp)
		nfs4_put_stid(&open->op_stp->st_stid);
}

__be32
nfsd4_renew(struct svc_rqst *rqstp, struct nfsd4_compound_state *cstate,
	    clientid_t *clid)
{
	struct nfs4_client *clp;
	__be32 status;
	struct nfsd_net *nn = net_generic(SVC_NET(rqstp), nfsd_net_id);

	dprintk("process_renew(%08x/%08x): starting\n", 
			clid->cl_boot, clid->cl_id);
	status = lookup_clientid(clid, cstate, nn);
	if (status)
		goto out;
	clp = cstate->clp;
	status = nfserr_cb_path_down;
	if (!list_empty(&clp->cl_delegations)
			&& clp->cl_cb_state != NFSD4_CB_UP)
		goto out;
	status = nfs_ok;
out:
	return status;
}

void
nfsd4_end_grace(struct nfsd_net *nn)
{
	/* do nothing if grace period already ended */
	if (nn->grace_ended)
		return;

	dprintk("NFSD: end of grace period\n");
	nn->grace_ended = true;
	/*
	 * If the server goes down again right now, an NFSv4
	 * client will still be allowed to reclaim after it comes back up,
	 * even if it hasn't yet had a chance to reclaim state this time.
	 *
	 */
	nfsd4_record_grace_done(nn);
	/*
	 * At this point, NFSv4 clients can still reclaim.  But if the
	 * server crashes, any that have not yet reclaimed will be out
	 * of luck on the next boot.
	 *
	 * (NFSv4.1+ clients are considered to have reclaimed once they
	 * call RECLAIM_COMPLETE.  NFSv4.0 clients are considered to
	 * have reclaimed after their first OPEN.)
	 */
	locks_end_grace(&nn->nfsd4_manager);
	/*
	 * At this point, and once lockd and/or any other containers
	 * exit their grace period, further reclaims will fail and
	 * regular locking can resume.
	 */
}

static time_t
nfs4_laundromat(struct nfsd_net *nn)
{
	struct nfs4_client *clp;
	struct nfs4_openowner *oo;
	struct nfs4_delegation *dp;
	struct nfs4_ol_stateid *stp;
	struct list_head *pos, *next, reaplist;
	time_t cutoff = get_seconds() - nn->nfsd4_lease;
	time_t t, new_timeo = nn->nfsd4_lease;

	dprintk("NFSD: laundromat service - starting\n");
	nfsd4_end_grace(nn);
	INIT_LIST_HEAD(&reaplist);
	spin_lock(&nn->client_lock);
	list_for_each_safe(pos, next, &nn->client_lru) {
		clp = list_entry(pos, struct nfs4_client, cl_lru);
		if (time_after((unsigned long)clp->cl_time, (unsigned long)cutoff)) {
			t = clp->cl_time - cutoff;
			new_timeo = min(new_timeo, t);
			break;
		}
		if (mark_client_expired_locked(clp)) {
			dprintk("NFSD: client in use (clientid %08x)\n",
				clp->cl_clientid.cl_id);
			continue;
		}
		list_add(&clp->cl_lru, &reaplist);
	}
	spin_unlock(&nn->client_lock);
	list_for_each_safe(pos, next, &reaplist) {
		clp = list_entry(pos, struct nfs4_client, cl_lru);
		dprintk("NFSD: purging unused client (clientid %08x)\n",
			clp->cl_clientid.cl_id);
		list_del_init(&clp->cl_lru);
		expire_client(clp);
	}
	spin_lock(&state_lock);
	list_for_each_safe(pos, next, &nn->del_recall_lru) {
		dp = list_entry (pos, struct nfs4_delegation, dl_recall_lru);
		if (net_generic(dp->dl_stid.sc_client->net, nfsd_net_id) != nn)
			continue;
		if (time_after((unsigned long)dp->dl_time, (unsigned long)cutoff)) {
			t = dp->dl_time - cutoff;
			new_timeo = min(new_timeo, t);
			break;
		}
		unhash_delegation_locked(dp);
		list_add(&dp->dl_recall_lru, &reaplist);
	}
	spin_unlock(&state_lock);
	while (!list_empty(&reaplist)) {
		dp = list_first_entry(&reaplist, struct nfs4_delegation,
					dl_recall_lru);
		list_del_init(&dp->dl_recall_lru);
		revoke_delegation(dp);
	}

	spin_lock(&nn->client_lock);
	while (!list_empty(&nn->close_lru)) {
		oo = list_first_entry(&nn->close_lru, struct nfs4_openowner,
					oo_close_lru);
		if (time_after((unsigned long)oo->oo_time,
			       (unsigned long)cutoff)) {
			t = oo->oo_time - cutoff;
			new_timeo = min(new_timeo, t);
			break;
		}
		list_del_init(&oo->oo_close_lru);
		stp = oo->oo_last_closed_stid;
		oo->oo_last_closed_stid = NULL;
		spin_unlock(&nn->client_lock);
		nfs4_put_stid(&stp->st_stid);
		spin_lock(&nn->client_lock);
	}
	spin_unlock(&nn->client_lock);

	new_timeo = max_t(time_t, new_timeo, NFSD_LAUNDROMAT_MINTIMEOUT);
	return new_timeo;
}

static struct workqueue_struct *laundry_wq;
static void laundromat_main(struct work_struct *);

static void
laundromat_main(struct work_struct *laundry)
{
	time_t t;
	struct delayed_work *dwork = container_of(laundry, struct delayed_work,
						  work);
	struct nfsd_net *nn = container_of(dwork, struct nfsd_net,
					   laundromat_work);

	t = nfs4_laundromat(nn);
	dprintk("NFSD: laundromat_main - sleeping for %ld seconds\n", t);
	queue_delayed_work(laundry_wq, &nn->laundromat_work, t*HZ);
}

static inline __be32 nfs4_check_fh(struct svc_fh *fhp, struct nfs4_ol_stateid *stp)
{
	if (!fh_match(&fhp->fh_handle, &stp->st_stid.sc_file->fi_fhandle))
		return nfserr_bad_stateid;
	return nfs_ok;
}

static inline int
access_permit_read(struct nfs4_ol_stateid *stp)
{
	return test_access(NFS4_SHARE_ACCESS_READ, stp) ||
		test_access(NFS4_SHARE_ACCESS_BOTH, stp) ||
		test_access(NFS4_SHARE_ACCESS_WRITE, stp);
}

static inline int
access_permit_write(struct nfs4_ol_stateid *stp)
{
	return test_access(NFS4_SHARE_ACCESS_WRITE, stp) ||
		test_access(NFS4_SHARE_ACCESS_BOTH, stp);
}

static
__be32 nfs4_check_openmode(struct nfs4_ol_stateid *stp, int flags)
{
        __be32 status = nfserr_openmode;

	/* For lock stateid's, we test the parent open, not the lock: */
	if (stp->st_openstp)
		stp = stp->st_openstp;
	if ((flags & WR_STATE) && !access_permit_write(stp))
                goto out;
	if ((flags & RD_STATE) && !access_permit_read(stp))
                goto out;
	status = nfs_ok;
out:
	return status;
}

static inline __be32
check_special_stateids(struct net *net, svc_fh *current_fh, stateid_t *stateid, int flags)
{
	if (ONE_STATEID(stateid) && (flags & RD_STATE))
		return nfs_ok;
	else if (locks_in_grace(net)) {
		/* Answer in remaining cases depends on existence of
		 * conflicting state; so we must wait out the grace period. */
		return nfserr_grace;
	} else if (flags & WR_STATE)
		return nfs4_share_conflict(current_fh,
				NFS4_SHARE_DENY_WRITE);
	else /* (flags & RD_STATE) && ZERO_STATEID(stateid) */
		return nfs4_share_conflict(current_fh,
				NFS4_SHARE_DENY_READ);
}

/*
 * Allow READ/WRITE during grace period on recovered state only for files
 * that are not able to provide mandatory locking.
 */
static inline int
grace_disallows_io(struct net *net, struct inode *inode)
{
	return locks_in_grace(net) && mandatory_lock(inode);
}

/* Returns true iff a is later than b: */
static bool stateid_generation_after(stateid_t *a, stateid_t *b)
{
	return (s32)(a->si_generation - b->si_generation) > 0;
}

static __be32 check_stateid_generation(stateid_t *in, stateid_t *ref, bool has_session)
{
	/*
	 * When sessions are used the stateid generation number is ignored
	 * when it is zero.
	 */
	if (has_session && in->si_generation == 0)
		return nfs_ok;

	if (in->si_generation == ref->si_generation)
		return nfs_ok;

	/* If the client sends us a stateid from the future, it's buggy: */
	if (stateid_generation_after(in, ref))
		return nfserr_bad_stateid;
	/*
	 * However, we could see a stateid from the past, even from a
	 * non-buggy client.  For example, if the client sends a lock
	 * while some IO is outstanding, the lock may bump si_generation
	 * while the IO is still in flight.  The client could avoid that
	 * situation by waiting for responses on all the IO requests,
	 * but better performance may result in retrying IO that
	 * receives an old_stateid error if requests are rarely
	 * reordered in flight:
	 */
	return nfserr_old_stateid;
}

static __be32 nfsd4_validate_stateid(struct nfs4_client *cl, stateid_t *stateid)
{
	struct nfs4_stid *s;
	struct nfs4_ol_stateid *ols;
	__be32 status = nfserr_bad_stateid;

	if (ZERO_STATEID(stateid) || ONE_STATEID(stateid))
		return status;
	/* Client debugging aid. */
	if (!same_clid(&stateid->si_opaque.so_clid, &cl->cl_clientid)) {
		char addr_str[INET6_ADDRSTRLEN];
		rpc_ntop((struct sockaddr *)&cl->cl_addr, addr_str,
				 sizeof(addr_str));
		pr_warn_ratelimited("NFSD: client %s testing state ID "
					"with incorrect client ID\n", addr_str);
		return status;
	}
	spin_lock(&cl->cl_lock);
	s = find_stateid_locked(cl, stateid);
	if (!s)
		goto out_unlock;
	status = check_stateid_generation(stateid, &s->sc_stateid, 1);
	if (status)
		goto out_unlock;
	switch (s->sc_type) {
	case NFS4_DELEG_STID:
		status = nfs_ok;
		break;
	case NFS4_REVOKED_DELEG_STID:
		status = nfserr_deleg_revoked;
		break;
	case NFS4_OPEN_STID:
	case NFS4_LOCK_STID:
		ols = openlockstateid(s);
		if (ols->st_stateowner->so_is_open_owner
	    			&& !(openowner(ols->st_stateowner)->oo_flags
						& NFS4_OO_CONFIRMED))
			status = nfserr_bad_stateid;
		else
			status = nfs_ok;
		break;
	default:
		printk("unknown stateid type %x\n", s->sc_type);
		/* Fallthrough */
	case NFS4_CLOSED_STID:
	case NFS4_CLOSED_DELEG_STID:
		status = nfserr_bad_stateid;
	}
out_unlock:
	spin_unlock(&cl->cl_lock);
	return status;
}

__be32
nfsd4_lookup_stateid(struct nfsd4_compound_state *cstate,
		     stateid_t *stateid, unsigned char typemask,
		     struct nfs4_stid **s, struct nfsd_net *nn)
{
	__be32 status;

	if (ZERO_STATEID(stateid) || ONE_STATEID(stateid))
		return nfserr_bad_stateid;
	status = lookup_clientid(&stateid->si_opaque.so_clid, cstate, nn);
	if (status == nfserr_stale_clientid) {
		if (cstate->session)
			return nfserr_bad_stateid;
		return nfserr_stale_stateid;
	}
	if (status)
		return status;
	*s = find_stateid_by_type(cstate->clp, stateid, typemask);
	if (!*s)
		return nfserr_bad_stateid;
	return nfs_ok;
}

/*
* Checks for stateid operations
*/
__be32
nfs4_preprocess_stateid_op(struct net *net, struct nfsd4_compound_state *cstate,
			   stateid_t *stateid, int flags, struct file **filpp)
{
	struct nfs4_stid *s;
	struct nfs4_ol_stateid *stp = NULL;
	struct nfs4_delegation *dp = NULL;
	struct svc_fh *current_fh = &cstate->current_fh;
	struct inode *ino = current_fh->fh_dentry->d_inode;
	struct nfsd_net *nn = net_generic(net, nfsd_net_id);
	struct file *file = NULL;
	__be32 status;

	if (filpp)
		*filpp = NULL;

	if (grace_disallows_io(net, ino))
		return nfserr_grace;

	if (ZERO_STATEID(stateid) || ONE_STATEID(stateid))
		return check_special_stateids(net, current_fh, stateid, flags);

	status = nfsd4_lookup_stateid(cstate, stateid,
				NFS4_DELEG_STID|NFS4_OPEN_STID|NFS4_LOCK_STID,
				&s, nn);
	if (status)
		return status;
	status = check_stateid_generation(stateid, &s->sc_stateid, nfsd4_has_session(cstate));
	if (status)
		goto out;
	switch (s->sc_type) {
	case NFS4_DELEG_STID:
		dp = delegstateid(s);
		status = nfs4_check_delegmode(dp, flags);
		if (status)
			goto out;
		if (filpp) {
			file = dp->dl_stid.sc_file->fi_deleg_file;
			if (!file) {
				WARN_ON_ONCE(1);
				status = nfserr_serverfault;
				goto out;
			}
			get_file(file);
		}
		break;
	case NFS4_OPEN_STID:
	case NFS4_LOCK_STID:
		stp = openlockstateid(s);
		status = nfs4_check_fh(current_fh, stp);
		if (status)
			goto out;
		if (stp->st_stateowner->so_is_open_owner
		    && !(openowner(stp->st_stateowner)->oo_flags & NFS4_OO_CONFIRMED))
			goto out;
		status = nfs4_check_openmode(stp, flags);
		if (status)
			goto out;
		if (filpp) {
			struct nfs4_file *fp = stp->st_stid.sc_file;

			if (flags & RD_STATE)
				file = find_readable_file(fp);
			else
				file = find_writeable_file(fp);
		}
		break;
	default:
		status = nfserr_bad_stateid;
		goto out;
	}
	status = nfs_ok;
	if (file)
		*filpp = file;
out:
	nfs4_put_stid(s);
	return status;
}

/*
 * Test if the stateid is valid
 */
__be32
nfsd4_test_stateid(struct svc_rqst *rqstp, struct nfsd4_compound_state *cstate,
		   struct nfsd4_test_stateid *test_stateid)
{
	struct nfsd4_test_stateid_id *stateid;
	struct nfs4_client *cl = cstate->session->se_client;

	list_for_each_entry(stateid, &test_stateid->ts_stateid_list, ts_id_list)
		stateid->ts_id_status =
			nfsd4_validate_stateid(cl, &stateid->ts_id_stateid);

	return nfs_ok;
}

__be32
nfsd4_free_stateid(struct svc_rqst *rqstp, struct nfsd4_compound_state *cstate,
		   struct nfsd4_free_stateid *free_stateid)
{
	stateid_t *stateid = &free_stateid->fr_stateid;
	struct nfs4_stid *s;
	struct nfs4_delegation *dp;
	struct nfs4_ol_stateid *stp;
	struct nfs4_client *cl = cstate->session->se_client;
	__be32 ret = nfserr_bad_stateid;

	spin_lock(&cl->cl_lock);
	s = find_stateid_locked(cl, stateid);
	if (!s)
		goto out_unlock;
	switch (s->sc_type) {
	case NFS4_DELEG_STID:
		ret = nfserr_locks_held;
		break;
	case NFS4_OPEN_STID:
		ret = check_stateid_generation(stateid, &s->sc_stateid, 1);
		if (ret)
			break;
		ret = nfserr_locks_held;
		break;
	case NFS4_LOCK_STID:
		ret = check_stateid_generation(stateid, &s->sc_stateid, 1);
		if (ret)
			break;
		stp = openlockstateid(s);
		ret = nfserr_locks_held;
		if (check_for_locks(stp->st_stid.sc_file,
				    lockowner(stp->st_stateowner)))
			break;
		unhash_lock_stateid(stp);
		spin_unlock(&cl->cl_lock);
		nfs4_put_stid(s);
		ret = nfs_ok;
		goto out;
	case NFS4_REVOKED_DELEG_STID:
		dp = delegstateid(s);
		list_del_init(&dp->dl_recall_lru);
		spin_unlock(&cl->cl_lock);
		nfs4_put_stid(s);
		ret = nfs_ok;
		goto out;
	/* Default falls through and returns nfserr_bad_stateid */
	}
out_unlock:
	spin_unlock(&cl->cl_lock);
out:
	return ret;
}

static inline int
setlkflg (int type)
{
	return (type == NFS4_READW_LT || type == NFS4_READ_LT) ?
		RD_STATE : WR_STATE;
}

static __be32 nfs4_seqid_op_checks(struct nfsd4_compound_state *cstate, stateid_t *stateid, u32 seqid, struct nfs4_ol_stateid *stp)
{
	struct svc_fh *current_fh = &cstate->current_fh;
	struct nfs4_stateowner *sop = stp->st_stateowner;
	__be32 status;

	status = nfsd4_check_seqid(cstate, sop, seqid);
	if (status)
		return status;
	if (stp->st_stid.sc_type == NFS4_CLOSED_STID
		|| stp->st_stid.sc_type == NFS4_REVOKED_DELEG_STID)
		/*
		 * "Closed" stateid's exist *only* to return
		 * nfserr_replay_me from the previous step, and
		 * revoked delegations are kept only for free_stateid.
		 */
		return nfserr_bad_stateid;
	status = check_stateid_generation(stateid, &stp->st_stid.sc_stateid, nfsd4_has_session(cstate));
	if (status)
		return status;
	return nfs4_check_fh(current_fh, stp);
}

/* 
 * Checks for sequence id mutating operations. 
 */
static __be32
nfs4_preprocess_seqid_op(struct nfsd4_compound_state *cstate, u32 seqid,
			 stateid_t *stateid, char typemask,
			 struct nfs4_ol_stateid **stpp,
			 struct nfsd_net *nn)
{
	__be32 status;
	struct nfs4_stid *s;
	struct nfs4_ol_stateid *stp = NULL;

	dprintk("NFSD: %s: seqid=%d stateid = " STATEID_FMT "\n", __func__,
		seqid, STATEID_VAL(stateid));

	*stpp = NULL;
	status = nfsd4_lookup_stateid(cstate, stateid, typemask, &s, nn);
	if (status)
		return status;
	stp = openlockstateid(s);
	nfsd4_cstate_assign_replay(cstate, stp->st_stateowner);

	status = nfs4_seqid_op_checks(cstate, stateid, seqid, stp);
	if (!status)
		*stpp = stp;
	else
		nfs4_put_stid(&stp->st_stid);
	return status;
}

static __be32 nfs4_preprocess_confirmed_seqid_op(struct nfsd4_compound_state *cstate, u32 seqid,
						 stateid_t *stateid, struct nfs4_ol_stateid **stpp, struct nfsd_net *nn)
{
	__be32 status;
	struct nfs4_openowner *oo;
	struct nfs4_ol_stateid *stp;

	status = nfs4_preprocess_seqid_op(cstate, seqid, stateid,
						NFS4_OPEN_STID, &stp, nn);
	if (status)
		return status;
	oo = openowner(stp->st_stateowner);
	if (!(oo->oo_flags & NFS4_OO_CONFIRMED)) {
		nfs4_put_stid(&stp->st_stid);
		return nfserr_bad_stateid;
	}
	*stpp = stp;
	return nfs_ok;
}

__be32
nfsd4_open_confirm(struct svc_rqst *rqstp, struct nfsd4_compound_state *cstate,
		   struct nfsd4_open_confirm *oc)
{
	__be32 status;
	struct nfs4_openowner *oo;
	struct nfs4_ol_stateid *stp;
	struct nfsd_net *nn = net_generic(SVC_NET(rqstp), nfsd_net_id);

	dprintk("NFSD: nfsd4_open_confirm on file %pd\n",
			cstate->current_fh.fh_dentry);

	status = fh_verify(rqstp, &cstate->current_fh, S_IFREG, 0);
	if (status)
		return status;

	status = nfs4_preprocess_seqid_op(cstate,
					oc->oc_seqid, &oc->oc_req_stateid,
					NFS4_OPEN_STID, &stp, nn);
	if (status)
		goto out;
	oo = openowner(stp->st_stateowner);
	status = nfserr_bad_stateid;
	if (oo->oo_flags & NFS4_OO_CONFIRMED)
		goto put_stateid;
	oo->oo_flags |= NFS4_OO_CONFIRMED;
	update_stateid(&stp->st_stid.sc_stateid);
	memcpy(&oc->oc_resp_stateid, &stp->st_stid.sc_stateid, sizeof(stateid_t));
	dprintk("NFSD: %s: success, seqid=%d stateid=" STATEID_FMT "\n",
		__func__, oc->oc_seqid, STATEID_VAL(&stp->st_stid.sc_stateid));

	nfsd4_client_record_create(oo->oo_owner.so_client);
	status = nfs_ok;
put_stateid:
	nfs4_put_stid(&stp->st_stid);
out:
	nfsd4_bump_seqid(cstate, status);
	return status;
}

static inline void nfs4_stateid_downgrade_bit(struct nfs4_ol_stateid *stp, u32 access)
{
	if (!test_access(access, stp))
		return;
	nfs4_file_put_access(stp->st_stid.sc_file, access);
	clear_access(access, stp);
}

static inline void nfs4_stateid_downgrade(struct nfs4_ol_stateid *stp, u32 to_access)
{
	switch (to_access) {
	case NFS4_SHARE_ACCESS_READ:
		nfs4_stateid_downgrade_bit(stp, NFS4_SHARE_ACCESS_WRITE);
		nfs4_stateid_downgrade_bit(stp, NFS4_SHARE_ACCESS_BOTH);
		break;
	case NFS4_SHARE_ACCESS_WRITE:
		nfs4_stateid_downgrade_bit(stp, NFS4_SHARE_ACCESS_READ);
		nfs4_stateid_downgrade_bit(stp, NFS4_SHARE_ACCESS_BOTH);
		break;
	case NFS4_SHARE_ACCESS_BOTH:
		break;
	default:
		WARN_ON_ONCE(1);
	}
}

__be32
nfsd4_open_downgrade(struct svc_rqst *rqstp,
		     struct nfsd4_compound_state *cstate,
		     struct nfsd4_open_downgrade *od)
{
	__be32 status;
	struct nfs4_ol_stateid *stp;
	struct nfsd_net *nn = net_generic(SVC_NET(rqstp), nfsd_net_id);

	dprintk("NFSD: nfsd4_open_downgrade on file %pd\n", 
			cstate->current_fh.fh_dentry);

	/* We don't yet support WANT bits: */
	if (od->od_deleg_want)
		dprintk("NFSD: %s: od_deleg_want=0x%x ignored\n", __func__,
			od->od_deleg_want);

	status = nfs4_preprocess_confirmed_seqid_op(cstate, od->od_seqid,
					&od->od_stateid, &stp, nn);
	if (status)
		goto out; 
	status = nfserr_inval;
	if (!test_access(od->od_share_access, stp)) {
		dprintk("NFSD: access not a subset of current bitmap: 0x%hhx, input access=%08x\n",
			stp->st_access_bmap, od->od_share_access);
		goto put_stateid;
	}
	if (!test_deny(od->od_share_deny, stp)) {
		dprintk("NFSD: deny not a subset of current bitmap: 0x%hhx, input deny=%08x\n",
			stp->st_deny_bmap, od->od_share_deny);
		goto put_stateid;
	}
	nfs4_stateid_downgrade(stp, od->od_share_access);

	reset_union_bmap_deny(od->od_share_deny, stp);

	update_stateid(&stp->st_stid.sc_stateid);
	memcpy(&od->od_stateid, &stp->st_stid.sc_stateid, sizeof(stateid_t));
	status = nfs_ok;
put_stateid:
	nfs4_put_stid(&stp->st_stid);
out:
	nfsd4_bump_seqid(cstate, status);
	return status;
}

static void nfsd4_close_open_stateid(struct nfs4_ol_stateid *s)
{
	struct nfs4_client *clp = s->st_stid.sc_client;
	LIST_HEAD(reaplist);

	s->st_stid.sc_type = NFS4_CLOSED_STID;
	spin_lock(&clp->cl_lock);
	unhash_open_stateid(s, &reaplist);

	if (clp->cl_minorversion) {
		put_ol_stateid_locked(s, &reaplist);
		spin_unlock(&clp->cl_lock);
		free_ol_stateid_reaplist(&reaplist);
	} else {
		spin_unlock(&clp->cl_lock);
		free_ol_stateid_reaplist(&reaplist);
		move_to_close_lru(s, clp->net);
	}
}

/*
 * nfs4_unlock_state() called after encode
 */
__be32
nfsd4_close(struct svc_rqst *rqstp, struct nfsd4_compound_state *cstate,
	    struct nfsd4_close *close)
{
	__be32 status;
	struct nfs4_ol_stateid *stp;
	struct net *net = SVC_NET(rqstp);
	struct nfsd_net *nn = net_generic(net, nfsd_net_id);

	dprintk("NFSD: nfsd4_close on file %pd\n", 
			cstate->current_fh.fh_dentry);

	status = nfs4_preprocess_seqid_op(cstate, close->cl_seqid,
					&close->cl_stateid,
					NFS4_OPEN_STID|NFS4_CLOSED_STID,
					&stp, nn);
	nfsd4_bump_seqid(cstate, status);
	if (status)
		goto out; 
	update_stateid(&stp->st_stid.sc_stateid);
	memcpy(&close->cl_stateid, &stp->st_stid.sc_stateid, sizeof(stateid_t));

	nfsd4_return_all_file_layouts(stp->st_stateowner->so_client,
				      stp->st_stid.sc_file);

	nfsd4_close_open_stateid(stp);

	/* put reference from nfs4_preprocess_seqid_op */
	nfs4_put_stid(&stp->st_stid);
out:
	return status;
}

__be32
nfsd4_delegreturn(struct svc_rqst *rqstp, struct nfsd4_compound_state *cstate,
		  struct nfsd4_delegreturn *dr)
{
	struct nfs4_delegation *dp;
	stateid_t *stateid = &dr->dr_stateid;
	struct nfs4_stid *s;
	__be32 status;
	struct nfsd_net *nn = net_generic(SVC_NET(rqstp), nfsd_net_id);

	if ((status = fh_verify(rqstp, &cstate->current_fh, S_IFREG, 0)))
		return status;

	status = nfsd4_lookup_stateid(cstate, stateid, NFS4_DELEG_STID, &s, nn);
	if (status)
		goto out;
	dp = delegstateid(s);
	status = check_stateid_generation(stateid, &dp->dl_stid.sc_stateid, nfsd4_has_session(cstate));
	if (status)
		goto put_stateid;

	destroy_delegation(dp);
put_stateid:
	nfs4_put_stid(&dp->dl_stid);
out:
	return status;
}


#define LOFF_OVERFLOW(start, len)      ((u64)(len) > ~(u64)(start))

static inline u64
end_offset(u64 start, u64 len)
{
	u64 end;

	end = start + len;
	return end >= start ? end: NFS4_MAX_UINT64;
}

/* last octet in a range */
static inline u64
last_byte_offset(u64 start, u64 len)
{
	u64 end;

	WARN_ON_ONCE(!len);
	end = start + len;
	return end > start ? end - 1: NFS4_MAX_UINT64;
}

/*
 * TODO: Linux file offsets are _signed_ 64-bit quantities, which means that
 * we can't properly handle lock requests that go beyond the (2^63 - 1)-th
 * byte, because of sign extension problems.  Since NFSv4 calls for 64-bit
 * locking, this prevents us from being completely protocol-compliant.  The
 * real solution to this problem is to start using unsigned file offsets in
 * the VFS, but this is a very deep change!
 */
static inline void
nfs4_transform_lock_offset(struct file_lock *lock)
{
	if (lock->fl_start < 0)
		lock->fl_start = OFFSET_MAX;
	if (lock->fl_end < 0)
		lock->fl_end = OFFSET_MAX;
}

static void nfsd4_fl_get_owner(struct file_lock *dst, struct file_lock *src)
{
	struct nfs4_lockowner *lo = (struct nfs4_lockowner *)src->fl_owner;
	dst->fl_owner = (fl_owner_t)lockowner(nfs4_get_stateowner(&lo->lo_owner));
}

static void nfsd4_fl_put_owner(struct file_lock *fl)
{
	struct nfs4_lockowner *lo = (struct nfs4_lockowner *)fl->fl_owner;

	if (lo) {
		nfs4_put_stateowner(&lo->lo_owner);
		fl->fl_owner = NULL;
	}
}

static const struct lock_manager_operations nfsd_posix_mng_ops  = {
	.lm_get_owner = nfsd4_fl_get_owner,
	.lm_put_owner = nfsd4_fl_put_owner,
};

static inline void
nfs4_set_lock_denied(struct file_lock *fl, struct nfsd4_lock_denied *deny)
{
	struct nfs4_lockowner *lo;

	if (fl->fl_lmops == &nfsd_posix_mng_ops) {
		lo = (struct nfs4_lockowner *) fl->fl_owner;
		deny->ld_owner.data = kmemdup(lo->lo_owner.so_owner.data,
					lo->lo_owner.so_owner.len, GFP_KERNEL);
		if (!deny->ld_owner.data)
			/* We just don't care that much */
			goto nevermind;
		deny->ld_owner.len = lo->lo_owner.so_owner.len;
		deny->ld_clientid = lo->lo_owner.so_client->cl_clientid;
	} else {
nevermind:
		deny->ld_owner.len = 0;
		deny->ld_owner.data = NULL;
		deny->ld_clientid.cl_boot = 0;
		deny->ld_clientid.cl_id = 0;
	}
	deny->ld_start = fl->fl_start;
	deny->ld_length = NFS4_MAX_UINT64;
	if (fl->fl_end != NFS4_MAX_UINT64)
		deny->ld_length = fl->fl_end - fl->fl_start + 1;        
	deny->ld_type = NFS4_READ_LT;
	if (fl->fl_type != F_RDLCK)
		deny->ld_type = NFS4_WRITE_LT;
}

static struct nfs4_lockowner *
find_lockowner_str_locked(clientid_t *clid, struct xdr_netobj *owner,
		struct nfs4_client *clp)
{
	unsigned int strhashval = ownerstr_hashval(owner);
	struct nfs4_stateowner *so;

	lockdep_assert_held(&clp->cl_lock);

	list_for_each_entry(so, &clp->cl_ownerstr_hashtbl[strhashval],
			    so_strhash) {
		if (so->so_is_open_owner)
			continue;
		if (same_owner_str(so, owner))
			return lockowner(nfs4_get_stateowner(so));
	}
	return NULL;
}

static struct nfs4_lockowner *
find_lockowner_str(clientid_t *clid, struct xdr_netobj *owner,
		struct nfs4_client *clp)
{
	struct nfs4_lockowner *lo;

	spin_lock(&clp->cl_lock);
	lo = find_lockowner_str_locked(clid, owner, clp);
	spin_unlock(&clp->cl_lock);
	return lo;
}

static void nfs4_unhash_lockowner(struct nfs4_stateowner *sop)
{
	unhash_lockowner_locked(lockowner(sop));
}

static void nfs4_free_lockowner(struct nfs4_stateowner *sop)
{
	struct nfs4_lockowner *lo = lockowner(sop);

	kmem_cache_free(lockowner_slab, lo);
}

static const struct nfs4_stateowner_operations lockowner_ops = {
	.so_unhash =	nfs4_unhash_lockowner,
	.so_free =	nfs4_free_lockowner,
};

/*
 * Alloc a lock owner structure.
 * Called in nfsd4_lock - therefore, OPEN and OPEN_CONFIRM (if needed) has 
 * occurred. 
 *
 * strhashval = ownerstr_hashval
 */
static struct nfs4_lockowner *
alloc_init_lock_stateowner(unsigned int strhashval, struct nfs4_client *clp,
			   struct nfs4_ol_stateid *open_stp,
			   struct nfsd4_lock *lock)
{
	struct nfs4_lockowner *lo, *ret;

	lo = alloc_stateowner(lockowner_slab, &lock->lk_new_owner, clp);
	if (!lo)
		return NULL;
	INIT_LIST_HEAD(&lo->lo_owner.so_stateids);
	lo->lo_owner.so_is_open_owner = 0;
	lo->lo_owner.so_seqid = lock->lk_new_lock_seqid;
	lo->lo_owner.so_ops = &lockowner_ops;
	spin_lock(&clp->cl_lock);
	ret = find_lockowner_str_locked(&clp->cl_clientid,
			&lock->lk_new_owner, clp);
	if (ret == NULL) {
		list_add(&lo->lo_owner.so_strhash,
			 &clp->cl_ownerstr_hashtbl[strhashval]);
		ret = lo;
	} else
		nfs4_free_lockowner(&lo->lo_owner);
	spin_unlock(&clp->cl_lock);
	return lo;
}

static void
init_lock_stateid(struct nfs4_ol_stateid *stp, struct nfs4_lockowner *lo,
		  struct nfs4_file *fp, struct inode *inode,
		  struct nfs4_ol_stateid *open_stp)
{
	struct nfs4_client *clp = lo->lo_owner.so_client;

	lockdep_assert_held(&clp->cl_lock);

	atomic_inc(&stp->st_stid.sc_count);
	stp->st_stid.sc_type = NFS4_LOCK_STID;
	stp->st_stateowner = nfs4_get_stateowner(&lo->lo_owner);
	get_nfs4_file(fp);
	stp->st_stid.sc_file = fp;
	stp->st_stid.sc_free = nfs4_free_lock_stateid;
	stp->st_access_bmap = 0;
	stp->st_deny_bmap = open_stp->st_deny_bmap;
	stp->st_openstp = open_stp;
	list_add(&stp->st_locks, &open_stp->st_locks);
	list_add(&stp->st_perstateowner, &lo->lo_owner.so_stateids);
	spin_lock(&fp->fi_lock);
	list_add(&stp->st_perfile, &fp->fi_stateids);
	spin_unlock(&fp->fi_lock);
}

static struct nfs4_ol_stateid *
find_lock_stateid(struct nfs4_lockowner *lo, struct nfs4_file *fp)
{
	struct nfs4_ol_stateid *lst;
	struct nfs4_client *clp = lo->lo_owner.so_client;

	lockdep_assert_held(&clp->cl_lock);

	list_for_each_entry(lst, &lo->lo_owner.so_stateids, st_perstateowner) {
		if (lst->st_stid.sc_file == fp) {
			atomic_inc(&lst->st_stid.sc_count);
			return lst;
		}
	}
	return NULL;
}

static struct nfs4_ol_stateid *
find_or_create_lock_stateid(struct nfs4_lockowner *lo, struct nfs4_file *fi,
			    struct inode *inode, struct nfs4_ol_stateid *ost,
			    bool *new)
{
	struct nfs4_stid *ns = NULL;
	struct nfs4_ol_stateid *lst;
	struct nfs4_openowner *oo = openowner(ost->st_stateowner);
	struct nfs4_client *clp = oo->oo_owner.so_client;

	spin_lock(&clp->cl_lock);
	lst = find_lock_stateid(lo, fi);
	if (lst == NULL) {
		spin_unlock(&clp->cl_lock);
		ns = nfs4_alloc_stid(clp, stateid_slab);
		if (ns == NULL)
			return NULL;

		spin_lock(&clp->cl_lock);
		lst = find_lock_stateid(lo, fi);
		if (likely(!lst)) {
			lst = openlockstateid(ns);
			init_lock_stateid(lst, lo, fi, inode, ost);
			ns = NULL;
			*new = true;
		}
	}
	spin_unlock(&clp->cl_lock);
	if (ns)
		nfs4_put_stid(ns);
	return lst;
}

static int
check_lock_length(u64 offset, u64 length)
{
	return ((length == 0)  || ((length != NFS4_MAX_UINT64) &&
	     LOFF_OVERFLOW(offset, length)));
}

static void get_lock_access(struct nfs4_ol_stateid *lock_stp, u32 access)
{
	struct nfs4_file *fp = lock_stp->st_stid.sc_file;

	lockdep_assert_held(&fp->fi_lock);

	if (test_access(access, lock_stp))
		return;
	__nfs4_file_get_access(fp, access);
	set_access(access, lock_stp);
}

static __be32
lookup_or_create_lock_state(struct nfsd4_compound_state *cstate,
			    struct nfs4_ol_stateid *ost,
			    struct nfsd4_lock *lock,
			    struct nfs4_ol_stateid **lst, bool *new)
{
	__be32 status;
	struct nfs4_file *fi = ost->st_stid.sc_file;
	struct nfs4_openowner *oo = openowner(ost->st_stateowner);
	struct nfs4_client *cl = oo->oo_owner.so_client;
	struct inode *inode = cstate->current_fh.fh_dentry->d_inode;
	struct nfs4_lockowner *lo;
	unsigned int strhashval;

	lo = find_lockowner_str(&cl->cl_clientid, &lock->v.new.owner, cl);
	if (!lo) {
		strhashval = ownerstr_hashval(&lock->v.new.owner);
		lo = alloc_init_lock_stateowner(strhashval, cl, ost, lock);
		if (lo == NULL)
			return nfserr_jukebox;
	} else {
		/* with an existing lockowner, seqids must be the same */
		status = nfserr_bad_seqid;
		if (!cstate->minorversion &&
		    lock->lk_new_lock_seqid != lo->lo_owner.so_seqid)
			goto out;
	}

	*lst = find_or_create_lock_stateid(lo, fi, inode, ost, new);
	if (*lst == NULL) {
		status = nfserr_jukebox;
		goto out;
	}
	status = nfs_ok;
out:
	nfs4_put_stateowner(&lo->lo_owner);
	return status;
}

/*
 *  LOCK operation 
 */
__be32
nfsd4_lock(struct svc_rqst *rqstp, struct nfsd4_compound_state *cstate,
	   struct nfsd4_lock *lock)
{
	struct nfs4_openowner *open_sop = NULL;
	struct nfs4_lockowner *lock_sop = NULL;
	struct nfs4_ol_stateid *lock_stp = NULL;
	struct nfs4_ol_stateid *open_stp = NULL;
	struct nfs4_file *fp;
	struct file *filp = NULL;
	struct file_lock *file_lock = NULL;
	struct file_lock *conflock = NULL;
	__be32 status = 0;
	int lkflg;
	int err;
	bool new = false;
	struct net *net = SVC_NET(rqstp);
	struct nfsd_net *nn = net_generic(net, nfsd_net_id);

	dprintk("NFSD: nfsd4_lock: start=%Ld length=%Ld\n",
		(long long) lock->lk_offset,
		(long long) lock->lk_length);

	if (check_lock_length(lock->lk_offset, lock->lk_length))
		 return nfserr_inval;

	if ((status = fh_verify(rqstp, &cstate->current_fh,
				S_IFREG, NFSD_MAY_LOCK))) {
		dprintk("NFSD: nfsd4_lock: permission denied!\n");
		return status;
	}

	if (lock->lk_is_new) {
		if (nfsd4_has_session(cstate))
			/* See rfc 5661 18.10.3: given clientid is ignored: */
			memcpy(&lock->v.new.clientid,
				&cstate->session->se_client->cl_clientid,
				sizeof(clientid_t));

		status = nfserr_stale_clientid;
		if (STALE_CLIENTID(&lock->lk_new_clientid, nn))
			goto out;

		/* validate and update open stateid and open seqid */
		status = nfs4_preprocess_confirmed_seqid_op(cstate,
				        lock->lk_new_open_seqid,
		                        &lock->lk_new_open_stateid,
					&open_stp, nn);
		if (status)
			goto out;
		open_sop = openowner(open_stp->st_stateowner);
		status = nfserr_bad_stateid;
		if (!same_clid(&open_sop->oo_owner.so_client->cl_clientid,
						&lock->v.new.clientid))
			goto out;
		status = lookup_or_create_lock_state(cstate, open_stp, lock,
							&lock_stp, &new);
	} else {
		status = nfs4_preprocess_seqid_op(cstate,
				       lock->lk_old_lock_seqid,
				       &lock->lk_old_lock_stateid,
				       NFS4_LOCK_STID, &lock_stp, nn);
	}
	if (status)
		goto out;
	lock_sop = lockowner(lock_stp->st_stateowner);

	lkflg = setlkflg(lock->lk_type);
	status = nfs4_check_openmode(lock_stp, lkflg);
	if (status)
		goto out;

	status = nfserr_grace;
	if (locks_in_grace(net) && !lock->lk_reclaim)
		goto out;
	status = nfserr_no_grace;
	if (!locks_in_grace(net) && lock->lk_reclaim)
		goto out;

	file_lock = locks_alloc_lock();
	if (!file_lock) {
		dprintk("NFSD: %s: unable to allocate lock!\n", __func__);
		status = nfserr_jukebox;
		goto out;
	}

	fp = lock_stp->st_stid.sc_file;
	switch (lock->lk_type) {
		case NFS4_READ_LT:
		case NFS4_READW_LT:
			spin_lock(&fp->fi_lock);
			filp = find_readable_file_locked(fp);
			if (filp)
				get_lock_access(lock_stp, NFS4_SHARE_ACCESS_READ);
			spin_unlock(&fp->fi_lock);
			file_lock->fl_type = F_RDLCK;
			break;
		case NFS4_WRITE_LT:
		case NFS4_WRITEW_LT:
			spin_lock(&fp->fi_lock);
			filp = find_writeable_file_locked(fp);
			if (filp)
				get_lock_access(lock_stp, NFS4_SHARE_ACCESS_WRITE);
			spin_unlock(&fp->fi_lock);
			file_lock->fl_type = F_WRLCK;
			break;
		default:
			status = nfserr_inval;
		goto out;
	}
	if (!filp) {
		status = nfserr_openmode;
		goto out;
	}

	file_lock->fl_owner = (fl_owner_t)lockowner(nfs4_get_stateowner(&lock_sop->lo_owner));
	file_lock->fl_pid = current->tgid;
	file_lock->fl_file = filp;
	file_lock->fl_flags = FL_POSIX;
	file_lock->fl_lmops = &nfsd_posix_mng_ops;
	file_lock->fl_start = lock->lk_offset;
	file_lock->fl_end = last_byte_offset(lock->lk_offset, lock->lk_length);
	nfs4_transform_lock_offset(file_lock);

	conflock = locks_alloc_lock();
	if (!conflock) {
		dprintk("NFSD: %s: unable to allocate lock!\n", __func__);
		status = nfserr_jukebox;
		goto out;
	}

	err = vfs_lock_file(filp, F_SETLK, file_lock, conflock);
	switch (-err) {
	case 0: /* success! */
		update_stateid(&lock_stp->st_stid.sc_stateid);
		memcpy(&lock->lk_resp_stateid, &lock_stp->st_stid.sc_stateid, 
				sizeof(stateid_t));
		status = 0;
		break;
	case (EAGAIN):		/* conflock holds conflicting lock */
		status = nfserr_denied;
		dprintk("NFSD: nfsd4_lock: conflicting lock found!\n");
		nfs4_set_lock_denied(conflock, &lock->lk_denied);
		break;
	case (EDEADLK):
		status = nfserr_deadlock;
		break;
	default:
		dprintk("NFSD: nfsd4_lock: vfs_lock_file() failed! status %d\n",err);
		status = nfserrno(err);
		break;
	}
out:
	if (filp)
		fput(filp);
	if (lock_stp) {
		/* Bump seqid manually if the 4.0 replay owner is openowner */
		if (cstate->replay_owner &&
		    cstate->replay_owner != &lock_sop->lo_owner &&
		    seqid_mutating_err(ntohl(status)))
			lock_sop->lo_owner.so_seqid++;

		/*
		 * If this is a new, never-before-used stateid, and we are
		 * returning an error, then just go ahead and release it.
		 */
		if (status && new)
			release_lock_stateid(lock_stp);

		nfs4_put_stid(&lock_stp->st_stid);
	}
	if (open_stp)
		nfs4_put_stid(&open_stp->st_stid);
	nfsd4_bump_seqid(cstate, status);
	if (file_lock)
		locks_free_lock(file_lock);
	if (conflock)
		locks_free_lock(conflock);
	return status;
}

/*
 * The NFSv4 spec allows a client to do a LOCKT without holding an OPEN,
 * so we do a temporary open here just to get an open file to pass to
 * vfs_test_lock.  (Arguably perhaps test_lock should be done with an
 * inode operation.)
 */
static __be32 nfsd_test_lock(struct svc_rqst *rqstp, struct svc_fh *fhp, struct file_lock *lock)
{
	struct file *file;
	__be32 err = nfsd_open(rqstp, fhp, S_IFREG, NFSD_MAY_READ, &file);
	if (!err) {
		err = nfserrno(vfs_test_lock(file, lock));
		nfsd_close(file);
	}
	return err;
}

/*
 * LOCKT operation
 */
__be32
nfsd4_lockt(struct svc_rqst *rqstp, struct nfsd4_compound_state *cstate,
	    struct nfsd4_lockt *lockt)
{
	struct file_lock *file_lock = NULL;
	struct nfs4_lockowner *lo = NULL;
	__be32 status;
	struct nfsd_net *nn = net_generic(SVC_NET(rqstp), nfsd_net_id);

	if (locks_in_grace(SVC_NET(rqstp)))
		return nfserr_grace;

	if (check_lock_length(lockt->lt_offset, lockt->lt_length))
		 return nfserr_inval;

	if (!nfsd4_has_session(cstate)) {
		status = lookup_clientid(&lockt->lt_clientid, cstate, nn);
		if (status)
			goto out;
	}

	if ((status = fh_verify(rqstp, &cstate->current_fh, S_IFREG, 0)))
		goto out;

	file_lock = locks_alloc_lock();
	if (!file_lock) {
		dprintk("NFSD: %s: unable to allocate lock!\n", __func__);
		status = nfserr_jukebox;
		goto out;
	}

	switch (lockt->lt_type) {
		case NFS4_READ_LT:
		case NFS4_READW_LT:
			file_lock->fl_type = F_RDLCK;
		break;
		case NFS4_WRITE_LT:
		case NFS4_WRITEW_LT:
			file_lock->fl_type = F_WRLCK;
		break;
		default:
			dprintk("NFSD: nfs4_lockt: bad lock type!\n");
			status = nfserr_inval;
		goto out;
	}

	lo = find_lockowner_str(&lockt->lt_clientid, &lockt->lt_owner,
				cstate->clp);
	if (lo)
		file_lock->fl_owner = (fl_owner_t)lo;
	file_lock->fl_pid = current->tgid;
	file_lock->fl_flags = FL_POSIX;

	file_lock->fl_start = lockt->lt_offset;
	file_lock->fl_end = last_byte_offset(lockt->lt_offset, lockt->lt_length);

	nfs4_transform_lock_offset(file_lock);

	status = nfsd_test_lock(rqstp, &cstate->current_fh, file_lock);
	if (status)
		goto out;

	if (file_lock->fl_type != F_UNLCK) {
		status = nfserr_denied;
		nfs4_set_lock_denied(file_lock, &lockt->lt_denied);
	}
out:
	if (lo)
		nfs4_put_stateowner(&lo->lo_owner);
	if (file_lock)
		locks_free_lock(file_lock);
	return status;
}

__be32
nfsd4_locku(struct svc_rqst *rqstp, struct nfsd4_compound_state *cstate,
	    struct nfsd4_locku *locku)
{
	struct nfs4_ol_stateid *stp;
	struct file *filp = NULL;
	struct file_lock *file_lock = NULL;
	__be32 status;
	int err;
	struct nfsd_net *nn = net_generic(SVC_NET(rqstp), nfsd_net_id);

	dprintk("NFSD: nfsd4_locku: start=%Ld length=%Ld\n",
		(long long) locku->lu_offset,
		(long long) locku->lu_length);

	if (check_lock_length(locku->lu_offset, locku->lu_length))
		 return nfserr_inval;

	status = nfs4_preprocess_seqid_op(cstate, locku->lu_seqid,
					&locku->lu_stateid, NFS4_LOCK_STID,
					&stp, nn);
	if (status)
		goto out;
	filp = find_any_file(stp->st_stid.sc_file);
	if (!filp) {
		status = nfserr_lock_range;
		goto put_stateid;
	}
	file_lock = locks_alloc_lock();
	if (!file_lock) {
		dprintk("NFSD: %s: unable to allocate lock!\n", __func__);
		status = nfserr_jukebox;
		goto fput;
	}

	file_lock->fl_type = F_UNLCK;
	file_lock->fl_owner = (fl_owner_t)lockowner(nfs4_get_stateowner(stp->st_stateowner));
	file_lock->fl_pid = current->tgid;
	file_lock->fl_file = filp;
	file_lock->fl_flags = FL_POSIX;
	file_lock->fl_lmops = &nfsd_posix_mng_ops;
	file_lock->fl_start = locku->lu_offset;

	file_lock->fl_end = last_byte_offset(locku->lu_offset,
						locku->lu_length);
	nfs4_transform_lock_offset(file_lock);

	err = vfs_lock_file(filp, F_SETLK, file_lock, NULL);
	if (err) {
		dprintk("NFSD: nfs4_locku: vfs_lock_file failed!\n");
		goto out_nfserr;
	}
	update_stateid(&stp->st_stid.sc_stateid);
	memcpy(&locku->lu_stateid, &stp->st_stid.sc_stateid, sizeof(stateid_t));
fput:
	fput(filp);
put_stateid:
	nfs4_put_stid(&stp->st_stid);
out:
	nfsd4_bump_seqid(cstate, status);
	if (file_lock)
		locks_free_lock(file_lock);
	return status;

out_nfserr:
	status = nfserrno(err);
	goto fput;
}

/*
 * returns
 * 	true:  locks held by lockowner
 * 	false: no locks held by lockowner
 */
static bool
check_for_locks(struct nfs4_file *fp, struct nfs4_lockowner *lowner)
{
	struct file_lock *fl;
	int status = false;
	struct file *filp = find_any_file(fp);
	struct inode *inode;
	struct file_lock_context *flctx;

	if (!filp) {
		/* Any valid lock stateid should have some sort of access */
		WARN_ON_ONCE(1);
		return status;
	}

	inode = file_inode(filp);
	flctx = inode->i_flctx;

	if (flctx && !list_empty_careful(&flctx->flc_posix)) {
		spin_lock(&flctx->flc_lock);
		list_for_each_entry(fl, &flctx->flc_posix, fl_list) {
			if (fl->fl_owner == (fl_owner_t)lowner) {
				status = true;
				break;
			}
		}
		spin_unlock(&flctx->flc_lock);
	}
	fput(filp);
	return status;
}

__be32
nfsd4_release_lockowner(struct svc_rqst *rqstp,
			struct nfsd4_compound_state *cstate,
			struct nfsd4_release_lockowner *rlockowner)
{
	clientid_t *clid = &rlockowner->rl_clientid;
	struct nfs4_stateowner *sop;
	struct nfs4_lockowner *lo = NULL;
	struct nfs4_ol_stateid *stp;
	struct xdr_netobj *owner = &rlockowner->rl_owner;
	unsigned int hashval = ownerstr_hashval(owner);
	__be32 status;
	struct nfsd_net *nn = net_generic(SVC_NET(rqstp), nfsd_net_id);
	struct nfs4_client *clp;

	dprintk("nfsd4_release_lockowner clientid: (%08x/%08x):\n",
		clid->cl_boot, clid->cl_id);

	status = lookup_clientid(clid, cstate, nn);
	if (status)
		return status;

	clp = cstate->clp;
	/* Find the matching lock stateowner */
	spin_lock(&clp->cl_lock);
	list_for_each_entry(sop, &clp->cl_ownerstr_hashtbl[hashval],
			    so_strhash) {

		if (sop->so_is_open_owner || !same_owner_str(sop, owner))
			continue;

		/* see if there are still any locks associated with it */
		lo = lockowner(sop);
		list_for_each_entry(stp, &sop->so_stateids, st_perstateowner) {
			if (check_for_locks(stp->st_stid.sc_file, lo)) {
				status = nfserr_locks_held;
				spin_unlock(&clp->cl_lock);
				return status;
			}
		}

		nfs4_get_stateowner(sop);
		break;
	}
	spin_unlock(&clp->cl_lock);
	if (lo)
		release_lockowner(lo);
	return status;
}

static inline struct nfs4_client_reclaim *
alloc_reclaim(void)
{
	return kmalloc(sizeof(struct nfs4_client_reclaim), GFP_KERNEL);
}

bool
nfs4_has_reclaimed_state(const char *name, struct nfsd_net *nn)
{
	struct nfs4_client_reclaim *crp;

	crp = nfsd4_find_reclaim_client(name, nn);
	return (crp && crp->cr_clp);
}

/*
 * failure => all reset bets are off, nfserr_no_grace...
 */
struct nfs4_client_reclaim *
nfs4_client_to_reclaim(const char *name, struct nfsd_net *nn)
{
	unsigned int strhashval;
	struct nfs4_client_reclaim *crp;

	dprintk("NFSD nfs4_client_to_reclaim NAME: %.*s\n", HEXDIR_LEN, name);
	crp = alloc_reclaim();
	if (crp) {
		strhashval = clientstr_hashval(name);
		INIT_LIST_HEAD(&crp->cr_strhash);
		list_add(&crp->cr_strhash, &nn->reclaim_str_hashtbl[strhashval]);
		memcpy(crp->cr_recdir, name, HEXDIR_LEN);
		crp->cr_clp = NULL;
		nn->reclaim_str_hashtbl_size++;
	}
	return crp;
}

void
nfs4_remove_reclaim_record(struct nfs4_client_reclaim *crp, struct nfsd_net *nn)
{
	list_del(&crp->cr_strhash);
	kfree(crp);
	nn->reclaim_str_hashtbl_size--;
}

void
nfs4_release_reclaim(struct nfsd_net *nn)
{
	struct nfs4_client_reclaim *crp = NULL;
	int i;

	for (i = 0; i < CLIENT_HASH_SIZE; i++) {
		while (!list_empty(&nn->reclaim_str_hashtbl[i])) {
			crp = list_entry(nn->reclaim_str_hashtbl[i].next,
			                struct nfs4_client_reclaim, cr_strhash);
			nfs4_remove_reclaim_record(crp, nn);
		}
	}
	WARN_ON_ONCE(nn->reclaim_str_hashtbl_size);
}

/*
 * called from OPEN, CLAIM_PREVIOUS with a new clientid. */
struct nfs4_client_reclaim *
nfsd4_find_reclaim_client(const char *recdir, struct nfsd_net *nn)
{
	unsigned int strhashval;
	struct nfs4_client_reclaim *crp = NULL;

	dprintk("NFSD: nfs4_find_reclaim_client for recdir %s\n", recdir);

	strhashval = clientstr_hashval(recdir);
	list_for_each_entry(crp, &nn->reclaim_str_hashtbl[strhashval], cr_strhash) {
		if (same_name(crp->cr_recdir, recdir)) {
			return crp;
		}
	}
	return NULL;
}

/*
* Called from OPEN. Look for clientid in reclaim list.
*/
__be32
nfs4_check_open_reclaim(clientid_t *clid,
		struct nfsd4_compound_state *cstate,
		struct nfsd_net *nn)
{
	__be32 status;

	/* find clientid in conf_id_hashtbl */
	status = lookup_clientid(clid, cstate, nn);
	if (status)
		return nfserr_reclaim_bad;

	if (test_bit(NFSD4_CLIENT_RECLAIM_COMPLETE, &cstate->clp->cl_flags))
		return nfserr_no_grace;

	if (nfsd4_client_record_check(cstate->clp))
		return nfserr_reclaim_bad;

	return nfs_ok;
}

#ifdef CONFIG_NFSD_FAULT_INJECTION
static inline void
put_client(struct nfs4_client *clp)
{
	atomic_dec(&clp->cl_refcount);
}

static struct nfs4_client *
nfsd_find_client(struct sockaddr_storage *addr, size_t addr_size)
{
	struct nfs4_client *clp;
	struct nfsd_net *nn = net_generic(current->nsproxy->net_ns,
					  nfsd_net_id);

	if (!nfsd_netns_ready(nn))
		return NULL;

	list_for_each_entry(clp, &nn->client_lru, cl_lru) {
		if (memcmp(&clp->cl_addr, addr, addr_size) == 0)
			return clp;
	}
	return NULL;
}

u64
nfsd_inject_print_clients(void)
{
	struct nfs4_client *clp;
	u64 count = 0;
	struct nfsd_net *nn = net_generic(current->nsproxy->net_ns,
					  nfsd_net_id);
	char buf[INET6_ADDRSTRLEN];

	if (!nfsd_netns_ready(nn))
		return 0;

	spin_lock(&nn->client_lock);
	list_for_each_entry(clp, &nn->client_lru, cl_lru) {
		rpc_ntop((struct sockaddr *)&clp->cl_addr, buf, sizeof(buf));
		pr_info("NFS Client: %s\n", buf);
		++count;
	}
	spin_unlock(&nn->client_lock);

	return count;
}

u64
nfsd_inject_forget_client(struct sockaddr_storage *addr, size_t addr_size)
{
	u64 count = 0;
	struct nfs4_client *clp;
	struct nfsd_net *nn = net_generic(current->nsproxy->net_ns,
					  nfsd_net_id);

	if (!nfsd_netns_ready(nn))
		return count;

	spin_lock(&nn->client_lock);
	clp = nfsd_find_client(addr, addr_size);
	if (clp) {
		if (mark_client_expired_locked(clp) == nfs_ok)
			++count;
		else
			clp = NULL;
	}
	spin_unlock(&nn->client_lock);

	if (clp)
		expire_client(clp);

	return count;
}

u64
nfsd_inject_forget_clients(u64 max)
{
	u64 count = 0;
	struct nfs4_client *clp, *next;
	struct nfsd_net *nn = net_generic(current->nsproxy->net_ns,
						nfsd_net_id);
	LIST_HEAD(reaplist);

	if (!nfsd_netns_ready(nn))
		return count;

	spin_lock(&nn->client_lock);
	list_for_each_entry_safe(clp, next, &nn->client_lru, cl_lru) {
		if (mark_client_expired_locked(clp) == nfs_ok) {
			list_add(&clp->cl_lru, &reaplist);
			if (max != 0 && ++count >= max)
				break;
		}
	}
	spin_unlock(&nn->client_lock);

	list_for_each_entry_safe(clp, next, &reaplist, cl_lru)
		expire_client(clp);

	return count;
}

static void nfsd_print_count(struct nfs4_client *clp, unsigned int count,
			     const char *type)
{
	char buf[INET6_ADDRSTRLEN];
	rpc_ntop((struct sockaddr *)&clp->cl_addr, buf, sizeof(buf));
	printk(KERN_INFO "NFS Client: %s has %u %s\n", buf, count, type);
}

static void
nfsd_inject_add_lock_to_list(struct nfs4_ol_stateid *lst,
			     struct list_head *collect)
{
	struct nfs4_client *clp = lst->st_stid.sc_client;
	struct nfsd_net *nn = net_generic(current->nsproxy->net_ns,
					  nfsd_net_id);

	if (!collect)
		return;

	lockdep_assert_held(&nn->client_lock);
	atomic_inc(&clp->cl_refcount);
	list_add(&lst->st_locks, collect);
}

static u64 nfsd_foreach_client_lock(struct nfs4_client *clp, u64 max,
				    struct list_head *collect,
				    void (*func)(struct nfs4_ol_stateid *))
{
	struct nfs4_openowner *oop;
	struct nfs4_ol_stateid *stp, *st_next;
	struct nfs4_ol_stateid *lst, *lst_next;
	u64 count = 0;

	spin_lock(&clp->cl_lock);
	list_for_each_entry(oop, &clp->cl_openowners, oo_perclient) {
		list_for_each_entry_safe(stp, st_next,
				&oop->oo_owner.so_stateids, st_perstateowner) {
			list_for_each_entry_safe(lst, lst_next,
					&stp->st_locks, st_locks) {
				if (func) {
					func(lst);
					nfsd_inject_add_lock_to_list(lst,
								collect);
				}
				++count;
				/*
				 * Despite the fact that these functions deal
				 * with 64-bit integers for "count", we must
				 * ensure that it doesn't blow up the
				 * clp->cl_refcount. Throw a warning if we
				 * start to approach INT_MAX here.
				 */
				WARN_ON_ONCE(count == (INT_MAX / 2));
				if (count == max)
					goto out;
			}
		}
	}
out:
	spin_unlock(&clp->cl_lock);

	return count;
}

static u64
nfsd_collect_client_locks(struct nfs4_client *clp, struct list_head *collect,
			  u64 max)
{
	return nfsd_foreach_client_lock(clp, max, collect, unhash_lock_stateid);
}

static u64
nfsd_print_client_locks(struct nfs4_client *clp)
{
	u64 count = nfsd_foreach_client_lock(clp, 0, NULL, NULL);
	nfsd_print_count(clp, count, "locked files");
	return count;
}

u64
nfsd_inject_print_locks(void)
{
	struct nfs4_client *clp;
	u64 count = 0;
	struct nfsd_net *nn = net_generic(current->nsproxy->net_ns,
						nfsd_net_id);

	if (!nfsd_netns_ready(nn))
		return 0;

	spin_lock(&nn->client_lock);
	list_for_each_entry(clp, &nn->client_lru, cl_lru)
		count += nfsd_print_client_locks(clp);
	spin_unlock(&nn->client_lock);

	return count;
}

static void
nfsd_reap_locks(struct list_head *reaplist)
{
	struct nfs4_client *clp;
	struct nfs4_ol_stateid *stp, *next;

	list_for_each_entry_safe(stp, next, reaplist, st_locks) {
		list_del_init(&stp->st_locks);
		clp = stp->st_stid.sc_client;
		nfs4_put_stid(&stp->st_stid);
		put_client(clp);
	}
}

u64
nfsd_inject_forget_client_locks(struct sockaddr_storage *addr, size_t addr_size)
{
	unsigned int count = 0;
	struct nfs4_client *clp;
	struct nfsd_net *nn = net_generic(current->nsproxy->net_ns,
						nfsd_net_id);
	LIST_HEAD(reaplist);

	if (!nfsd_netns_ready(nn))
		return count;

	spin_lock(&nn->client_lock);
	clp = nfsd_find_client(addr, addr_size);
	if (clp)
		count = nfsd_collect_client_locks(clp, &reaplist, 0);
	spin_unlock(&nn->client_lock);
	nfsd_reap_locks(&reaplist);
	return count;
}

u64
nfsd_inject_forget_locks(u64 max)
{
	u64 count = 0;
	struct nfs4_client *clp;
	struct nfsd_net *nn = net_generic(current->nsproxy->net_ns,
						nfsd_net_id);
	LIST_HEAD(reaplist);

	if (!nfsd_netns_ready(nn))
		return count;

	spin_lock(&nn->client_lock);
	list_for_each_entry(clp, &nn->client_lru, cl_lru) {
		count += nfsd_collect_client_locks(clp, &reaplist, max - count);
		if (max != 0 && count >= max)
			break;
	}
	spin_unlock(&nn->client_lock);
	nfsd_reap_locks(&reaplist);
	return count;
}

static u64
nfsd_foreach_client_openowner(struct nfs4_client *clp, u64 max,
			      struct list_head *collect,
			      void (*func)(struct nfs4_openowner *))
{
	struct nfs4_openowner *oop, *next;
	struct nfsd_net *nn = net_generic(current->nsproxy->net_ns,
						nfsd_net_id);
	u64 count = 0;

	lockdep_assert_held(&nn->client_lock);

	spin_lock(&clp->cl_lock);
	list_for_each_entry_safe(oop, next, &clp->cl_openowners, oo_perclient) {
		if (func) {
			func(oop);
			if (collect) {
				atomic_inc(&clp->cl_refcount);
				list_add(&oop->oo_perclient, collect);
			}
		}
		++count;
		/*
		 * Despite the fact that these functions deal with
		 * 64-bit integers for "count", we must ensure that
		 * it doesn't blow up the clp->cl_refcount. Throw a
		 * warning if we start to approach INT_MAX here.
		 */
		WARN_ON_ONCE(count == (INT_MAX / 2));
		if (count == max)
			break;
	}
	spin_unlock(&clp->cl_lock);

	return count;
}

static u64
nfsd_print_client_openowners(struct nfs4_client *clp)
{
	u64 count = nfsd_foreach_client_openowner(clp, 0, NULL, NULL);

	nfsd_print_count(clp, count, "openowners");
	return count;
}

static u64
nfsd_collect_client_openowners(struct nfs4_client *clp,
			       struct list_head *collect, u64 max)
{
	return nfsd_foreach_client_openowner(clp, max, collect,
						unhash_openowner_locked);
}

u64
nfsd_inject_print_openowners(void)
{
	struct nfs4_client *clp;
	u64 count = 0;
	struct nfsd_net *nn = net_generic(current->nsproxy->net_ns,
						nfsd_net_id);

	if (!nfsd_netns_ready(nn))
		return 0;

	spin_lock(&nn->client_lock);
	list_for_each_entry(clp, &nn->client_lru, cl_lru)
		count += nfsd_print_client_openowners(clp);
	spin_unlock(&nn->client_lock);

	return count;
}

static void
nfsd_reap_openowners(struct list_head *reaplist)
{
	struct nfs4_client *clp;
	struct nfs4_openowner *oop, *next;

	list_for_each_entry_safe(oop, next, reaplist, oo_perclient) {
		list_del_init(&oop->oo_perclient);
		clp = oop->oo_owner.so_client;
		release_openowner(oop);
		put_client(clp);
	}
}

u64
nfsd_inject_forget_client_openowners(struct sockaddr_storage *addr,
				     size_t addr_size)
{
	unsigned int count = 0;
	struct nfs4_client *clp;
	struct nfsd_net *nn = net_generic(current->nsproxy->net_ns,
						nfsd_net_id);
	LIST_HEAD(reaplist);

	if (!nfsd_netns_ready(nn))
		return count;

	spin_lock(&nn->client_lock);
	clp = nfsd_find_client(addr, addr_size);
	if (clp)
		count = nfsd_collect_client_openowners(clp, &reaplist, 0);
	spin_unlock(&nn->client_lock);
	nfsd_reap_openowners(&reaplist);
	return count;
}

u64
nfsd_inject_forget_openowners(u64 max)
{
	u64 count = 0;
	struct nfs4_client *clp;
	struct nfsd_net *nn = net_generic(current->nsproxy->net_ns,
						nfsd_net_id);
	LIST_HEAD(reaplist);

	if (!nfsd_netns_ready(nn))
		return count;

	spin_lock(&nn->client_lock);
	list_for_each_entry(clp, &nn->client_lru, cl_lru) {
		count += nfsd_collect_client_openowners(clp, &reaplist,
							max - count);
		if (max != 0 && count >= max)
			break;
	}
	spin_unlock(&nn->client_lock);
	nfsd_reap_openowners(&reaplist);
	return count;
}

static u64 nfsd_find_all_delegations(struct nfs4_client *clp, u64 max,
				     struct list_head *victims)
{
	struct nfs4_delegation *dp, *next;
	struct nfsd_net *nn = net_generic(current->nsproxy->net_ns,
						nfsd_net_id);
	u64 count = 0;

	lockdep_assert_held(&nn->client_lock);

	spin_lock(&state_lock);
	list_for_each_entry_safe(dp, next, &clp->cl_delegations, dl_perclnt) {
		if (victims) {
			/*
			 * It's not safe to mess with delegations that have a
			 * non-zero dl_time. They might have already been broken
			 * and could be processed by the laundromat outside of
			 * the state_lock. Just leave them be.
			 */
			if (dp->dl_time != 0)
				continue;

			atomic_inc(&clp->cl_refcount);
			unhash_delegation_locked(dp);
			list_add(&dp->dl_recall_lru, victims);
		}
		++count;
		/*
		 * Despite the fact that these functions deal with
		 * 64-bit integers for "count", we must ensure that
		 * it doesn't blow up the clp->cl_refcount. Throw a
		 * warning if we start to approach INT_MAX here.
		 */
		WARN_ON_ONCE(count == (INT_MAX / 2));
		if (count == max)
			break;
	}
	spin_unlock(&state_lock);
	return count;
}

static u64
nfsd_print_client_delegations(struct nfs4_client *clp)
{
	u64 count = nfsd_find_all_delegations(clp, 0, NULL);

	nfsd_print_count(clp, count, "delegations");
	return count;
}

u64
nfsd_inject_print_delegations(void)
{
	struct nfs4_client *clp;
	u64 count = 0;
	struct nfsd_net *nn = net_generic(current->nsproxy->net_ns,
						nfsd_net_id);

	if (!nfsd_netns_ready(nn))
		return 0;

	spin_lock(&nn->client_lock);
	list_for_each_entry(clp, &nn->client_lru, cl_lru)
		count += nfsd_print_client_delegations(clp);
	spin_unlock(&nn->client_lock);

	return count;
}

static void
nfsd_forget_delegations(struct list_head *reaplist)
{
	struct nfs4_client *clp;
	struct nfs4_delegation *dp, *next;

	list_for_each_entry_safe(dp, next, reaplist, dl_recall_lru) {
		list_del_init(&dp->dl_recall_lru);
		clp = dp->dl_stid.sc_client;
		revoke_delegation(dp);
		put_client(clp);
	}
}

u64
nfsd_inject_forget_client_delegations(struct sockaddr_storage *addr,
				      size_t addr_size)
{
	u64 count = 0;
	struct nfs4_client *clp;
	struct nfsd_net *nn = net_generic(current->nsproxy->net_ns,
						nfsd_net_id);
	LIST_HEAD(reaplist);

	if (!nfsd_netns_ready(nn))
		return count;

	spin_lock(&nn->client_lock);
	clp = nfsd_find_client(addr, addr_size);
	if (clp)
		count = nfsd_find_all_delegations(clp, 0, &reaplist);
	spin_unlock(&nn->client_lock);

	nfsd_forget_delegations(&reaplist);
	return count;
}

u64
nfsd_inject_forget_delegations(u64 max)
{
	u64 count = 0;
	struct nfs4_client *clp;
	struct nfsd_net *nn = net_generic(current->nsproxy->net_ns,
						nfsd_net_id);
	LIST_HEAD(reaplist);

	if (!nfsd_netns_ready(nn))
		return count;

	spin_lock(&nn->client_lock);
	list_for_each_entry(clp, &nn->client_lru, cl_lru) {
		count += nfsd_find_all_delegations(clp, max - count, &reaplist);
		if (max != 0 && count >= max)
			break;
	}
	spin_unlock(&nn->client_lock);
	nfsd_forget_delegations(&reaplist);
	return count;
}

static void
nfsd_recall_delegations(struct list_head *reaplist)
{
	struct nfs4_client *clp;
	struct nfs4_delegation *dp, *next;

	list_for_each_entry_safe(dp, next, reaplist, dl_recall_lru) {
		list_del_init(&dp->dl_recall_lru);
		clp = dp->dl_stid.sc_client;
		/*
		 * We skipped all entries that had a zero dl_time before,
		 * so we can now reset the dl_time back to 0. If a delegation
		 * break comes in now, then it won't make any difference since
		 * we're recalling it either way.
		 */
		spin_lock(&state_lock);
		dp->dl_time = 0;
		spin_unlock(&state_lock);
		nfsd_break_one_deleg(dp);
		put_client(clp);
	}
}

u64
nfsd_inject_recall_client_delegations(struct sockaddr_storage *addr,
				      size_t addr_size)
{
	u64 count = 0;
	struct nfs4_client *clp;
	struct nfsd_net *nn = net_generic(current->nsproxy->net_ns,
						nfsd_net_id);
	LIST_HEAD(reaplist);

	if (!nfsd_netns_ready(nn))
		return count;

	spin_lock(&nn->client_lock);
	clp = nfsd_find_client(addr, addr_size);
	if (clp)
		count = nfsd_find_all_delegations(clp, 0, &reaplist);
	spin_unlock(&nn->client_lock);

	nfsd_recall_delegations(&reaplist);
	return count;
}

u64
nfsd_inject_recall_delegations(u64 max)
{
	u64 count = 0;
	struct nfs4_client *clp, *next;
	struct nfsd_net *nn = net_generic(current->nsproxy->net_ns,
						nfsd_net_id);
	LIST_HEAD(reaplist);

	if (!nfsd_netns_ready(nn))
		return count;

	spin_lock(&nn->client_lock);
	list_for_each_entry_safe(clp, next, &nn->client_lru, cl_lru) {
		count += nfsd_find_all_delegations(clp, max - count, &reaplist);
		if (max != 0 && ++count >= max)
			break;
	}
	spin_unlock(&nn->client_lock);
	nfsd_recall_delegations(&reaplist);
	return count;
}
#endif /* CONFIG_NFSD_FAULT_INJECTION */

/*
 * Since the lifetime of a delegation isn't limited to that of an open, a
 * client may quite reasonably hang on to a delegation as long as it has
 * the inode cached.  This becomes an obvious problem the first time a
 * client's inode cache approaches the size of the server's total memory.
 *
 * For now we avoid this problem by imposing a hard limit on the number
 * of delegations, which varies according to the server's memory size.
 */
static void
set_max_delegations(void)
{
	/*
	 * Allow at most 4 delegations per megabyte of RAM.  Quick
	 * estimates suggest that in the worst case (where every delegation
	 * is for a different inode), a delegation could take about 1.5K,
	 * giving a worst case usage of about 6% of memory.
	 */
	max_delegations = nr_free_buffer_pages() >> (20 - 2 - PAGE_SHIFT);
}

static int nfs4_state_create_net(struct net *net)
{
	struct nfsd_net *nn = net_generic(net, nfsd_net_id);
	int i;

	nn->conf_id_hashtbl = kmalloc(sizeof(struct list_head) *
			CLIENT_HASH_SIZE, GFP_KERNEL);
	if (!nn->conf_id_hashtbl)
		goto err;
	nn->unconf_id_hashtbl = kmalloc(sizeof(struct list_head) *
			CLIENT_HASH_SIZE, GFP_KERNEL);
	if (!nn->unconf_id_hashtbl)
		goto err_unconf_id;
	nn->sessionid_hashtbl = kmalloc(sizeof(struct list_head) *
			SESSION_HASH_SIZE, GFP_KERNEL);
	if (!nn->sessionid_hashtbl)
		goto err_sessionid;

	for (i = 0; i < CLIENT_HASH_SIZE; i++) {
		INIT_LIST_HEAD(&nn->conf_id_hashtbl[i]);
		INIT_LIST_HEAD(&nn->unconf_id_hashtbl[i]);
	}
	for (i = 0; i < SESSION_HASH_SIZE; i++)
		INIT_LIST_HEAD(&nn->sessionid_hashtbl[i]);
	nn->conf_name_tree = RB_ROOT;
	nn->unconf_name_tree = RB_ROOT;
	INIT_LIST_HEAD(&nn->client_lru);
	INIT_LIST_HEAD(&nn->close_lru);
	INIT_LIST_HEAD(&nn->del_recall_lru);
	spin_lock_init(&nn->client_lock);

	INIT_DELAYED_WORK(&nn->laundromat_work, laundromat_main);
	get_net(net);

	return 0;

err_sessionid:
	kfree(nn->unconf_id_hashtbl);
err_unconf_id:
	kfree(nn->conf_id_hashtbl);
err:
	return -ENOMEM;
}

static void
nfs4_state_destroy_net(struct net *net)
{
	int i;
	struct nfs4_client *clp = NULL;
	struct nfsd_net *nn = net_generic(net, nfsd_net_id);

	for (i = 0; i < CLIENT_HASH_SIZE; i++) {
		while (!list_empty(&nn->conf_id_hashtbl[i])) {
			clp = list_entry(nn->conf_id_hashtbl[i].next, struct nfs4_client, cl_idhash);
			destroy_client(clp);
		}
	}

	for (i = 0; i < CLIENT_HASH_SIZE; i++) {
		while (!list_empty(&nn->unconf_id_hashtbl[i])) {
			clp = list_entry(nn->unconf_id_hashtbl[i].next, struct nfs4_client, cl_idhash);
			destroy_client(clp);
		}
	}

	kfree(nn->sessionid_hashtbl);
	kfree(nn->unconf_id_hashtbl);
	kfree(nn->conf_id_hashtbl);
	put_net(net);
}

int
nfs4_state_start_net(struct net *net)
{
	struct nfsd_net *nn = net_generic(net, nfsd_net_id);
	int ret;

	ret = nfs4_state_create_net(net);
	if (ret)
		return ret;
	nn->boot_time = get_seconds();
	nn->grace_ended = false;
	locks_start_grace(net, &nn->nfsd4_manager);
	nfsd4_client_tracking_init(net);
	printk(KERN_INFO "NFSD: starting %ld-second grace period (net %p)\n",
	       nn->nfsd4_grace, net);
	queue_delayed_work(laundry_wq, &nn->laundromat_work, nn->nfsd4_grace * HZ);
	return 0;
}

/* initialization to perform when the nfsd service is started: */

int
nfs4_state_start(void)
{
	int ret;

	ret = set_callback_cred();
	if (ret)
		return -ENOMEM;
	laundry_wq = create_singlethread_workqueue("nfsd4");
	if (laundry_wq == NULL) {
		ret = -ENOMEM;
		goto out_recovery;
	}
	ret = nfsd4_create_callback_queue();
	if (ret)
		goto out_free_laundry;

	set_max_delegations();

	return 0;

out_free_laundry:
	destroy_workqueue(laundry_wq);
out_recovery:
	return ret;
}

void
nfs4_state_shutdown_net(struct net *net)
{
	struct nfs4_delegation *dp = NULL;
	struct list_head *pos, *next, reaplist;
	struct nfsd_net *nn = net_generic(net, nfsd_net_id);

	cancel_delayed_work_sync(&nn->laundromat_work);
	locks_end_grace(&nn->nfsd4_manager);

	INIT_LIST_HEAD(&reaplist);
	spin_lock(&state_lock);
	list_for_each_safe(pos, next, &nn->del_recall_lru) {
		dp = list_entry (pos, struct nfs4_delegation, dl_recall_lru);
		unhash_delegation_locked(dp);
		list_add(&dp->dl_recall_lru, &reaplist);
	}
	spin_unlock(&state_lock);
	list_for_each_safe(pos, next, &reaplist) {
		dp = list_entry (pos, struct nfs4_delegation, dl_recall_lru);
		list_del_init(&dp->dl_recall_lru);
		nfs4_put_deleg_lease(dp->dl_stid.sc_file);
		nfs4_put_stid(&dp->dl_stid);
	}

	nfsd4_client_tracking_exit(net);
	nfs4_state_destroy_net(net);
}

void
nfs4_state_shutdown(void)
{
	destroy_workqueue(laundry_wq);
	nfsd4_destroy_callback_queue();
}

static void
get_stateid(struct nfsd4_compound_state *cstate, stateid_t *stateid)
{
	if (HAS_STATE_ID(cstate, CURRENT_STATE_ID_FLAG) && CURRENT_STATEID(stateid))
		memcpy(stateid, &cstate->current_stateid, sizeof(stateid_t));
}

static void
put_stateid(struct nfsd4_compound_state *cstate, stateid_t *stateid)
{
	if (cstate->minorversion) {
		memcpy(&cstate->current_stateid, stateid, sizeof(stateid_t));
		SET_STATE_ID(cstate, CURRENT_STATE_ID_FLAG);
	}
}

void
clear_current_stateid(struct nfsd4_compound_state *cstate)
{
	CLEAR_STATE_ID(cstate, CURRENT_STATE_ID_FLAG);
}

/*
 * functions to set current state id
 */
void
nfsd4_set_opendowngradestateid(struct nfsd4_compound_state *cstate, struct nfsd4_open_downgrade *odp)
{
	put_stateid(cstate, &odp->od_stateid);
}

void
nfsd4_set_openstateid(struct nfsd4_compound_state *cstate, struct nfsd4_open *open)
{
	put_stateid(cstate, &open->op_stateid);
}

void
nfsd4_set_closestateid(struct nfsd4_compound_state *cstate, struct nfsd4_close *close)
{
	put_stateid(cstate, &close->cl_stateid);
}

void
nfsd4_set_lockstateid(struct nfsd4_compound_state *cstate, struct nfsd4_lock *lock)
{
	put_stateid(cstate, &lock->lk_resp_stateid);
}

/*
 * functions to consume current state id
 */

void
nfsd4_get_opendowngradestateid(struct nfsd4_compound_state *cstate, struct nfsd4_open_downgrade *odp)
{
	get_stateid(cstate, &odp->od_stateid);
}

void
nfsd4_get_delegreturnstateid(struct nfsd4_compound_state *cstate, struct nfsd4_delegreturn *drp)
{
	get_stateid(cstate, &drp->dr_stateid);
}

void
nfsd4_get_freestateid(struct nfsd4_compound_state *cstate, struct nfsd4_free_stateid *fsp)
{
	get_stateid(cstate, &fsp->fr_stateid);
}

void
nfsd4_get_setattrstateid(struct nfsd4_compound_state *cstate, struct nfsd4_setattr *setattr)
{
	get_stateid(cstate, &setattr->sa_stateid);
}

void
nfsd4_get_closestateid(struct nfsd4_compound_state *cstate, struct nfsd4_close *close)
{
	get_stateid(cstate, &close->cl_stateid);
}

void
nfsd4_get_lockustateid(struct nfsd4_compound_state *cstate, struct nfsd4_locku *locku)
{
	get_stateid(cstate, &locku->lu_stateid);
}

void
nfsd4_get_readstateid(struct nfsd4_compound_state *cstate, struct nfsd4_read *read)
{
	get_stateid(cstate, &read->rd_stateid);
}

void
nfsd4_get_writestateid(struct nfsd4_compound_state *cstate, struct nfsd4_write *write)
{
	get_stateid(cstate, &write->wr_stateid);
}<|MERGE_RESOLUTION|>--- conflicted
+++ resolved
@@ -3895,11 +3895,7 @@
 		status = -EAGAIN;
 		goto out_unlock;
 	}
-<<<<<<< HEAD
-	atomic_inc(&fp->fi_delegees);
-=======
 	++fp->fi_delegees;
->>>>>>> 03891159
 	hash_delegation_locked(dp, fp);
 	status = 0;
 out_unlock:
