--- conflicted
+++ resolved
@@ -3853,15 +3853,6 @@
 	 * items yet, they'll be verified later. Issue just a warning.
 	 */
 	if (!IS_ALIGNED(btrfs_super_root(sb), 4096))
-<<<<<<< HEAD
-		printk(KERN_WARNING "BTRFS: tree_root block unaligned: %llu\n",
-				sb->root);
-	if (!IS_ALIGNED(btrfs_super_chunk_root(sb), 4096))
-		printk(KERN_WARNING "BTRFS: tree_root block unaligned: %llu\n",
-				sb->chunk_root);
-	if (!IS_ALIGNED(btrfs_super_log_root(sb), 4096))
-		printk(KERN_WARNING "BTRFS: tree_root block unaligned: %llu\n",
-=======
 		printk(KERN_WARNING "BTRFS: tree_root block unaligned: %llu\n",
 				btrfs_super_root(sb));
 	if (!IS_ALIGNED(btrfs_super_chunk_root(sb), 4096))
@@ -3869,7 +3860,6 @@
 				btrfs_super_chunk_root(sb));
 	if (!IS_ALIGNED(btrfs_super_log_root(sb), 4096))
 		printk(KERN_WARNING "BTRFS: log_root block unaligned: %llu\n",
->>>>>>> 2dbfca5a
 				btrfs_super_log_root(sb));
 
 	if (memcmp(fs_info->fsid, sb->dev_item.fsid, BTRFS_UUID_SIZE) != 0) {
