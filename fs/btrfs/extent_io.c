--- conflicted
+++ resolved
@@ -3138,7 +3138,6 @@
 	struct inode *inode;
 	struct btrfs_ordered_extent *ordered;
 	int index;
-	u64 prev_em_start = (u64)-1;
 
 	inode = pages[0]->mapping->host;
 	while (1) {
@@ -3154,11 +3153,7 @@
 
 	for (index = 0; index < nr_pages; index++) {
 		__do_readpage(tree, pages[index], get_extent, em_cached, bio,
-<<<<<<< HEAD
-			      mirror_num, bio_flags, rw, &prev_em_start);
-=======
 			      mirror_num, bio_flags, rw, prev_em_start);
->>>>>>> 9a9b242f
 		page_cache_release(pages[index]);
 	}
 }
