--- conflicted
+++ resolved
@@ -3466,10 +3466,7 @@
 	struct btrfs_free_space_ctl *ctl = root->free_ino_ctl;
 	int ret;
 	struct btrfs_io_ctl io_ctl;
-<<<<<<< HEAD
-=======
 	bool release_metadata = true;
->>>>>>> 1113cdfe
 
 	if (!btrfs_test_opt(root, INODE_MAP_CACHE))
 		return 0;
@@ -3477,10 +3474,6 @@
 	memset(&io_ctl, 0, sizeof(io_ctl));
 	ret = __btrfs_write_out_cache(root, inode, ctl, NULL, &io_ctl,
 				      trans, path, 0);
-<<<<<<< HEAD
-	if (!ret)
-		ret = btrfs_wait_cache_io(root, trans, NULL, &io_ctl, path, 0);
-=======
 	if (!ret) {
 		/*
 		 * At this point writepages() didn't error out, so our metadata
@@ -3491,7 +3484,6 @@
 		release_metadata = false;
 		ret = btrfs_wait_cache_io(root, trans, NULL, &io_ctl, path, 0);
 	}
->>>>>>> 1113cdfe
 
 	if (ret) {
 		if (release_metadata)
