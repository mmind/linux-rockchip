/*
 * inode.c
 *
 * PURPOSE
 *  Inode handling routines for the OSTA-UDF(tm) filesystem.
 *
 * COPYRIGHT
 *  This file is distributed under the terms of the GNU General Public
 *  License (GPL). Copies of the GPL can be obtained from:
 *    ftp://prep.ai.mit.edu/pub/gnu/GPL
 *  Each contributing author retains all rights to their own work.
 *
 *  (C) 1998 Dave Boynton
 *  (C) 1998-2004 Ben Fennema
 *  (C) 1999-2000 Stelias Computing Inc
 *
 * HISTORY
 *
 *  10/04/98 dgb  Added rudimentary directory functions
 *  10/07/98      Fully working udf_block_map! It works!
 *  11/25/98      bmap altered to better support extents
 *  12/06/98 blf  partition support in udf_iget, udf_block_map
 *                and udf_read_inode
 *  12/12/98      rewrote udf_block_map to handle next extents and descs across
 *                block boundaries (which is not actually allowed)
 *  12/20/98      added support for strategy 4096
 *  03/07/99      rewrote udf_block_map (again)
 *                New funcs, inode_bmap, udf_next_aext
 *  04/19/99      Support for writing device EA's for major/minor #
 */

#include "udfdecl.h"
#include <linux/mm.h>
#include <linux/module.h>
#include <linux/pagemap.h>
#include <linux/buffer_head.h>
#include <linux/writeback.h>
#include <linux/slab.h>
#include <linux/crc-itu-t.h>
#include <linux/mpage.h>
#include <linux/aio.h>

#include "udf_i.h"
#include "udf_sb.h"

MODULE_AUTHOR("Ben Fennema");
MODULE_DESCRIPTION("Universal Disk Format Filesystem");
MODULE_LICENSE("GPL");

#define EXTENT_MERGE_SIZE 5

static umode_t udf_convert_permissions(struct fileEntry *);
static int udf_update_inode(struct inode *, int);
static int udf_sync_inode(struct inode *inode);
static int udf_alloc_i_data(struct inode *inode, size_t size);
static sector_t inode_getblk(struct inode *, sector_t, int *, int *);
static int8_t udf_insert_aext(struct inode *, struct extent_position,
			      struct kernel_lb_addr, uint32_t);
static void udf_split_extents(struct inode *, int *, int, int,
			      struct kernel_long_ad[EXTENT_MERGE_SIZE], int *);
static void udf_prealloc_extents(struct inode *, int, int,
				 struct kernel_long_ad[EXTENT_MERGE_SIZE], int *);
static void udf_merge_extents(struct inode *,
			      struct kernel_long_ad[EXTENT_MERGE_SIZE], int *);
static void udf_update_extents(struct inode *,
			       struct kernel_long_ad[EXTENT_MERGE_SIZE], int, int,
			       struct extent_position *);
static int udf_get_block(struct inode *, sector_t, struct buffer_head *, int);

static void __udf_clear_extent_cache(struct inode *inode)
{
	struct udf_inode_info *iinfo = UDF_I(inode);

	if (iinfo->cached_extent.lstart != -1) {
		brelse(iinfo->cached_extent.epos.bh);
		iinfo->cached_extent.lstart = -1;
	}
}

/* Invalidate extent cache */
static void udf_clear_extent_cache(struct inode *inode)
{
	struct udf_inode_info *iinfo = UDF_I(inode);

	spin_lock(&iinfo->i_extent_cache_lock);
	__udf_clear_extent_cache(inode);
	spin_unlock(&iinfo->i_extent_cache_lock);
}

/* Return contents of extent cache */
static int udf_read_extent_cache(struct inode *inode, loff_t bcount,
				 loff_t *lbcount, struct extent_position *pos)
{
	struct udf_inode_info *iinfo = UDF_I(inode);
	int ret = 0;

	spin_lock(&iinfo->i_extent_cache_lock);
	if ((iinfo->cached_extent.lstart <= bcount) &&
	    (iinfo->cached_extent.lstart != -1)) {
		/* Cache hit */
		*lbcount = iinfo->cached_extent.lstart;
		memcpy(pos, &iinfo->cached_extent.epos,
		       sizeof(struct extent_position));
		if (pos->bh)
			get_bh(pos->bh);
		ret = 1;
	}
	spin_unlock(&iinfo->i_extent_cache_lock);
	return ret;
}

/* Add extent to extent cache */
static void udf_update_extent_cache(struct inode *inode, loff_t estart,
				    struct extent_position *pos, int next_epos)
{
	struct udf_inode_info *iinfo = UDF_I(inode);

	spin_lock(&iinfo->i_extent_cache_lock);
	/* Invalidate previously cached extent */
	__udf_clear_extent_cache(inode);
	if (pos->bh)
		get_bh(pos->bh);
	memcpy(&iinfo->cached_extent.epos, pos,
	       sizeof(struct extent_position));
	iinfo->cached_extent.lstart = estart;
	if (next_epos)
		switch (iinfo->i_alloc_type) {
		case ICBTAG_FLAG_AD_SHORT:
			iinfo->cached_extent.epos.offset -=
			sizeof(struct short_ad);
			break;
		case ICBTAG_FLAG_AD_LONG:
			iinfo->cached_extent.epos.offset -=
			sizeof(struct long_ad);
		}
	spin_unlock(&iinfo->i_extent_cache_lock);
}

void udf_evict_inode(struct inode *inode)
{
	struct udf_inode_info *iinfo = UDF_I(inode);
	int want_delete = 0;

	if (!inode->i_nlink && !is_bad_inode(inode)) {
		want_delete = 1;
		udf_setsize(inode, 0);
		udf_update_inode(inode, IS_SYNC(inode));
	}
	truncate_inode_pages_final(&inode->i_data);
	invalidate_inode_buffers(inode);
	clear_inode(inode);
	if (iinfo->i_alloc_type != ICBTAG_FLAG_AD_IN_ICB &&
	    inode->i_size != iinfo->i_lenExtents) {
		udf_warn(inode->i_sb, "Inode %lu (mode %o) has inode size %llu different from extent length %llu. Filesystem need not be standards compliant.\n",
			 inode->i_ino, inode->i_mode,
			 (unsigned long long)inode->i_size,
			 (unsigned long long)iinfo->i_lenExtents);
	}
	kfree(iinfo->i_ext.i_data);
	iinfo->i_ext.i_data = NULL;
	udf_clear_extent_cache(inode);
	if (want_delete) {
		udf_free_inode(inode);
	}
}

static void udf_write_failed(struct address_space *mapping, loff_t to)
{
	struct inode *inode = mapping->host;
	struct udf_inode_info *iinfo = UDF_I(inode);
	loff_t isize = inode->i_size;

	if (to > isize) {
		truncate_pagecache(inode, isize);
		if (iinfo->i_alloc_type != ICBTAG_FLAG_AD_IN_ICB) {
			down_write(&iinfo->i_data_sem);
			udf_clear_extent_cache(inode);
			udf_truncate_extents(inode);
			up_write(&iinfo->i_data_sem);
		}
	}
}

static int udf_writepage(struct page *page, struct writeback_control *wbc)
{
	return block_write_full_page(page, udf_get_block, wbc);
}

static int udf_writepages(struct address_space *mapping,
			struct writeback_control *wbc)
{
	return mpage_writepages(mapping, wbc, udf_get_block);
}

static int udf_readpage(struct file *file, struct page *page)
{
	return mpage_readpage(page, udf_get_block);
}

static int udf_readpages(struct file *file, struct address_space *mapping,
			struct list_head *pages, unsigned nr_pages)
{
	return mpage_readpages(mapping, pages, nr_pages, udf_get_block);
}

static int udf_write_begin(struct file *file, struct address_space *mapping,
			loff_t pos, unsigned len, unsigned flags,
			struct page **pagep, void **fsdata)
{
	int ret;

	ret = block_write_begin(mapping, pos, len, flags, pagep, udf_get_block);
	if (unlikely(ret))
		udf_write_failed(mapping, pos + len);
	return ret;
}

static ssize_t udf_direct_IO(int rw, struct kiocb *iocb,
			     struct iov_iter *iter,
			     loff_t offset)
{
	struct file *file = iocb->ki_filp;
	struct address_space *mapping = file->f_mapping;
	struct inode *inode = mapping->host;
	size_t count = iov_iter_count(iter);
	ssize_t ret;

	ret = blockdev_direct_IO(rw, iocb, inode, iter, offset, udf_get_block);
	if (unlikely(ret < 0 && (rw & WRITE)))
		udf_write_failed(mapping, offset + count);
	return ret;
}

static sector_t udf_bmap(struct address_space *mapping, sector_t block)
{
	return generic_block_bmap(mapping, block, udf_get_block);
}

const struct address_space_operations udf_aops = {
	.readpage	= udf_readpage,
	.readpages	= udf_readpages,
	.writepage	= udf_writepage,
	.writepages	= udf_writepages,
	.write_begin	= udf_write_begin,
	.write_end	= generic_write_end,
	.direct_IO	= udf_direct_IO,
	.bmap		= udf_bmap,
};

/*
 * Expand file stored in ICB to a normal one-block-file
 *
 * This function requires i_data_sem for writing and releases it.
 * This function requires i_mutex held
 */
int udf_expand_file_adinicb(struct inode *inode)
{
	struct page *page;
	char *kaddr;
	struct udf_inode_info *iinfo = UDF_I(inode);
	int err;
	struct writeback_control udf_wbc = {
		.sync_mode = WB_SYNC_NONE,
		.nr_to_write = 1,
	};

	WARN_ON_ONCE(!mutex_is_locked(&inode->i_mutex));
	if (!iinfo->i_lenAlloc) {
		if (UDF_QUERY_FLAG(inode->i_sb, UDF_FLAG_USE_SHORT_AD))
			iinfo->i_alloc_type = ICBTAG_FLAG_AD_SHORT;
		else
			iinfo->i_alloc_type = ICBTAG_FLAG_AD_LONG;
		/* from now on we have normal address_space methods */
		inode->i_data.a_ops = &udf_aops;
		up_write(&iinfo->i_data_sem);
		mark_inode_dirty(inode);
		return 0;
	}
	/*
	 * Release i_data_sem so that we can lock a page - page lock ranks
	 * above i_data_sem. i_mutex still protects us against file changes.
	 */
	up_write(&iinfo->i_data_sem);

	page = find_or_create_page(inode->i_mapping, 0, GFP_NOFS);
	if (!page)
		return -ENOMEM;

	if (!PageUptodate(page)) {
		kaddr = kmap(page);
		memset(kaddr + iinfo->i_lenAlloc, 0x00,
		       PAGE_CACHE_SIZE - iinfo->i_lenAlloc);
		memcpy(kaddr, iinfo->i_ext.i_data + iinfo->i_lenEAttr,
			iinfo->i_lenAlloc);
		flush_dcache_page(page);
		SetPageUptodate(page);
		kunmap(page);
	}
	down_write(&iinfo->i_data_sem);
	memset(iinfo->i_ext.i_data + iinfo->i_lenEAttr, 0x00,
	       iinfo->i_lenAlloc);
	iinfo->i_lenAlloc = 0;
	if (UDF_QUERY_FLAG(inode->i_sb, UDF_FLAG_USE_SHORT_AD))
		iinfo->i_alloc_type = ICBTAG_FLAG_AD_SHORT;
	else
		iinfo->i_alloc_type = ICBTAG_FLAG_AD_LONG;
	/* from now on we have normal address_space methods */
	inode->i_data.a_ops = &udf_aops;
	up_write(&iinfo->i_data_sem);
	err = inode->i_data.a_ops->writepage(page, &udf_wbc);
	if (err) {
		/* Restore everything back so that we don't lose data... */
		lock_page(page);
		kaddr = kmap(page);
		down_write(&iinfo->i_data_sem);
		memcpy(iinfo->i_ext.i_data + iinfo->i_lenEAttr, kaddr,
		       inode->i_size);
		kunmap(page);
		unlock_page(page);
		iinfo->i_alloc_type = ICBTAG_FLAG_AD_IN_ICB;
		inode->i_data.a_ops = &udf_adinicb_aops;
		up_write(&iinfo->i_data_sem);
	}
	page_cache_release(page);
	mark_inode_dirty(inode);

	return err;
}

struct buffer_head *udf_expand_dir_adinicb(struct inode *inode, int *block,
					   int *err)
{
	int newblock;
	struct buffer_head *dbh = NULL;
	struct kernel_lb_addr eloc;
	uint8_t alloctype;
	struct extent_position epos;

	struct udf_fileident_bh sfibh, dfibh;
	loff_t f_pos = udf_ext0_offset(inode);
	int size = udf_ext0_offset(inode) + inode->i_size;
	struct fileIdentDesc cfi, *sfi, *dfi;
	struct udf_inode_info *iinfo = UDF_I(inode);

	if (UDF_QUERY_FLAG(inode->i_sb, UDF_FLAG_USE_SHORT_AD))
		alloctype = ICBTAG_FLAG_AD_SHORT;
	else
		alloctype = ICBTAG_FLAG_AD_LONG;

	if (!inode->i_size) {
		iinfo->i_alloc_type = alloctype;
		mark_inode_dirty(inode);
		return NULL;
	}

	/* alloc block, and copy data to it */
	*block = udf_new_block(inode->i_sb, inode,
			       iinfo->i_location.partitionReferenceNum,
			       iinfo->i_location.logicalBlockNum, err);
	if (!(*block))
		return NULL;
	newblock = udf_get_pblock(inode->i_sb, *block,
				  iinfo->i_location.partitionReferenceNum,
				0);
	if (!newblock)
		return NULL;
	dbh = udf_tgetblk(inode->i_sb, newblock);
	if (!dbh)
		return NULL;
	lock_buffer(dbh);
	memset(dbh->b_data, 0x00, inode->i_sb->s_blocksize);
	set_buffer_uptodate(dbh);
	unlock_buffer(dbh);
	mark_buffer_dirty_inode(dbh, inode);

	sfibh.soffset = sfibh.eoffset =
			f_pos & (inode->i_sb->s_blocksize - 1);
	sfibh.sbh = sfibh.ebh = NULL;
	dfibh.soffset = dfibh.eoffset = 0;
	dfibh.sbh = dfibh.ebh = dbh;
	while (f_pos < size) {
		iinfo->i_alloc_type = ICBTAG_FLAG_AD_IN_ICB;
		sfi = udf_fileident_read(inode, &f_pos, &sfibh, &cfi, NULL,
					 NULL, NULL, NULL);
		if (!sfi) {
			brelse(dbh);
			return NULL;
		}
		iinfo->i_alloc_type = alloctype;
		sfi->descTag.tagLocation = cpu_to_le32(*block);
		dfibh.soffset = dfibh.eoffset;
		dfibh.eoffset += (sfibh.eoffset - sfibh.soffset);
		dfi = (struct fileIdentDesc *)(dbh->b_data + dfibh.soffset);
		if (udf_write_fi(inode, sfi, dfi, &dfibh, sfi->impUse,
				 sfi->fileIdent +
					le16_to_cpu(sfi->lengthOfImpUse))) {
			iinfo->i_alloc_type = ICBTAG_FLAG_AD_IN_ICB;
			brelse(dbh);
			return NULL;
		}
	}
	mark_buffer_dirty_inode(dbh, inode);

	memset(iinfo->i_ext.i_data + iinfo->i_lenEAttr, 0,
		iinfo->i_lenAlloc);
	iinfo->i_lenAlloc = 0;
	eloc.logicalBlockNum = *block;
	eloc.partitionReferenceNum =
				iinfo->i_location.partitionReferenceNum;
	iinfo->i_lenExtents = inode->i_size;
	epos.bh = NULL;
	epos.block = iinfo->i_location;
	epos.offset = udf_file_entry_alloc_offset(inode);
	udf_add_aext(inode, &epos, &eloc, inode->i_size, 0);
	/* UniqueID stuff */

	brelse(epos.bh);
	mark_inode_dirty(inode);
	return dbh;
}

static int udf_get_block(struct inode *inode, sector_t block,
			 struct buffer_head *bh_result, int create)
{
	int err, new;
	sector_t phys = 0;
	struct udf_inode_info *iinfo;

	if (!create) {
		phys = udf_block_map(inode, block);
		if (phys)
			map_bh(bh_result, inode->i_sb, phys);
		return 0;
	}

	err = -EIO;
	new = 0;
	iinfo = UDF_I(inode);

	down_write(&iinfo->i_data_sem);
	if (block == iinfo->i_next_alloc_block + 1) {
		iinfo->i_next_alloc_block++;
		iinfo->i_next_alloc_goal++;
	}

	udf_clear_extent_cache(inode);
	phys = inode_getblk(inode, block, &err, &new);
	if (!phys)
		goto abort;

	if (new)
		set_buffer_new(bh_result);
	map_bh(bh_result, inode->i_sb, phys);

abort:
	up_write(&iinfo->i_data_sem);
	return err;
}

static struct buffer_head *udf_getblk(struct inode *inode, long block,
				      int create, int *err)
{
	struct buffer_head *bh;
	struct buffer_head dummy;

	dummy.b_state = 0;
	dummy.b_blocknr = -1000;
	*err = udf_get_block(inode, block, &dummy, create);
	if (!*err && buffer_mapped(&dummy)) {
		bh = sb_getblk(inode->i_sb, dummy.b_blocknr);
		if (buffer_new(&dummy)) {
			lock_buffer(bh);
			memset(bh->b_data, 0x00, inode->i_sb->s_blocksize);
			set_buffer_uptodate(bh);
			unlock_buffer(bh);
			mark_buffer_dirty_inode(bh, inode);
		}
		return bh;
	}

	return NULL;
}

/* Extend the file by 'blocks' blocks, return the number of extents added */
static int udf_do_extend_file(struct inode *inode,
			      struct extent_position *last_pos,
			      struct kernel_long_ad *last_ext,
			      sector_t blocks)
{
	sector_t add;
	int count = 0, fake = !(last_ext->extLength & UDF_EXTENT_LENGTH_MASK);
	struct super_block *sb = inode->i_sb;
	struct kernel_lb_addr prealloc_loc = {};
	int prealloc_len = 0;
	struct udf_inode_info *iinfo;
	int err;

	/* The previous extent is fake and we should not extend by anything
	 * - there's nothing to do... */
	if (!blocks && fake)
		return 0;

	iinfo = UDF_I(inode);
	/* Round the last extent up to a multiple of block size */
	if (last_ext->extLength & (sb->s_blocksize - 1)) {
		last_ext->extLength =
			(last_ext->extLength & UDF_EXTENT_FLAG_MASK) |
			(((last_ext->extLength & UDF_EXTENT_LENGTH_MASK) +
			  sb->s_blocksize - 1) & ~(sb->s_blocksize - 1));
		iinfo->i_lenExtents =
			(iinfo->i_lenExtents + sb->s_blocksize - 1) &
			~(sb->s_blocksize - 1);
	}

	/* Last extent are just preallocated blocks? */
	if ((last_ext->extLength & UDF_EXTENT_FLAG_MASK) ==
						EXT_NOT_RECORDED_ALLOCATED) {
		/* Save the extent so that we can reattach it to the end */
		prealloc_loc = last_ext->extLocation;
		prealloc_len = last_ext->extLength;
		/* Mark the extent as a hole */
		last_ext->extLength = EXT_NOT_RECORDED_NOT_ALLOCATED |
			(last_ext->extLength & UDF_EXTENT_LENGTH_MASK);
		last_ext->extLocation.logicalBlockNum = 0;
		last_ext->extLocation.partitionReferenceNum = 0;
	}

	/* Can we merge with the previous extent? */
	if ((last_ext->extLength & UDF_EXTENT_FLAG_MASK) ==
					EXT_NOT_RECORDED_NOT_ALLOCATED) {
		add = ((1 << 30) - sb->s_blocksize -
			(last_ext->extLength & UDF_EXTENT_LENGTH_MASK)) >>
			sb->s_blocksize_bits;
		if (add > blocks)
			add = blocks;
		blocks -= add;
		last_ext->extLength += add << sb->s_blocksize_bits;
	}

	if (fake) {
		udf_add_aext(inode, last_pos, &last_ext->extLocation,
			     last_ext->extLength, 1);
		count++;
	} else
		udf_write_aext(inode, last_pos, &last_ext->extLocation,
				last_ext->extLength, 1);

	/* Managed to do everything necessary? */
	if (!blocks)
		goto out;

	/* All further extents will be NOT_RECORDED_NOT_ALLOCATED */
	last_ext->extLocation.logicalBlockNum = 0;
	last_ext->extLocation.partitionReferenceNum = 0;
	add = (1 << (30-sb->s_blocksize_bits)) - 1;
	last_ext->extLength = EXT_NOT_RECORDED_NOT_ALLOCATED |
				(add << sb->s_blocksize_bits);

	/* Create enough extents to cover the whole hole */
	while (blocks > add) {
		blocks -= add;
		err = udf_add_aext(inode, last_pos, &last_ext->extLocation,
				   last_ext->extLength, 1);
		if (err)
			return err;
		count++;
	}
	if (blocks) {
		last_ext->extLength = EXT_NOT_RECORDED_NOT_ALLOCATED |
			(blocks << sb->s_blocksize_bits);
		err = udf_add_aext(inode, last_pos, &last_ext->extLocation,
				   last_ext->extLength, 1);
		if (err)
			return err;
		count++;
	}

out:
	/* Do we have some preallocated blocks saved? */
	if (prealloc_len) {
		err = udf_add_aext(inode, last_pos, &prealloc_loc,
				   prealloc_len, 1);
		if (err)
			return err;
		last_ext->extLocation = prealloc_loc;
		last_ext->extLength = prealloc_len;
		count++;
	}

	/* last_pos should point to the last written extent... */
	if (iinfo->i_alloc_type == ICBTAG_FLAG_AD_SHORT)
		last_pos->offset -= sizeof(struct short_ad);
	else if (iinfo->i_alloc_type == ICBTAG_FLAG_AD_LONG)
		last_pos->offset -= sizeof(struct long_ad);
	else
		return -EIO;

	return count;
}

static int udf_extend_file(struct inode *inode, loff_t newsize)
{

	struct extent_position epos;
	struct kernel_lb_addr eloc;
	uint32_t elen;
	int8_t etype;
	struct super_block *sb = inode->i_sb;
	sector_t first_block = newsize >> sb->s_blocksize_bits, offset;
	int adsize;
	struct udf_inode_info *iinfo = UDF_I(inode);
	struct kernel_long_ad extent;
	int err;

	if (iinfo->i_alloc_type == ICBTAG_FLAG_AD_SHORT)
		adsize = sizeof(struct short_ad);
	else if (iinfo->i_alloc_type == ICBTAG_FLAG_AD_LONG)
		adsize = sizeof(struct long_ad);
	else
		BUG();

	etype = inode_bmap(inode, first_block, &epos, &eloc, &elen, &offset);

	/* File has extent covering the new size (could happen when extending
	 * inside a block)? */
	if (etype != -1)
		return 0;
	if (newsize & (sb->s_blocksize - 1))
		offset++;
	/* Extended file just to the boundary of the last file block? */
	if (offset == 0)
		return 0;

	/* Truncate is extending the file by 'offset' blocks */
	if ((!epos.bh && epos.offset == udf_file_entry_alloc_offset(inode)) ||
	    (epos.bh && epos.offset == sizeof(struct allocExtDesc))) {
		/* File has no extents at all or has empty last
		 * indirect extent! Create a fake extent... */
		extent.extLocation.logicalBlockNum = 0;
		extent.extLocation.partitionReferenceNum = 0;
		extent.extLength = EXT_NOT_RECORDED_NOT_ALLOCATED;
	} else {
		epos.offset -= adsize;
		etype = udf_next_aext(inode, &epos, &extent.extLocation,
				      &extent.extLength, 0);
		extent.extLength |= etype << 30;
	}
	err = udf_do_extend_file(inode, &epos, &extent, offset);
	if (err < 0)
		goto out;
	err = 0;
	iinfo->i_lenExtents = newsize;
out:
	brelse(epos.bh);
	return err;
}

static sector_t inode_getblk(struct inode *inode, sector_t block,
			     int *err, int *new)
{
	struct kernel_long_ad laarr[EXTENT_MERGE_SIZE];
	struct extent_position prev_epos, cur_epos, next_epos;
	int count = 0, startnum = 0, endnum = 0;
	uint32_t elen = 0, tmpelen;
	struct kernel_lb_addr eloc, tmpeloc;
	int c = 1;
	loff_t lbcount = 0, b_off = 0;
	uint32_t newblocknum, newblock;
	sector_t offset = 0;
	int8_t etype;
	struct udf_inode_info *iinfo = UDF_I(inode);
	int goal = 0, pgoal = iinfo->i_location.logicalBlockNum;
	int lastblock = 0;
	bool isBeyondEOF;

	*err = 0;
	*new = 0;
	prev_epos.offset = udf_file_entry_alloc_offset(inode);
	prev_epos.block = iinfo->i_location;
	prev_epos.bh = NULL;
	cur_epos = next_epos = prev_epos;
	b_off = (loff_t)block << inode->i_sb->s_blocksize_bits;

	/* find the extent which contains the block we are looking for.
	   alternate between laarr[0] and laarr[1] for locations of the
	   current extent, and the previous extent */
	do {
		if (prev_epos.bh != cur_epos.bh) {
			brelse(prev_epos.bh);
			get_bh(cur_epos.bh);
			prev_epos.bh = cur_epos.bh;
		}
		if (cur_epos.bh != next_epos.bh) {
			brelse(cur_epos.bh);
			get_bh(next_epos.bh);
			cur_epos.bh = next_epos.bh;
		}

		lbcount += elen;

		prev_epos.block = cur_epos.block;
		cur_epos.block = next_epos.block;

		prev_epos.offset = cur_epos.offset;
		cur_epos.offset = next_epos.offset;

		etype = udf_next_aext(inode, &next_epos, &eloc, &elen, 1);
		if (etype == -1)
			break;

		c = !c;

		laarr[c].extLength = (etype << 30) | elen;
		laarr[c].extLocation = eloc;

		if (etype != (EXT_NOT_RECORDED_NOT_ALLOCATED >> 30))
			pgoal = eloc.logicalBlockNum +
				((elen + inode->i_sb->s_blocksize - 1) >>
				 inode->i_sb->s_blocksize_bits);

		count++;
	} while (lbcount + elen <= b_off);

	b_off -= lbcount;
	offset = b_off >> inode->i_sb->s_blocksize_bits;
	/*
	 * Move prev_epos and cur_epos into indirect extent if we are at
	 * the pointer to it
	 */
	udf_next_aext(inode, &prev_epos, &tmpeloc, &tmpelen, 0);
	udf_next_aext(inode, &cur_epos, &tmpeloc, &tmpelen, 0);

	/* if the extent is allocated and recorded, return the block
	   if the extent is not a multiple of the blocksize, round up */

	if (etype == (EXT_RECORDED_ALLOCATED >> 30)) {
		if (elen & (inode->i_sb->s_blocksize - 1)) {
			elen = EXT_RECORDED_ALLOCATED |
				((elen + inode->i_sb->s_blocksize - 1) &
				 ~(inode->i_sb->s_blocksize - 1));
			udf_write_aext(inode, &cur_epos, &eloc, elen, 1);
		}
		brelse(prev_epos.bh);
		brelse(cur_epos.bh);
		brelse(next_epos.bh);
		newblock = udf_get_lb_pblock(inode->i_sb, &eloc, offset);
		return newblock;
	}

	/* Are we beyond EOF? */
	if (etype == -1) {
		int ret;
		isBeyondEOF = true;
		if (count) {
			if (c)
				laarr[0] = laarr[1];
			startnum = 1;
		} else {
			/* Create a fake extent when there's not one */
			memset(&laarr[0].extLocation, 0x00,
				sizeof(struct kernel_lb_addr));
			laarr[0].extLength = EXT_NOT_RECORDED_NOT_ALLOCATED;
			/* Will udf_do_extend_file() create real extent from
			   a fake one? */
			startnum = (offset > 0);
		}
		/* Create extents for the hole between EOF and offset */
		ret = udf_do_extend_file(inode, &prev_epos, laarr, offset);
		if (ret < 0) {
			brelse(prev_epos.bh);
			brelse(cur_epos.bh);
			brelse(next_epos.bh);
			*err = ret;
			return 0;
		}
		c = 0;
		offset = 0;
		count += ret;
		/* We are not covered by a preallocated extent? */
		if ((laarr[0].extLength & UDF_EXTENT_FLAG_MASK) !=
						EXT_NOT_RECORDED_ALLOCATED) {
			/* Is there any real extent? - otherwise we overwrite
			 * the fake one... */
			if (count)
				c = !c;
			laarr[c].extLength = EXT_NOT_RECORDED_NOT_ALLOCATED |
				inode->i_sb->s_blocksize;
			memset(&laarr[c].extLocation, 0x00,
				sizeof(struct kernel_lb_addr));
			count++;
		}
		endnum = c + 1;
		lastblock = 1;
	} else {
		isBeyondEOF = false;
		endnum = startnum = ((count > 2) ? 2 : count);

		/* if the current extent is in position 0,
		   swap it with the previous */
		if (!c && count != 1) {
			laarr[2] = laarr[0];
			laarr[0] = laarr[1];
			laarr[1] = laarr[2];
			c = 1;
		}

		/* if the current block is located in an extent,
		   read the next extent */
		etype = udf_next_aext(inode, &next_epos, &eloc, &elen, 0);
		if (etype != -1) {
			laarr[c + 1].extLength = (etype << 30) | elen;
			laarr[c + 1].extLocation = eloc;
			count++;
			startnum++;
			endnum++;
		} else
			lastblock = 1;
	}

	/* if the current extent is not recorded but allocated, get the
	 * block in the extent corresponding to the requested block */
	if ((laarr[c].extLength >> 30) == (EXT_NOT_RECORDED_ALLOCATED >> 30))
		newblocknum = laarr[c].extLocation.logicalBlockNum + offset;
	else { /* otherwise, allocate a new block */
		if (iinfo->i_next_alloc_block == block)
			goal = iinfo->i_next_alloc_goal;

		if (!goal) {
			if (!(goal = pgoal)) /* XXX: what was intended here? */
				goal = iinfo->i_location.logicalBlockNum + 1;
		}

		newblocknum = udf_new_block(inode->i_sb, inode,
				iinfo->i_location.partitionReferenceNum,
				goal, err);
		if (!newblocknum) {
			brelse(prev_epos.bh);
			brelse(cur_epos.bh);
			brelse(next_epos.bh);
			*err = -ENOSPC;
			return 0;
		}
		if (isBeyondEOF)
			iinfo->i_lenExtents += inode->i_sb->s_blocksize;
	}

	/* if the extent the requsted block is located in contains multiple
	 * blocks, split the extent into at most three extents. blocks prior
	 * to requested block, requested block, and blocks after requested
	 * block */
	udf_split_extents(inode, &c, offset, newblocknum, laarr, &endnum);

#ifdef UDF_PREALLOCATE
	/* We preallocate blocks only for regular files. It also makes sense
	 * for directories but there's a problem when to drop the
	 * preallocation. We might use some delayed work for that but I feel
	 * it's overengineering for a filesystem like UDF. */
	if (S_ISREG(inode->i_mode))
		udf_prealloc_extents(inode, c, lastblock, laarr, &endnum);
#endif

	/* merge any continuous blocks in laarr */
	udf_merge_extents(inode, laarr, &endnum);

	/* write back the new extents, inserting new extents if the new number
	 * of extents is greater than the old number, and deleting extents if
	 * the new number of extents is less than the old number */
	udf_update_extents(inode, laarr, startnum, endnum, &prev_epos);

	brelse(prev_epos.bh);
	brelse(cur_epos.bh);
	brelse(next_epos.bh);

	newblock = udf_get_pblock(inode->i_sb, newblocknum,
				iinfo->i_location.partitionReferenceNum, 0);
	if (!newblock) {
		*err = -EIO;
		return 0;
	}
	*new = 1;
	iinfo->i_next_alloc_block = block;
	iinfo->i_next_alloc_goal = newblocknum;
	inode->i_ctime = current_fs_time(inode->i_sb);

	if (IS_SYNC(inode))
		udf_sync_inode(inode);
	else
		mark_inode_dirty(inode);

	return newblock;
}

static void udf_split_extents(struct inode *inode, int *c, int offset,
			      int newblocknum,
			      struct kernel_long_ad laarr[EXTENT_MERGE_SIZE],
			      int *endnum)
{
	unsigned long blocksize = inode->i_sb->s_blocksize;
	unsigned char blocksize_bits = inode->i_sb->s_blocksize_bits;

	if ((laarr[*c].extLength >> 30) == (EXT_NOT_RECORDED_ALLOCATED >> 30) ||
	    (laarr[*c].extLength >> 30) ==
				(EXT_NOT_RECORDED_NOT_ALLOCATED >> 30)) {
		int curr = *c;
		int blen = ((laarr[curr].extLength & UDF_EXTENT_LENGTH_MASK) +
			    blocksize - 1) >> blocksize_bits;
		int8_t etype = (laarr[curr].extLength >> 30);

		if (blen == 1)
			;
		else if (!offset || blen == offset + 1) {
			laarr[curr + 2] = laarr[curr + 1];
			laarr[curr + 1] = laarr[curr];
		} else {
			laarr[curr + 3] = laarr[curr + 1];
			laarr[curr + 2] = laarr[curr + 1] = laarr[curr];
		}

		if (offset) {
			if (etype == (EXT_NOT_RECORDED_ALLOCATED >> 30)) {
				udf_free_blocks(inode->i_sb, inode,
						&laarr[curr].extLocation,
						0, offset);
				laarr[curr].extLength =
					EXT_NOT_RECORDED_NOT_ALLOCATED |
					(offset << blocksize_bits);
				laarr[curr].extLocation.logicalBlockNum = 0;
				laarr[curr].extLocation.
						partitionReferenceNum = 0;
			} else
				laarr[curr].extLength = (etype << 30) |
					(offset << blocksize_bits);
			curr++;
			(*c)++;
			(*endnum)++;
		}

		laarr[curr].extLocation.logicalBlockNum = newblocknum;
		if (etype == (EXT_NOT_RECORDED_NOT_ALLOCATED >> 30))
			laarr[curr].extLocation.partitionReferenceNum =
				UDF_I(inode)->i_location.partitionReferenceNum;
		laarr[curr].extLength = EXT_RECORDED_ALLOCATED |
			blocksize;
		curr++;

		if (blen != offset + 1) {
			if (etype == (EXT_NOT_RECORDED_ALLOCATED >> 30))
				laarr[curr].extLocation.logicalBlockNum +=
								offset + 1;
			laarr[curr].extLength = (etype << 30) |
				((blen - (offset + 1)) << blocksize_bits);
			curr++;
			(*endnum)++;
		}
	}
}

static void udf_prealloc_extents(struct inode *inode, int c, int lastblock,
				 struct kernel_long_ad laarr[EXTENT_MERGE_SIZE],
				 int *endnum)
{
	int start, length = 0, currlength = 0, i;

	if (*endnum >= (c + 1)) {
		if (!lastblock)
			return;
		else
			start = c;
	} else {
		if ((laarr[c + 1].extLength >> 30) ==
					(EXT_NOT_RECORDED_ALLOCATED >> 30)) {
			start = c + 1;
			length = currlength =
				(((laarr[c + 1].extLength &
					UDF_EXTENT_LENGTH_MASK) +
				inode->i_sb->s_blocksize - 1) >>
				inode->i_sb->s_blocksize_bits);
		} else
			start = c;
	}

	for (i = start + 1; i <= *endnum; i++) {
		if (i == *endnum) {
			if (lastblock)
				length += UDF_DEFAULT_PREALLOC_BLOCKS;
		} else if ((laarr[i].extLength >> 30) ==
				(EXT_NOT_RECORDED_NOT_ALLOCATED >> 30)) {
			length += (((laarr[i].extLength &
						UDF_EXTENT_LENGTH_MASK) +
				    inode->i_sb->s_blocksize - 1) >>
				    inode->i_sb->s_blocksize_bits);
		} else
			break;
	}

	if (length) {
		int next = laarr[start].extLocation.logicalBlockNum +
			(((laarr[start].extLength & UDF_EXTENT_LENGTH_MASK) +
			  inode->i_sb->s_blocksize - 1) >>
			  inode->i_sb->s_blocksize_bits);
		int numalloc = udf_prealloc_blocks(inode->i_sb, inode,
				laarr[start].extLocation.partitionReferenceNum,
				next, (UDF_DEFAULT_PREALLOC_BLOCKS > length ?
				length : UDF_DEFAULT_PREALLOC_BLOCKS) -
				currlength);
		if (numalloc) 	{
			if (start == (c + 1))
				laarr[start].extLength +=
					(numalloc <<
					 inode->i_sb->s_blocksize_bits);
			else {
				memmove(&laarr[c + 2], &laarr[c + 1],
					sizeof(struct long_ad) * (*endnum - (c + 1)));
				(*endnum)++;
				laarr[c + 1].extLocation.logicalBlockNum = next;
				laarr[c + 1].extLocation.partitionReferenceNum =
					laarr[c].extLocation.
							partitionReferenceNum;
				laarr[c + 1].extLength =
					EXT_NOT_RECORDED_ALLOCATED |
					(numalloc <<
					 inode->i_sb->s_blocksize_bits);
				start = c + 1;
			}

			for (i = start + 1; numalloc && i < *endnum; i++) {
				int elen = ((laarr[i].extLength &
						UDF_EXTENT_LENGTH_MASK) +
					    inode->i_sb->s_blocksize - 1) >>
					    inode->i_sb->s_blocksize_bits;

				if (elen > numalloc) {
					laarr[i].extLength -=
						(numalloc <<
						 inode->i_sb->s_blocksize_bits);
					numalloc = 0;
				} else {
					numalloc -= elen;
					if (*endnum > (i + 1))
						memmove(&laarr[i],
							&laarr[i + 1],
							sizeof(struct long_ad) *
							(*endnum - (i + 1)));
					i--;
					(*endnum)--;
				}
			}
			UDF_I(inode)->i_lenExtents +=
				numalloc << inode->i_sb->s_blocksize_bits;
		}
	}
}

static void udf_merge_extents(struct inode *inode,
			      struct kernel_long_ad laarr[EXTENT_MERGE_SIZE],
			      int *endnum)
{
	int i;
	unsigned long blocksize = inode->i_sb->s_blocksize;
	unsigned char blocksize_bits = inode->i_sb->s_blocksize_bits;

	for (i = 0; i < (*endnum - 1); i++) {
		struct kernel_long_ad *li /*l[i]*/ = &laarr[i];
		struct kernel_long_ad *lip1 /*l[i plus 1]*/ = &laarr[i + 1];

		if (((li->extLength >> 30) == (lip1->extLength >> 30)) &&
			(((li->extLength >> 30) ==
				(EXT_NOT_RECORDED_NOT_ALLOCATED >> 30)) ||
			((lip1->extLocation.logicalBlockNum -
			  li->extLocation.logicalBlockNum) ==
			(((li->extLength & UDF_EXTENT_LENGTH_MASK) +
			blocksize - 1) >> blocksize_bits)))) {

			if (((li->extLength & UDF_EXTENT_LENGTH_MASK) +
				(lip1->extLength & UDF_EXTENT_LENGTH_MASK) +
				blocksize - 1) & ~UDF_EXTENT_LENGTH_MASK) {
				lip1->extLength = (lip1->extLength -
						  (li->extLength &
						   UDF_EXTENT_LENGTH_MASK) +
						   UDF_EXTENT_LENGTH_MASK) &
							~(blocksize - 1);
				li->extLength = (li->extLength &
						 UDF_EXTENT_FLAG_MASK) +
						(UDF_EXTENT_LENGTH_MASK + 1) -
						blocksize;
				lip1->extLocation.logicalBlockNum =
					li->extLocation.logicalBlockNum +
					((li->extLength &
						UDF_EXTENT_LENGTH_MASK) >>
						blocksize_bits);
			} else {
				li->extLength = lip1->extLength +
					(((li->extLength &
						UDF_EXTENT_LENGTH_MASK) +
					 blocksize - 1) & ~(blocksize - 1));
				if (*endnum > (i + 2))
					memmove(&laarr[i + 1], &laarr[i + 2],
						sizeof(struct long_ad) *
						(*endnum - (i + 2)));
				i--;
				(*endnum)--;
			}
		} else if (((li->extLength >> 30) ==
				(EXT_NOT_RECORDED_ALLOCATED >> 30)) &&
			   ((lip1->extLength >> 30) ==
				(EXT_NOT_RECORDED_NOT_ALLOCATED >> 30))) {
			udf_free_blocks(inode->i_sb, inode, &li->extLocation, 0,
					((li->extLength &
					  UDF_EXTENT_LENGTH_MASK) +
					 blocksize - 1) >> blocksize_bits);
			li->extLocation.logicalBlockNum = 0;
			li->extLocation.partitionReferenceNum = 0;

			if (((li->extLength & UDF_EXTENT_LENGTH_MASK) +
			     (lip1->extLength & UDF_EXTENT_LENGTH_MASK) +
			     blocksize - 1) & ~UDF_EXTENT_LENGTH_MASK) {
				lip1->extLength = (lip1->extLength -
						   (li->extLength &
						   UDF_EXTENT_LENGTH_MASK) +
						   UDF_EXTENT_LENGTH_MASK) &
						   ~(blocksize - 1);
				li->extLength = (li->extLength &
						 UDF_EXTENT_FLAG_MASK) +
						(UDF_EXTENT_LENGTH_MASK + 1) -
						blocksize;
			} else {
				li->extLength = lip1->extLength +
					(((li->extLength &
						UDF_EXTENT_LENGTH_MASK) +
					  blocksize - 1) & ~(blocksize - 1));
				if (*endnum > (i + 2))
					memmove(&laarr[i + 1], &laarr[i + 2],
						sizeof(struct long_ad) *
						(*endnum - (i + 2)));
				i--;
				(*endnum)--;
			}
		} else if ((li->extLength >> 30) ==
					(EXT_NOT_RECORDED_ALLOCATED >> 30)) {
			udf_free_blocks(inode->i_sb, inode,
					&li->extLocation, 0,
					((li->extLength &
						UDF_EXTENT_LENGTH_MASK) +
					 blocksize - 1) >> blocksize_bits);
			li->extLocation.logicalBlockNum = 0;
			li->extLocation.partitionReferenceNum = 0;
			li->extLength = (li->extLength &
						UDF_EXTENT_LENGTH_MASK) |
						EXT_NOT_RECORDED_NOT_ALLOCATED;
		}
	}
}

static void udf_update_extents(struct inode *inode,
			       struct kernel_long_ad laarr[EXTENT_MERGE_SIZE],
			       int startnum, int endnum,
			       struct extent_position *epos)
{
	int start = 0, i;
	struct kernel_lb_addr tmploc;
	uint32_t tmplen;

	if (startnum > endnum) {
		for (i = 0; i < (startnum - endnum); i++)
			udf_delete_aext(inode, *epos, laarr[i].extLocation,
					laarr[i].extLength);
	} else if (startnum < endnum) {
		for (i = 0; i < (endnum - startnum); i++) {
			udf_insert_aext(inode, *epos, laarr[i].extLocation,
					laarr[i].extLength);
			udf_next_aext(inode, epos, &laarr[i].extLocation,
				      &laarr[i].extLength, 1);
			start++;
		}
	}

	for (i = start; i < endnum; i++) {
		udf_next_aext(inode, epos, &tmploc, &tmplen, 0);
		udf_write_aext(inode, epos, &laarr[i].extLocation,
			       laarr[i].extLength, 1);
	}
}

struct buffer_head *udf_bread(struct inode *inode, int block,
			      int create, int *err)
{
	struct buffer_head *bh = NULL;

	bh = udf_getblk(inode, block, create, err);
	if (!bh)
		return NULL;

	if (buffer_uptodate(bh))
		return bh;

	ll_rw_block(READ, 1, &bh);

	wait_on_buffer(bh);
	if (buffer_uptodate(bh))
		return bh;

	brelse(bh);
	*err = -EIO;
	return NULL;
}

int udf_setsize(struct inode *inode, loff_t newsize)
{
	int err;
	struct udf_inode_info *iinfo;
	int bsize = 1 << inode->i_blkbits;

	if (!(S_ISREG(inode->i_mode) || S_ISDIR(inode->i_mode) ||
	      S_ISLNK(inode->i_mode)))
		return -EINVAL;
	if (IS_APPEND(inode) || IS_IMMUTABLE(inode))
		return -EPERM;

	iinfo = UDF_I(inode);
	if (newsize > inode->i_size) {
		down_write(&iinfo->i_data_sem);
		if (iinfo->i_alloc_type == ICBTAG_FLAG_AD_IN_ICB) {
			if (bsize <
			    (udf_file_entry_alloc_offset(inode) + newsize)) {
				err = udf_expand_file_adinicb(inode);
				if (err)
					return err;
				down_write(&iinfo->i_data_sem);
			} else {
				iinfo->i_lenAlloc = newsize;
				goto set_size;
			}
		}
		err = udf_extend_file(inode, newsize);
		if (err) {
			up_write(&iinfo->i_data_sem);
			return err;
		}
set_size:
		truncate_setsize(inode, newsize);
		up_write(&iinfo->i_data_sem);
	} else {
		if (iinfo->i_alloc_type == ICBTAG_FLAG_AD_IN_ICB) {
			down_write(&iinfo->i_data_sem);
			udf_clear_extent_cache(inode);
			memset(iinfo->i_ext.i_data + iinfo->i_lenEAttr + newsize,
			       0x00, bsize - newsize -
			       udf_file_entry_alloc_offset(inode));
			iinfo->i_lenAlloc = newsize;
			truncate_setsize(inode, newsize);
			up_write(&iinfo->i_data_sem);
			goto update_time;
		}
		err = block_truncate_page(inode->i_mapping, newsize,
					  udf_get_block);
		if (err)
			return err;
		down_write(&iinfo->i_data_sem);
		udf_clear_extent_cache(inode);
		truncate_setsize(inode, newsize);
		udf_truncate_extents(inode);
		up_write(&iinfo->i_data_sem);
	}
update_time:
	inode->i_mtime = inode->i_ctime = current_fs_time(inode->i_sb);
	if (IS_SYNC(inode))
		udf_sync_inode(inode);
	else
		mark_inode_dirty(inode);
	return 0;
}

/*
 * Maximum length of linked list formed by ICB hierarchy. The chosen number is
 * arbitrary - just that we hopefully don't limit any real use of rewritten
 * inode on write-once media but avoid looping for too long on corrupted media.
 */
#define UDF_MAX_ICB_NESTING 1024

static int udf_read_inode(struct inode *inode, bool hidden_inode)
{
	struct buffer_head *bh = NULL;
	struct fileEntry *fe;
	struct extendedFileEntry *efe;
	uint16_t ident;
	struct udf_inode_info *iinfo = UDF_I(inode);
	struct udf_sb_info *sbi = UDF_SB(inode->i_sb);
	struct kernel_lb_addr *iloc = &iinfo->i_location;
	unsigned int link_count;
	unsigned int indirections = 0;
	int bs = inode->i_sb->s_blocksize;
	int ret = -EIO;

reread:
	if (iloc->logicalBlockNum >=
	    sbi->s_partmaps[iloc->partitionReferenceNum].s_partition_len) {
		udf_debug("block=%d, partition=%d out of range\n",
			  iloc->logicalBlockNum, iloc->partitionReferenceNum);
		return -EIO;
	}

	/*
	 * Set defaults, but the inode is still incomplete!
	 * Note: get_new_inode() sets the following on a new inode:
	 *      i_sb = sb
	 *      i_no = ino
	 *      i_flags = sb->s_flags
	 *      i_state = 0
	 * clean_inode(): zero fills and sets
	 *      i_count = 1
	 *      i_nlink = 1
	 *      i_op = NULL;
	 */
	bh = udf_read_ptagged(inode->i_sb, iloc, 0, &ident);
	if (!bh) {
		udf_err(inode->i_sb, "(ino %ld) failed !bh\n", inode->i_ino);
		return -EIO;
	}

	if (ident != TAG_IDENT_FE && ident != TAG_IDENT_EFE &&
	    ident != TAG_IDENT_USE) {
		udf_err(inode->i_sb, "(ino %ld) failed ident=%d\n",
			inode->i_ino, ident);
		goto out;
	}

	fe = (struct fileEntry *)bh->b_data;
	efe = (struct extendedFileEntry *)bh->b_data;

	if (fe->icbTag.strategyType == cpu_to_le16(4096)) {
		struct buffer_head *ibh;

		ibh = udf_read_ptagged(inode->i_sb, iloc, 1, &ident);
		if (ident == TAG_IDENT_IE && ibh) {
			struct kernel_lb_addr loc;
			struct indirectEntry *ie;

			ie = (struct indirectEntry *)ibh->b_data;
			loc = lelb_to_cpu(ie->indirectICB.extLocation);

			if (ie->indirectICB.extLength) {
				brelse(ibh);
				memcpy(&iinfo->i_location, &loc,
				       sizeof(struct kernel_lb_addr));
				if (++indirections > UDF_MAX_ICB_NESTING) {
					udf_err(inode->i_sb,
						"too many ICBs in ICB hierarchy"
						" (max %d supported)\n",
						UDF_MAX_ICB_NESTING);
					goto out;
				}
				brelse(bh);
				goto reread;
			}
		}
		brelse(ibh);
	} else if (fe->icbTag.strategyType != cpu_to_le16(4)) {
		udf_err(inode->i_sb, "unsupported strategy type: %d\n",
			le16_to_cpu(fe->icbTag.strategyType));
		goto out;
	}
	if (fe->icbTag.strategyType == cpu_to_le16(4))
		iinfo->i_strat4096 = 0;
	else /* if (fe->icbTag.strategyType == cpu_to_le16(4096)) */
		iinfo->i_strat4096 = 1;

	iinfo->i_alloc_type = le16_to_cpu(fe->icbTag.flags) &
							ICBTAG_FLAG_AD_MASK;
	iinfo->i_unique = 0;
	iinfo->i_lenEAttr = 0;
	iinfo->i_lenExtents = 0;
	iinfo->i_lenAlloc = 0;
	iinfo->i_next_alloc_block = 0;
	iinfo->i_next_alloc_goal = 0;
	if (fe->descTag.tagIdent == cpu_to_le16(TAG_IDENT_EFE)) {
		iinfo->i_efe = 1;
		iinfo->i_use = 0;
		ret = udf_alloc_i_data(inode, bs -
					sizeof(struct extendedFileEntry));
		if (ret)
			goto out;
		memcpy(iinfo->i_ext.i_data,
		       bh->b_data + sizeof(struct extendedFileEntry),
		       bs - sizeof(struct extendedFileEntry));
	} else if (fe->descTag.tagIdent == cpu_to_le16(TAG_IDENT_FE)) {
		iinfo->i_efe = 0;
		iinfo->i_use = 0;
		ret = udf_alloc_i_data(inode, bs - sizeof(struct fileEntry));
		if (ret)
			goto out;
		memcpy(iinfo->i_ext.i_data,
		       bh->b_data + sizeof(struct fileEntry),
		       bs - sizeof(struct fileEntry));
	} else if (fe->descTag.tagIdent == cpu_to_le16(TAG_IDENT_USE)) {
		iinfo->i_efe = 0;
		iinfo->i_use = 1;
		iinfo->i_lenAlloc = le32_to_cpu(
				((struct unallocSpaceEntry *)bh->b_data)->
				 lengthAllocDescs);
		ret = udf_alloc_i_data(inode, bs -
					sizeof(struct unallocSpaceEntry));
		if (ret)
			goto out;
		memcpy(iinfo->i_ext.i_data,
		       bh->b_data + sizeof(struct unallocSpaceEntry),
		       bs - sizeof(struct unallocSpaceEntry));
		return 0;
	}

	ret = -EIO;
	read_lock(&sbi->s_cred_lock);
	i_uid_write(inode, le32_to_cpu(fe->uid));
	if (!uid_valid(inode->i_uid) ||
	    UDF_QUERY_FLAG(inode->i_sb, UDF_FLAG_UID_IGNORE) ||
	    UDF_QUERY_FLAG(inode->i_sb, UDF_FLAG_UID_SET))
		inode->i_uid = UDF_SB(inode->i_sb)->s_uid;

	i_gid_write(inode, le32_to_cpu(fe->gid));
	if (!gid_valid(inode->i_gid) ||
	    UDF_QUERY_FLAG(inode->i_sb, UDF_FLAG_GID_IGNORE) ||
	    UDF_QUERY_FLAG(inode->i_sb, UDF_FLAG_GID_SET))
		inode->i_gid = UDF_SB(inode->i_sb)->s_gid;

	if (fe->icbTag.fileType != ICBTAG_FILE_TYPE_DIRECTORY &&
			sbi->s_fmode != UDF_INVALID_MODE)
		inode->i_mode = sbi->s_fmode;
	else if (fe->icbTag.fileType == ICBTAG_FILE_TYPE_DIRECTORY &&
			sbi->s_dmode != UDF_INVALID_MODE)
		inode->i_mode = sbi->s_dmode;
	else
		inode->i_mode = udf_convert_permissions(fe);
	inode->i_mode &= ~sbi->s_umask;
	read_unlock(&sbi->s_cred_lock);

	link_count = le16_to_cpu(fe->fileLinkCount);
	if (!link_count) {
		if (!hidden_inode) {
			ret = -ESTALE;
			goto out;
		}
		link_count = 1;
	}
	set_nlink(inode, link_count);

	inode->i_size = le64_to_cpu(fe->informationLength);
	iinfo->i_lenExtents = inode->i_size;

	if (iinfo->i_efe == 0) {
		inode->i_blocks = le64_to_cpu(fe->logicalBlocksRecorded) <<
			(inode->i_sb->s_blocksize_bits - 9);

		if (!udf_disk_stamp_to_time(&inode->i_atime, fe->accessTime))
			inode->i_atime = sbi->s_record_time;

		if (!udf_disk_stamp_to_time(&inode->i_mtime,
					    fe->modificationTime))
			inode->i_mtime = sbi->s_record_time;

		if (!udf_disk_stamp_to_time(&inode->i_ctime, fe->attrTime))
			inode->i_ctime = sbi->s_record_time;

		iinfo->i_unique = le64_to_cpu(fe->uniqueID);
		iinfo->i_lenEAttr = le32_to_cpu(fe->lengthExtendedAttr);
		iinfo->i_lenAlloc = le32_to_cpu(fe->lengthAllocDescs);
		iinfo->i_checkpoint = le32_to_cpu(fe->checkpoint);
	} else {
		inode->i_blocks = le64_to_cpu(efe->logicalBlocksRecorded) <<
		    (inode->i_sb->s_blocksize_bits - 9);

		if (!udf_disk_stamp_to_time(&inode->i_atime, efe->accessTime))
			inode->i_atime = sbi->s_record_time;

		if (!udf_disk_stamp_to_time(&inode->i_mtime,
					    efe->modificationTime))
			inode->i_mtime = sbi->s_record_time;

		if (!udf_disk_stamp_to_time(&iinfo->i_crtime, efe->createTime))
			iinfo->i_crtime = sbi->s_record_time;

		if (!udf_disk_stamp_to_time(&inode->i_ctime, efe->attrTime))
			inode->i_ctime = sbi->s_record_time;

		iinfo->i_unique = le64_to_cpu(efe->uniqueID);
		iinfo->i_lenEAttr = le32_to_cpu(efe->lengthExtendedAttr);
		iinfo->i_lenAlloc = le32_to_cpu(efe->lengthAllocDescs);
		iinfo->i_checkpoint = le32_to_cpu(efe->checkpoint);
	}
	inode->i_generation = iinfo->i_unique;

<<<<<<< HEAD
=======
	/*
	 * Sanity check length of allocation descriptors and extended attrs to
	 * avoid integer overflows
	 */
	if (iinfo->i_lenEAttr > bs || iinfo->i_lenAlloc > bs)
		goto out;
	/* Now do exact checks */
	if (udf_file_entry_alloc_offset(inode) + iinfo->i_lenAlloc > bs)
		goto out;
>>>>>>> 03891159
	/* Sanity checks for files in ICB so that we don't get confused later */
	if (iinfo->i_alloc_type == ICBTAG_FLAG_AD_IN_ICB) {
		/*
		 * For file in ICB data is stored in allocation descriptor
		 * so sizes should match
		 */
		if (iinfo->i_lenAlloc != inode->i_size)
			goto out;
		/* File in ICB has to fit in there... */
<<<<<<< HEAD
		if (inode->i_size > inode->i_sb->s_blocksize -
					udf_file_entry_alloc_offset(inode))
=======
		if (inode->i_size > bs - udf_file_entry_alloc_offset(inode))
>>>>>>> 03891159
			goto out;
	}

	switch (fe->icbTag.fileType) {
	case ICBTAG_FILE_TYPE_DIRECTORY:
		inode->i_op = &udf_dir_inode_operations;
		inode->i_fop = &udf_dir_operations;
		inode->i_mode |= S_IFDIR;
		inc_nlink(inode);
		break;
	case ICBTAG_FILE_TYPE_REALTIME:
	case ICBTAG_FILE_TYPE_REGULAR:
	case ICBTAG_FILE_TYPE_UNDEF:
	case ICBTAG_FILE_TYPE_VAT20:
		if (iinfo->i_alloc_type == ICBTAG_FLAG_AD_IN_ICB)
			inode->i_data.a_ops = &udf_adinicb_aops;
		else
			inode->i_data.a_ops = &udf_aops;
		inode->i_op = &udf_file_inode_operations;
		inode->i_fop = &udf_file_operations;
		inode->i_mode |= S_IFREG;
		break;
	case ICBTAG_FILE_TYPE_BLOCK:
		inode->i_mode |= S_IFBLK;
		break;
	case ICBTAG_FILE_TYPE_CHAR:
		inode->i_mode |= S_IFCHR;
		break;
	case ICBTAG_FILE_TYPE_FIFO:
		init_special_inode(inode, inode->i_mode | S_IFIFO, 0);
		break;
	case ICBTAG_FILE_TYPE_SOCKET:
		init_special_inode(inode, inode->i_mode | S_IFSOCK, 0);
		break;
	case ICBTAG_FILE_TYPE_SYMLINK:
		inode->i_data.a_ops = &udf_symlink_aops;
		inode->i_op = &udf_symlink_inode_operations;
		inode->i_mode = S_IFLNK | S_IRWXUGO;
		break;
	case ICBTAG_FILE_TYPE_MAIN:
		udf_debug("METADATA FILE-----\n");
		break;
	case ICBTAG_FILE_TYPE_MIRROR:
		udf_debug("METADATA MIRROR FILE-----\n");
		break;
	case ICBTAG_FILE_TYPE_BITMAP:
		udf_debug("METADATA BITMAP FILE-----\n");
		break;
	default:
		udf_err(inode->i_sb, "(ino %ld) failed unknown file type=%d\n",
			inode->i_ino, fe->icbTag.fileType);
		goto out;
	}
	if (S_ISCHR(inode->i_mode) || S_ISBLK(inode->i_mode)) {
		struct deviceSpec *dsea =
			(struct deviceSpec *)udf_get_extendedattr(inode, 12, 1);
		if (dsea) {
			init_special_inode(inode, inode->i_mode,
				MKDEV(le32_to_cpu(dsea->majorDeviceIdent),
				      le32_to_cpu(dsea->minorDeviceIdent)));
			/* Developer ID ??? */
		} else
			goto out;
	}
	ret = 0;
out:
	brelse(bh);
	return ret;
}

static int udf_alloc_i_data(struct inode *inode, size_t size)
{
	struct udf_inode_info *iinfo = UDF_I(inode);
	iinfo->i_ext.i_data = kmalloc(size, GFP_KERNEL);

	if (!iinfo->i_ext.i_data) {
		udf_err(inode->i_sb, "(ino %ld) no free memory\n",
			inode->i_ino);
		return -ENOMEM;
	}

	return 0;
}

static umode_t udf_convert_permissions(struct fileEntry *fe)
{
	umode_t mode;
	uint32_t permissions;
	uint32_t flags;

	permissions = le32_to_cpu(fe->permissions);
	flags = le16_to_cpu(fe->icbTag.flags);

	mode =	((permissions) & S_IRWXO) |
		((permissions >> 2) & S_IRWXG) |
		((permissions >> 4) & S_IRWXU) |
		((flags & ICBTAG_FLAG_SETUID) ? S_ISUID : 0) |
		((flags & ICBTAG_FLAG_SETGID) ? S_ISGID : 0) |
		((flags & ICBTAG_FLAG_STICKY) ? S_ISVTX : 0);

	return mode;
}

int udf_write_inode(struct inode *inode, struct writeback_control *wbc)
{
	return udf_update_inode(inode, wbc->sync_mode == WB_SYNC_ALL);
}

static int udf_sync_inode(struct inode *inode)
{
	return udf_update_inode(inode, 1);
}

static int udf_update_inode(struct inode *inode, int do_sync)
{
	struct buffer_head *bh = NULL;
	struct fileEntry *fe;
	struct extendedFileEntry *efe;
	uint64_t lb_recorded;
	uint32_t udfperms;
	uint16_t icbflags;
	uint16_t crclen;
	int err = 0;
	struct udf_sb_info *sbi = UDF_SB(inode->i_sb);
	unsigned char blocksize_bits = inode->i_sb->s_blocksize_bits;
	struct udf_inode_info *iinfo = UDF_I(inode);

	bh = udf_tgetblk(inode->i_sb,
			udf_get_lb_pblock(inode->i_sb, &iinfo->i_location, 0));
	if (!bh) {
		udf_debug("getblk failure\n");
		return -ENOMEM;
	}

	lock_buffer(bh);
	memset(bh->b_data, 0, inode->i_sb->s_blocksize);
	fe = (struct fileEntry *)bh->b_data;
	efe = (struct extendedFileEntry *)bh->b_data;

	if (iinfo->i_use) {
		struct unallocSpaceEntry *use =
			(struct unallocSpaceEntry *)bh->b_data;

		use->lengthAllocDescs = cpu_to_le32(iinfo->i_lenAlloc);
		memcpy(bh->b_data + sizeof(struct unallocSpaceEntry),
		       iinfo->i_ext.i_data, inode->i_sb->s_blocksize -
					sizeof(struct unallocSpaceEntry));
		use->descTag.tagIdent = cpu_to_le16(TAG_IDENT_USE);
		use->descTag.tagLocation =
				cpu_to_le32(iinfo->i_location.logicalBlockNum);
		crclen = sizeof(struct unallocSpaceEntry) +
				iinfo->i_lenAlloc - sizeof(struct tag);
		use->descTag.descCRCLength = cpu_to_le16(crclen);
		use->descTag.descCRC = cpu_to_le16(crc_itu_t(0, (char *)use +
							   sizeof(struct tag),
							   crclen));
		use->descTag.tagChecksum = udf_tag_checksum(&use->descTag);

		goto out;
	}

	if (UDF_QUERY_FLAG(inode->i_sb, UDF_FLAG_UID_FORGET))
		fe->uid = cpu_to_le32(-1);
	else
		fe->uid = cpu_to_le32(i_uid_read(inode));

	if (UDF_QUERY_FLAG(inode->i_sb, UDF_FLAG_GID_FORGET))
		fe->gid = cpu_to_le32(-1);
	else
		fe->gid = cpu_to_le32(i_gid_read(inode));

	udfperms = ((inode->i_mode & S_IRWXO)) |
		   ((inode->i_mode & S_IRWXG) << 2) |
		   ((inode->i_mode & S_IRWXU) << 4);

	udfperms |= (le32_to_cpu(fe->permissions) &
		    (FE_PERM_O_DELETE | FE_PERM_O_CHATTR |
		     FE_PERM_G_DELETE | FE_PERM_G_CHATTR |
		     FE_PERM_U_DELETE | FE_PERM_U_CHATTR));
	fe->permissions = cpu_to_le32(udfperms);

	if (S_ISDIR(inode->i_mode) && inode->i_nlink > 0)
		fe->fileLinkCount = cpu_to_le16(inode->i_nlink - 1);
	else
		fe->fileLinkCount = cpu_to_le16(inode->i_nlink);

	fe->informationLength = cpu_to_le64(inode->i_size);

	if (S_ISCHR(inode->i_mode) || S_ISBLK(inode->i_mode)) {
		struct regid *eid;
		struct deviceSpec *dsea =
			(struct deviceSpec *)udf_get_extendedattr(inode, 12, 1);
		if (!dsea) {
			dsea = (struct deviceSpec *)
				udf_add_extendedattr(inode,
						     sizeof(struct deviceSpec) +
						     sizeof(struct regid), 12, 0x3);
			dsea->attrType = cpu_to_le32(12);
			dsea->attrSubtype = 1;
			dsea->attrLength = cpu_to_le32(
						sizeof(struct deviceSpec) +
						sizeof(struct regid));
			dsea->impUseLength = cpu_to_le32(sizeof(struct regid));
		}
		eid = (struct regid *)dsea->impUse;
		memset(eid, 0, sizeof(struct regid));
		strcpy(eid->ident, UDF_ID_DEVELOPER);
		eid->identSuffix[0] = UDF_OS_CLASS_UNIX;
		eid->identSuffix[1] = UDF_OS_ID_LINUX;
		dsea->majorDeviceIdent = cpu_to_le32(imajor(inode));
		dsea->minorDeviceIdent = cpu_to_le32(iminor(inode));
	}

	if (iinfo->i_alloc_type == ICBTAG_FLAG_AD_IN_ICB)
		lb_recorded = 0; /* No extents => no blocks! */
	else
		lb_recorded =
			(inode->i_blocks + (1 << (blocksize_bits - 9)) - 1) >>
			(blocksize_bits - 9);

	if (iinfo->i_efe == 0) {
		memcpy(bh->b_data + sizeof(struct fileEntry),
		       iinfo->i_ext.i_data,
		       inode->i_sb->s_blocksize - sizeof(struct fileEntry));
		fe->logicalBlocksRecorded = cpu_to_le64(lb_recorded);

		udf_time_to_disk_stamp(&fe->accessTime, inode->i_atime);
		udf_time_to_disk_stamp(&fe->modificationTime, inode->i_mtime);
		udf_time_to_disk_stamp(&fe->attrTime, inode->i_ctime);
		memset(&(fe->impIdent), 0, sizeof(struct regid));
		strcpy(fe->impIdent.ident, UDF_ID_DEVELOPER);
		fe->impIdent.identSuffix[0] = UDF_OS_CLASS_UNIX;
		fe->impIdent.identSuffix[1] = UDF_OS_ID_LINUX;
		fe->uniqueID = cpu_to_le64(iinfo->i_unique);
		fe->lengthExtendedAttr = cpu_to_le32(iinfo->i_lenEAttr);
		fe->lengthAllocDescs = cpu_to_le32(iinfo->i_lenAlloc);
		fe->checkpoint = cpu_to_le32(iinfo->i_checkpoint);
		fe->descTag.tagIdent = cpu_to_le16(TAG_IDENT_FE);
		crclen = sizeof(struct fileEntry);
	} else {
		memcpy(bh->b_data + sizeof(struct extendedFileEntry),
		       iinfo->i_ext.i_data,
		       inode->i_sb->s_blocksize -
					sizeof(struct extendedFileEntry));
		efe->objectSize = cpu_to_le64(inode->i_size);
		efe->logicalBlocksRecorded = cpu_to_le64(lb_recorded);

		if (iinfo->i_crtime.tv_sec > inode->i_atime.tv_sec ||
		    (iinfo->i_crtime.tv_sec == inode->i_atime.tv_sec &&
		     iinfo->i_crtime.tv_nsec > inode->i_atime.tv_nsec))
			iinfo->i_crtime = inode->i_atime;

		if (iinfo->i_crtime.tv_sec > inode->i_mtime.tv_sec ||
		    (iinfo->i_crtime.tv_sec == inode->i_mtime.tv_sec &&
		     iinfo->i_crtime.tv_nsec > inode->i_mtime.tv_nsec))
			iinfo->i_crtime = inode->i_mtime;

		if (iinfo->i_crtime.tv_sec > inode->i_ctime.tv_sec ||
		    (iinfo->i_crtime.tv_sec == inode->i_ctime.tv_sec &&
		     iinfo->i_crtime.tv_nsec > inode->i_ctime.tv_nsec))
			iinfo->i_crtime = inode->i_ctime;

		udf_time_to_disk_stamp(&efe->accessTime, inode->i_atime);
		udf_time_to_disk_stamp(&efe->modificationTime, inode->i_mtime);
		udf_time_to_disk_stamp(&efe->createTime, iinfo->i_crtime);
		udf_time_to_disk_stamp(&efe->attrTime, inode->i_ctime);

		memset(&(efe->impIdent), 0, sizeof(struct regid));
		strcpy(efe->impIdent.ident, UDF_ID_DEVELOPER);
		efe->impIdent.identSuffix[0] = UDF_OS_CLASS_UNIX;
		efe->impIdent.identSuffix[1] = UDF_OS_ID_LINUX;
		efe->uniqueID = cpu_to_le64(iinfo->i_unique);
		efe->lengthExtendedAttr = cpu_to_le32(iinfo->i_lenEAttr);
		efe->lengthAllocDescs = cpu_to_le32(iinfo->i_lenAlloc);
		efe->checkpoint = cpu_to_le32(iinfo->i_checkpoint);
		efe->descTag.tagIdent = cpu_to_le16(TAG_IDENT_EFE);
		crclen = sizeof(struct extendedFileEntry);
	}
	if (iinfo->i_strat4096) {
		fe->icbTag.strategyType = cpu_to_le16(4096);
		fe->icbTag.strategyParameter = cpu_to_le16(1);
		fe->icbTag.numEntries = cpu_to_le16(2);
	} else {
		fe->icbTag.strategyType = cpu_to_le16(4);
		fe->icbTag.numEntries = cpu_to_le16(1);
	}

	if (S_ISDIR(inode->i_mode))
		fe->icbTag.fileType = ICBTAG_FILE_TYPE_DIRECTORY;
	else if (S_ISREG(inode->i_mode))
		fe->icbTag.fileType = ICBTAG_FILE_TYPE_REGULAR;
	else if (S_ISLNK(inode->i_mode))
		fe->icbTag.fileType = ICBTAG_FILE_TYPE_SYMLINK;
	else if (S_ISBLK(inode->i_mode))
		fe->icbTag.fileType = ICBTAG_FILE_TYPE_BLOCK;
	else if (S_ISCHR(inode->i_mode))
		fe->icbTag.fileType = ICBTAG_FILE_TYPE_CHAR;
	else if (S_ISFIFO(inode->i_mode))
		fe->icbTag.fileType = ICBTAG_FILE_TYPE_FIFO;
	else if (S_ISSOCK(inode->i_mode))
		fe->icbTag.fileType = ICBTAG_FILE_TYPE_SOCKET;

	icbflags =	iinfo->i_alloc_type |
			((inode->i_mode & S_ISUID) ? ICBTAG_FLAG_SETUID : 0) |
			((inode->i_mode & S_ISGID) ? ICBTAG_FLAG_SETGID : 0) |
			((inode->i_mode & S_ISVTX) ? ICBTAG_FLAG_STICKY : 0) |
			(le16_to_cpu(fe->icbTag.flags) &
				~(ICBTAG_FLAG_AD_MASK | ICBTAG_FLAG_SETUID |
				ICBTAG_FLAG_SETGID | ICBTAG_FLAG_STICKY));

	fe->icbTag.flags = cpu_to_le16(icbflags);
	if (sbi->s_udfrev >= 0x0200)
		fe->descTag.descVersion = cpu_to_le16(3);
	else
		fe->descTag.descVersion = cpu_to_le16(2);
	fe->descTag.tagSerialNum = cpu_to_le16(sbi->s_serial_number);
	fe->descTag.tagLocation = cpu_to_le32(
					iinfo->i_location.logicalBlockNum);
	crclen += iinfo->i_lenEAttr + iinfo->i_lenAlloc - sizeof(struct tag);
	fe->descTag.descCRCLength = cpu_to_le16(crclen);
	fe->descTag.descCRC = cpu_to_le16(crc_itu_t(0, (char *)fe + sizeof(struct tag),
						  crclen));
	fe->descTag.tagChecksum = udf_tag_checksum(&fe->descTag);

out:
	set_buffer_uptodate(bh);
	unlock_buffer(bh);

	/* write the data blocks */
	mark_buffer_dirty(bh);
	if (do_sync) {
		sync_dirty_buffer(bh);
		if (buffer_write_io_error(bh)) {
			udf_warn(inode->i_sb, "IO error syncing udf inode [%08lx]\n",
				 inode->i_ino);
			err = -EIO;
		}
	}
	brelse(bh);

	return err;
}

struct inode *__udf_iget(struct super_block *sb, struct kernel_lb_addr *ino,
			 bool hidden_inode)
{
	unsigned long block = udf_get_lb_pblock(sb, ino, 0);
	struct inode *inode = iget_locked(sb, block);
	int err;

	if (!inode)
		return ERR_PTR(-ENOMEM);

	if (!(inode->i_state & I_NEW))
		return inode;

	memcpy(&UDF_I(inode)->i_location, ino, sizeof(struct kernel_lb_addr));
	err = udf_read_inode(inode, hidden_inode);
	if (err < 0) {
		iget_failed(inode);
		return ERR_PTR(err);
	}
	unlock_new_inode(inode);

	return inode;
}

int udf_add_aext(struct inode *inode, struct extent_position *epos,
		 struct kernel_lb_addr *eloc, uint32_t elen, int inc)
{
	int adsize;
	struct short_ad *sad = NULL;
	struct long_ad *lad = NULL;
	struct allocExtDesc *aed;
	uint8_t *ptr;
	struct udf_inode_info *iinfo = UDF_I(inode);

	if (!epos->bh)
		ptr = iinfo->i_ext.i_data + epos->offset -
			udf_file_entry_alloc_offset(inode) +
			iinfo->i_lenEAttr;
	else
		ptr = epos->bh->b_data + epos->offset;

	if (iinfo->i_alloc_type == ICBTAG_FLAG_AD_SHORT)
		adsize = sizeof(struct short_ad);
	else if (iinfo->i_alloc_type == ICBTAG_FLAG_AD_LONG)
		adsize = sizeof(struct long_ad);
	else
		return -EIO;

	if (epos->offset + (2 * adsize) > inode->i_sb->s_blocksize) {
		unsigned char *sptr, *dptr;
		struct buffer_head *nbh;
		int err, loffset;
		struct kernel_lb_addr obloc = epos->block;

		epos->block.logicalBlockNum = udf_new_block(inode->i_sb, NULL,
						obloc.partitionReferenceNum,
						obloc.logicalBlockNum, &err);
		if (!epos->block.logicalBlockNum)
			return -ENOSPC;
		nbh = udf_tgetblk(inode->i_sb, udf_get_lb_pblock(inode->i_sb,
								 &epos->block,
								 0));
		if (!nbh)
			return -EIO;
		lock_buffer(nbh);
		memset(nbh->b_data, 0x00, inode->i_sb->s_blocksize);
		set_buffer_uptodate(nbh);
		unlock_buffer(nbh);
		mark_buffer_dirty_inode(nbh, inode);

		aed = (struct allocExtDesc *)(nbh->b_data);
		if (!UDF_QUERY_FLAG(inode->i_sb, UDF_FLAG_STRICT))
			aed->previousAllocExtLocation =
					cpu_to_le32(obloc.logicalBlockNum);
		if (epos->offset + adsize > inode->i_sb->s_blocksize) {
			loffset = epos->offset;
			aed->lengthAllocDescs = cpu_to_le32(adsize);
			sptr = ptr - adsize;
			dptr = nbh->b_data + sizeof(struct allocExtDesc);
			memcpy(dptr, sptr, adsize);
			epos->offset = sizeof(struct allocExtDesc) + adsize;
		} else {
			loffset = epos->offset + adsize;
			aed->lengthAllocDescs = cpu_to_le32(0);
			sptr = ptr;
			epos->offset = sizeof(struct allocExtDesc);

			if (epos->bh) {
				aed = (struct allocExtDesc *)epos->bh->b_data;
				le32_add_cpu(&aed->lengthAllocDescs, adsize);
			} else {
				iinfo->i_lenAlloc += adsize;
				mark_inode_dirty(inode);
			}
		}
		if (UDF_SB(inode->i_sb)->s_udfrev >= 0x0200)
			udf_new_tag(nbh->b_data, TAG_IDENT_AED, 3, 1,
				    epos->block.logicalBlockNum, sizeof(struct tag));
		else
			udf_new_tag(nbh->b_data, TAG_IDENT_AED, 2, 1,
				    epos->block.logicalBlockNum, sizeof(struct tag));
		switch (iinfo->i_alloc_type) {
		case ICBTAG_FLAG_AD_SHORT:
			sad = (struct short_ad *)sptr;
			sad->extLength = cpu_to_le32(EXT_NEXT_EXTENT_ALLOCDECS |
						     inode->i_sb->s_blocksize);
			sad->extPosition =
				cpu_to_le32(epos->block.logicalBlockNum);
			break;
		case ICBTAG_FLAG_AD_LONG:
			lad = (struct long_ad *)sptr;
			lad->extLength = cpu_to_le32(EXT_NEXT_EXTENT_ALLOCDECS |
						     inode->i_sb->s_blocksize);
			lad->extLocation = cpu_to_lelb(epos->block);
			memset(lad->impUse, 0x00, sizeof(lad->impUse));
			break;
		}
		if (epos->bh) {
			if (!UDF_QUERY_FLAG(inode->i_sb, UDF_FLAG_STRICT) ||
			    UDF_SB(inode->i_sb)->s_udfrev >= 0x0201)
				udf_update_tag(epos->bh->b_data, loffset);
			else
				udf_update_tag(epos->bh->b_data,
						sizeof(struct allocExtDesc));
			mark_buffer_dirty_inode(epos->bh, inode);
			brelse(epos->bh);
		} else {
			mark_inode_dirty(inode);
		}
		epos->bh = nbh;
	}

	udf_write_aext(inode, epos, eloc, elen, inc);

	if (!epos->bh) {
		iinfo->i_lenAlloc += adsize;
		mark_inode_dirty(inode);
	} else {
		aed = (struct allocExtDesc *)epos->bh->b_data;
		le32_add_cpu(&aed->lengthAllocDescs, adsize);
		if (!UDF_QUERY_FLAG(inode->i_sb, UDF_FLAG_STRICT) ||
				UDF_SB(inode->i_sb)->s_udfrev >= 0x0201)
			udf_update_tag(epos->bh->b_data,
					epos->offset + (inc ? 0 : adsize));
		else
			udf_update_tag(epos->bh->b_data,
					sizeof(struct allocExtDesc));
		mark_buffer_dirty_inode(epos->bh, inode);
	}

	return 0;
}

void udf_write_aext(struct inode *inode, struct extent_position *epos,
		    struct kernel_lb_addr *eloc, uint32_t elen, int inc)
{
	int adsize;
	uint8_t *ptr;
	struct short_ad *sad;
	struct long_ad *lad;
	struct udf_inode_info *iinfo = UDF_I(inode);

	if (!epos->bh)
		ptr = iinfo->i_ext.i_data + epos->offset -
			udf_file_entry_alloc_offset(inode) +
			iinfo->i_lenEAttr;
	else
		ptr = epos->bh->b_data + epos->offset;

	switch (iinfo->i_alloc_type) {
	case ICBTAG_FLAG_AD_SHORT:
		sad = (struct short_ad *)ptr;
		sad->extLength = cpu_to_le32(elen);
		sad->extPosition = cpu_to_le32(eloc->logicalBlockNum);
		adsize = sizeof(struct short_ad);
		break;
	case ICBTAG_FLAG_AD_LONG:
		lad = (struct long_ad *)ptr;
		lad->extLength = cpu_to_le32(elen);
		lad->extLocation = cpu_to_lelb(*eloc);
		memset(lad->impUse, 0x00, sizeof(lad->impUse));
		adsize = sizeof(struct long_ad);
		break;
	default:
		return;
	}

	if (epos->bh) {
		if (!UDF_QUERY_FLAG(inode->i_sb, UDF_FLAG_STRICT) ||
		    UDF_SB(inode->i_sb)->s_udfrev >= 0x0201) {
			struct allocExtDesc *aed =
				(struct allocExtDesc *)epos->bh->b_data;
			udf_update_tag(epos->bh->b_data,
				       le32_to_cpu(aed->lengthAllocDescs) +
				       sizeof(struct allocExtDesc));
		}
		mark_buffer_dirty_inode(epos->bh, inode);
	} else {
		mark_inode_dirty(inode);
	}

	if (inc)
		epos->offset += adsize;
}

int8_t udf_next_aext(struct inode *inode, struct extent_position *epos,
		     struct kernel_lb_addr *eloc, uint32_t *elen, int inc)
{
	int8_t etype;

	while ((etype = udf_current_aext(inode, epos, eloc, elen, inc)) ==
	       (EXT_NEXT_EXTENT_ALLOCDECS >> 30)) {
		int block;
		epos->block = *eloc;
		epos->offset = sizeof(struct allocExtDesc);
		brelse(epos->bh);
		block = udf_get_lb_pblock(inode->i_sb, &epos->block, 0);
		epos->bh = udf_tread(inode->i_sb, block);
		if (!epos->bh) {
			udf_debug("reading block %d failed!\n", block);
			return -1;
		}
	}

	return etype;
}

int8_t udf_current_aext(struct inode *inode, struct extent_position *epos,
			struct kernel_lb_addr *eloc, uint32_t *elen, int inc)
{
	int alen;
	int8_t etype;
	uint8_t *ptr;
	struct short_ad *sad;
	struct long_ad *lad;
	struct udf_inode_info *iinfo = UDF_I(inode);

	if (!epos->bh) {
		if (!epos->offset)
			epos->offset = udf_file_entry_alloc_offset(inode);
		ptr = iinfo->i_ext.i_data + epos->offset -
			udf_file_entry_alloc_offset(inode) +
			iinfo->i_lenEAttr;
		alen = udf_file_entry_alloc_offset(inode) +
							iinfo->i_lenAlloc;
	} else {
		if (!epos->offset)
			epos->offset = sizeof(struct allocExtDesc);
		ptr = epos->bh->b_data + epos->offset;
		alen = sizeof(struct allocExtDesc) +
			le32_to_cpu(((struct allocExtDesc *)epos->bh->b_data)->
							lengthAllocDescs);
	}

	switch (iinfo->i_alloc_type) {
	case ICBTAG_FLAG_AD_SHORT:
		sad = udf_get_fileshortad(ptr, alen, &epos->offset, inc);
		if (!sad)
			return -1;
		etype = le32_to_cpu(sad->extLength) >> 30;
		eloc->logicalBlockNum = le32_to_cpu(sad->extPosition);
		eloc->partitionReferenceNum =
				iinfo->i_location.partitionReferenceNum;
		*elen = le32_to_cpu(sad->extLength) & UDF_EXTENT_LENGTH_MASK;
		break;
	case ICBTAG_FLAG_AD_LONG:
		lad = udf_get_filelongad(ptr, alen, &epos->offset, inc);
		if (!lad)
			return -1;
		etype = le32_to_cpu(lad->extLength) >> 30;
		*eloc = lelb_to_cpu(lad->extLocation);
		*elen = le32_to_cpu(lad->extLength) & UDF_EXTENT_LENGTH_MASK;
		break;
	default:
		udf_debug("alloc_type = %d unsupported\n", iinfo->i_alloc_type);
		return -1;
	}

	return etype;
}

static int8_t udf_insert_aext(struct inode *inode, struct extent_position epos,
			      struct kernel_lb_addr neloc, uint32_t nelen)
{
	struct kernel_lb_addr oeloc;
	uint32_t oelen;
	int8_t etype;

	if (epos.bh)
		get_bh(epos.bh);

	while ((etype = udf_next_aext(inode, &epos, &oeloc, &oelen, 0)) != -1) {
		udf_write_aext(inode, &epos, &neloc, nelen, 1);
		neloc = oeloc;
		nelen = (etype << 30) | oelen;
	}
	udf_add_aext(inode, &epos, &neloc, nelen, 1);
	brelse(epos.bh);

	return (nelen >> 30);
}

int8_t udf_delete_aext(struct inode *inode, struct extent_position epos,
		       struct kernel_lb_addr eloc, uint32_t elen)
{
	struct extent_position oepos;
	int adsize;
	int8_t etype;
	struct allocExtDesc *aed;
	struct udf_inode_info *iinfo;

	if (epos.bh) {
		get_bh(epos.bh);
		get_bh(epos.bh);
	}

	iinfo = UDF_I(inode);
	if (iinfo->i_alloc_type == ICBTAG_FLAG_AD_SHORT)
		adsize = sizeof(struct short_ad);
	else if (iinfo->i_alloc_type == ICBTAG_FLAG_AD_LONG)
		adsize = sizeof(struct long_ad);
	else
		adsize = 0;

	oepos = epos;
	if (udf_next_aext(inode, &epos, &eloc, &elen, 1) == -1)
		return -1;

	while ((etype = udf_next_aext(inode, &epos, &eloc, &elen, 1)) != -1) {
		udf_write_aext(inode, &oepos, &eloc, (etype << 30) | elen, 1);
		if (oepos.bh != epos.bh) {
			oepos.block = epos.block;
			brelse(oepos.bh);
			get_bh(epos.bh);
			oepos.bh = epos.bh;
			oepos.offset = epos.offset - adsize;
		}
	}
	memset(&eloc, 0x00, sizeof(struct kernel_lb_addr));
	elen = 0;

	if (epos.bh != oepos.bh) {
		udf_free_blocks(inode->i_sb, inode, &epos.block, 0, 1);
		udf_write_aext(inode, &oepos, &eloc, elen, 1);
		udf_write_aext(inode, &oepos, &eloc, elen, 1);
		if (!oepos.bh) {
			iinfo->i_lenAlloc -= (adsize * 2);
			mark_inode_dirty(inode);
		} else {
			aed = (struct allocExtDesc *)oepos.bh->b_data;
			le32_add_cpu(&aed->lengthAllocDescs, -(2 * adsize));
			if (!UDF_QUERY_FLAG(inode->i_sb, UDF_FLAG_STRICT) ||
			    UDF_SB(inode->i_sb)->s_udfrev >= 0x0201)
				udf_update_tag(oepos.bh->b_data,
						oepos.offset - (2 * adsize));
			else
				udf_update_tag(oepos.bh->b_data,
						sizeof(struct allocExtDesc));
			mark_buffer_dirty_inode(oepos.bh, inode);
		}
	} else {
		udf_write_aext(inode, &oepos, &eloc, elen, 1);
		if (!oepos.bh) {
			iinfo->i_lenAlloc -= adsize;
			mark_inode_dirty(inode);
		} else {
			aed = (struct allocExtDesc *)oepos.bh->b_data;
			le32_add_cpu(&aed->lengthAllocDescs, -adsize);
			if (!UDF_QUERY_FLAG(inode->i_sb, UDF_FLAG_STRICT) ||
			    UDF_SB(inode->i_sb)->s_udfrev >= 0x0201)
				udf_update_tag(oepos.bh->b_data,
						epos.offset - adsize);
			else
				udf_update_tag(oepos.bh->b_data,
						sizeof(struct allocExtDesc));
			mark_buffer_dirty_inode(oepos.bh, inode);
		}
	}

	brelse(epos.bh);
	brelse(oepos.bh);

	return (elen >> 30);
}

int8_t inode_bmap(struct inode *inode, sector_t block,
		  struct extent_position *pos, struct kernel_lb_addr *eloc,
		  uint32_t *elen, sector_t *offset)
{
	unsigned char blocksize_bits = inode->i_sb->s_blocksize_bits;
	loff_t lbcount = 0, bcount =
	    (loff_t) block << blocksize_bits;
	int8_t etype;
	struct udf_inode_info *iinfo;

	iinfo = UDF_I(inode);
	if (!udf_read_extent_cache(inode, bcount, &lbcount, pos)) {
		pos->offset = 0;
		pos->block = iinfo->i_location;
		pos->bh = NULL;
	}
	*elen = 0;
	do {
		etype = udf_next_aext(inode, pos, eloc, elen, 1);
		if (etype == -1) {
			*offset = (bcount - lbcount) >> blocksize_bits;
			iinfo->i_lenExtents = lbcount;
			return -1;
		}
		lbcount += *elen;
	} while (lbcount <= bcount);
	/* update extent cache */
	udf_update_extent_cache(inode, lbcount - *elen, pos, 1);
	*offset = (bcount + *elen - lbcount) >> blocksize_bits;

	return etype;
}

long udf_block_map(struct inode *inode, sector_t block)
{
	struct kernel_lb_addr eloc;
	uint32_t elen;
	sector_t offset;
	struct extent_position epos = {};
	int ret;

	down_read(&UDF_I(inode)->i_data_sem);

	if (inode_bmap(inode, block, &epos, &eloc, &elen, &offset) ==
						(EXT_RECORDED_ALLOCATED >> 30))
		ret = udf_get_lb_pblock(inode->i_sb, &eloc, offset);
	else
		ret = 0;

	up_read(&UDF_I(inode)->i_data_sem);
	brelse(epos.bh);

	if (UDF_QUERY_FLAG(inode->i_sb, UDF_FLAG_VARCONV))
		return udf_fixed_to_variable(ret);
	else
		return ret;
}<|MERGE_RESOLUTION|>--- conflicted
+++ resolved
@@ -1487,8 +1487,6 @@
 	}
 	inode->i_generation = iinfo->i_unique;
 
-<<<<<<< HEAD
-=======
 	/*
 	 * Sanity check length of allocation descriptors and extended attrs to
 	 * avoid integer overflows
@@ -1498,7 +1496,6 @@
 	/* Now do exact checks */
 	if (udf_file_entry_alloc_offset(inode) + iinfo->i_lenAlloc > bs)
 		goto out;
->>>>>>> 03891159
 	/* Sanity checks for files in ICB so that we don't get confused later */
 	if (iinfo->i_alloc_type == ICBTAG_FLAG_AD_IN_ICB) {
 		/*
@@ -1508,12 +1505,7 @@
 		if (iinfo->i_lenAlloc != inode->i_size)
 			goto out;
 		/* File in ICB has to fit in there... */
-<<<<<<< HEAD
-		if (inode->i_size > inode->i_sb->s_blocksize -
-					udf_file_entry_alloc_offset(inode))
-=======
 		if (inode->i_size > bs - udf_file_entry_alloc_offset(inode))
->>>>>>> 03891159
 			goto out;
 	}
 
