// SPDX-License-Identifier: GPL-2.0+
/*
 * linux/fs/jbd2/recovery.c
 *
 * Written by Stephen C. Tweedie <sct@redhat.com>, 1999
 *
 * Copyright 1999-2000 Red Hat Software --- All Rights Reserved
 *
 * Journal recovery routines for the generic filesystem journaling code;
 * part of the ext2fs journaling system.
 */

#ifndef __KERNEL__
#include "jfs_user.h"
#else
#include <linux/time.h>
#include <linux/fs.h>
#include <linux/jbd2.h>
#include <linux/errno.h>
#include <linux/crc32.h>
#include <linux/blkdev.h>
#endif

/*
 * Maintain information about the progress of the recovery job, so that
 * the different passes can carry information between them.
 */
struct recovery_info
{
	tid_t		start_transaction;
	tid_t		end_transaction;

	int		nr_replays;
	int		nr_revokes;
	int		nr_revoke_hits;
};

static int do_one_pass(journal_t *journal,
				struct recovery_info *info, enum passtype pass);
static int scan_revoke_records(journal_t *, struct buffer_head *,
				tid_t, struct recovery_info *);

#ifdef __KERNEL__

/* Release readahead buffers after use */
static void journal_brelse_array(struct buffer_head *b[], int n)
{
	while (--n >= 0)
		brelse (b[n]);
}


/*
 * When reading from the journal, we are going through the block device
 * layer directly and so there is no readahead being done for us.  We
 * need to implement any readahead ourselves if we want it to happen at
 * all.  Recovery is basically one long sequential read, so make sure we
 * do the IO in reasonably large chunks.
 *
 * This is not so critical that we need to be enormously clever about
 * the readahead size, though.  128K is a purely arbitrary, good-enough
 * fixed value.
 */

#define MAXBUF 8
static int do_readahead(journal_t *journal, unsigned int start)
{
	int err;
	unsigned int max, nbufs, next;
	unsigned long long blocknr;
	struct buffer_head *bh;

	struct buffer_head * bufs[MAXBUF];

	/* Do up to 128K of readahead */
	max = start + (128 * 1024 / journal->j_blocksize);
	if (max > journal->j_total_len)
		max = journal->j_total_len;

	/* Do the readahead itself.  We'll submit MAXBUF buffer_heads at
	 * a time to the block device IO layer. */

	nbufs = 0;

	for (next = start; next < max; next++) {
		err = jbd2_journal_bmap(journal, next, &blocknr);

		if (err) {
			printk(KERN_ERR "JBD2: bad block at offset %u\n",
				next);
			goto failed;
		}

		bh = __getblk(journal->j_dev, blocknr, journal->j_blocksize);
		if (!bh) {
			err = -ENOMEM;
			goto failed;
		}

		if (!buffer_uptodate(bh) && !buffer_locked(bh)) {
			bufs[nbufs++] = bh;
			if (nbufs == MAXBUF) {
				ll_rw_block(REQ_OP_READ, 0, nbufs, bufs);
				journal_brelse_array(bufs, nbufs);
				nbufs = 0;
			}
		} else
			brelse(bh);
	}

	if (nbufs)
		ll_rw_block(REQ_OP_READ, 0, nbufs, bufs);
	err = 0;

failed:
	if (nbufs)
		journal_brelse_array(bufs, nbufs);
	return err;
}

#endif /* __KERNEL__ */


/*
 * Read a block from the journal
 */

static int jread(struct buffer_head **bhp, journal_t *journal,
		 unsigned int offset)
{
	int err;
	unsigned long long blocknr;
	struct buffer_head *bh;

	*bhp = NULL;

	if (offset >= journal->j_total_len) {
		printk(KERN_ERR "JBD2: corrupted journal superblock\n");
		return -EFSCORRUPTED;
	}

	err = jbd2_journal_bmap(journal, offset, &blocknr);

	if (err) {
		printk(KERN_ERR "JBD2: bad block at offset %u\n",
			offset);
		return err;
	}

	bh = __getblk(journal->j_dev, blocknr, journal->j_blocksize);
	if (!bh)
		return -ENOMEM;

	if (!buffer_uptodate(bh)) {
		/* If this is a brand new buffer, start readahead.
                   Otherwise, we assume we are already reading it.  */
		if (!buffer_req(bh))
			do_readahead(journal, offset);
		wait_on_buffer(bh);
	}

	if (!buffer_uptodate(bh)) {
		printk(KERN_ERR "JBD2: Failed to read block at offset %u\n",
			offset);
		brelse(bh);
		return -EIO;
	}

	*bhp = bh;
	return 0;
}

static int jbd2_descriptor_block_csum_verify(journal_t *j, void *buf)
{
	struct jbd2_journal_block_tail *tail;
	__be32 provided;
	__u32 calculated;

	if (!jbd2_journal_has_csum_v2or3(j))
		return 1;

	tail = (struct jbd2_journal_block_tail *)(buf + j->j_blocksize -
			sizeof(struct jbd2_journal_block_tail));
	provided = tail->t_checksum;
	tail->t_checksum = 0;
	calculated = jbd2_chksum(j, j->j_csum_seed, buf, j->j_blocksize);
	tail->t_checksum = provided;

	return provided == cpu_to_be32(calculated);
}

/*
 * Count the number of in-use tags in a journal descriptor block.
 */

static int count_tags(journal_t *journal, struct buffer_head *bh)
{
	char *			tagp;
	journal_block_tag_t *	tag;
	int			nr = 0, size = journal->j_blocksize;
	int			tag_bytes = journal_tag_bytes(journal);

	if (jbd2_journal_has_csum_v2or3(journal))
		size -= sizeof(struct jbd2_journal_block_tail);

	tagp = &bh->b_data[sizeof(journal_header_t)];

	while ((tagp - bh->b_data + tag_bytes) <= size) {
		tag = (journal_block_tag_t *) tagp;

		nr++;
		tagp += tag_bytes;
		if (!(tag->t_flags & cpu_to_be16(JBD2_FLAG_SAME_UUID)))
			tagp += 16;

		if (tag->t_flags & cpu_to_be16(JBD2_FLAG_LAST_TAG))
			break;
	}

	return nr;
}


/* Make sure we wrap around the log correctly! */
#define wrap(journal, var)						\
do {									\
	unsigned long _wrap_last =					\
		jbd2_has_feature_fast_commit(journal) ?			\
			(journal)->j_fc_last : (journal)->j_last;	\
									\
	if (var >= _wrap_last)						\
		var -= (_wrap_last - (journal)->j_first);		\
} while (0)

static int fc_do_one_pass(journal_t *journal,
			  struct recovery_info *info, enum passtype pass)
{
	unsigned int expected_commit_id = info->end_transaction;
	unsigned long next_fc_block;
	struct buffer_head *bh;
	int err = 0;

	next_fc_block = journal->j_fc_first;
	if (!journal->j_fc_replay_callback)
		return 0;

	while (next_fc_block <= journal->j_fc_last) {
		jbd_debug(3, "Fast commit replay: next block %ld",
			  next_fc_block);
		err = jread(&bh, journal, next_fc_block);
		if (err) {
			jbd_debug(3, "Fast commit replay: read error");
			break;
		}

		jbd_debug(3, "Processing fast commit blk with seq %d");
		err = journal->j_fc_replay_callback(journal, bh, pass,
					next_fc_block - journal->j_fc_first,
					expected_commit_id);
		next_fc_block++;
		if (err < 0 || err == JBD2_FC_REPLAY_STOP)
			break;
		err = 0;
	}

	if (err)
		jbd_debug(3, "Fast commit replay failed, err = %d\n", err);

	return err;
}

/**
 * jbd2_journal_recover - recovers a on-disk journal
 * @journal: the journal to recover
 *
 * The primary function for recovering the log contents when mounting a
 * journaled device.
 *
 * Recovery is done in three passes.  In the first pass, we look for the
 * end of the log.  In the second, we assemble the list of revoke
 * blocks.  In the third and final pass, we replay any un-revoked blocks
 * in the log.
 */
int jbd2_journal_recover(journal_t *journal)
{
	int			err, err2;
	journal_superblock_t *	sb;

	struct recovery_info	info;

	memset(&info, 0, sizeof(info));
	sb = journal->j_superblock;

	/*
	 * The journal superblock's s_start field (the current log head)
	 * is always zero if, and only if, the journal was cleanly
	 * unmounted.
	 */

	if (!sb->s_start) {
		jbd_debug(1, "No recovery required, last transaction %d\n",
			  be32_to_cpu(sb->s_sequence));
		journal->j_transaction_sequence = be32_to_cpu(sb->s_sequence) + 1;
		return 0;
	}

	err = do_one_pass(journal, &info, PASS_SCAN);
	if (!err)
		err = do_one_pass(journal, &info, PASS_REVOKE);
	if (!err)
		err = do_one_pass(journal, &info, PASS_REPLAY);

	jbd_debug(1, "JBD2: recovery, exit status %d, "
		  "recovered transactions %u to %u\n",
		  err, info.start_transaction, info.end_transaction);
	jbd_debug(1, "JBD2: Replayed %d and revoked %d/%d blocks\n",
		  info.nr_replays, info.nr_revoke_hits, info.nr_revokes);

	/* Restart the log at the next transaction ID, thus invalidating
	 * any existing commit records in the log. */
	journal->j_transaction_sequence = ++info.end_transaction;

	jbd2_journal_clear_revoke(journal);
	err2 = sync_blockdev(journal->j_fs_dev);
	if (!err)
		err = err2;
	/* Make sure all replayed data is on permanent storage */
	if (journal->j_flags & JBD2_BARRIER) {
		err2 = blkdev_issue_flush(journal->j_fs_dev, GFP_KERNEL);
		if (!err)
			err = err2;
	}
	return err;
}

/**
 * jbd2_journal_skip_recovery - Start journal and wipe exiting records
 * @journal: journal to startup
 *
 * Locate any valid recovery information from the journal and set up the
 * journal structures in memory to ignore it (presumably because the
 * caller has evidence that it is out of date).
 * This function doesn't appear to be exported..
 *
 * We perform one pass over the journal to allow us to tell the user how
 * much recovery information is being erased, and to let us initialise
 * the journal transaction sequence numbers to the next unused ID.
 */
int jbd2_journal_skip_recovery(journal_t *journal)
{
	int			err;

	struct recovery_info	info;

	memset (&info, 0, sizeof(info));

	err = do_one_pass(journal, &info, PASS_SCAN);

	if (err) {
		printk(KERN_ERR "JBD2: error %d scanning journal\n", err);
		++journal->j_transaction_sequence;
	} else {
#ifdef CONFIG_JBD2_DEBUG
		int dropped = info.end_transaction - 
			be32_to_cpu(journal->j_superblock->s_sequence);
		jbd_debug(1,
			  "JBD2: ignoring %d transaction%s from the journal.\n",
			  dropped, (dropped == 1) ? "" : "s");
#endif
		journal->j_transaction_sequence = ++info.end_transaction;
	}

	journal->j_tail = 0;
	return err;
}

static inline unsigned long long read_tag_block(journal_t *journal,
						journal_block_tag_t *tag)
{
	unsigned long long block = be32_to_cpu(tag->t_blocknr);
	if (jbd2_has_feature_64bit(journal))
		block |= (u64)be32_to_cpu(tag->t_blocknr_high) << 32;
	return block;
}

/*
 * calc_chksums calculates the checksums for the blocks described in the
 * descriptor block.
 */
static int calc_chksums(journal_t *journal, struct buffer_head *bh,
			unsigned long *next_log_block, __u32 *crc32_sum)
{
	int i, num_blks, err;
	unsigned long io_block;
	struct buffer_head *obh;

	num_blks = count_tags(journal, bh);
	/* Calculate checksum of the descriptor block. */
	*crc32_sum = crc32_be(*crc32_sum, (void *)bh->b_data, bh->b_size);

	for (i = 0; i < num_blks; i++) {
		io_block = (*next_log_block)++;
		wrap(journal, *next_log_block);
		err = jread(&obh, journal, io_block);
		if (err) {
			printk(KERN_ERR "JBD2: IO error %d recovering block "
				"%lu in log\n", err, io_block);
			return 1;
		} else {
			*crc32_sum = crc32_be(*crc32_sum, (void *)obh->b_data,
				     obh->b_size);
		}
		put_bh(obh);
	}
	return 0;
}

static int jbd2_commit_block_csum_verify(journal_t *j, void *buf)
{
	struct commit_header *h;
	__be32 provided;
	__u32 calculated;

	if (!jbd2_journal_has_csum_v2or3(j))
		return 1;

	h = buf;
	provided = h->h_chksum[0];
	h->h_chksum[0] = 0;
	calculated = jbd2_chksum(j, j->j_csum_seed, buf, j->j_blocksize);
	h->h_chksum[0] = provided;

	return provided == cpu_to_be32(calculated);
}

static int jbd2_block_tag_csum_verify(journal_t *j, journal_block_tag_t *tag,
				      void *buf, __u32 sequence)
{
	journal_block_tag3_t *tag3 = (journal_block_tag3_t *)tag;
	__u32 csum32;
	__be32 seq;

	if (!jbd2_journal_has_csum_v2or3(j))
		return 1;

	seq = cpu_to_be32(sequence);
	csum32 = jbd2_chksum(j, j->j_csum_seed, (__u8 *)&seq, sizeof(seq));
	csum32 = jbd2_chksum(j, csum32, buf, j->j_blocksize);

	if (jbd2_has_feature_csum3(j))
		return tag3->t_checksum == cpu_to_be32(csum32);
	else
		return tag->t_checksum == cpu_to_be16(csum32);
}

static int do_one_pass(journal_t *journal,
			struct recovery_info *info, enum passtype pass)
{
	unsigned int		first_commit_ID, next_commit_ID;
	unsigned long		next_log_block;
	int			err, success = 0;
	journal_superblock_t *	sb;
	journal_header_t *	tmp;
	struct buffer_head *	bh;
	unsigned int		sequence;
	int			blocktype;
	int			tag_bytes = journal_tag_bytes(journal);
	__u32			crc32_sum = ~0; /* Transactional Checksums */
	int			descr_csum_size = 0;
	int			block_error = 0;
	bool			need_check_commit_time = false;
	__u64			last_trans_commit_time = 0, commit_time;

	/*
	 * First thing is to establish what we expect to find in the log
	 * (in terms of transaction IDs), and where (in terms of log
	 * block offsets): query the superblock.
	 */

	sb = journal->j_superblock;
	next_commit_ID = be32_to_cpu(sb->s_sequence);
	next_log_block = be32_to_cpu(sb->s_start);

	first_commit_ID = next_commit_ID;
	if (pass == PASS_SCAN)
		info->start_transaction = first_commit_ID;

	jbd_debug(1, "Starting recovery pass %d\n", pass);

	/*
	 * Now we walk through the log, transaction by transaction,
	 * making sure that each transaction has a commit block in the
	 * expected place.  Each complete transaction gets replayed back
	 * into the main filesystem.
	 */

	while (1) {
		int			flags;
		char *			tagp;
		journal_block_tag_t *	tag;
		struct buffer_head *	obh;
		struct buffer_head *	nbh;

		cond_resched();

		/* If we already know where to stop the log traversal,
		 * check right now that we haven't gone past the end of
		 * the log. */

		if (pass != PASS_SCAN)
			if (tid_geq(next_commit_ID, info->end_transaction))
				break;

		jbd_debug(2, "Scanning for sequence ID %u at %lu/%lu\n",
			  next_commit_ID, next_log_block,
			  jbd2_has_feature_fast_commit(journal) ?
			  journal->j_fc_last : journal->j_last);

		/* Skip over each chunk of the transaction looking
		 * either the next descriptor block or the final commit
		 * record. */

		jbd_debug(3, "JBD2: checking block %ld\n", next_log_block);
		err = jread(&bh, journal, next_log_block);
		if (err)
			goto failed;

		next_log_block++;
		wrap(journal, next_log_block);

		/* What kind of buffer is it?
		 *
		 * If it is a descriptor block, check that it has the
		 * expected sequence number.  Otherwise, we're all done
		 * here. */

		tmp = (journal_header_t *)bh->b_data;

		if (tmp->h_magic != cpu_to_be32(JBD2_MAGIC_NUMBER)) {
			brelse(bh);
			break;
		}

		blocktype = be32_to_cpu(tmp->h_blocktype);
		sequence = be32_to_cpu(tmp->h_sequence);
		jbd_debug(3, "Found magic %d, sequence %d\n",
			  blocktype, sequence);

		if (sequence != next_commit_ID) {
			brelse(bh);
			break;
		}

		/* OK, we have a valid descriptor block which matches
		 * all of the sequence number checks.  What are we going
		 * to do with it?  That depends on the pass... */

		switch(blocktype) {
		case JBD2_DESCRIPTOR_BLOCK:
			/* Verify checksum first */
			if (jbd2_journal_has_csum_v2or3(journal))
				descr_csum_size =
					sizeof(struct jbd2_journal_block_tail);
			if (descr_csum_size > 0 &&
			    !jbd2_descriptor_block_csum_verify(journal,
							       bh->b_data)) {
				/*
				 * PASS_SCAN can see stale blocks due to lazy
				 * journal init. Don't error out on those yet.
				 */
				if (pass != PASS_SCAN) {
					pr_err("JBD2: Invalid checksum recovering block %lu in log\n",
					       next_log_block);
					err = -EFSBADCRC;
					brelse(bh);
					goto failed;
				}
				need_check_commit_time = true;
				jbd_debug(1,
					"invalid descriptor block found in %lu\n",
					next_log_block);
			}

			/* If it is a valid descriptor block, replay it
			 * in pass REPLAY; if journal_checksums enabled, then
			 * calculate checksums in PASS_SCAN, otherwise,
			 * just skip over the blocks it describes. */
			if (pass != PASS_REPLAY) {
				if (pass == PASS_SCAN &&
				    jbd2_has_feature_checksum(journal) &&
				    !need_check_commit_time &&
				    !info->end_transaction) {
					if (calc_chksums(journal, bh,
							&next_log_block,
							&crc32_sum)) {
						put_bh(bh);
						break;
					}
					put_bh(bh);
					continue;
				}
				next_log_block += count_tags(journal, bh);
				wrap(journal, next_log_block);
				put_bh(bh);
				continue;
			}

			/* A descriptor block: we can now write all of
			 * the data blocks.  Yay, useful work is finally
			 * getting done here! */

			tagp = &bh->b_data[sizeof(journal_header_t)];
			while ((tagp - bh->b_data + tag_bytes)
			       <= journal->j_blocksize - descr_csum_size) {
				unsigned long io_block;

				tag = (journal_block_tag_t *) tagp;
				flags = be16_to_cpu(tag->t_flags);

				io_block = next_log_block++;
				wrap(journal, next_log_block);
				err = jread(&obh, journal, io_block);
				if (err) {
					/* Recover what we can, but
					 * report failure at the end. */
					success = err;
					printk(KERN_ERR
						"JBD2: IO error %d recovering "
						"block %ld in log\n",
						err, io_block);
				} else {
					unsigned long long blocknr;

					J_ASSERT(obh != NULL);
					blocknr = read_tag_block(journal,
								 tag);

					/* If the block has been
					 * revoked, then we're all done
					 * here. */
					if (jbd2_journal_test_revoke
					    (journal, blocknr,
					     next_commit_ID)) {
						brelse(obh);
						++info->nr_revoke_hits;
						goto skip_write;
					}

					/* Look for block corruption */
					if (!jbd2_block_tag_csum_verify(
						journal, tag, obh->b_data,
						be32_to_cpu(tmp->h_sequence))) {
						brelse(obh);
						success = -EFSBADCRC;
						printk(KERN_ERR "JBD2: Invalid "
						       "checksum recovering "
						       "data block %llu in "
						       "log\n", blocknr);
						block_error = 1;
						goto skip_write;
					}

					/* Find a buffer for the new
					 * data being restored */
					nbh = __getblk(journal->j_fs_dev,
							blocknr,
							journal->j_blocksize);
					if (nbh == NULL) {
						printk(KERN_ERR
						       "JBD2: Out of memory "
						       "during recovery.\n");
						err = -ENOMEM;
						brelse(bh);
						brelse(obh);
						goto failed;
					}

					lock_buffer(nbh);
					memcpy(nbh->b_data, obh->b_data,
							journal->j_blocksize);
					if (flags & JBD2_FLAG_ESCAPE) {
						*((__be32 *)nbh->b_data) =
						cpu_to_be32(JBD2_MAGIC_NUMBER);
					}

					BUFFER_TRACE(nbh, "marking dirty");
					set_buffer_uptodate(nbh);
					mark_buffer_dirty(nbh);
					BUFFER_TRACE(nbh, "marking uptodate");
					++info->nr_replays;
					/* ll_rw_block(WRITE, 1, &nbh); */
					unlock_buffer(nbh);
					brelse(obh);
					brelse(nbh);
				}

			skip_write:
				tagp += tag_bytes;
				if (!(flags & JBD2_FLAG_SAME_UUID))
					tagp += 16;

				if (flags & JBD2_FLAG_LAST_TAG)
					break;
			}

			brelse(bh);
			continue;

		case JBD2_COMMIT_BLOCK:
			/*     How to differentiate between interrupted commit
			 *               and journal corruption ?
			 *
			 * {nth transaction}
			 *        Checksum Verification Failed
			 *			 |
			 *		 ____________________
			 *		|		     |
			 * 	async_commit             sync_commit
			 *     		|                    |
			 *		| GO TO NEXT    "Journal Corruption"
			 *		| TRANSACTION
			 *		|
			 * {(n+1)th transanction}
			 *		|
			 * 	 _______|______________
			 * 	|	 	      |
			 * Commit block found	Commit block not found
			 *      |		      |
			 * "Journal Corruption"       |
			 *		 _____________|_________
			 *     		|	           	|
			 *	nth trans corrupt	OR   nth trans
			 *	and (n+1)th interrupted     interrupted
			 *	before commit block
			 *      could reach the disk.
			 *	(Cannot find the difference in above
			 *	 mentioned conditions. Hence assume
			 *	 "Interrupted Commit".)
			 */
			commit_time = be64_to_cpu(
				((struct commit_header *)bh->b_data)->h_commit_sec);
			/*
			 * If need_check_commit_time is set, it means we are in
			 * PASS_SCAN and csum verify failed before. If
			 * commit_time is increasing, it's the same journal,
			 * otherwise it is stale journal block, just end this
			 * recovery.
			 */
			if (need_check_commit_time) {
				if (commit_time >= last_trans_commit_time) {
					pr_err("JBD2: Invalid checksum found in transaction %u\n",
					       next_commit_ID);
					err = -EFSBADCRC;
					brelse(bh);
					goto failed;
				}
			ignore_crc_mismatch:
				/*
				 * It likely does not belong to same journal,
				 * just end this recovery with success.
				 */
				jbd_debug(1, "JBD2: Invalid checksum ignored in transaction %u, likely stale data\n",
					  next_commit_ID);
				err = 0;
				brelse(bh);
				goto done;
			}

			/*
			 * Found an expected commit block: if checksums
			 * are present, verify them in PASS_SCAN; else not
			 * much to do other than move on to the next sequence
			 * number.
			 */
			if (pass == PASS_SCAN &&
			    jbd2_has_feature_checksum(journal)) {
				struct commit_header *cbh =
					(struct commit_header *)bh->b_data;
				unsigned found_chksum =
					be32_to_cpu(cbh->h_chksum[0]);

				if (info->end_transaction) {
					journal->j_failed_commit =
						info->end_transaction;
					brelse(bh);
					break;
				}

				/* Neither checksum match nor unused? */
				if (!((crc32_sum == found_chksum &&
				       cbh->h_chksum_type ==
						JBD2_CRC32_CHKSUM &&
				       cbh->h_chksum_size ==
						JBD2_CRC32_CHKSUM_SIZE) ||
				      (cbh->h_chksum_type == 0 &&
				       cbh->h_chksum_size == 0 &&
				       found_chksum == 0)))
					goto chksum_error;

				crc32_sum = ~0;
			}
			if (pass == PASS_SCAN &&
			    !jbd2_commit_block_csum_verify(journal,
							   bh->b_data)) {
			chksum_error:
<<<<<<< HEAD
=======
				if (commit_time < last_trans_commit_time)
					goto ignore_crc_mismatch;
>>>>>>> 2c85ebc5
				info->end_transaction = next_commit_ID;

				if (!jbd2_has_feature_async_commit(journal)) {
					journal->j_failed_commit =
						next_commit_ID;
					brelse(bh);
					break;
				}
			}
			if (pass == PASS_SCAN)
				last_trans_commit_time = commit_time;
			brelse(bh);
			next_commit_ID++;
			continue;

		case JBD2_REVOKE_BLOCK:
			/*
			 * Check revoke block crc in pass_scan, if csum verify
			 * failed, check commit block time later.
			 */
			if (pass == PASS_SCAN &&
			    !jbd2_descriptor_block_csum_verify(journal,
							       bh->b_data)) {
				jbd_debug(1, "JBD2: invalid revoke block found in %lu\n",
					  next_log_block);
				need_check_commit_time = true;
			}
			/* If we aren't in the REVOKE pass, then we can
			 * just skip over this block. */
			if (pass != PASS_REVOKE) {
				brelse(bh);
				continue;
			}

			err = scan_revoke_records(journal, bh,
						  next_commit_ID, info);
			brelse(bh);
			if (err)
				goto failed;
			continue;

		default:
			jbd_debug(3, "Unrecognised magic %d, end of scan.\n",
				  blocktype);
			brelse(bh);
			goto done;
		}
	}

 done:
	/*
	 * We broke out of the log scan loop: either we came to the
	 * known end of the log or we found an unexpected block in the
	 * log.  If the latter happened, then we know that the "current"
	 * transaction marks the end of the valid log.
	 */

	if (pass == PASS_SCAN) {
		if (!info->end_transaction)
			info->end_transaction = next_commit_ID;
	} else {
		/* It's really bad news if different passes end up at
		 * different places (but possible due to IO errors). */
		if (info->end_transaction != next_commit_ID) {
			printk(KERN_ERR "JBD2: recovery pass %d ended at "
				"transaction %u, expected %u\n",
				pass, next_commit_ID, info->end_transaction);
			if (!success)
				success = -EIO;
		}
	}

	if (jbd2_has_feature_fast_commit(journal) &&  pass != PASS_REVOKE) {
		err = fc_do_one_pass(journal, info, pass);
		if (err)
			success = err;
	}

	if (block_error && success == 0)
		success = -EIO;
	return success;

 failed:
	return err;
}

/* Scan a revoke record, marking all blocks mentioned as revoked. */

static int scan_revoke_records(journal_t *journal, struct buffer_head *bh,
			       tid_t sequence, struct recovery_info *info)
{
	jbd2_journal_revoke_header_t *header;
	int offset, max;
	int csum_size = 0;
	__u32 rcount;
	int record_len = 4;

	header = (jbd2_journal_revoke_header_t *) bh->b_data;
	offset = sizeof(jbd2_journal_revoke_header_t);
	rcount = be32_to_cpu(header->r_count);

	if (jbd2_journal_has_csum_v2or3(journal))
		csum_size = sizeof(struct jbd2_journal_block_tail);
	if (rcount > journal->j_blocksize - csum_size)
		return -EINVAL;
	max = rcount;

	if (jbd2_has_feature_64bit(journal))
		record_len = 8;

	while (offset + record_len <= max) {
		unsigned long long blocknr;
		int err;

		if (record_len == 4)
			blocknr = be32_to_cpu(* ((__be32 *) (bh->b_data+offset)));
		else
			blocknr = be64_to_cpu(* ((__be64 *) (bh->b_data+offset)));
		offset += record_len;
		err = jbd2_journal_set_revoke(journal, blocknr, sequence);
		if (err)
			return err;
		++info->nr_revokes;
	}
	return 0;
}<|MERGE_RESOLUTION|>--- conflicted
+++ resolved
@@ -803,11 +803,8 @@
 			    !jbd2_commit_block_csum_verify(journal,
 							   bh->b_data)) {
 			chksum_error:
-<<<<<<< HEAD
-=======
 				if (commit_time < last_trans_commit_time)
 					goto ignore_crc_mismatch;
->>>>>>> 2c85ebc5
 				info->end_transaction = next_commit_ID;
 
 				if (!jbd2_has_feature_async_commit(journal)) {
