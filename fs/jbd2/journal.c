// SPDX-License-Identifier: GPL-2.0+
/*
 * linux/fs/jbd2/journal.c
 *
 * Written by Stephen C. Tweedie <sct@redhat.com>, 1998
 *
 * Copyright 1998 Red Hat corp --- All Rights Reserved
 *
 * Generic filesystem journal-writing code; part of the ext2fs
 * journaling system.
 *
 * This file manages journals: areas of disk reserved for logging
 * transactional updates.  This includes the kernel journaling thread
 * which is responsible for scheduling updates to the log.
 *
 * We do not actually manage the physical storage of the journal in this
 * file: that is left to a per-journal policy function, which allows us
 * to store the journal within a filesystem-specified area for ext2
 * journaling (ext2 can use a reserved inode for storing the log).
 */

#include <linux/module.h>
#include <linux/time.h>
#include <linux/fs.h>
#include <linux/jbd2.h>
#include <linux/errno.h>
#include <linux/slab.h>
#include <linux/init.h>
#include <linux/mm.h>
#include <linux/freezer.h>
#include <linux/pagemap.h>
#include <linux/kthread.h>
#include <linux/poison.h>
#include <linux/proc_fs.h>
#include <linux/seq_file.h>
#include <linux/math64.h>
#include <linux/hash.h>
#include <linux/log2.h>
#include <linux/vmalloc.h>
#include <linux/backing-dev.h>
#include <linux/bitops.h>
#include <linux/ratelimit.h>
#include <linux/sched/mm.h>

#define CREATE_TRACE_POINTS
#include <trace/events/jbd2.h>

#include <linux/uaccess.h>
#include <asm/page.h>

#ifdef CONFIG_JBD2_DEBUG
ushort jbd2_journal_enable_debug __read_mostly;
EXPORT_SYMBOL(jbd2_journal_enable_debug);

module_param_named(jbd2_debug, jbd2_journal_enable_debug, ushort, 0644);
MODULE_PARM_DESC(jbd2_debug, "Debugging level for jbd2");
#endif

EXPORT_SYMBOL(jbd2_journal_extend);
EXPORT_SYMBOL(jbd2_journal_stop);
EXPORT_SYMBOL(jbd2_journal_lock_updates);
EXPORT_SYMBOL(jbd2_journal_unlock_updates);
EXPORT_SYMBOL(jbd2_journal_get_write_access);
EXPORT_SYMBOL(jbd2_journal_get_create_access);
EXPORT_SYMBOL(jbd2_journal_get_undo_access);
EXPORT_SYMBOL(jbd2_journal_set_triggers);
EXPORT_SYMBOL(jbd2_journal_dirty_metadata);
EXPORT_SYMBOL(jbd2_journal_forget);
EXPORT_SYMBOL(jbd2_journal_flush);
EXPORT_SYMBOL(jbd2_journal_revoke);

EXPORT_SYMBOL(jbd2_journal_init_dev);
EXPORT_SYMBOL(jbd2_journal_init_inode);
EXPORT_SYMBOL(jbd2_journal_check_used_features);
EXPORT_SYMBOL(jbd2_journal_check_available_features);
EXPORT_SYMBOL(jbd2_journal_set_features);
EXPORT_SYMBOL(jbd2_journal_load);
EXPORT_SYMBOL(jbd2_journal_destroy);
EXPORT_SYMBOL(jbd2_journal_abort);
EXPORT_SYMBOL(jbd2_journal_errno);
EXPORT_SYMBOL(jbd2_journal_ack_err);
EXPORT_SYMBOL(jbd2_journal_clear_err);
EXPORT_SYMBOL(jbd2_log_wait_commit);
EXPORT_SYMBOL(jbd2_log_start_commit);
EXPORT_SYMBOL(jbd2_journal_start_commit);
EXPORT_SYMBOL(jbd2_journal_force_commit_nested);
EXPORT_SYMBOL(jbd2_journal_wipe);
EXPORT_SYMBOL(jbd2_journal_blocks_per_page);
EXPORT_SYMBOL(jbd2_journal_invalidatepage);
EXPORT_SYMBOL(jbd2_journal_try_to_free_buffers);
EXPORT_SYMBOL(jbd2_journal_force_commit);
EXPORT_SYMBOL(jbd2_journal_inode_ranged_write);
EXPORT_SYMBOL(jbd2_journal_inode_ranged_wait);
EXPORT_SYMBOL(jbd2_journal_submit_inode_data_buffers);
EXPORT_SYMBOL(jbd2_journal_finish_inode_data_buffers);
EXPORT_SYMBOL(jbd2_journal_init_jbd_inode);
EXPORT_SYMBOL(jbd2_journal_release_jbd_inode);
EXPORT_SYMBOL(jbd2_journal_begin_ordered_truncate);
EXPORT_SYMBOL(jbd2_inode_cache);

static int jbd2_journal_create_slab(size_t slab_size);

#ifdef CONFIG_JBD2_DEBUG
void __jbd2_debug(int level, const char *file, const char *func,
		  unsigned int line, const char *fmt, ...)
{
	struct va_format vaf;
	va_list args;

	if (level > jbd2_journal_enable_debug)
		return;
	va_start(args, fmt);
	vaf.fmt = fmt;
	vaf.va = &args;
	printk(KERN_DEBUG "%s: (%s, %u): %pV", file, func, line, &vaf);
	va_end(args);
}
EXPORT_SYMBOL(__jbd2_debug);
#endif

/* Checksumming functions */
static int jbd2_verify_csum_type(journal_t *j, journal_superblock_t *sb)
{
	if (!jbd2_journal_has_csum_v2or3_feature(j))
		return 1;

	return sb->s_checksum_type == JBD2_CRC32C_CHKSUM;
}

static __be32 jbd2_superblock_csum(journal_t *j, journal_superblock_t *sb)
{
	__u32 csum;
	__be32 old_csum;

	old_csum = sb->s_checksum;
	sb->s_checksum = 0;
	csum = jbd2_chksum(j, ~0, (char *)sb, sizeof(journal_superblock_t));
	sb->s_checksum = old_csum;

	return cpu_to_be32(csum);
}

/*
 * Helper function used to manage commit timeouts
 */

static void commit_timeout(struct timer_list *t)
{
	journal_t *journal = from_timer(journal, t, j_commit_timer);

	wake_up_process(journal->j_task);
}

/*
 * kjournald2: The main thread function used to manage a logging device
 * journal.
 *
 * This kernel thread is responsible for two things:
 *
 * 1) COMMIT:  Every so often we need to commit the current state of the
 *    filesystem to disk.  The journal thread is responsible for writing
 *    all of the metadata buffers to disk. If a fast commit is ongoing
 *    journal thread waits until it's done and then continues from
 *    there on.
 *
 * 2) CHECKPOINT: We cannot reuse a used section of the log file until all
 *    of the data in that part of the log has been rewritten elsewhere on
 *    the disk.  Flushing these old buffers to reclaim space in the log is
 *    known as checkpointing, and this thread is responsible for that job.
 */

static int kjournald2(void *arg)
{
	journal_t *journal = arg;
	transaction_t *transaction;

	/*
	 * Set up an interval timer which can be used to trigger a commit wakeup
	 * after the commit interval expires
	 */
	timer_setup(&journal->j_commit_timer, commit_timeout, 0);

	set_freezable();

	/* Record that the journal thread is running */
	journal->j_task = current;
	wake_up(&journal->j_wait_done_commit);

	/*
	 * Make sure that no allocations from this kernel thread will ever
	 * recurse to the fs layer because we are responsible for the
	 * transaction commit and any fs involvement might get stuck waiting for
	 * the trasn. commit.
	 */
	memalloc_nofs_save();

	/*
	 * And now, wait forever for commit wakeup events.
	 */
	write_lock(&journal->j_state_lock);

loop:
	if (journal->j_flags & JBD2_UNMOUNT)
		goto end_loop;

	jbd_debug(1, "commit_sequence=%u, commit_request=%u\n",
		journal->j_commit_sequence, journal->j_commit_request);

	if (journal->j_commit_sequence != journal->j_commit_request) {
		jbd_debug(1, "OK, requests differ\n");
		write_unlock(&journal->j_state_lock);
		del_timer_sync(&journal->j_commit_timer);
		jbd2_journal_commit_transaction(journal);
		write_lock(&journal->j_state_lock);
		goto loop;
	}

	wake_up(&journal->j_wait_done_commit);
	if (freezing(current)) {
		/*
		 * The simpler the better. Flushing journal isn't a
		 * good idea, because that depends on threads that may
		 * be already stopped.
		 */
		jbd_debug(1, "Now suspending kjournald2\n");
		write_unlock(&journal->j_state_lock);
		try_to_freeze();
		write_lock(&journal->j_state_lock);
	} else {
		/*
		 * We assume on resume that commits are already there,
		 * so we don't sleep
		 */
		DEFINE_WAIT(wait);
		int should_sleep = 1;

		prepare_to_wait(&journal->j_wait_commit, &wait,
				TASK_INTERRUPTIBLE);
		if (journal->j_commit_sequence != journal->j_commit_request)
			should_sleep = 0;
		transaction = journal->j_running_transaction;
		if (transaction && time_after_eq(jiffies,
						transaction->t_expires))
			should_sleep = 0;
		if (journal->j_flags & JBD2_UNMOUNT)
			should_sleep = 0;
		if (should_sleep) {
			write_unlock(&journal->j_state_lock);
			schedule();
			write_lock(&journal->j_state_lock);
		}
		finish_wait(&journal->j_wait_commit, &wait);
	}

	jbd_debug(1, "kjournald2 wakes\n");

	/*
	 * Were we woken up by a commit wakeup event?
	 */
	transaction = journal->j_running_transaction;
	if (transaction && time_after_eq(jiffies, transaction->t_expires)) {
		journal->j_commit_request = transaction->t_tid;
		jbd_debug(1, "woke because of timeout\n");
	}
	goto loop;

end_loop:
	del_timer_sync(&journal->j_commit_timer);
	journal->j_task = NULL;
	wake_up(&journal->j_wait_done_commit);
	jbd_debug(1, "Journal thread exiting.\n");
	write_unlock(&journal->j_state_lock);
	return 0;
}

static int jbd2_journal_start_thread(journal_t *journal)
{
	struct task_struct *t;

	t = kthread_run(kjournald2, journal, "jbd2/%s",
			journal->j_devname);
	if (IS_ERR(t))
		return PTR_ERR(t);

	wait_event(journal->j_wait_done_commit, journal->j_task != NULL);
	return 0;
}

static void journal_kill_thread(journal_t *journal)
{
	write_lock(&journal->j_state_lock);
	journal->j_flags |= JBD2_UNMOUNT;

	while (journal->j_task) {
		write_unlock(&journal->j_state_lock);
		wake_up(&journal->j_wait_commit);
		wait_event(journal->j_wait_done_commit, journal->j_task == NULL);
		write_lock(&journal->j_state_lock);
	}
	write_unlock(&journal->j_state_lock);
}

/*
 * jbd2_journal_write_metadata_buffer: write a metadata buffer to the journal.
 *
 * Writes a metadata buffer to a given disk block.  The actual IO is not
 * performed but a new buffer_head is constructed which labels the data
 * to be written with the correct destination disk block.
 *
 * Any magic-number escaping which needs to be done will cause a
 * copy-out here.  If the buffer happens to start with the
 * JBD2_MAGIC_NUMBER, then we can't write it to the log directly: the
 * magic number is only written to the log for descripter blocks.  In
 * this case, we copy the data and replace the first word with 0, and we
 * return a result code which indicates that this buffer needs to be
 * marked as an escaped buffer in the corresponding log descriptor
 * block.  The missing word can then be restored when the block is read
 * during recovery.
 *
 * If the source buffer has already been modified by a new transaction
 * since we took the last commit snapshot, we use the frozen copy of
 * that data for IO. If we end up using the existing buffer_head's data
 * for the write, then we have to make sure nobody modifies it while the
 * IO is in progress. do_get_write_access() handles this.
 *
 * The function returns a pointer to the buffer_head to be used for IO.
 *
 *
 * Return value:
 *  <0: Error
 * >=0: Finished OK
 *
 * On success:
 * Bit 0 set == escape performed on the data
 * Bit 1 set == buffer copy-out performed (kfree the data after IO)
 */

int jbd2_journal_write_metadata_buffer(transaction_t *transaction,
				  struct journal_head  *jh_in,
				  struct buffer_head **bh_out,
				  sector_t blocknr)
{
	int need_copy_out = 0;
	int done_copy_out = 0;
	int do_escape = 0;
	char *mapped_data;
	struct buffer_head *new_bh;
	struct page *new_page;
	unsigned int new_offset;
	struct buffer_head *bh_in = jh2bh(jh_in);
	journal_t *journal = transaction->t_journal;

	/*
	 * The buffer really shouldn't be locked: only the current committing
	 * transaction is allowed to write it, so nobody else is allowed
	 * to do any IO.
	 *
	 * akpm: except if we're journalling data, and write() output is
	 * also part of a shared mapping, and another thread has
	 * decided to launch a writepage() against this buffer.
	 */
	J_ASSERT_BH(bh_in, buffer_jbddirty(bh_in));

	new_bh = alloc_buffer_head(GFP_NOFS|__GFP_NOFAIL);

	/* keep subsequent assertions sane */
	atomic_set(&new_bh->b_count, 1);

	spin_lock(&jh_in->b_state_lock);
repeat:
	/*
	 * If a new transaction has already done a buffer copy-out, then
	 * we use that version of the data for the commit.
	 */
	if (jh_in->b_frozen_data) {
		done_copy_out = 1;
		new_page = virt_to_page(jh_in->b_frozen_data);
		new_offset = offset_in_page(jh_in->b_frozen_data);
	} else {
		new_page = jh2bh(jh_in)->b_page;
		new_offset = offset_in_page(jh2bh(jh_in)->b_data);
	}

	mapped_data = kmap_atomic(new_page);
	/*
	 * Fire data frozen trigger if data already wasn't frozen.  Do this
	 * before checking for escaping, as the trigger may modify the magic
	 * offset.  If a copy-out happens afterwards, it will have the correct
	 * data in the buffer.
	 */
	if (!done_copy_out)
		jbd2_buffer_frozen_trigger(jh_in, mapped_data + new_offset,
					   jh_in->b_triggers);

	/*
	 * Check for escaping
	 */
	if (*((__be32 *)(mapped_data + new_offset)) ==
				cpu_to_be32(JBD2_MAGIC_NUMBER)) {
		need_copy_out = 1;
		do_escape = 1;
	}
	kunmap_atomic(mapped_data);

	/*
	 * Do we need to do a data copy?
	 */
	if (need_copy_out && !done_copy_out) {
		char *tmp;

		spin_unlock(&jh_in->b_state_lock);
		tmp = jbd2_alloc(bh_in->b_size, GFP_NOFS);
		if (!tmp) {
			brelse(new_bh);
			return -ENOMEM;
		}
		spin_lock(&jh_in->b_state_lock);
		if (jh_in->b_frozen_data) {
			jbd2_free(tmp, bh_in->b_size);
			goto repeat;
		}

		jh_in->b_frozen_data = tmp;
		mapped_data = kmap_atomic(new_page);
		memcpy(tmp, mapped_data + new_offset, bh_in->b_size);
		kunmap_atomic(mapped_data);

		new_page = virt_to_page(tmp);
		new_offset = offset_in_page(tmp);
		done_copy_out = 1;

		/*
		 * This isn't strictly necessary, as we're using frozen
		 * data for the escaping, but it keeps consistency with
		 * b_frozen_data usage.
		 */
		jh_in->b_frozen_triggers = jh_in->b_triggers;
	}

	/*
	 * Did we need to do an escaping?  Now we've done all the
	 * copying, we can finally do so.
	 */
	if (do_escape) {
		mapped_data = kmap_atomic(new_page);
		*((unsigned int *)(mapped_data + new_offset)) = 0;
		kunmap_atomic(mapped_data);
	}

	set_bh_page(new_bh, new_page, new_offset);
	new_bh->b_size = bh_in->b_size;
	new_bh->b_bdev = journal->j_dev;
	new_bh->b_blocknr = blocknr;
	new_bh->b_private = bh_in;
	set_buffer_mapped(new_bh);
	set_buffer_dirty(new_bh);

	*bh_out = new_bh;

	/*
	 * The to-be-written buffer needs to get moved to the io queue,
	 * and the original buffer whose contents we are shadowing or
	 * copying is moved to the transaction's shadow queue.
	 */
	JBUFFER_TRACE(jh_in, "file as BJ_Shadow");
	spin_lock(&journal->j_list_lock);
	__jbd2_journal_file_buffer(jh_in, transaction, BJ_Shadow);
	spin_unlock(&journal->j_list_lock);
	set_buffer_shadow(bh_in);
	spin_unlock(&jh_in->b_state_lock);

	return do_escape | (done_copy_out << 1);
}

/*
 * Allocation code for the journal file.  Manage the space left in the
 * journal, so that we can begin checkpointing when appropriate.
 */

/*
 * Called with j_state_lock locked for writing.
 * Returns true if a transaction commit was started.
 */
int __jbd2_log_start_commit(journal_t *journal, tid_t target)
{
	/* Return if the txn has already requested to be committed */
	if (journal->j_commit_request == target)
		return 0;

	/*
	 * The only transaction we can possibly wait upon is the
	 * currently running transaction (if it exists).  Otherwise,
	 * the target tid must be an old one.
	 */
	if (journal->j_running_transaction &&
	    journal->j_running_transaction->t_tid == target) {
		/*
		 * We want a new commit: OK, mark the request and wakeup the
		 * commit thread.  We do _not_ do the commit ourselves.
		 */

		journal->j_commit_request = target;
		jbd_debug(1, "JBD2: requesting commit %u/%u\n",
			  journal->j_commit_request,
			  journal->j_commit_sequence);
		journal->j_running_transaction->t_requested = jiffies;
		wake_up(&journal->j_wait_commit);
		return 1;
	} else if (!tid_geq(journal->j_commit_request, target))
		/* This should never happen, but if it does, preserve
		   the evidence before kjournald goes into a loop and
		   increments j_commit_sequence beyond all recognition. */
		WARN_ONCE(1, "JBD2: bad log_start_commit: %u %u %u %u\n",
			  journal->j_commit_request,
			  journal->j_commit_sequence,
			  target, journal->j_running_transaction ?
			  journal->j_running_transaction->t_tid : 0);
	return 0;
}

int jbd2_log_start_commit(journal_t *journal, tid_t tid)
{
	int ret;

	write_lock(&journal->j_state_lock);
	ret = __jbd2_log_start_commit(journal, tid);
	write_unlock(&journal->j_state_lock);
	return ret;
}

/*
 * Force and wait any uncommitted transactions.  We can only force the running
 * transaction if we don't have an active handle, otherwise, we will deadlock.
 * Returns: <0 in case of error,
 *           0 if nothing to commit,
 *           1 if transaction was successfully committed.
 */
static int __jbd2_journal_force_commit(journal_t *journal)
{
	transaction_t *transaction = NULL;
	tid_t tid;
	int need_to_start = 0, ret = 0;

	read_lock(&journal->j_state_lock);
	if (journal->j_running_transaction && !current->journal_info) {
		transaction = journal->j_running_transaction;
		if (!tid_geq(journal->j_commit_request, transaction->t_tid))
			need_to_start = 1;
	} else if (journal->j_committing_transaction)
		transaction = journal->j_committing_transaction;

	if (!transaction) {
		/* Nothing to commit */
		read_unlock(&journal->j_state_lock);
		return 0;
	}
	tid = transaction->t_tid;
	read_unlock(&journal->j_state_lock);
	if (need_to_start)
		jbd2_log_start_commit(journal, tid);
	ret = jbd2_log_wait_commit(journal, tid);
	if (!ret)
		ret = 1;

	return ret;
}

/**
 * jbd2_journal_force_commit_nested - Force and wait upon a commit if the
 * calling process is not within transaction.
 *
 * @journal: journal to force
 * Returns true if progress was made.
 *
 * This is used for forcing out undo-protected data which contains
 * bitmaps, when the fs is running out of space.
 */
int jbd2_journal_force_commit_nested(journal_t *journal)
{
	int ret;

	ret = __jbd2_journal_force_commit(journal);
	return ret > 0;
}

/**
 * jbd2_journal_force_commit() - force any uncommitted transactions
 * @journal: journal to force
 *
 * Caller want unconditional commit. We can only force the running transaction
 * if we don't have an active handle, otherwise, we will deadlock.
 */
int jbd2_journal_force_commit(journal_t *journal)
{
	int ret;

	J_ASSERT(!current->journal_info);
	ret = __jbd2_journal_force_commit(journal);
	if (ret > 0)
		ret = 0;
	return ret;
}

/*
 * Start a commit of the current running transaction (if any).  Returns true
 * if a transaction is going to be committed (or is currently already
 * committing), and fills its tid in at *ptid
 */
int jbd2_journal_start_commit(journal_t *journal, tid_t *ptid)
{
	int ret = 0;

	write_lock(&journal->j_state_lock);
	if (journal->j_running_transaction) {
		tid_t tid = journal->j_running_transaction->t_tid;

		__jbd2_log_start_commit(journal, tid);
		/* There's a running transaction and we've just made sure
		 * it's commit has been scheduled. */
		if (ptid)
			*ptid = tid;
		ret = 1;
	} else if (journal->j_committing_transaction) {
		/*
		 * If commit has been started, then we have to wait for
		 * completion of that transaction.
		 */
		if (ptid)
			*ptid = journal->j_committing_transaction->t_tid;
		ret = 1;
	}
	write_unlock(&journal->j_state_lock);
	return ret;
}

/*
 * Return 1 if a given transaction has not yet sent barrier request
 * connected with a transaction commit. If 0 is returned, transaction
 * may or may not have sent the barrier. Used to avoid sending barrier
 * twice in common cases.
 */
int jbd2_trans_will_send_data_barrier(journal_t *journal, tid_t tid)
{
	int ret = 0;
	transaction_t *commit_trans;

	if (!(journal->j_flags & JBD2_BARRIER))
		return 0;
	read_lock(&journal->j_state_lock);
	/* Transaction already committed? */
	if (tid_geq(journal->j_commit_sequence, tid))
		goto out;
	commit_trans = journal->j_committing_transaction;
	if (!commit_trans || commit_trans->t_tid != tid) {
		ret = 1;
		goto out;
	}
	/*
	 * Transaction is being committed and we already proceeded to
	 * submitting a flush to fs partition?
	 */
	if (journal->j_fs_dev != journal->j_dev) {
		if (!commit_trans->t_need_data_flush ||
		    commit_trans->t_state >= T_COMMIT_DFLUSH)
			goto out;
	} else {
		if (commit_trans->t_state >= T_COMMIT_JFLUSH)
			goto out;
	}
	ret = 1;
out:
	read_unlock(&journal->j_state_lock);
	return ret;
}
EXPORT_SYMBOL(jbd2_trans_will_send_data_barrier);

/*
 * Wait for a specified commit to complete.
 * The caller may not hold the journal lock.
 */
int jbd2_log_wait_commit(journal_t *journal, tid_t tid)
{
	int err = 0;

	read_lock(&journal->j_state_lock);
#ifdef CONFIG_PROVE_LOCKING
	/*
	 * Some callers make sure transaction is already committing and in that
	 * case we cannot block on open handles anymore. So don't warn in that
	 * case.
	 */
	if (tid_gt(tid, journal->j_commit_sequence) &&
	    (!journal->j_committing_transaction ||
	     journal->j_committing_transaction->t_tid != tid)) {
		read_unlock(&journal->j_state_lock);
		jbd2_might_wait_for_commit(journal);
		read_lock(&journal->j_state_lock);
	}
#endif
#ifdef CONFIG_JBD2_DEBUG
	if (!tid_geq(journal->j_commit_request, tid)) {
		printk(KERN_ERR
		       "%s: error: j_commit_request=%u, tid=%u\n",
		       __func__, journal->j_commit_request, tid);
	}
#endif
	while (tid_gt(tid, journal->j_commit_sequence)) {
		jbd_debug(1, "JBD2: want %u, j_commit_sequence=%u\n",
				  tid, journal->j_commit_sequence);
		read_unlock(&journal->j_state_lock);
		wake_up(&journal->j_wait_commit);
		wait_event(journal->j_wait_done_commit,
				!tid_gt(tid, journal->j_commit_sequence));
		read_lock(&journal->j_state_lock);
	}
	read_unlock(&journal->j_state_lock);

	if (unlikely(is_journal_aborted(journal)))
		err = -EIO;
	return err;
}

/*
 * Start a fast commit. If there's an ongoing fast or full commit wait for
 * it to complete. Returns 0 if a new fast commit was started. Returns -EALREADY
 * if a fast commit is not needed, either because there's an already a commit
 * going on or this tid has already been committed. Returns -EINVAL if no jbd2
 * commit has yet been performed.
 */
int jbd2_fc_begin_commit(journal_t *journal, tid_t tid)
{
	if (unlikely(is_journal_aborted(journal)))
		return -EIO;
	/*
	 * Fast commits only allowed if at least one full commit has
	 * been processed.
	 */
	if (!journal->j_stats.ts_tid)
		return -EINVAL;

	write_lock(&journal->j_state_lock);
	if (tid <= journal->j_commit_sequence) {
		write_unlock(&journal->j_state_lock);
		return -EALREADY;
	}

	if (journal->j_flags & JBD2_FULL_COMMIT_ONGOING ||
	    (journal->j_flags & JBD2_FAST_COMMIT_ONGOING)) {
		DEFINE_WAIT(wait);

		prepare_to_wait(&journal->j_fc_wait, &wait,
				TASK_UNINTERRUPTIBLE);
		write_unlock(&journal->j_state_lock);
		schedule();
		finish_wait(&journal->j_fc_wait, &wait);
		return -EALREADY;
	}
	journal->j_flags |= JBD2_FAST_COMMIT_ONGOING;
	write_unlock(&journal->j_state_lock);

	return 0;
}
EXPORT_SYMBOL(jbd2_fc_begin_commit);

/*
 * Stop a fast commit. If fallback is set, this function starts commit of
 * TID tid before any other fast commit can start.
 */
static int __jbd2_fc_end_commit(journal_t *journal, tid_t tid, bool fallback)
{
	if (journal->j_fc_cleanup_callback)
		journal->j_fc_cleanup_callback(journal, 0);
	write_lock(&journal->j_state_lock);
	journal->j_flags &= ~JBD2_FAST_COMMIT_ONGOING;
	if (fallback)
		journal->j_flags |= JBD2_FULL_COMMIT_ONGOING;
	write_unlock(&journal->j_state_lock);
	wake_up(&journal->j_fc_wait);
	if (fallback)
		return jbd2_complete_transaction(journal, tid);
	return 0;
}

int jbd2_fc_end_commit(journal_t *journal)
{
	return __jbd2_fc_end_commit(journal, 0, false);
}
EXPORT_SYMBOL(jbd2_fc_end_commit);

int jbd2_fc_end_commit_fallback(journal_t *journal)
{
	tid_t tid;

	read_lock(&journal->j_state_lock);
	tid = journal->j_running_transaction ?
		journal->j_running_transaction->t_tid : 0;
	read_unlock(&journal->j_state_lock);
	return __jbd2_fc_end_commit(journal, tid, true);
}
EXPORT_SYMBOL(jbd2_fc_end_commit_fallback);

/* Return 1 when transaction with given tid has already committed. */
int jbd2_transaction_committed(journal_t *journal, tid_t tid)
{
	int ret = 1;

	read_lock(&journal->j_state_lock);
	if (journal->j_running_transaction &&
	    journal->j_running_transaction->t_tid == tid)
		ret = 0;
	if (journal->j_committing_transaction &&
	    journal->j_committing_transaction->t_tid == tid)
		ret = 0;
	read_unlock(&journal->j_state_lock);
	return ret;
}
EXPORT_SYMBOL(jbd2_transaction_committed);

/*
 * When this function returns the transaction corresponding to tid
 * will be completed.  If the transaction has currently running, start
 * committing that transaction before waiting for it to complete.  If
 * the transaction id is stale, it is by definition already completed,
 * so just return SUCCESS.
 */
int jbd2_complete_transaction(journal_t *journal, tid_t tid)
{
	int	need_to_wait = 1;

	read_lock(&journal->j_state_lock);
	if (journal->j_running_transaction &&
	    journal->j_running_transaction->t_tid == tid) {
		if (journal->j_commit_request != tid) {
			/* transaction not yet started, so request it */
			read_unlock(&journal->j_state_lock);
			jbd2_log_start_commit(journal, tid);
			goto wait_commit;
		}
	} else if (!(journal->j_committing_transaction &&
		     journal->j_committing_transaction->t_tid == tid))
		need_to_wait = 0;
	read_unlock(&journal->j_state_lock);
	if (!need_to_wait)
		return 0;
wait_commit:
	return jbd2_log_wait_commit(journal, tid);
}
EXPORT_SYMBOL(jbd2_complete_transaction);

/*
 * Log buffer allocation routines:
 */

int jbd2_journal_next_log_block(journal_t *journal, unsigned long long *retp)
{
	unsigned long blocknr;

	write_lock(&journal->j_state_lock);
	J_ASSERT(journal->j_free > 1);

	blocknr = journal->j_head;
	journal->j_head++;
	journal->j_free--;
	if (journal->j_head == journal->j_last)
		journal->j_head = journal->j_first;
	write_unlock(&journal->j_state_lock);
	return jbd2_journal_bmap(journal, blocknr, retp);
}

/* Map one fast commit buffer for use by the file system */
int jbd2_fc_get_buf(journal_t *journal, struct buffer_head **bh_out)
{
	unsigned long long pblock;
	unsigned long blocknr;
	int ret = 0;
	struct buffer_head *bh;
	int fc_off;

	*bh_out = NULL;

	if (journal->j_fc_off + journal->j_fc_first < journal->j_fc_last) {
		fc_off = journal->j_fc_off;
		blocknr = journal->j_fc_first + fc_off;
		journal->j_fc_off++;
	} else {
		ret = -EINVAL;
	}

	if (ret)
		return ret;

	ret = jbd2_journal_bmap(journal, blocknr, &pblock);
	if (ret)
		return ret;

	bh = __getblk(journal->j_dev, pblock, journal->j_blocksize);
	if (!bh)
		return -ENOMEM;


	journal->j_fc_wbuf[fc_off] = bh;

	*bh_out = bh;

	return 0;
}
EXPORT_SYMBOL(jbd2_fc_get_buf);

/*
 * Wait on fast commit buffers that were allocated by jbd2_fc_get_buf
 * for completion.
 */
int jbd2_fc_wait_bufs(journal_t *journal, int num_blks)
{
	struct buffer_head *bh;
	int i, j_fc_off;

	j_fc_off = journal->j_fc_off;

	/*
	 * Wait in reverse order to minimize chances of us being woken up before
	 * all IOs have completed
	 */
	for (i = j_fc_off - 1; i >= j_fc_off - num_blks; i--) {
		bh = journal->j_fc_wbuf[i];
		wait_on_buffer(bh);
		put_bh(bh);
		journal->j_fc_wbuf[i] = NULL;
		if (unlikely(!buffer_uptodate(bh)))
			return -EIO;
	}

	return 0;
}
EXPORT_SYMBOL(jbd2_fc_wait_bufs);

/*
 * Wait on fast commit buffers that were allocated by jbd2_fc_get_buf
 * for completion.
 */
int jbd2_fc_release_bufs(journal_t *journal)
{
	struct buffer_head *bh;
	int i, j_fc_off;

	j_fc_off = journal->j_fc_off;

	/*
	 * Wait in reverse order to minimize chances of us being woken up before
	 * all IOs have completed
	 */
	for (i = j_fc_off - 1; i >= 0; i--) {
		bh = journal->j_fc_wbuf[i];
		if (!bh)
			break;
		put_bh(bh);
		journal->j_fc_wbuf[i] = NULL;
	}

	return 0;
}
EXPORT_SYMBOL(jbd2_fc_release_bufs);

/*
 * Conversion of logical to physical block numbers for the journal
 *
 * On external journals the journal blocks are identity-mapped, so
 * this is a no-op.  If needed, we can use j_blk_offset - everything is
 * ready.
 */
int jbd2_journal_bmap(journal_t *journal, unsigned long blocknr,
		 unsigned long long *retp)
{
	int err = 0;
	unsigned long long ret;
	sector_t block = 0;

	if (journal->j_inode) {
		block = blocknr;
		ret = bmap(journal->j_inode, &block);

		if (ret || !block) {
			printk(KERN_ALERT "%s: journal block not found "
					"at offset %lu on %s\n",
			       __func__, blocknr, journal->j_devname);
			err = -EIO;
			jbd2_journal_abort(journal, err);
		} else {
			*retp = block;
		}

	} else {
		*retp = blocknr; /* +journal->j_blk_offset */
	}
	return err;
}

/*
 * We play buffer_head aliasing tricks to write data/metadata blocks to
 * the journal without copying their contents, but for journal
 * descriptor blocks we do need to generate bona fide buffers.
 *
 * After the caller of jbd2_journal_get_descriptor_buffer() has finished modifying
 * the buffer's contents they really should run flush_dcache_page(bh->b_page).
 * But we don't bother doing that, so there will be coherency problems with
 * mmaps of blockdevs which hold live JBD-controlled filesystems.
 */
struct buffer_head *
jbd2_journal_get_descriptor_buffer(transaction_t *transaction, int type)
{
	journal_t *journal = transaction->t_journal;
	struct buffer_head *bh;
	unsigned long long blocknr;
	journal_header_t *header;
	int err;

	err = jbd2_journal_next_log_block(journal, &blocknr);

	if (err)
		return NULL;

	bh = __getblk(journal->j_dev, blocknr, journal->j_blocksize);
	if (!bh)
		return NULL;
	atomic_dec(&transaction->t_outstanding_credits);
	lock_buffer(bh);
	memset(bh->b_data, 0, journal->j_blocksize);
	header = (journal_header_t *)bh->b_data;
	header->h_magic = cpu_to_be32(JBD2_MAGIC_NUMBER);
	header->h_blocktype = cpu_to_be32(type);
	header->h_sequence = cpu_to_be32(transaction->t_tid);
	set_buffer_uptodate(bh);
	unlock_buffer(bh);
	BUFFER_TRACE(bh, "return this buffer");
	return bh;
}

void jbd2_descriptor_block_csum_set(journal_t *j, struct buffer_head *bh)
{
	struct jbd2_journal_block_tail *tail;
	__u32 csum;

	if (!jbd2_journal_has_csum_v2or3(j))
		return;

	tail = (struct jbd2_journal_block_tail *)(bh->b_data + j->j_blocksize -
			sizeof(struct jbd2_journal_block_tail));
	tail->t_checksum = 0;
	csum = jbd2_chksum(j, j->j_csum_seed, bh->b_data, j->j_blocksize);
	tail->t_checksum = cpu_to_be32(csum);
}

/*
 * Return tid of the oldest transaction in the journal and block in the journal
 * where the transaction starts.
 *
 * If the journal is now empty, return which will be the next transaction ID
 * we will write and where will that transaction start.
 *
 * The return value is 0 if journal tail cannot be pushed any further, 1 if
 * it can.
 */
int jbd2_journal_get_log_tail(journal_t *journal, tid_t *tid,
			      unsigned long *block)
{
	transaction_t *transaction;
	int ret;

	read_lock(&journal->j_state_lock);
	spin_lock(&journal->j_list_lock);
	transaction = journal->j_checkpoint_transactions;
	if (transaction) {
		*tid = transaction->t_tid;
		*block = transaction->t_log_start;
	} else if ((transaction = journal->j_committing_transaction) != NULL) {
		*tid = transaction->t_tid;
		*block = transaction->t_log_start;
	} else if ((transaction = journal->j_running_transaction) != NULL) {
		*tid = transaction->t_tid;
		*block = journal->j_head;
	} else {
		*tid = journal->j_transaction_sequence;
		*block = journal->j_head;
	}
	ret = tid_gt(*tid, journal->j_tail_sequence);
	spin_unlock(&journal->j_list_lock);
	read_unlock(&journal->j_state_lock);

	return ret;
}

/*
 * Update information in journal structure and in on disk journal superblock
 * about log tail. This function does not check whether information passed in
 * really pushes log tail further. It's responsibility of the caller to make
 * sure provided log tail information is valid (e.g. by holding
 * j_checkpoint_mutex all the time between computing log tail and calling this
 * function as is the case with jbd2_cleanup_journal_tail()).
 *
 * Requires j_checkpoint_mutex
 */
int __jbd2_update_log_tail(journal_t *journal, tid_t tid, unsigned long block)
{
	unsigned long freed;
	int ret;

	BUG_ON(!mutex_is_locked(&journal->j_checkpoint_mutex));

	/*
	 * We cannot afford for write to remain in drive's caches since as
	 * soon as we update j_tail, next transaction can start reusing journal
	 * space and if we lose sb update during power failure we'd replay
	 * old transaction with possibly newly overwritten data.
	 */
	ret = jbd2_journal_update_sb_log_tail(journal, tid, block,
					      REQ_SYNC | REQ_FUA);
	if (ret)
		goto out;

	write_lock(&journal->j_state_lock);
	freed = block - journal->j_tail;
	if (block < journal->j_tail)
		freed += journal->j_last - journal->j_first;

	trace_jbd2_update_log_tail(journal, tid, block, freed);
	jbd_debug(1,
		  "Cleaning journal tail from %u to %u (offset %lu), "
		  "freeing %lu\n",
		  journal->j_tail_sequence, tid, block, freed);

	journal->j_free += freed;
	journal->j_tail_sequence = tid;
	journal->j_tail = block;
	write_unlock(&journal->j_state_lock);

out:
	return ret;
}

/*
 * This is a variation of __jbd2_update_log_tail which checks for validity of
 * provided log tail and locks j_checkpoint_mutex. So it is safe against races
 * with other threads updating log tail.
 */
void jbd2_update_log_tail(journal_t *journal, tid_t tid, unsigned long block)
{
	mutex_lock_io(&journal->j_checkpoint_mutex);
	if (tid_gt(tid, journal->j_tail_sequence))
		__jbd2_update_log_tail(journal, tid, block);
	mutex_unlock(&journal->j_checkpoint_mutex);
}

struct jbd2_stats_proc_session {
	journal_t *journal;
	struct transaction_stats_s *stats;
	int start;
	int max;
};

static void *jbd2_seq_info_start(struct seq_file *seq, loff_t *pos)
{
	return *pos ? NULL : SEQ_START_TOKEN;
}

static void *jbd2_seq_info_next(struct seq_file *seq, void *v, loff_t *pos)
{
	(*pos)++;
	return NULL;
}

static int jbd2_seq_info_show(struct seq_file *seq, void *v)
{
	struct jbd2_stats_proc_session *s = seq->private;

	if (v != SEQ_START_TOKEN)
		return 0;
	seq_printf(seq, "%lu transactions (%lu requested), "
		   "each up to %u blocks\n",
		   s->stats->ts_tid, s->stats->ts_requested,
		   s->journal->j_max_transaction_buffers);
	if (s->stats->ts_tid == 0)
		return 0;
	seq_printf(seq, "average: \n  %ums waiting for transaction\n",
	    jiffies_to_msecs(s->stats->run.rs_wait / s->stats->ts_tid));
	seq_printf(seq, "  %ums request delay\n",
	    (s->stats->ts_requested == 0) ? 0 :
	    jiffies_to_msecs(s->stats->run.rs_request_delay /
			     s->stats->ts_requested));
	seq_printf(seq, "  %ums running transaction\n",
	    jiffies_to_msecs(s->stats->run.rs_running / s->stats->ts_tid));
	seq_printf(seq, "  %ums transaction was being locked\n",
	    jiffies_to_msecs(s->stats->run.rs_locked / s->stats->ts_tid));
	seq_printf(seq, "  %ums flushing data (in ordered mode)\n",
	    jiffies_to_msecs(s->stats->run.rs_flushing / s->stats->ts_tid));
	seq_printf(seq, "  %ums logging transaction\n",
	    jiffies_to_msecs(s->stats->run.rs_logging / s->stats->ts_tid));
	seq_printf(seq, "  %lluus average transaction commit time\n",
		   div_u64(s->journal->j_average_commit_time, 1000));
	seq_printf(seq, "  %lu handles per transaction\n",
	    s->stats->run.rs_handle_count / s->stats->ts_tid);
	seq_printf(seq, "  %lu blocks per transaction\n",
	    s->stats->run.rs_blocks / s->stats->ts_tid);
	seq_printf(seq, "  %lu logged blocks per transaction\n",
	    s->stats->run.rs_blocks_logged / s->stats->ts_tid);
	return 0;
}

static void jbd2_seq_info_stop(struct seq_file *seq, void *v)
{
}

static const struct seq_operations jbd2_seq_info_ops = {
	.start  = jbd2_seq_info_start,
	.next   = jbd2_seq_info_next,
	.stop   = jbd2_seq_info_stop,
	.show   = jbd2_seq_info_show,
};

static int jbd2_seq_info_open(struct inode *inode, struct file *file)
{
	journal_t *journal = PDE_DATA(inode);
	struct jbd2_stats_proc_session *s;
	int rc, size;

	s = kmalloc(sizeof(*s), GFP_KERNEL);
	if (s == NULL)
		return -ENOMEM;
	size = sizeof(struct transaction_stats_s);
	s->stats = kmalloc(size, GFP_KERNEL);
	if (s->stats == NULL) {
		kfree(s);
		return -ENOMEM;
	}
	spin_lock(&journal->j_history_lock);
	memcpy(s->stats, &journal->j_stats, size);
	s->journal = journal;
	spin_unlock(&journal->j_history_lock);

	rc = seq_open(file, &jbd2_seq_info_ops);
	if (rc == 0) {
		struct seq_file *m = file->private_data;
		m->private = s;
	} else {
		kfree(s->stats);
		kfree(s);
	}
	return rc;

}

static int jbd2_seq_info_release(struct inode *inode, struct file *file)
{
	struct seq_file *seq = file->private_data;
	struct jbd2_stats_proc_session *s = seq->private;
	kfree(s->stats);
	kfree(s);
	return seq_release(inode, file);
}

static const struct proc_ops jbd2_info_proc_ops = {
	.proc_open	= jbd2_seq_info_open,
	.proc_read	= seq_read,
	.proc_lseek	= seq_lseek,
	.proc_release	= jbd2_seq_info_release,
};

static struct proc_dir_entry *proc_jbd2_stats;

static void jbd2_stats_proc_init(journal_t *journal)
{
	journal->j_proc_entry = proc_mkdir(journal->j_devname, proc_jbd2_stats);
	if (journal->j_proc_entry) {
		proc_create_data("info", S_IRUGO, journal->j_proc_entry,
				 &jbd2_info_proc_ops, journal);
	}
}

static void jbd2_stats_proc_exit(journal_t *journal)
{
	remove_proc_entry("info", journal->j_proc_entry);
	remove_proc_entry(journal->j_devname, proc_jbd2_stats);
}

/* Minimum size of descriptor tag */
static int jbd2_min_tag_size(void)
{
	/*
	 * Tag with 32-bit block numbers does not use last four bytes of the
	 * structure
	 */
	return sizeof(journal_block_tag_t) - 4;
}

/*
 * Management for journal control blocks: functions to create and
 * destroy journal_t structures, and to initialise and read existing
 * journal blocks from disk.  */

/* First: create and setup a journal_t object in memory.  We initialise
 * very few fields yet: that has to wait until we have created the
 * journal structures from from scratch, or loaded them from disk. */

static journal_t *journal_init_common(struct block_device *bdev,
			struct block_device *fs_dev,
			unsigned long long start, int len, int blocksize)
{
	static struct lock_class_key jbd2_trans_commit_key;
	journal_t *journal;
	int err;
	struct buffer_head *bh;
	int n;

	journal = kzalloc(sizeof(*journal), GFP_KERNEL);
	if (!journal)
		return NULL;

	init_waitqueue_head(&journal->j_wait_transaction_locked);
	init_waitqueue_head(&journal->j_wait_done_commit);
	init_waitqueue_head(&journal->j_wait_commit);
	init_waitqueue_head(&journal->j_wait_updates);
	init_waitqueue_head(&journal->j_wait_reserved);
	init_waitqueue_head(&journal->j_fc_wait);
	mutex_init(&journal->j_abort_mutex);
	mutex_init(&journal->j_barrier);
	mutex_init(&journal->j_checkpoint_mutex);
	spin_lock_init(&journal->j_revoke_lock);
	spin_lock_init(&journal->j_list_lock);
	rwlock_init(&journal->j_state_lock);

	journal->j_commit_interval = (HZ * JBD2_DEFAULT_MAX_COMMIT_AGE);
	journal->j_min_batch_time = 0;
	journal->j_max_batch_time = 15000; /* 15ms */
	atomic_set(&journal->j_reserved_credits, 0);

	/* The journal is marked for error until we succeed with recovery! */
	journal->j_flags = JBD2_ABORT;

	/* Set up a default-sized revoke table for the new mount. */
	err = jbd2_journal_init_revoke(journal, JOURNAL_REVOKE_DEFAULT_HASH);
	if (err)
		goto err_cleanup;

	spin_lock_init(&journal->j_history_lock);

	lockdep_init_map(&journal->j_trans_commit_map, "jbd2_handle",
			 &jbd2_trans_commit_key, 0);

	/* journal descriptor can store up to n blocks -bzzz */
	journal->j_blocksize = blocksize;
	journal->j_dev = bdev;
	journal->j_fs_dev = fs_dev;
	journal->j_blk_offset = start;
	journal->j_total_len = len;
	/* We need enough buffers to write out full descriptor block. */
	n = journal->j_blocksize / jbd2_min_tag_size();
	journal->j_wbufsize = n;
	journal->j_fc_wbuf = NULL;
	journal->j_wbuf = kmalloc_array(n, sizeof(struct buffer_head *),
					GFP_KERNEL);
	if (!journal->j_wbuf)
		goto err_cleanup;

	bh = getblk_unmovable(journal->j_dev, start, journal->j_blocksize);
	if (!bh) {
		pr_err("%s: Cannot get buffer for journal superblock\n",
			__func__);
		goto err_cleanup;
	}
	journal->j_sb_buffer = bh;
	journal->j_superblock = (journal_superblock_t *)bh->b_data;

	return journal;

err_cleanup:
	kfree(journal->j_wbuf);
	jbd2_journal_destroy_revoke(journal);
	kfree(journal);
	return NULL;
}

/* jbd2_journal_init_dev and jbd2_journal_init_inode:
 *
 * Create a journal structure assigned some fixed set of disk blocks to
 * the journal.  We don't actually touch those disk blocks yet, but we
 * need to set up all of the mapping information to tell the journaling
 * system where the journal blocks are.
 *
 */

/**
 *  journal_t * jbd2_journal_init_dev() - creates and initialises a journal structure
 *  @bdev: Block device on which to create the journal
 *  @fs_dev: Device which hold journalled filesystem for this journal.
 *  @start: Block nr Start of journal.
 *  @len:  Length of the journal in blocks.
 *  @blocksize: blocksize of journalling device
 *
 *  Returns: a newly created journal_t *
 *
 *  jbd2_journal_init_dev creates a journal which maps a fixed contiguous
 *  range of blocks on an arbitrary block device.
 *
 */
journal_t *jbd2_journal_init_dev(struct block_device *bdev,
			struct block_device *fs_dev,
			unsigned long long start, int len, int blocksize)
{
	journal_t *journal;

	journal = journal_init_common(bdev, fs_dev, start, len, blocksize);
	if (!journal)
		return NULL;

	bdevname(journal->j_dev, journal->j_devname);
	strreplace(journal->j_devname, '/', '!');
	jbd2_stats_proc_init(journal);

	return journal;
}

/**
 *  journal_t * jbd2_journal_init_inode () - creates a journal which maps to a inode.
 *  @inode: An inode to create the journal in
 *
 * jbd2_journal_init_inode creates a journal which maps an on-disk inode as
 * the journal.  The inode must exist already, must support bmap() and
 * must have all data blocks preallocated.
 */
journal_t *jbd2_journal_init_inode(struct inode *inode)
{
	journal_t *journal;
	sector_t blocknr;
	char *p;
	int err = 0;

	blocknr = 0;
	err = bmap(inode, &blocknr);

	if (err || !blocknr) {
		pr_err("%s: Cannot locate journal superblock\n",
			__func__);
		return NULL;
	}

	jbd_debug(1, "JBD2: inode %s/%ld, size %lld, bits %d, blksize %ld\n",
		  inode->i_sb->s_id, inode->i_ino, (long long) inode->i_size,
		  inode->i_sb->s_blocksize_bits, inode->i_sb->s_blocksize);

	journal = journal_init_common(inode->i_sb->s_bdev, inode->i_sb->s_bdev,
			blocknr, inode->i_size >> inode->i_sb->s_blocksize_bits,
			inode->i_sb->s_blocksize);
	if (!journal)
		return NULL;

	journal->j_inode = inode;
	bdevname(journal->j_dev, journal->j_devname);
	p = strreplace(journal->j_devname, '/', '!');
	sprintf(p, "-%lu", journal->j_inode->i_ino);
	jbd2_stats_proc_init(journal);

	return journal;
}

/*
 * If the journal init or create aborts, we need to mark the journal
 * superblock as being NULL to prevent the journal destroy from writing
 * back a bogus superblock.
 */
static void journal_fail_superblock(journal_t *journal)
{
	struct buffer_head *bh = journal->j_sb_buffer;
	brelse(bh);
	journal->j_sb_buffer = NULL;
}

/*
 * Given a journal_t structure, initialise the various fields for
 * startup of a new journaling session.  We use this both when creating
 * a journal, and after recovering an old journal to reset it for
 * subsequent use.
 */

static int journal_reset(journal_t *journal)
{
	journal_superblock_t *sb = journal->j_superblock;
	unsigned long long first, last;

	first = be32_to_cpu(sb->s_first);
	last = be32_to_cpu(sb->s_maxlen);
	if (first + JBD2_MIN_JOURNAL_BLOCKS > last + 1) {
		printk(KERN_ERR "JBD2: Journal too short (blocks %llu-%llu).\n",
		       first, last);
		journal_fail_superblock(journal);
		return -EINVAL;
	}

	journal->j_first = first;
	journal->j_last = last;

	journal->j_head = journal->j_first;
	journal->j_tail = journal->j_first;
	journal->j_free = journal->j_last - journal->j_first;

	journal->j_tail_sequence = journal->j_transaction_sequence;
	journal->j_commit_sequence = journal->j_transaction_sequence - 1;
	journal->j_commit_request = journal->j_commit_sequence;

	journal->j_max_transaction_buffers = jbd2_journal_get_max_txn_bufs(journal);

	/*
	 * Now that journal recovery is done, turn fast commits off here. This
	 * way, if fast commit was enabled before the crash but if now FS has
	 * disabled it, we don't enable fast commits.
	 */
	jbd2_clear_feature_fast_commit(journal);

	/*
	 * As a special case, if the on-disk copy is already marked as needing
	 * no recovery (s_start == 0), then we can safely defer the superblock
	 * update until the next commit by setting JBD2_FLUSHED.  This avoids
	 * attempting a write to a potential-readonly device.
	 */
	if (sb->s_start == 0) {
		jbd_debug(1, "JBD2: Skipping superblock update on recovered sb "
			"(start %ld, seq %u, errno %d)\n",
			journal->j_tail, journal->j_tail_sequence,
			journal->j_errno);
		journal->j_flags |= JBD2_FLUSHED;
	} else {
		/* Lock here to make assertions happy... */
		mutex_lock_io(&journal->j_checkpoint_mutex);
		/*
		 * Update log tail information. We use REQ_FUA since new
		 * transaction will start reusing journal space and so we
		 * must make sure information about current log tail is on
		 * disk before that.
		 */
		jbd2_journal_update_sb_log_tail(journal,
						journal->j_tail_sequence,
						journal->j_tail,
						REQ_SYNC | REQ_FUA);
		mutex_unlock(&journal->j_checkpoint_mutex);
	}
	return jbd2_journal_start_thread(journal);
}

/*
 * This function expects that the caller will have locked the journal
 * buffer head, and will return with it unlocked
 */
static int jbd2_write_superblock(journal_t *journal, int write_flags)
{
	struct buffer_head *bh = journal->j_sb_buffer;
	journal_superblock_t *sb = journal->j_superblock;
	int ret;

	/* Buffer got discarded which means block device got invalidated */
	if (!buffer_mapped(bh)) {
		unlock_buffer(bh);
		return -EIO;
	}

	trace_jbd2_write_superblock(journal, write_flags);
	if (!(journal->j_flags & JBD2_BARRIER))
		write_flags &= ~(REQ_FUA | REQ_PREFLUSH);
	if (buffer_write_io_error(bh)) {
		/*
		 * Oh, dear.  A previous attempt to write the journal
		 * superblock failed.  This could happen because the
		 * USB device was yanked out.  Or it could happen to
		 * be a transient write error and maybe the block will
		 * be remapped.  Nothing we can do but to retry the
		 * write and hope for the best.
		 */
		printk(KERN_ERR "JBD2: previous I/O error detected "
		       "for journal superblock update for %s.\n",
		       journal->j_devname);
		clear_buffer_write_io_error(bh);
		set_buffer_uptodate(bh);
	}
	if (jbd2_journal_has_csum_v2or3(journal))
		sb->s_checksum = jbd2_superblock_csum(journal, sb);
	get_bh(bh);
	bh->b_end_io = end_buffer_write_sync;
	ret = submit_bh(REQ_OP_WRITE, write_flags, bh);
	wait_on_buffer(bh);
	if (buffer_write_io_error(bh)) {
		clear_buffer_write_io_error(bh);
		set_buffer_uptodate(bh);
		ret = -EIO;
	}
	if (ret) {
		printk(KERN_ERR "JBD2: Error %d detected when updating "
		       "journal superblock for %s.\n", ret,
		       journal->j_devname);
		if (!is_journal_aborted(journal))
			jbd2_journal_abort(journal, ret);
	}

	return ret;
}

/**
 * jbd2_journal_update_sb_log_tail() - Update log tail in journal sb on disk.
 * @journal: The journal to update.
 * @tail_tid: TID of the new transaction at the tail of the log
 * @tail_block: The first block of the transaction at the tail of the log
 * @write_op: With which operation should we write the journal sb
 *
 * Update a journal's superblock information about log tail and write it to
 * disk, waiting for the IO to complete.
 */
int jbd2_journal_update_sb_log_tail(journal_t *journal, tid_t tail_tid,
				     unsigned long tail_block, int write_op)
{
	journal_superblock_t *sb = journal->j_superblock;
	int ret;

	if (is_journal_aborted(journal))
		return -EIO;

	BUG_ON(!mutex_is_locked(&journal->j_checkpoint_mutex));
	jbd_debug(1, "JBD2: updating superblock (start %lu, seq %u)\n",
		  tail_block, tail_tid);

	lock_buffer(journal->j_sb_buffer);
	sb->s_sequence = cpu_to_be32(tail_tid);
	sb->s_start    = cpu_to_be32(tail_block);

	ret = jbd2_write_superblock(journal, write_op);
	if (ret)
		goto out;

	/* Log is no longer empty */
	write_lock(&journal->j_state_lock);
	WARN_ON(!sb->s_sequence);
	journal->j_flags &= ~JBD2_FLUSHED;
	write_unlock(&journal->j_state_lock);

out:
	return ret;
}

/**
 * jbd2_mark_journal_empty() - Mark on disk journal as empty.
 * @journal: The journal to update.
 * @write_op: With which operation should we write the journal sb
 *
 * Update a journal's dynamic superblock fields to show that journal is empty.
 * Write updated superblock to disk waiting for IO to complete.
 */
static void jbd2_mark_journal_empty(journal_t *journal, int write_op)
{
	journal_superblock_t *sb = journal->j_superblock;
	bool had_fast_commit = false;

	BUG_ON(!mutex_is_locked(&journal->j_checkpoint_mutex));
	lock_buffer(journal->j_sb_buffer);
	if (sb->s_start == 0) {		/* Is it already empty? */
		unlock_buffer(journal->j_sb_buffer);
		return;
	}

	jbd_debug(1, "JBD2: Marking journal as empty (seq %u)\n",
		  journal->j_tail_sequence);

	sb->s_sequence = cpu_to_be32(journal->j_tail_sequence);
	sb->s_start    = cpu_to_be32(0);
	if (jbd2_has_feature_fast_commit(journal)) {
		/*
		 * When journal is clean, no need to commit fast commit flag and
		 * make file system incompatible with older kernels.
		 */
		jbd2_clear_feature_fast_commit(journal);
		had_fast_commit = true;
	}

	jbd2_write_superblock(journal, write_op);

	if (had_fast_commit)
		jbd2_set_feature_fast_commit(journal);

	/* Log is no longer empty */
	write_lock(&journal->j_state_lock);
	journal->j_flags |= JBD2_FLUSHED;
	write_unlock(&journal->j_state_lock);
}


/**
 * jbd2_journal_update_sb_errno() - Update error in the journal.
 * @journal: The journal to update.
 *
 * Update a journal's errno.  Write updated superblock to disk waiting for IO
 * to complete.
 */
void jbd2_journal_update_sb_errno(journal_t *journal)
{
	journal_superblock_t *sb = journal->j_superblock;
	int errcode;

	lock_buffer(journal->j_sb_buffer);
	errcode = journal->j_errno;
	if (errcode == -ESHUTDOWN)
		errcode = 0;
	jbd_debug(1, "JBD2: updating superblock error (errno %d)\n", errcode);
	sb->s_errno    = cpu_to_be32(errcode);

	jbd2_write_superblock(journal, REQ_SYNC | REQ_FUA);
}
EXPORT_SYMBOL(jbd2_journal_update_sb_errno);

static int journal_revoke_records_per_block(journal_t *journal)
{
	int record_size;
	int space = journal->j_blocksize - sizeof(jbd2_journal_revoke_header_t);

	if (jbd2_has_feature_64bit(journal))
		record_size = 8;
	else
		record_size = 4;

	if (jbd2_journal_has_csum_v2or3(journal))
		space -= sizeof(struct jbd2_journal_block_tail);
	return space / record_size;
}

/*
 * Read the superblock for a given journal, performing initial
 * validation of the format.
 */
static int journal_get_superblock(journal_t *journal)
{
	struct buffer_head *bh;
	journal_superblock_t *sb;
	int err = -EIO;

	bh = journal->j_sb_buffer;

	J_ASSERT(bh != NULL);
	if (!buffer_uptodate(bh)) {
		ll_rw_block(REQ_OP_READ, 0, 1, &bh);
		wait_on_buffer(bh);
		if (!buffer_uptodate(bh)) {
			printk(KERN_ERR
				"JBD2: IO error reading journal superblock\n");
			goto out;
		}
	}

	if (buffer_verified(bh))
		return 0;

	sb = journal->j_superblock;

	err = -EINVAL;

	if (sb->s_header.h_magic != cpu_to_be32(JBD2_MAGIC_NUMBER) ||
	    sb->s_blocksize != cpu_to_be32(journal->j_blocksize)) {
		printk(KERN_WARNING "JBD2: no valid journal superblock found\n");
		goto out;
	}

	switch(be32_to_cpu(sb->s_header.h_blocktype)) {
	case JBD2_SUPERBLOCK_V1:
		journal->j_format_version = 1;
		break;
	case JBD2_SUPERBLOCK_V2:
		journal->j_format_version = 2;
		break;
	default:
		printk(KERN_WARNING "JBD2: unrecognised superblock format ID\n");
		goto out;
	}

	if (be32_to_cpu(sb->s_maxlen) < journal->j_total_len)
		journal->j_total_len = be32_to_cpu(sb->s_maxlen);
	else if (be32_to_cpu(sb->s_maxlen) > journal->j_total_len) {
		printk(KERN_WARNING "JBD2: journal file too short\n");
		goto out;
	}

	if (be32_to_cpu(sb->s_first) == 0 ||
	    be32_to_cpu(sb->s_first) >= journal->j_total_len) {
		printk(KERN_WARNING
			"JBD2: Invalid start block of journal: %u\n",
			be32_to_cpu(sb->s_first));
		goto out;
	}

	if (jbd2_has_feature_csum2(journal) &&
	    jbd2_has_feature_csum3(journal)) {
		/* Can't have checksum v2 and v3 at the same time! */
		printk(KERN_ERR "JBD2: Can't enable checksumming v2 and v3 "
		       "at the same time!\n");
		goto out;
	}

	if (jbd2_journal_has_csum_v2or3_feature(journal) &&
	    jbd2_has_feature_checksum(journal)) {
		/* Can't have checksum v1 and v2 on at the same time! */
		printk(KERN_ERR "JBD2: Can't enable checksumming v1 and v2/3 "
		       "at the same time!\n");
		goto out;
	}

	if (!jbd2_verify_csum_type(journal, sb)) {
		printk(KERN_ERR "JBD2: Unknown checksum type\n");
		goto out;
	}

	/* Load the checksum driver */
	if (jbd2_journal_has_csum_v2or3_feature(journal)) {
		journal->j_chksum_driver = crypto_alloc_shash("crc32c", 0, 0);
		if (IS_ERR(journal->j_chksum_driver)) {
			printk(KERN_ERR "JBD2: Cannot load crc32c driver.\n");
			err = PTR_ERR(journal->j_chksum_driver);
			journal->j_chksum_driver = NULL;
			goto out;
		}
	}

	if (jbd2_journal_has_csum_v2or3(journal)) {
		/* Check superblock checksum */
		if (sb->s_checksum != jbd2_superblock_csum(journal, sb)) {
			printk(KERN_ERR "JBD2: journal checksum error\n");
			err = -EFSBADCRC;
			goto out;
		}

		/* Precompute checksum seed for all metadata */
		journal->j_csum_seed = jbd2_chksum(journal, ~0, sb->s_uuid,
						   sizeof(sb->s_uuid));
	}

	journal->j_revoke_records_per_block =
				journal_revoke_records_per_block(journal);
	set_buffer_verified(bh);

	return 0;

out:
	journal_fail_superblock(journal);
	return err;
}

/*
 * Load the on-disk journal superblock and read the key fields into the
 * journal_t.
 */

static int load_superblock(journal_t *journal)
{
	int err;
	journal_superblock_t *sb;
	int num_fc_blocks;

	err = journal_get_superblock(journal);
	if (err)
		return err;

	sb = journal->j_superblock;

	journal->j_tail_sequence = be32_to_cpu(sb->s_sequence);
	journal->j_tail = be32_to_cpu(sb->s_start);
	journal->j_first = be32_to_cpu(sb->s_first);
	journal->j_errno = be32_to_cpu(sb->s_errno);
	journal->j_last = be32_to_cpu(sb->s_maxlen);

	if (jbd2_has_feature_fast_commit(journal)) {
		journal->j_fc_last = be32_to_cpu(sb->s_maxlen);
		num_fc_blocks = be32_to_cpu(sb->s_num_fc_blks);
		if (!num_fc_blocks)
			num_fc_blocks = JBD2_MIN_FC_BLOCKS;
		if (journal->j_last - num_fc_blocks >= JBD2_MIN_JOURNAL_BLOCKS)
			journal->j_last = journal->j_fc_last - num_fc_blocks;
		journal->j_fc_first = journal->j_last + 1;
		journal->j_fc_off = 0;
	}

	return 0;
}


/**
 * jbd2_journal_load() - Read journal from disk.
 * @journal: Journal to act on.
 *
 * Given a journal_t structure which tells us which disk blocks contain
 * a journal, read the journal from disk to initialise the in-memory
 * structures.
 */
int jbd2_journal_load(journal_t *journal)
{
	int err;
	journal_superblock_t *sb;

	err = load_superblock(journal);
	if (err)
		return err;

	sb = journal->j_superblock;
	/* If this is a V2 superblock, then we have to check the
	 * features flags on it. */

	if (journal->j_format_version >= 2) {
		if ((sb->s_feature_ro_compat &
		     ~cpu_to_be32(JBD2_KNOWN_ROCOMPAT_FEATURES)) ||
		    (sb->s_feature_incompat &
		     ~cpu_to_be32(JBD2_KNOWN_INCOMPAT_FEATURES))) {
			printk(KERN_WARNING
				"JBD2: Unrecognised features on journal\n");
			return -EINVAL;
		}
	}

	/*
	 * Create a slab for this blocksize
	 */
	err = jbd2_journal_create_slab(be32_to_cpu(sb->s_blocksize));
	if (err)
		return err;

	/* Let the recovery code check whether it needs to recover any
	 * data from the journal. */
	if (jbd2_journal_recover(journal))
		goto recovery_error;

	if (journal->j_failed_commit) {
		printk(KERN_ERR "JBD2: journal transaction %u on %s "
		       "is corrupt.\n", journal->j_failed_commit,
		       journal->j_devname);
		return -EFSCORRUPTED;
	}
	/*
	 * clear JBD2_ABORT flag initialized in journal_init_common
	 * here to update log tail information with the newest seq.
	 */
	journal->j_flags &= ~JBD2_ABORT;

	/* OK, we've finished with the dynamic journal bits:
	 * reinitialise the dynamic contents of the superblock in memory
	 * and reset them on disk. */
	if (journal_reset(journal))
		goto recovery_error;

	journal->j_flags |= JBD2_LOADED;
	return 0;

recovery_error:
	printk(KERN_WARNING "JBD2: recovery failed\n");
	return -EIO;
}

/**
 * jbd2_journal_destroy() - Release a journal_t structure.
 * @journal: Journal to act on.
 *
 * Release a journal_t structure once it is no longer in use by the
 * journaled object.
 * Return <0 if we couldn't clean up the journal.
 */
int jbd2_journal_destroy(journal_t *journal)
{
	int err = 0;

	/* Wait for the commit thread to wake up and die. */
	journal_kill_thread(journal);

	/* Force a final log commit */
	if (journal->j_running_transaction)
		jbd2_journal_commit_transaction(journal);

	/* Force any old transactions to disk */

	/* Totally anal locking here... */
	spin_lock(&journal->j_list_lock);
	while (journal->j_checkpoint_transactions != NULL) {
		spin_unlock(&journal->j_list_lock);
		mutex_lock_io(&journal->j_checkpoint_mutex);
		err = jbd2_log_do_checkpoint(journal);
		mutex_unlock(&journal->j_checkpoint_mutex);
		/*
		 * If checkpointing failed, just free the buffers to avoid
		 * looping forever
		 */
		if (err) {
			jbd2_journal_destroy_checkpoint(journal);
			spin_lock(&journal->j_list_lock);
			break;
		}
		spin_lock(&journal->j_list_lock);
	}

	J_ASSERT(journal->j_running_transaction == NULL);
	J_ASSERT(journal->j_committing_transaction == NULL);
	J_ASSERT(journal->j_checkpoint_transactions == NULL);
	spin_unlock(&journal->j_list_lock);

	if (journal->j_sb_buffer) {
		if (!is_journal_aborted(journal)) {
			mutex_lock_io(&journal->j_checkpoint_mutex);

			write_lock(&journal->j_state_lock);
			journal->j_tail_sequence =
				++journal->j_transaction_sequence;
			write_unlock(&journal->j_state_lock);

			jbd2_mark_journal_empty(journal,
					REQ_SYNC | REQ_PREFLUSH | REQ_FUA);
			mutex_unlock(&journal->j_checkpoint_mutex);
		} else
			err = -EIO;
		brelse(journal->j_sb_buffer);
	}

	if (journal->j_proc_entry)
		jbd2_stats_proc_exit(journal);
	iput(journal->j_inode);
	if (journal->j_revoke)
		jbd2_journal_destroy_revoke(journal);
	if (journal->j_chksum_driver)
		crypto_free_shash(journal->j_chksum_driver);
	kfree(journal->j_fc_wbuf);
	kfree(journal->j_wbuf);
	kfree(journal);

	return err;
}


/**
<<<<<<< HEAD
 *int jbd2_journal_check_used_features() - Check if features specified are used.
=======
 * jbd2_journal_check_used_features() - Check if features specified are used.
>>>>>>> 2c85ebc5
 * @journal: Journal to check.
 * @compat: bitmask of compatible features
 * @ro: bitmask of features that force read-only mount
 * @incompat: bitmask of incompatible features
 *
 * Check whether the journal uses all of a given set of
 * features.  Return true (non-zero) if it does.
 **/

int jbd2_journal_check_used_features(journal_t *journal, unsigned long compat,
				 unsigned long ro, unsigned long incompat)
{
	journal_superblock_t *sb;

	if (!compat && !ro && !incompat)
		return 1;
	/* Load journal superblock if it is not loaded yet. */
	if (journal->j_format_version == 0 &&
	    journal_get_superblock(journal) != 0)
		return 0;
	if (journal->j_format_version == 1)
		return 0;

	sb = journal->j_superblock;

	if (((be32_to_cpu(sb->s_feature_compat) & compat) == compat) &&
	    ((be32_to_cpu(sb->s_feature_ro_compat) & ro) == ro) &&
	    ((be32_to_cpu(sb->s_feature_incompat) & incompat) == incompat))
		return 1;

	return 0;
}

/**
 * jbd2_journal_check_available_features() - Check feature set in journalling layer
 * @journal: Journal to check.
 * @compat: bitmask of compatible features
 * @ro: bitmask of features that force read-only mount
 * @incompat: bitmask of incompatible features
 *
 * Check whether the journaling code supports the use of
 * all of a given set of features on this journal.  Return true
 * (non-zero) if it can. */

int jbd2_journal_check_available_features(journal_t *journal, unsigned long compat,
				      unsigned long ro, unsigned long incompat)
{
	if (!compat && !ro && !incompat)
		return 1;

	/* We can support any known requested features iff the
	 * superblock is in version 2.  Otherwise we fail to support any
	 * extended sb features. */

	if (journal->j_format_version != 2)
		return 0;

	if ((compat   & JBD2_KNOWN_COMPAT_FEATURES) == compat &&
	    (ro       & JBD2_KNOWN_ROCOMPAT_FEATURES) == ro &&
	    (incompat & JBD2_KNOWN_INCOMPAT_FEATURES) == incompat)
		return 1;

	return 0;
}

static int
jbd2_journal_initialize_fast_commit(journal_t *journal)
{
	journal_superblock_t *sb = journal->j_superblock;
	unsigned long long num_fc_blks;

	num_fc_blks = be32_to_cpu(sb->s_num_fc_blks);
	if (num_fc_blks == 0)
		num_fc_blks = JBD2_MIN_FC_BLOCKS;
	if (journal->j_last - num_fc_blks < JBD2_MIN_JOURNAL_BLOCKS)
		return -ENOSPC;

	/* Are we called twice? */
	WARN_ON(journal->j_fc_wbuf != NULL);
	journal->j_fc_wbuf = kmalloc_array(num_fc_blks,
				sizeof(struct buffer_head *), GFP_KERNEL);
	if (!journal->j_fc_wbuf)
		return -ENOMEM;

	journal->j_fc_wbufsize = num_fc_blks;
	journal->j_fc_last = journal->j_last;
	journal->j_last = journal->j_fc_last - num_fc_blks;
	journal->j_fc_first = journal->j_last + 1;
	journal->j_fc_off = 0;
	journal->j_free = journal->j_last - journal->j_first;
	journal->j_max_transaction_buffers =
		jbd2_journal_get_max_txn_bufs(journal);

	return 0;
}

/**
<<<<<<< HEAD
 * int jbd2_journal_set_features() - Mark a given journal feature in the superblock
=======
 * jbd2_journal_set_features() - Mark a given journal feature in the superblock
>>>>>>> 2c85ebc5
 * @journal: Journal to act on.
 * @compat: bitmask of compatible features
 * @ro: bitmask of features that force read-only mount
 * @incompat: bitmask of incompatible features
 *
 * Mark a given journal feature as present on the
 * superblock.  Returns true if the requested features could be set.
 *
 */

int jbd2_journal_set_features(journal_t *journal, unsigned long compat,
			  unsigned long ro, unsigned long incompat)
{
#define INCOMPAT_FEATURE_ON(f) \
		((incompat & (f)) && !(sb->s_feature_incompat & cpu_to_be32(f)))
#define COMPAT_FEATURE_ON(f) \
		((compat & (f)) && !(sb->s_feature_compat & cpu_to_be32(f)))
	journal_superblock_t *sb;

	if (jbd2_journal_check_used_features(journal, compat, ro, incompat))
		return 1;

	if (!jbd2_journal_check_available_features(journal, compat, ro, incompat))
		return 0;

	/* If enabling v2 checksums, turn on v3 instead */
	if (incompat & JBD2_FEATURE_INCOMPAT_CSUM_V2) {
		incompat &= ~JBD2_FEATURE_INCOMPAT_CSUM_V2;
		incompat |= JBD2_FEATURE_INCOMPAT_CSUM_V3;
	}

	/* Asking for checksumming v3 and v1?  Only give them v3. */
	if (incompat & JBD2_FEATURE_INCOMPAT_CSUM_V3 &&
	    compat & JBD2_FEATURE_COMPAT_CHECKSUM)
		compat &= ~JBD2_FEATURE_COMPAT_CHECKSUM;

	jbd_debug(1, "Setting new features 0x%lx/0x%lx/0x%lx\n",
		  compat, ro, incompat);

	sb = journal->j_superblock;

	if (incompat & JBD2_FEATURE_INCOMPAT_FAST_COMMIT) {
		if (jbd2_journal_initialize_fast_commit(journal)) {
			pr_err("JBD2: Cannot enable fast commits.\n");
			return 0;
		}
	}

	/* Load the checksum driver if necessary */
	if ((journal->j_chksum_driver == NULL) &&
	    INCOMPAT_FEATURE_ON(JBD2_FEATURE_INCOMPAT_CSUM_V3)) {
		journal->j_chksum_driver = crypto_alloc_shash("crc32c", 0, 0);
		if (IS_ERR(journal->j_chksum_driver)) {
			printk(KERN_ERR "JBD2: Cannot load crc32c driver.\n");
			journal->j_chksum_driver = NULL;
			return 0;
		}
		/* Precompute checksum seed for all metadata */
		journal->j_csum_seed = jbd2_chksum(journal, ~0, sb->s_uuid,
						   sizeof(sb->s_uuid));
	}

	lock_buffer(journal->j_sb_buffer);

	/* If enabling v3 checksums, update superblock */
	if (INCOMPAT_FEATURE_ON(JBD2_FEATURE_INCOMPAT_CSUM_V3)) {
		sb->s_checksum_type = JBD2_CRC32C_CHKSUM;
		sb->s_feature_compat &=
			~cpu_to_be32(JBD2_FEATURE_COMPAT_CHECKSUM);
	}

	/* If enabling v1 checksums, downgrade superblock */
	if (COMPAT_FEATURE_ON(JBD2_FEATURE_COMPAT_CHECKSUM))
		sb->s_feature_incompat &=
			~cpu_to_be32(JBD2_FEATURE_INCOMPAT_CSUM_V2 |
				     JBD2_FEATURE_INCOMPAT_CSUM_V3);

	sb->s_feature_compat    |= cpu_to_be32(compat);
	sb->s_feature_ro_compat |= cpu_to_be32(ro);
	sb->s_feature_incompat  |= cpu_to_be32(incompat);
	unlock_buffer(journal->j_sb_buffer);
	journal->j_revoke_records_per_block =
				journal_revoke_records_per_block(journal);

	return 1;
#undef COMPAT_FEATURE_ON
#undef INCOMPAT_FEATURE_ON
}

/*
 * jbd2_journal_clear_features() - Clear a given journal feature in the
 * 				    superblock
 * @journal: Journal to act on.
 * @compat: bitmask of compatible features
 * @ro: bitmask of features that force read-only mount
 * @incompat: bitmask of incompatible features
 *
 * Clear a given journal feature as present on the
 * superblock.
 */
void jbd2_journal_clear_features(journal_t *journal, unsigned long compat,
				unsigned long ro, unsigned long incompat)
{
	journal_superblock_t *sb;

	jbd_debug(1, "Clear features 0x%lx/0x%lx/0x%lx\n",
		  compat, ro, incompat);

	sb = journal->j_superblock;

	sb->s_feature_compat    &= ~cpu_to_be32(compat);
	sb->s_feature_ro_compat &= ~cpu_to_be32(ro);
	sb->s_feature_incompat  &= ~cpu_to_be32(incompat);
	journal->j_revoke_records_per_block =
				journal_revoke_records_per_block(journal);
}
EXPORT_SYMBOL(jbd2_journal_clear_features);

/**
 * jbd2_journal_flush() - Flush journal
 * @journal: Journal to act on.
 *
 * Flush all data for a given journal to disk and empty the journal.
 * Filesystems can use this when remounting readonly to ensure that
 * recovery does not need to happen on remount.
 */

int jbd2_journal_flush(journal_t *journal)
{
	int err = 0;
	transaction_t *transaction = NULL;

	write_lock(&journal->j_state_lock);

	/* Force everything buffered to the log... */
	if (journal->j_running_transaction) {
		transaction = journal->j_running_transaction;
		__jbd2_log_start_commit(journal, transaction->t_tid);
	} else if (journal->j_committing_transaction)
		transaction = journal->j_committing_transaction;

	/* Wait for the log commit to complete... */
	if (transaction) {
		tid_t tid = transaction->t_tid;

		write_unlock(&journal->j_state_lock);
		jbd2_log_wait_commit(journal, tid);
	} else {
		write_unlock(&journal->j_state_lock);
	}

	/* ...and flush everything in the log out to disk. */
	spin_lock(&journal->j_list_lock);
	while (!err && journal->j_checkpoint_transactions != NULL) {
		spin_unlock(&journal->j_list_lock);
		mutex_lock_io(&journal->j_checkpoint_mutex);
		err = jbd2_log_do_checkpoint(journal);
		mutex_unlock(&journal->j_checkpoint_mutex);
		spin_lock(&journal->j_list_lock);
	}
	spin_unlock(&journal->j_list_lock);

	if (is_journal_aborted(journal))
		return -EIO;

	mutex_lock_io(&journal->j_checkpoint_mutex);
	if (!err) {
		err = jbd2_cleanup_journal_tail(journal);
		if (err < 0) {
			mutex_unlock(&journal->j_checkpoint_mutex);
			goto out;
		}
		err = 0;
	}

	/* Finally, mark the journal as really needing no recovery.
	 * This sets s_start==0 in the underlying superblock, which is
	 * the magic code for a fully-recovered superblock.  Any future
	 * commits of data to the journal will restore the current
	 * s_start value. */
	jbd2_mark_journal_empty(journal, REQ_SYNC | REQ_FUA);
	mutex_unlock(&journal->j_checkpoint_mutex);
	write_lock(&journal->j_state_lock);
	J_ASSERT(!journal->j_running_transaction);
	J_ASSERT(!journal->j_committing_transaction);
	J_ASSERT(!journal->j_checkpoint_transactions);
	J_ASSERT(journal->j_head == journal->j_tail);
	J_ASSERT(journal->j_tail_sequence == journal->j_transaction_sequence);
	write_unlock(&journal->j_state_lock);
out:
	return err;
}

/**
 * jbd2_journal_wipe() - Wipe journal contents
 * @journal: Journal to act on.
 * @write: flag (see below)
 *
 * Wipe out all of the contents of a journal, safely.  This will produce
 * a warning if the journal contains any valid recovery information.
 * Must be called between journal_init_*() and jbd2_journal_load().
 *
 * If 'write' is non-zero, then we wipe out the journal on disk; otherwise
 * we merely suppress recovery.
 */

int jbd2_journal_wipe(journal_t *journal, int write)
{
	int err = 0;

	J_ASSERT (!(journal->j_flags & JBD2_LOADED));

	err = load_superblock(journal);
	if (err)
		return err;

	if (!journal->j_tail)
		goto no_recovery;

	printk(KERN_WARNING "JBD2: %s recovery information on journal\n",
		write ? "Clearing" : "Ignoring");

	err = jbd2_journal_skip_recovery(journal);
	if (write) {
		/* Lock to make assertions happy... */
		mutex_lock_io(&journal->j_checkpoint_mutex);
		jbd2_mark_journal_empty(journal, REQ_SYNC | REQ_FUA);
		mutex_unlock(&journal->j_checkpoint_mutex);
	}

 no_recovery:
	return err;
}

/**
 * jbd2_journal_abort () - Shutdown the journal immediately.
 * @journal: the journal to shutdown.
 * @errno:   an error number to record in the journal indicating
 *           the reason for the shutdown.
 *
 * Perform a complete, immediate shutdown of the ENTIRE
 * journal (not of a single transaction).  This operation cannot be
 * undone without closing and reopening the journal.
 *
 * The jbd2_journal_abort function is intended to support higher level error
 * recovery mechanisms such as the ext2/ext3 remount-readonly error
 * mode.
 *
 * Journal abort has very specific semantics.  Any existing dirty,
 * unjournaled buffers in the main filesystem will still be written to
 * disk by bdflush, but the journaling mechanism will be suspended
 * immediately and no further transaction commits will be honoured.
 *
 * Any dirty, journaled buffers will be written back to disk without
 * hitting the journal.  Atomicity cannot be guaranteed on an aborted
 * filesystem, but we _do_ attempt to leave as much data as possible
 * behind for fsck to use for cleanup.
 *
 * Any attempt to get a new transaction handle on a journal which is in
 * ABORT state will just result in an -EROFS error return.  A
 * jbd2_journal_stop on an existing handle will return -EIO if we have
 * entered abort state during the update.
 *
 * Recursive transactions are not disturbed by journal abort until the
 * final jbd2_journal_stop, which will receive the -EIO error.
 *
 * Finally, the jbd2_journal_abort call allows the caller to supply an errno
 * which will be recorded (if possible) in the journal superblock.  This
 * allows a client to record failure conditions in the middle of a
 * transaction without having to complete the transaction to record the
 * failure to disk.  ext3_error, for example, now uses this
 * functionality.
 *
 */

void jbd2_journal_abort(journal_t *journal, int errno)
{
	transaction_t *transaction;

	/*
	 * Lock the aborting procedure until everything is done, this avoid
	 * races between filesystem's error handling flow (e.g. ext4_abort()),
	 * ensure panic after the error info is written into journal's
	 * superblock.
	 */
	mutex_lock(&journal->j_abort_mutex);
	/*
	 * ESHUTDOWN always takes precedence because a file system check
	 * caused by any other journal abort error is not required after
	 * a shutdown triggered.
	 */
	write_lock(&journal->j_state_lock);
	if (journal->j_flags & JBD2_ABORT) {
		int old_errno = journal->j_errno;

		write_unlock(&journal->j_state_lock);
		if (old_errno != -ESHUTDOWN && errno == -ESHUTDOWN) {
			journal->j_errno = errno;
			jbd2_journal_update_sb_errno(journal);
		}
		mutex_unlock(&journal->j_abort_mutex);
		return;
	}

	/*
	 * Mark the abort as occurred and start current running transaction
	 * to release all journaled buffer.
	 */
	pr_err("Aborting journal on device %s.\n", journal->j_devname);

	journal->j_flags |= JBD2_ABORT;
	journal->j_errno = errno;
	transaction = journal->j_running_transaction;
	if (transaction)
		__jbd2_log_start_commit(journal, transaction->t_tid);
	write_unlock(&journal->j_state_lock);

	/*
	 * Record errno to the journal super block, so that fsck and jbd2
	 * layer could realise that a filesystem check is needed.
	 */
	jbd2_journal_update_sb_errno(journal);
	mutex_unlock(&journal->j_abort_mutex);
}

/**
 * jbd2_journal_errno() - returns the journal's error state.
 * @journal: journal to examine.
 *
 * This is the errno number set with jbd2_journal_abort(), the last
 * time the journal was mounted - if the journal was stopped
 * without calling abort this will be 0.
 *
 * If the journal has been aborted on this mount time -EROFS will
 * be returned.
 */
int jbd2_journal_errno(journal_t *journal)
{
	int err;

	read_lock(&journal->j_state_lock);
	if (journal->j_flags & JBD2_ABORT)
		err = -EROFS;
	else
		err = journal->j_errno;
	read_unlock(&journal->j_state_lock);
	return err;
}

/**
 * jbd2_journal_clear_err() - clears the journal's error state
 * @journal: journal to act on.
 *
 * An error must be cleared or acked to take a FS out of readonly
 * mode.
 */
int jbd2_journal_clear_err(journal_t *journal)
{
	int err = 0;

	write_lock(&journal->j_state_lock);
	if (journal->j_flags & JBD2_ABORT)
		err = -EROFS;
	else
		journal->j_errno = 0;
	write_unlock(&journal->j_state_lock);
	return err;
}

/**
 * jbd2_journal_ack_err() - Ack journal err.
 * @journal: journal to act on.
 *
 * An error must be cleared or acked to take a FS out of readonly
 * mode.
 */
void jbd2_journal_ack_err(journal_t *journal)
{
	write_lock(&journal->j_state_lock);
	if (journal->j_errno)
		journal->j_flags |= JBD2_ACK_ERR;
	write_unlock(&journal->j_state_lock);
}

int jbd2_journal_blocks_per_page(struct inode *inode)
{
	return 1 << (PAGE_SHIFT - inode->i_sb->s_blocksize_bits);
}

/*
 * helper functions to deal with 32 or 64bit block numbers.
 */
size_t journal_tag_bytes(journal_t *journal)
{
	size_t sz;

	if (jbd2_has_feature_csum3(journal))
		return sizeof(journal_block_tag3_t);

	sz = sizeof(journal_block_tag_t);

	if (jbd2_has_feature_csum2(journal))
		sz += sizeof(__u16);

	if (jbd2_has_feature_64bit(journal))
		return sz;
	else
		return sz - sizeof(__u32);
}

/*
 * JBD memory management
 *
 * These functions are used to allocate block-sized chunks of memory
 * used for making copies of buffer_head data.  Very often it will be
 * page-sized chunks of data, but sometimes it will be in
 * sub-page-size chunks.  (For example, 16k pages on Power systems
 * with a 4k block file system.)  For blocks smaller than a page, we
 * use a SLAB allocator.  There are slab caches for each block size,
 * which are allocated at mount time, if necessary, and we only free
 * (all of) the slab caches when/if the jbd2 module is unloaded.  For
 * this reason we don't need to a mutex to protect access to
 * jbd2_slab[] allocating or releasing memory; only in
 * jbd2_journal_create_slab().
 */
#define JBD2_MAX_SLABS 8
static struct kmem_cache *jbd2_slab[JBD2_MAX_SLABS];

static const char *jbd2_slab_names[JBD2_MAX_SLABS] = {
	"jbd2_1k", "jbd2_2k", "jbd2_4k", "jbd2_8k",
	"jbd2_16k", "jbd2_32k", "jbd2_64k", "jbd2_128k"
};


static void jbd2_journal_destroy_slabs(void)
{
	int i;

	for (i = 0; i < JBD2_MAX_SLABS; i++) {
		kmem_cache_destroy(jbd2_slab[i]);
		jbd2_slab[i] = NULL;
	}
}

static int jbd2_journal_create_slab(size_t size)
{
	static DEFINE_MUTEX(jbd2_slab_create_mutex);
	int i = order_base_2(size) - 10;
	size_t slab_size;

	if (size == PAGE_SIZE)
		return 0;

	if (i >= JBD2_MAX_SLABS)
		return -EINVAL;

	if (unlikely(i < 0))
		i = 0;
	mutex_lock(&jbd2_slab_create_mutex);
	if (jbd2_slab[i]) {
		mutex_unlock(&jbd2_slab_create_mutex);
		return 0;	/* Already created */
	}

	slab_size = 1 << (i+10);
	jbd2_slab[i] = kmem_cache_create(jbd2_slab_names[i], slab_size,
					 slab_size, 0, NULL);
	mutex_unlock(&jbd2_slab_create_mutex);
	if (!jbd2_slab[i]) {
		printk(KERN_EMERG "JBD2: no memory for jbd2_slab cache\n");
		return -ENOMEM;
	}
	return 0;
}

static struct kmem_cache *get_slab(size_t size)
{
	int i = order_base_2(size) - 10;

	BUG_ON(i >= JBD2_MAX_SLABS);
	if (unlikely(i < 0))
		i = 0;
	BUG_ON(jbd2_slab[i] == NULL);
	return jbd2_slab[i];
}

void *jbd2_alloc(size_t size, gfp_t flags)
{
	void *ptr;

	BUG_ON(size & (size-1)); /* Must be a power of 2 */

	if (size < PAGE_SIZE)
		ptr = kmem_cache_alloc(get_slab(size), flags);
	else
		ptr = (void *)__get_free_pages(flags, get_order(size));

	/* Check alignment; SLUB has gotten this wrong in the past,
	 * and this can lead to user data corruption! */
	BUG_ON(((unsigned long) ptr) & (size-1));

	return ptr;
}

void jbd2_free(void *ptr, size_t size)
{
	if (size < PAGE_SIZE)
		kmem_cache_free(get_slab(size), ptr);
	else
		free_pages((unsigned long)ptr, get_order(size));
};

/*
 * Journal_head storage management
 */
static struct kmem_cache *jbd2_journal_head_cache;
#ifdef CONFIG_JBD2_DEBUG
static atomic_t nr_journal_heads = ATOMIC_INIT(0);
#endif

static int __init jbd2_journal_init_journal_head_cache(void)
{
	J_ASSERT(!jbd2_journal_head_cache);
	jbd2_journal_head_cache = kmem_cache_create("jbd2_journal_head",
				sizeof(struct journal_head),
				0,		/* offset */
				SLAB_TEMPORARY | SLAB_TYPESAFE_BY_RCU,
				NULL);		/* ctor */
	if (!jbd2_journal_head_cache) {
		printk(KERN_EMERG "JBD2: no memory for journal_head cache\n");
		return -ENOMEM;
	}
	return 0;
}

static void jbd2_journal_destroy_journal_head_cache(void)
{
	kmem_cache_destroy(jbd2_journal_head_cache);
	jbd2_journal_head_cache = NULL;
}

/*
 * journal_head splicing and dicing
 */
static struct journal_head *journal_alloc_journal_head(void)
{
	struct journal_head *ret;

#ifdef CONFIG_JBD2_DEBUG
	atomic_inc(&nr_journal_heads);
#endif
	ret = kmem_cache_zalloc(jbd2_journal_head_cache, GFP_NOFS);
	if (!ret) {
		jbd_debug(1, "out of memory for journal_head\n");
		pr_notice_ratelimited("ENOMEM in %s, retrying.\n", __func__);
		ret = kmem_cache_zalloc(jbd2_journal_head_cache,
				GFP_NOFS | __GFP_NOFAIL);
	}
	if (ret)
		spin_lock_init(&ret->b_state_lock);
	return ret;
}

static void journal_free_journal_head(struct journal_head *jh)
{
#ifdef CONFIG_JBD2_DEBUG
	atomic_dec(&nr_journal_heads);
	memset(jh, JBD2_POISON_FREE, sizeof(*jh));
#endif
	kmem_cache_free(jbd2_journal_head_cache, jh);
}

/*
 * A journal_head is attached to a buffer_head whenever JBD has an
 * interest in the buffer.
 *
 * Whenever a buffer has an attached journal_head, its ->b_state:BH_JBD bit
 * is set.  This bit is tested in core kernel code where we need to take
 * JBD-specific actions.  Testing the zeroness of ->b_private is not reliable
 * there.
 *
 * When a buffer has its BH_JBD bit set, its ->b_count is elevated by one.
 *
 * When a buffer has its BH_JBD bit set it is immune from being released by
 * core kernel code, mainly via ->b_count.
 *
 * A journal_head is detached from its buffer_head when the journal_head's
 * b_jcount reaches zero. Running transaction (b_transaction) and checkpoint
 * transaction (b_cp_transaction) hold their references to b_jcount.
 *
 * Various places in the kernel want to attach a journal_head to a buffer_head
 * _before_ attaching the journal_head to a transaction.  To protect the
 * journal_head in this situation, jbd2_journal_add_journal_head elevates the
 * journal_head's b_jcount refcount by one.  The caller must call
 * jbd2_journal_put_journal_head() to undo this.
 *
 * So the typical usage would be:
 *
 *	(Attach a journal_head if needed.  Increments b_jcount)
 *	struct journal_head *jh = jbd2_journal_add_journal_head(bh);
 *	...
 *      (Get another reference for transaction)
 *	jbd2_journal_grab_journal_head(bh);
 *	jh->b_transaction = xxx;
 *	(Put original reference)
 *	jbd2_journal_put_journal_head(jh);
 */

/*
 * Give a buffer_head a journal_head.
 *
 * May sleep.
 */
struct journal_head *jbd2_journal_add_journal_head(struct buffer_head *bh)
{
	struct journal_head *jh;
	struct journal_head *new_jh = NULL;

repeat:
	if (!buffer_jbd(bh))
		new_jh = journal_alloc_journal_head();

	jbd_lock_bh_journal_head(bh);
	if (buffer_jbd(bh)) {
		jh = bh2jh(bh);
	} else {
		J_ASSERT_BH(bh,
			(atomic_read(&bh->b_count) > 0) ||
			(bh->b_page && bh->b_page->mapping));

		if (!new_jh) {
			jbd_unlock_bh_journal_head(bh);
			goto repeat;
		}

		jh = new_jh;
		new_jh = NULL;		/* We consumed it */
		set_buffer_jbd(bh);
		bh->b_private = jh;
		jh->b_bh = bh;
		get_bh(bh);
		BUFFER_TRACE(bh, "added journal_head");
	}
	jh->b_jcount++;
	jbd_unlock_bh_journal_head(bh);
	if (new_jh)
		journal_free_journal_head(new_jh);
	return bh->b_private;
}

/*
 * Grab a ref against this buffer_head's journal_head.  If it ended up not
 * having a journal_head, return NULL
 */
struct journal_head *jbd2_journal_grab_journal_head(struct buffer_head *bh)
{
	struct journal_head *jh = NULL;

	jbd_lock_bh_journal_head(bh);
	if (buffer_jbd(bh)) {
		jh = bh2jh(bh);
		jh->b_jcount++;
	}
	jbd_unlock_bh_journal_head(bh);
	return jh;
}

static void __journal_remove_journal_head(struct buffer_head *bh)
{
	struct journal_head *jh = bh2jh(bh);

	J_ASSERT_JH(jh, jh->b_transaction == NULL);
	J_ASSERT_JH(jh, jh->b_next_transaction == NULL);
	J_ASSERT_JH(jh, jh->b_cp_transaction == NULL);
	J_ASSERT_JH(jh, jh->b_jlist == BJ_None);
	J_ASSERT_BH(bh, buffer_jbd(bh));
	J_ASSERT_BH(bh, jh2bh(jh) == bh);
	BUFFER_TRACE(bh, "remove journal_head");

	/* Unlink before dropping the lock */
	bh->b_private = NULL;
	jh->b_bh = NULL;	/* debug, really */
	clear_buffer_jbd(bh);
}

static void journal_release_journal_head(struct journal_head *jh, size_t b_size)
{
	if (jh->b_frozen_data) {
		printk(KERN_WARNING "%s: freeing b_frozen_data\n", __func__);
		jbd2_free(jh->b_frozen_data, b_size);
	}
	if (jh->b_committed_data) {
		printk(KERN_WARNING "%s: freeing b_committed_data\n", __func__);
		jbd2_free(jh->b_committed_data, b_size);
	}
	journal_free_journal_head(jh);
}

/*
 * Drop a reference on the passed journal_head.  If it fell to zero then
 * release the journal_head from the buffer_head.
 */
void jbd2_journal_put_journal_head(struct journal_head *jh)
{
	struct buffer_head *bh = jh2bh(jh);

	jbd_lock_bh_journal_head(bh);
	J_ASSERT_JH(jh, jh->b_jcount > 0);
	--jh->b_jcount;
	if (!jh->b_jcount) {
		__journal_remove_journal_head(bh);
		jbd_unlock_bh_journal_head(bh);
		journal_release_journal_head(jh, bh->b_size);
		__brelse(bh);
	} else {
		jbd_unlock_bh_journal_head(bh);
	}
}

/*
 * Initialize jbd inode head
 */
void jbd2_journal_init_jbd_inode(struct jbd2_inode *jinode, struct inode *inode)
{
	jinode->i_transaction = NULL;
	jinode->i_next_transaction = NULL;
	jinode->i_vfs_inode = inode;
	jinode->i_flags = 0;
	jinode->i_dirty_start = 0;
	jinode->i_dirty_end = 0;
	INIT_LIST_HEAD(&jinode->i_list);
}

/*
 * Function to be called before we start removing inode from memory (i.e.,
 * clear_inode() is a fine place to be called from). It removes inode from
 * transaction's lists.
 */
void jbd2_journal_release_jbd_inode(journal_t *journal,
				    struct jbd2_inode *jinode)
{
	if (!journal)
		return;
restart:
	spin_lock(&journal->j_list_lock);
	/* Is commit writing out inode - we have to wait */
	if (jinode->i_flags & JI_COMMIT_RUNNING) {
		wait_queue_head_t *wq;
		DEFINE_WAIT_BIT(wait, &jinode->i_flags, __JI_COMMIT_RUNNING);
		wq = bit_waitqueue(&jinode->i_flags, __JI_COMMIT_RUNNING);
		prepare_to_wait(wq, &wait.wq_entry, TASK_UNINTERRUPTIBLE);
		spin_unlock(&journal->j_list_lock);
		schedule();
		finish_wait(wq, &wait.wq_entry);
		goto restart;
	}

	if (jinode->i_transaction) {
		list_del(&jinode->i_list);
		jinode->i_transaction = NULL;
	}
	spin_unlock(&journal->j_list_lock);
}


#ifdef CONFIG_PROC_FS

#define JBD2_STATS_PROC_NAME "fs/jbd2"

static void __init jbd2_create_jbd_stats_proc_entry(void)
{
	proc_jbd2_stats = proc_mkdir(JBD2_STATS_PROC_NAME, NULL);
}

static void __exit jbd2_remove_jbd_stats_proc_entry(void)
{
	if (proc_jbd2_stats)
		remove_proc_entry(JBD2_STATS_PROC_NAME, NULL);
}

#else

#define jbd2_create_jbd_stats_proc_entry() do {} while (0)
#define jbd2_remove_jbd_stats_proc_entry() do {} while (0)

#endif

struct kmem_cache *jbd2_handle_cache, *jbd2_inode_cache;

static int __init jbd2_journal_init_inode_cache(void)
{
	J_ASSERT(!jbd2_inode_cache);
	jbd2_inode_cache = KMEM_CACHE(jbd2_inode, 0);
	if (!jbd2_inode_cache) {
		pr_emerg("JBD2: failed to create inode cache\n");
		return -ENOMEM;
	}
	return 0;
}

static int __init jbd2_journal_init_handle_cache(void)
{
	J_ASSERT(!jbd2_handle_cache);
	jbd2_handle_cache = KMEM_CACHE(jbd2_journal_handle, SLAB_TEMPORARY);
	if (!jbd2_handle_cache) {
		printk(KERN_EMERG "JBD2: failed to create handle cache\n");
		return -ENOMEM;
	}
	return 0;
}

static void jbd2_journal_destroy_inode_cache(void)
{
	kmem_cache_destroy(jbd2_inode_cache);
	jbd2_inode_cache = NULL;
}

static void jbd2_journal_destroy_handle_cache(void)
{
	kmem_cache_destroy(jbd2_handle_cache);
	jbd2_handle_cache = NULL;
}

/*
 * Module startup and shutdown
 */

static int __init journal_init_caches(void)
{
	int ret;

	ret = jbd2_journal_init_revoke_record_cache();
	if (ret == 0)
		ret = jbd2_journal_init_revoke_table_cache();
	if (ret == 0)
		ret = jbd2_journal_init_journal_head_cache();
	if (ret == 0)
		ret = jbd2_journal_init_handle_cache();
	if (ret == 0)
		ret = jbd2_journal_init_inode_cache();
	if (ret == 0)
		ret = jbd2_journal_init_transaction_cache();
	return ret;
}

static void jbd2_journal_destroy_caches(void)
{
	jbd2_journal_destroy_revoke_record_cache();
	jbd2_journal_destroy_revoke_table_cache();
	jbd2_journal_destroy_journal_head_cache();
	jbd2_journal_destroy_handle_cache();
	jbd2_journal_destroy_inode_cache();
	jbd2_journal_destroy_transaction_cache();
	jbd2_journal_destroy_slabs();
}

static int __init journal_init(void)
{
	int ret;

	BUILD_BUG_ON(sizeof(struct journal_superblock_s) != 1024);

	ret = journal_init_caches();
	if (ret == 0) {
		jbd2_create_jbd_stats_proc_entry();
	} else {
		jbd2_journal_destroy_caches();
	}
	return ret;
}

static void __exit journal_exit(void)
{
#ifdef CONFIG_JBD2_DEBUG
	int n = atomic_read(&nr_journal_heads);
	if (n)
		printk(KERN_ERR "JBD2: leaked %d journal_heads!\n", n);
#endif
	jbd2_remove_jbd_stats_proc_entry();
	jbd2_journal_destroy_caches();
}

MODULE_LICENSE("GPL");
module_init(journal_init);
module_exit(journal_exit);
<|MERGE_RESOLUTION|>--- conflicted
+++ resolved
@@ -2030,11 +2030,7 @@
 
 
 /**
-<<<<<<< HEAD
- *int jbd2_journal_check_used_features() - Check if features specified are used.
-=======
  * jbd2_journal_check_used_features() - Check if features specified are used.
->>>>>>> 2c85ebc5
  * @journal: Journal to check.
  * @compat: bitmask of compatible features
  * @ro: bitmask of features that force read-only mount
@@ -2132,11 +2128,7 @@
 }
 
 /**
-<<<<<<< HEAD
- * int jbd2_journal_set_features() - Mark a given journal feature in the superblock
-=======
  * jbd2_journal_set_features() - Mark a given journal feature in the superblock
->>>>>>> 2c85ebc5
  * @journal: Journal to act on.
  * @compat: bitmask of compatible features
  * @ro: bitmask of features that force read-only mount
