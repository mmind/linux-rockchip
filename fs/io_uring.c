--- conflicted
+++ resolved
@@ -1386,11 +1386,7 @@
 		req->work.flags |= IO_WQ_WORK_CONCURRENT;
 
 	if (req->flags & REQ_F_ISREG) {
-<<<<<<< HEAD
-		if (def->hash_reg_file || (req->ctx->flags & IORING_SETUP_IOPOLL))
-=======
 		if (def->hash_reg_file || (ctx->flags & IORING_SETUP_IOPOLL))
->>>>>>> 2c85ebc5
 			io_wq_hash_work(&req->work, file_inode(req->file));
 	} else {
 		if (def->unbound_nonreg_file)
@@ -1864,11 +1860,7 @@
 	if (req->file)
 		io_put_file(req, req->file, (req->flags & REQ_F_FIXED_FILE));
 
-<<<<<<< HEAD
-	return io_req_clean_work(req);
-=======
 	io_req_clean_work(req);
->>>>>>> 2c85ebc5
 }
 
 static void __io_free_req(struct io_kiocb *req)
@@ -2004,12 +1996,7 @@
 	return __io_req_find_next(req);
 }
 
-<<<<<<< HEAD
-static int io_req_task_work_add(struct io_kiocb *req, struct callback_head *cb,
-				bool twa_signal_ok)
-=======
 static int io_req_task_work_add(struct io_kiocb *req, bool twa_signal_ok)
->>>>>>> 2c85ebc5
 {
 	struct task_struct *tsk = req->task;
 	struct io_ring_ctx *ctx = req->ctx;
@@ -2025,11 +2012,7 @@
 	 * processing task_work. There's no reliable way to tell if TWA_RESUME
 	 * will do the job.
 	 */
-<<<<<<< HEAD
-	notify = 0;
-=======
 	notify = TWA_NONE;
->>>>>>> 2c85ebc5
 	if (!(ctx->flags & IORING_SETUP_SQPOLL) && twa_signal_ok)
 		notify = TWA_SIGNAL;
 
@@ -2092,11 +2075,7 @@
 	init_task_work(&req->task_work, io_req_task_submit);
 	percpu_ref_get(&req->ctx->refs);
 
-<<<<<<< HEAD
-	ret = io_req_task_work_add(req, &req->task_work, true);
-=======
 	ret = io_req_task_work_add(req, true);
->>>>>>> 2c85ebc5
 	if (unlikely(ret)) {
 		struct task_struct *tsk;
 
@@ -3149,21 +3128,6 @@
 	return (kiocb->ki_filp->f_mode & FMODE_STREAM) ? NULL : &kiocb->ki_pos;
 }
 
-static ssize_t io_import_iovec(int rw, struct io_kiocb *req,
-			       struct iovec **iovec, struct iov_iter *iter,
-			       bool needs_lock)
-{
-	if (!req->io)
-		return __io_import_iovec(rw, req, iovec, iter, needs_lock);
-	*iovec = NULL;
-	return iov_iter_count(&req->io->rw.iter);
-}
-
-static inline loff_t *io_kiocb_ppos(struct kiocb *kiocb)
-{
-	return kiocb->ki_filp->f_mode & FMODE_STREAM ? NULL : &kiocb->ki_pos;
-}
-
 /*
  * For files that don't have ->read_iter() and ->write_iter(), handle them
  * by looping over ->read() or ->write() manually.
@@ -3278,19 +3242,6 @@
 
 static inline int io_rw_prep_async(struct io_kiocb *req, int rw)
 {
-<<<<<<< HEAD
-	struct io_async_rw *iorw = &req->io->rw;
-	struct iovec *iov;
-	ssize_t ret;
-
-	iorw->iter.iov = iov = iorw->fast_iov;
-	ret = __io_import_iovec(rw, req, &iov, &iorw->iter, !force_nonblock);
-	if (unlikely(ret < 0))
-		return ret;
-
-	iorw->iter.iov = iov;
-	io_req_map_rw(req, iorw->iter.iov, iorw->fast_iov, &iorw->iter);
-=======
 	struct io_async_rw *iorw = req->async_data;
 	struct iovec *iov = iorw->fast_iov;
 	ssize_t ret;
@@ -3303,7 +3254,6 @@
 	iorw->free_iovec = iov;
 	if (iov)
 		req->flags |= REQ_F_NEED_CLEANUP;
->>>>>>> 2c85ebc5
 	return 0;
 }
 
@@ -3355,11 +3305,7 @@
 
 	/* submit ref gets dropped, acquire a new one */
 	refcount_inc(&req->refs);
-<<<<<<< HEAD
-	ret = io_req_task_work_add(req, &req->task_work, true);
-=======
 	ret = io_req_task_work_add(req, true);
->>>>>>> 2c85ebc5
 	if (unlikely(ret)) {
 		struct task_struct *tsk;
 
@@ -3386,12 +3332,8 @@
  */
 static bool io_rw_should_retry(struct io_kiocb *req)
 {
-<<<<<<< HEAD
-	struct wait_page_queue *wait = &req->io->rw.wpq;
-=======
 	struct io_async_rw *rw = req->async_data;
 	struct wait_page_queue *wait = &rw->wpq;
->>>>>>> 2c85ebc5
 	struct kiocb *kiocb = &req->rw.kiocb;
 
 	/* never retry for NOWAIT, we just complete with -EAGAIN */
@@ -3414,14 +3356,8 @@
 	wait->wait.flags = 0;
 	INIT_LIST_HEAD(&wait->wait.entry);
 	kiocb->ki_flags |= IOCB_WAITQ;
-<<<<<<< HEAD
-	kiocb->ki_waitq = wait;
-
-	io_get_req_task(req);
-=======
 	kiocb->ki_flags &= ~IOCB_NOWAIT;
 	kiocb->ki_waitq = wait;
->>>>>>> 2c85ebc5
 	return true;
 }
 
@@ -3489,15 +3425,8 @@
 			goto done;
 		/* some cases will consume bytes even on error returns */
 		iov_iter_revert(iter, iov_count - iov_iter_count(iter));
-<<<<<<< HEAD
-		ret = io_setup_async_rw(req, iovec, inline_vecs, iter, false);
-		if (ret)
-			goto out_free;
-		return -EAGAIN;
-=======
 		ret = 0;
 		goto copy_iov;
->>>>>>> 2c85ebc5
 	} else if (ret < 0) {
 		/* make sure -ERESTARTSYS -> -EINTR is done */
 		goto done;
@@ -4959,11 +4888,7 @@
 	 * of executing it. We can't safely execute it anyway, as we may not
 	 * have the needed state needed for it anyway.
 	 */
-<<<<<<< HEAD
-	ret = io_req_task_work_add(req, &req->task_work, twa_signal_ok);
-=======
 	ret = io_req_task_work_add(req, twa_signal_ok);
->>>>>>> 2c85ebc5
 	if (unlikely(ret)) {
 		struct task_struct *tsk;
 
@@ -5991,22 +5916,8 @@
 		req->flags &= ~REQ_F_NEED_CLEANUP;
 	}
 
-<<<<<<< HEAD
-	if (req->flags & REQ_F_INFLIGHT) {
-		struct io_ring_ctx *ctx = req->ctx;
-		unsigned long flags;
-
-		spin_lock_irqsave(&ctx->inflight_lock, flags);
-		list_del(&req->inflight_entry);
-		if (waitqueue_active(&ctx->inflight_wait))
-			wake_up(&ctx->inflight_wait);
-		spin_unlock_irqrestore(&ctx->inflight_lock, flags);
-		req->flags &= ~REQ_F_INFLIGHT;
-	}
-=======
 	if (req->flags & REQ_F_INFLIGHT)
 		io_req_drop_files(req);
->>>>>>> 2c85ebc5
 }
 
 static int io_issue_sqe(struct io_kiocb *req, bool force_nonblock,
@@ -7829,8 +7740,6 @@
 	struct io_uring_task *tctx;
 	int ret;
 
-<<<<<<< HEAD
-=======
 	tctx = kmalloc(sizeof(*tctx), GFP_KERNEL);
 	if (unlikely(!tctx))
 		return -ENOMEM;
@@ -7870,7 +7779,6 @@
 {
 	int ret;
 
->>>>>>> 2c85ebc5
 	if (ctx->flags & IORING_SETUP_SQPOLL) {
 		struct io_sq_data *sqd;
 
@@ -8539,28 +8447,6 @@
 	return false;
 }
 
-static inline bool io_match_files(struct io_kiocb *req,
-				       struct files_struct *files)
-{
-	return (req->flags & REQ_F_WORK_INITIALIZED) && req->work.files == files;
-}
-
-static bool io_match_link_files(struct io_kiocb *req,
-				struct files_struct *files)
-{
-	struct io_kiocb *link;
-
-	if (io_match_files(req, files))
-		return true;
-	if (req->flags & REQ_F_LINK_HEAD) {
-		list_for_each_entry(link, &req->link_list, link_list) {
-			if (io_match_files(link, files))
-				return true;
-		}
-	}
-	return false;
-}
-
 /*
  * We're looking to cancel 'req' because it's holding on to our files, but
  * 'req' could be a link to another request. See if it is, and cancel that
@@ -8609,9 +8495,22 @@
 }
 
 static bool io_cancel_link_cb(struct io_wq_work *work, void *data)
-<<<<<<< HEAD
-{
-	return io_match_link(container_of(work, struct io_kiocb, work), data);
+{
+	struct io_kiocb *req = container_of(work, struct io_kiocb, work);
+	bool ret;
+
+	if (req->flags & REQ_F_LINK_TIMEOUT) {
+		unsigned long flags;
+		struct io_ring_ctx *ctx = req->ctx;
+
+		/* protect against races with linked timeouts */
+		spin_lock_irqsave(&ctx->completion_lock, flags);
+		ret = io_match_link(req, data);
+		spin_unlock_irqrestore(&ctx->completion_lock, flags);
+	} else {
+		ret = io_match_link(req, data);
+	}
+	return ret;
 }
 
 static void io_attempt_cancel(struct io_ring_ctx *ctx, struct io_kiocb *req)
@@ -8637,6 +8536,7 @@
 }
 
 static void io_cancel_defer_files(struct io_ring_ctx *ctx,
+				  struct task_struct *task,
 				  struct files_struct *files)
 {
 	struct io_defer_entry *de = NULL;
@@ -8644,7 +8544,8 @@
 
 	spin_lock_irq(&ctx->completion_lock);
 	list_for_each_entry_reverse(de, &ctx->defer_list, list) {
-		if (io_match_link_files(de->req, files)) {
+		if (io_task_match(de->req, task) &&
+		    io_match_files(de->req, files)) {
 			list_cut_position(&list, &ctx->defer_list, &de->list);
 			break;
 		}
@@ -8661,80 +8562,6 @@
 	}
 }
 
-static void io_uring_cancel_files(struct io_ring_ctx *ctx,
-				  struct files_struct *files)
-=======
->>>>>>> 2c85ebc5
-{
-	struct io_kiocb *req = container_of(work, struct io_kiocb, work);
-	bool ret;
-
-<<<<<<< HEAD
-	io_cancel_defer_files(ctx, files);
-=======
-	if (req->flags & REQ_F_LINK_TIMEOUT) {
-		unsigned long flags;
-		struct io_ring_ctx *ctx = req->ctx;
-
-		/* protect against races with linked timeouts */
-		spin_lock_irqsave(&ctx->completion_lock, flags);
-		ret = io_match_link(req, data);
-		spin_unlock_irqrestore(&ctx->completion_lock, flags);
-	} else {
-		ret = io_match_link(req, data);
-	}
-	return ret;
-}
-
-static void io_attempt_cancel(struct io_ring_ctx *ctx, struct io_kiocb *req)
-{
-	enum io_wq_cancel cret;
-
-	/* cancel this particular work, if it's running */
-	cret = io_wq_cancel_work(ctx->io_wq, &req->work);
-	if (cret != IO_WQ_CANCEL_NOTFOUND)
-		return;
-
-	/* find links that hold this pending, cancel those */
-	cret = io_wq_cancel_cb(ctx->io_wq, io_cancel_link_cb, req, true);
-	if (cret != IO_WQ_CANCEL_NOTFOUND)
-		return;
-
-	/* if we have a poll link holding this pending, cancel that */
-	if (io_poll_remove_link(ctx, req))
-		return;
-
-	/* final option, timeout link is holding this req pending */
-	io_timeout_remove_link(ctx, req);
-}
-
-static void io_cancel_defer_files(struct io_ring_ctx *ctx,
-				  struct task_struct *task,
-				  struct files_struct *files)
-{
-	struct io_defer_entry *de = NULL;
-	LIST_HEAD(list);
-
-	spin_lock_irq(&ctx->completion_lock);
-	list_for_each_entry_reverse(de, &ctx->defer_list, list) {
-		if (io_task_match(de->req, task) &&
-		    io_match_files(de->req, files)) {
-			list_cut_position(&list, &ctx->defer_list, &de->list);
-			break;
-		}
-	}
-	spin_unlock_irq(&ctx->completion_lock);
-
-	while (!list_empty(&list)) {
-		de = list_first_entry(&list, struct io_defer_entry, list);
-		list_del_init(&de->list);
-		req_set_fail_links(de->req);
-		io_put_req(de->req);
-		io_req_complete(de->req, -ECANCELED);
-		kfree(de);
-	}
-}
-
 /*
  * Returns true if we found and killed one or more files pinning requests
  */
@@ -8744,7 +8571,6 @@
 	if (list_empty_careful(&ctx->inflight_list))
 		return false;
 
->>>>>>> 2c85ebc5
 	/* cancel all at once, should be faster than doing it one by one*/
 	io_wq_cancel_cb(ctx->io_wq, io_wq_files_match, files, true);
 
@@ -8774,10 +8600,6 @@
 		/* cancel this request, or head link requests */
 		io_attempt_cancel(ctx, cancel_req);
 		io_put_req(cancel_req);
-<<<<<<< HEAD
-		schedule();
-		finish_wait(&ctx->inflight_wait, &wait);
-=======
 		/* cancellations _may_ trigger task work */
 		io_run_task_work();
 		schedule();
@@ -8819,7 +8641,6 @@
 
 		ret |= io_poll_remove_all(ctx, task);
 		ret |= io_kill_timeouts(ctx, task);
->>>>>>> 2c85ebc5
 	}
 
 	return ret;
@@ -9504,9 +9325,6 @@
 		goto err;
 	}
 #endif
-
-	mmgrab(current->mm);
-	ctx->sqo_mm = current->mm;
 
 	/*
 	 * Account memory _before_ installing the file descriptor. Once
