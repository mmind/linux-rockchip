// SPDX-License-Identifier: GPL-2.0
/*
 * Shared application/kernel submission and completion ring pairs, for
 * supporting fast/efficient IO.
 *
 * A note on the read/write ordering memory barriers that are matched between
 * the application and kernel side.
 *
 * After the application reads the CQ ring tail, it must use an
 * appropriate smp_rmb() to pair with the smp_wmb() the kernel uses
 * before writing the tail (using smp_load_acquire to read the tail will
 * do). It also needs a smp_mb() before updating CQ head (ordering the
 * entry load(s) with the head store), pairing with an implicit barrier
 * through a control-dependency in io_get_cqring (smp_store_release to
 * store head will do). Failure to do so could lead to reading invalid
 * CQ entries.
 *
 * Likewise, the application must use an appropriate smp_wmb() before
 * writing the SQ tail (ordering SQ entry stores with the tail store),
 * which pairs with smp_load_acquire in io_get_sqring (smp_store_release
 * to store the tail will do). And it needs a barrier ordering the SQ
 * head load before writing new SQ entries (smp_load_acquire to read
 * head will do).
 *
 * When using the SQ poll thread (IORING_SETUP_SQPOLL), the application
 * needs to check the SQ flags for IORING_SQ_NEED_WAKEUP *after*
 * updating the SQ tail; a full memory barrier smp_mb() is needed
 * between.
 *
 * Also see the examples in the liburing library:
 *
 *	git://git.kernel.dk/liburing
 *
 * io_uring also uses READ/WRITE_ONCE() for _any_ store or load that happens
 * from data shared between the kernel and application. This is done both
 * for ordering purposes, but also to ensure that once a value is loaded from
 * data that the application could potentially modify, it remains stable.
 *
 * Copyright (C) 2018-2019 Jens Axboe
 * Copyright (c) 2018-2019 Christoph Hellwig
 */
#include <linux/kernel.h>
#include <linux/init.h>
#include <linux/errno.h>
#include <linux/syscalls.h>
#include <linux/compat.h>
#include <net/compat.h>
#include <linux/refcount.h>
#include <linux/uio.h>
#include <linux/bits.h>

#include <linux/sched/signal.h>
#include <linux/fs.h>
#include <linux/file.h>
#include <linux/fdtable.h>
#include <linux/mm.h>
#include <linux/mman.h>
#include <linux/mmu_context.h>
#include <linux/percpu.h>
#include <linux/slab.h>
#include <linux/kthread.h>
#include <linux/blkdev.h>
#include <linux/bvec.h>
#include <linux/net.h>
#include <net/sock.h>
#include <net/af_unix.h>
#include <net/scm.h>
#include <linux/anon_inodes.h>
#include <linux/sched/mm.h>
#include <linux/uaccess.h>
#include <linux/nospec.h>
#include <linux/sizes.h>
#include <linux/hugetlb.h>
#include <linux/highmem.h>
#include <linux/namei.h>
#include <linux/fsnotify.h>
#include <linux/fadvise.h>
#include <linux/eventpoll.h>
#include <linux/fs_struct.h>
#include <linux/splice.h>
#include <linux/task_work.h>

#define CREATE_TRACE_POINTS
#include <trace/events/io_uring.h>

#include <uapi/linux/io_uring.h>

#include "internal.h"
#include "io-wq.h"

#define IORING_MAX_ENTRIES	32768
#define IORING_MAX_CQ_ENTRIES	(2 * IORING_MAX_ENTRIES)

/*
 * Shift of 9 is 512 entries, or exactly one page on 64-bit archs
 */
#define IORING_FILE_TABLE_SHIFT	9
#define IORING_MAX_FILES_TABLE	(1U << IORING_FILE_TABLE_SHIFT)
#define IORING_FILE_TABLE_MASK	(IORING_MAX_FILES_TABLE - 1)
#define IORING_MAX_FIXED_FILES	(64 * IORING_MAX_FILES_TABLE)

struct io_uring {
	u32 head ____cacheline_aligned_in_smp;
	u32 tail ____cacheline_aligned_in_smp;
};

/*
 * This data is shared with the application through the mmap at offsets
 * IORING_OFF_SQ_RING and IORING_OFF_CQ_RING.
 *
 * The offsets to the member fields are published through struct
 * io_sqring_offsets when calling io_uring_setup.
 */
struct io_rings {
	/*
	 * Head and tail offsets into the ring; the offsets need to be
	 * masked to get valid indices.
	 *
	 * The kernel controls head of the sq ring and the tail of the cq ring,
	 * and the application controls tail of the sq ring and the head of the
	 * cq ring.
	 */
	struct io_uring		sq, cq;
	/*
	 * Bitmasks to apply to head and tail offsets (constant, equals
	 * ring_entries - 1)
	 */
	u32			sq_ring_mask, cq_ring_mask;
	/* Ring sizes (constant, power of 2) */
	u32			sq_ring_entries, cq_ring_entries;
	/*
	 * Number of invalid entries dropped by the kernel due to
	 * invalid index stored in array
	 *
	 * Written by the kernel, shouldn't be modified by the
	 * application (i.e. get number of "new events" by comparing to
	 * cached value).
	 *
	 * After a new SQ head value was read by the application this
	 * counter includes all submissions that were dropped reaching
	 * the new SQ head (and possibly more).
	 */
	u32			sq_dropped;
	/*
	 * Runtime flags
	 *
	 * Written by the kernel, shouldn't be modified by the
	 * application.
	 *
	 * The application needs a full memory barrier before checking
	 * for IORING_SQ_NEED_WAKEUP after updating the sq tail.
	 */
	u32			sq_flags;
	/*
	 * Number of completion events lost because the queue was full;
	 * this should be avoided by the application by making sure
	 * there are not more requests pending than there is space in
	 * the completion queue.
	 *
	 * Written by the kernel, shouldn't be modified by the
	 * application (i.e. get number of "new events" by comparing to
	 * cached value).
	 *
	 * As completion events come in out of order this counter is not
	 * ordered with any other data.
	 */
	u32			cq_overflow;
	/*
	 * Ring buffer of completion events.
	 *
	 * The kernel writes completion events fresh every time they are
	 * produced, so the application is allowed to modify pending
	 * entries.
	 */
	struct io_uring_cqe	cqes[] ____cacheline_aligned_in_smp;
};

struct io_mapped_ubuf {
	u64		ubuf;
	size_t		len;
	struct		bio_vec *bvec;
	unsigned int	nr_bvecs;
};

struct fixed_file_table {
	struct file		**files;
};

struct fixed_file_data {
	struct fixed_file_table		*table;
	struct io_ring_ctx		*ctx;

	struct percpu_ref		refs;
	struct llist_head		put_llist;
	struct work_struct		ref_work;
	struct completion		done;
<<<<<<< HEAD
=======
};

struct io_buffer {
	struct list_head list;
	__u64 addr;
	__s32 len;
	__u16 bid;
>>>>>>> 5364abc5
};

struct io_ring_ctx {
	struct {
		struct percpu_ref	refs;
	} ____cacheline_aligned_in_smp;

	struct {
		unsigned int		flags;
		unsigned int		compat: 1;
		unsigned int		account_mem: 1;
		unsigned int		cq_overflow_flushed: 1;
		unsigned int		drain_next: 1;
		unsigned int		eventfd_async: 1;

		/*
		 * Ring buffer of indices into array of io_uring_sqe, which is
		 * mmapped by the application using the IORING_OFF_SQES offset.
		 *
		 * This indirection could e.g. be used to assign fixed
		 * io_uring_sqe entries to operations and only submit them to
		 * the queue when needed.
		 *
		 * The kernel modifies neither the indices array nor the entries
		 * array.
		 */
		u32			*sq_array;
		unsigned		cached_sq_head;
		unsigned		sq_entries;
		unsigned		sq_mask;
		unsigned		sq_thread_idle;
		unsigned		cached_sq_dropped;
		atomic_t		cached_cq_overflow;
		unsigned long		sq_check_overflow;

		struct list_head	defer_list;
		struct list_head	timeout_list;
		struct list_head	cq_overflow_list;

		wait_queue_head_t	inflight_wait;
		struct io_uring_sqe	*sq_sqes;
	} ____cacheline_aligned_in_smp;

	struct io_rings	*rings;

	/* IO offload */
	struct io_wq		*io_wq;
	struct task_struct	*sqo_thread;	/* if using sq thread polling */
	struct mm_struct	*sqo_mm;
	wait_queue_head_t	sqo_wait;

	/*
	 * If used, fixed file set. Writers must ensure that ->refs is dead,
	 * readers must ensure that ->refs is alive as long as the file* is
	 * used. Only updated through io_uring_register(2).
	 */
	struct fixed_file_data	*file_data;
	unsigned		nr_user_files;
	int 			ring_fd;
	struct file 		*ring_file;

	/* if used, fixed mapped user buffers */
	unsigned		nr_user_bufs;
	struct io_mapped_ubuf	*user_bufs;

	struct user_struct	*user;

	const struct cred	*creds;

	/* 0 is for ctx quiesce/reinit/free, 1 is for sqo_thread started */
	struct completion	*completions;

	/* if all else fails... */
	struct io_kiocb		*fallback_req;

#if defined(CONFIG_UNIX)
	struct socket		*ring_sock;
#endif

	struct idr		io_buffer_idr;

	struct idr		personality_idr;

	struct {
		unsigned		cached_cq_tail;
		unsigned		cq_entries;
		unsigned		cq_mask;
		atomic_t		cq_timeouts;
		unsigned long		cq_check_overflow;
		struct wait_queue_head	cq_wait;
		struct fasync_struct	*cq_fasync;
		struct eventfd_ctx	*cq_ev_fd;
	} ____cacheline_aligned_in_smp;

	struct {
		struct mutex		uring_lock;
		wait_queue_head_t	wait;
	} ____cacheline_aligned_in_smp;

	struct {
		spinlock_t		completion_lock;

		/*
		 * ->poll_list is protected by the ctx->uring_lock for
		 * io_uring instances that don't use IORING_SETUP_SQPOLL.
		 * For SQPOLL, only the single threaded io_sq_thread() will
		 * manipulate the list, hence no extra locking is needed there.
		 */
		struct list_head	poll_list;
		struct hlist_head	*cancel_hash;
		unsigned		cancel_hash_bits;
		bool			poll_multi_file;

		spinlock_t		inflight_lock;
		struct list_head	inflight_list;
	} ____cacheline_aligned_in_smp;
};

/*
 * First field must be the file pointer in all the
 * iocb unions! See also 'struct kiocb' in <linux/fs.h>
 */
struct io_poll_iocb {
	struct file			*file;
	union {
		struct wait_queue_head	*head;
		u64			addr;
	};
	__poll_t			events;
	bool				done;
	bool				canceled;
	struct wait_queue_entry		wait;
};

struct io_close {
	struct file			*file;
	struct file			*put_file;
	int				fd;
};

struct io_timeout_data {
	struct io_kiocb			*req;
	struct hrtimer			timer;
	struct timespec64		ts;
	enum hrtimer_mode		mode;
	u32				seq_offset;
};

struct io_accept {
	struct file			*file;
	struct sockaddr __user		*addr;
	int __user			*addr_len;
	int				flags;
	unsigned long			nofile;
};

struct io_sync {
	struct file			*file;
	loff_t				len;
	loff_t				off;
	int				flags;
	int				mode;
};

struct io_cancel {
	struct file			*file;
	u64				addr;
};

struct io_timeout {
	struct file			*file;
	u64				addr;
	int				flags;
	unsigned			count;
};

struct io_rw {
	/* NOTE: kiocb has the file as the first member, so don't do it here */
	struct kiocb			kiocb;
	u64				addr;
	u64				len;
};

struct io_connect {
	struct file			*file;
	struct sockaddr __user		*addr;
	int				addr_len;
};

struct io_sr_msg {
	struct file			*file;
	union {
		struct user_msghdr __user *msg;
		void __user		*buf;
	};
	int				msg_flags;
	int				bgid;
	size_t				len;
	struct io_buffer		*kbuf;
};

struct io_open {
	struct file			*file;
	int				dfd;
	union {
		unsigned		mask;
	};
	struct filename			*filename;
	struct statx __user		*buffer;
	struct open_how			how;
	unsigned long			nofile;
};

struct io_files_update {
	struct file			*file;
	u64				arg;
	u32				nr_args;
	u32				offset;
};

struct io_fadvise {
	struct file			*file;
	u64				offset;
	u32				len;
	u32				advice;
};

struct io_madvise {
	struct file			*file;
	u64				addr;
	u32				len;
	u32				advice;
};

struct io_epoll {
	struct file			*file;
	int				epfd;
	int				op;
	int				fd;
	struct epoll_event		event;
};

struct io_splice {
	struct file			*file_out;
	struct file			*file_in;
	loff_t				off_out;
	loff_t				off_in;
	u64				len;
	unsigned int			flags;
};

struct io_provide_buf {
	struct file			*file;
	__u64				addr;
	__s32				len;
	__u32				bgid;
	__u16				nbufs;
	__u16				bid;
};

struct io_async_connect {
	struct sockaddr_storage		address;
};

struct io_async_msghdr {
	struct iovec			fast_iov[UIO_FASTIOV];
	struct iovec			*iov;
	struct sockaddr __user		*uaddr;
	struct msghdr			msg;
	struct sockaddr_storage		addr;
};

struct io_async_rw {
	struct iovec			fast_iov[UIO_FASTIOV];
	struct iovec			*iov;
	ssize_t				nr_segs;
	ssize_t				size;
};

struct io_async_ctx {
	union {
		struct io_async_rw	rw;
		struct io_async_msghdr	msg;
		struct io_async_connect	connect;
		struct io_timeout_data	timeout;
	};
};

enum {
	REQ_F_FIXED_FILE_BIT	= IOSQE_FIXED_FILE_BIT,
	REQ_F_IO_DRAIN_BIT	= IOSQE_IO_DRAIN_BIT,
	REQ_F_LINK_BIT		= IOSQE_IO_LINK_BIT,
	REQ_F_HARDLINK_BIT	= IOSQE_IO_HARDLINK_BIT,
	REQ_F_FORCE_ASYNC_BIT	= IOSQE_ASYNC_BIT,
	REQ_F_BUFFER_SELECT_BIT	= IOSQE_BUFFER_SELECT_BIT,

	REQ_F_LINK_NEXT_BIT,
	REQ_F_FAIL_LINK_BIT,
	REQ_F_INFLIGHT_BIT,
	REQ_F_CUR_POS_BIT,
	REQ_F_NOWAIT_BIT,
	REQ_F_IOPOLL_COMPLETED_BIT,
	REQ_F_LINK_TIMEOUT_BIT,
	REQ_F_TIMEOUT_BIT,
	REQ_F_ISREG_BIT,
	REQ_F_MUST_PUNT_BIT,
	REQ_F_TIMEOUT_NOSEQ_BIT,
	REQ_F_COMP_LOCKED_BIT,
	REQ_F_NEED_CLEANUP_BIT,
	REQ_F_OVERFLOW_BIT,
	REQ_F_POLLED_BIT,
	REQ_F_BUFFER_SELECTED_BIT,

	/* not a real bit, just to check we're not overflowing the space */
	__REQ_F_LAST_BIT,
};

enum {
	/* ctx owns file */
	REQ_F_FIXED_FILE	= BIT(REQ_F_FIXED_FILE_BIT),
	/* drain existing IO first */
	REQ_F_IO_DRAIN		= BIT(REQ_F_IO_DRAIN_BIT),
	/* linked sqes */
	REQ_F_LINK		= BIT(REQ_F_LINK_BIT),
	/* doesn't sever on completion < 0 */
	REQ_F_HARDLINK		= BIT(REQ_F_HARDLINK_BIT),
	/* IOSQE_ASYNC */
	REQ_F_FORCE_ASYNC	= BIT(REQ_F_FORCE_ASYNC_BIT),
	/* IOSQE_BUFFER_SELECT */
	REQ_F_BUFFER_SELECT	= BIT(REQ_F_BUFFER_SELECT_BIT),

	/* already grabbed next link */
	REQ_F_LINK_NEXT		= BIT(REQ_F_LINK_NEXT_BIT),
	/* fail rest of links */
	REQ_F_FAIL_LINK		= BIT(REQ_F_FAIL_LINK_BIT),
	/* on inflight list */
	REQ_F_INFLIGHT		= BIT(REQ_F_INFLIGHT_BIT),
	/* read/write uses file position */
	REQ_F_CUR_POS		= BIT(REQ_F_CUR_POS_BIT),
	/* must not punt to workers */
	REQ_F_NOWAIT		= BIT(REQ_F_NOWAIT_BIT),
	/* polled IO has completed */
	REQ_F_IOPOLL_COMPLETED	= BIT(REQ_F_IOPOLL_COMPLETED_BIT),
	/* has linked timeout */
	REQ_F_LINK_TIMEOUT	= BIT(REQ_F_LINK_TIMEOUT_BIT),
	/* timeout request */
	REQ_F_TIMEOUT		= BIT(REQ_F_TIMEOUT_BIT),
	/* regular file */
	REQ_F_ISREG		= BIT(REQ_F_ISREG_BIT),
	/* must be punted even for NONBLOCK */
	REQ_F_MUST_PUNT		= BIT(REQ_F_MUST_PUNT_BIT),
	/* no timeout sequence */
	REQ_F_TIMEOUT_NOSEQ	= BIT(REQ_F_TIMEOUT_NOSEQ_BIT),
	/* completion under lock */
	REQ_F_COMP_LOCKED	= BIT(REQ_F_COMP_LOCKED_BIT),
	/* needs cleanup */
	REQ_F_NEED_CLEANUP	= BIT(REQ_F_NEED_CLEANUP_BIT),
	/* in overflow list */
	REQ_F_OVERFLOW		= BIT(REQ_F_OVERFLOW_BIT),
	/* already went through poll handler */
	REQ_F_POLLED		= BIT(REQ_F_POLLED_BIT),
	/* buffer already selected */
	REQ_F_BUFFER_SELECTED	= BIT(REQ_F_BUFFER_SELECTED_BIT),
};

struct async_poll {
	struct io_poll_iocb	poll;
	struct io_wq_work	work;
};

/*
 * NOTE! Each of the iocb union members has the file pointer
 * as the first entry in their struct definition. So you can
 * access the file pointer through any of the sub-structs,
 * or directly as just 'ki_filp' in this struct.
 */
struct io_kiocb {
	union {
		struct file		*file;
		struct io_rw		rw;
		struct io_poll_iocb	poll;
		struct io_accept	accept;
		struct io_sync		sync;
		struct io_cancel	cancel;
		struct io_timeout	timeout;
		struct io_connect	connect;
		struct io_sr_msg	sr_msg;
		struct io_open		open;
		struct io_close		close;
		struct io_files_update	files_update;
		struct io_fadvise	fadvise;
		struct io_madvise	madvise;
		struct io_epoll		epoll;
		struct io_splice	splice;
		struct io_provide_buf	pbuf;
	};

	struct io_async_ctx		*io;
	bool				needs_fixed_file;
	u8				opcode;

	struct io_ring_ctx	*ctx;
	struct list_head	list;
	unsigned int		flags;
	refcount_t		refs;
	union {
		struct task_struct	*task;
		unsigned long		fsize;
	};
	u64			user_data;
	u32			result;
	u32			sequence;

	struct list_head	link_list;

	struct list_head	inflight_entry;

	union {
		/*
		 * Only commands that never go async can use the below fields,
		 * obviously. Right now only IORING_OP_POLL_ADD uses them, and
		 * async armed poll handlers for regular commands. The latter
		 * restore the work, if needed.
		 */
		struct {
			struct callback_head	task_work;
			struct hlist_node	hash_node;
			struct async_poll	*apoll;
			int			cflags;
		};
		struct io_wq_work	work;
	};
};

#define IO_PLUG_THRESHOLD		2
#define IO_IOPOLL_BATCH			8

struct io_submit_state {
	struct blk_plug		plug;

	/*
	 * io_kiocb alloc cache
	 */
	void			*reqs[IO_IOPOLL_BATCH];
	unsigned int		free_reqs;

	/*
	 * File reference cache
	 */
	struct file		*file;
	unsigned int		fd;
	unsigned int		has_refs;
	unsigned int		used_refs;
	unsigned int		ios_left;
};

struct io_op_def {
	/* needs req->io allocated for deferral/async */
	unsigned		async_ctx : 1;
	/* needs current->mm setup, does mm access */
	unsigned		needs_mm : 1;
	/* needs req->file assigned */
	unsigned		needs_file : 1;
	/* needs req->file assigned IFF fd is >= 0 */
	unsigned		fd_non_neg : 1;
	/* hash wq insertion if file is a regular file */
	unsigned		hash_reg_file : 1;
	/* unbound wq insertion if file is a non-regular file */
	unsigned		unbound_nonreg_file : 1;
	/* opcode is not supported by this kernel */
	unsigned		not_supported : 1;
	/* needs file table */
	unsigned		file_table : 1;
	/* needs ->fs */
	unsigned		needs_fs : 1;
	/* set if opcode supports polled "wait" */
	unsigned		pollin : 1;
	unsigned		pollout : 1;
	/* op supports buffer selection */
	unsigned		buffer_select : 1;
};

static const struct io_op_def io_op_defs[] = {
	[IORING_OP_NOP] = {},
	[IORING_OP_READV] = {
		.async_ctx		= 1,
		.needs_mm		= 1,
		.needs_file		= 1,
		.unbound_nonreg_file	= 1,
		.pollin			= 1,
		.buffer_select		= 1,
	},
	[IORING_OP_WRITEV] = {
		.async_ctx		= 1,
		.needs_mm		= 1,
		.needs_file		= 1,
		.hash_reg_file		= 1,
		.unbound_nonreg_file	= 1,
		.pollout		= 1,
	},
	[IORING_OP_FSYNC] = {
		.needs_file		= 1,
	},
	[IORING_OP_READ_FIXED] = {
		.needs_file		= 1,
		.unbound_nonreg_file	= 1,
		.pollin			= 1,
	},
	[IORING_OP_WRITE_FIXED] = {
		.needs_file		= 1,
		.hash_reg_file		= 1,
		.unbound_nonreg_file	= 1,
		.pollout		= 1,
	},
	[IORING_OP_POLL_ADD] = {
		.needs_file		= 1,
		.unbound_nonreg_file	= 1,
	},
	[IORING_OP_POLL_REMOVE] = {},
	[IORING_OP_SYNC_FILE_RANGE] = {
		.needs_file		= 1,
	},
	[IORING_OP_SENDMSG] = {
		.async_ctx		= 1,
		.needs_mm		= 1,
		.needs_file		= 1,
		.unbound_nonreg_file	= 1,
		.needs_fs		= 1,
		.pollout		= 1,
	},
	[IORING_OP_RECVMSG] = {
		.async_ctx		= 1,
		.needs_mm		= 1,
		.needs_file		= 1,
		.unbound_nonreg_file	= 1,
		.needs_fs		= 1,
		.pollin			= 1,
		.buffer_select		= 1,
	},
	[IORING_OP_TIMEOUT] = {
		.async_ctx		= 1,
		.needs_mm		= 1,
	},
	[IORING_OP_TIMEOUT_REMOVE] = {},
	[IORING_OP_ACCEPT] = {
		.needs_mm		= 1,
		.needs_file		= 1,
		.unbound_nonreg_file	= 1,
		.file_table		= 1,
		.pollin			= 1,
	},
	[IORING_OP_ASYNC_CANCEL] = {},
	[IORING_OP_LINK_TIMEOUT] = {
		.async_ctx		= 1,
		.needs_mm		= 1,
	},
	[IORING_OP_CONNECT] = {
		.async_ctx		= 1,
		.needs_mm		= 1,
		.needs_file		= 1,
		.unbound_nonreg_file	= 1,
		.pollout		= 1,
	},
	[IORING_OP_FALLOCATE] = {
		.needs_file		= 1,
	},
	[IORING_OP_OPENAT] = {
		.needs_file		= 1,
		.fd_non_neg		= 1,
		.file_table		= 1,
		.needs_fs		= 1,
	},
	[IORING_OP_CLOSE] = {
		.needs_file		= 1,
		.file_table		= 1,
	},
	[IORING_OP_FILES_UPDATE] = {
		.needs_mm		= 1,
		.file_table		= 1,
	},
	[IORING_OP_STATX] = {
		.needs_mm		= 1,
		.needs_file		= 1,
		.fd_non_neg		= 1,
		.needs_fs		= 1,
	},
	[IORING_OP_READ] = {
		.needs_mm		= 1,
		.needs_file		= 1,
		.unbound_nonreg_file	= 1,
		.pollin			= 1,
		.buffer_select		= 1,
	},
	[IORING_OP_WRITE] = {
		.needs_mm		= 1,
		.needs_file		= 1,
		.unbound_nonreg_file	= 1,
		.pollout		= 1,
	},
	[IORING_OP_FADVISE] = {
		.needs_file		= 1,
	},
	[IORING_OP_MADVISE] = {
		.needs_mm		= 1,
	},
	[IORING_OP_SEND] = {
		.needs_mm		= 1,
		.needs_file		= 1,
		.unbound_nonreg_file	= 1,
		.pollout		= 1,
	},
	[IORING_OP_RECV] = {
		.needs_mm		= 1,
		.needs_file		= 1,
		.unbound_nonreg_file	= 1,
		.pollin			= 1,
		.buffer_select		= 1,
	},
	[IORING_OP_OPENAT2] = {
		.needs_file		= 1,
		.fd_non_neg		= 1,
		.file_table		= 1,
		.needs_fs		= 1,
	},
	[IORING_OP_EPOLL_CTL] = {
		.unbound_nonreg_file	= 1,
		.file_table		= 1,
	},
	[IORING_OP_SPLICE] = {
		.needs_file		= 1,
		.hash_reg_file		= 1,
		.unbound_nonreg_file	= 1,
	},
	[IORING_OP_PROVIDE_BUFFERS] = {},
	[IORING_OP_REMOVE_BUFFERS] = {},
};

static void io_wq_submit_work(struct io_wq_work **workptr);
static void io_cqring_fill_event(struct io_kiocb *req, long res);
static void io_put_req(struct io_kiocb *req);
static void __io_double_put_req(struct io_kiocb *req);
static struct io_kiocb *io_prep_linked_timeout(struct io_kiocb *req);
static void io_queue_linked_timeout(struct io_kiocb *req);
static int __io_sqe_files_update(struct io_ring_ctx *ctx,
				 struct io_uring_files_update *ip,
				 unsigned nr_args);
static int io_grab_files(struct io_kiocb *req);
static void io_ring_file_ref_flush(struct fixed_file_data *data);
static void io_cleanup_req(struct io_kiocb *req);
static int io_file_get(struct io_submit_state *state, struct io_kiocb *req,
		       int fd, struct file **out_file, bool fixed);
static void __io_queue_sqe(struct io_kiocb *req,
			   const struct io_uring_sqe *sqe);

static struct kmem_cache *req_cachep;

static const struct file_operations io_uring_fops;

struct sock *io_uring_get_socket(struct file *file)
{
#if defined(CONFIG_UNIX)
	if (file->f_op == &io_uring_fops) {
		struct io_ring_ctx *ctx = file->private_data;

		return ctx->ring_sock->sk;
	}
#endif
	return NULL;
}
EXPORT_SYMBOL(io_uring_get_socket);

static void io_ring_ctx_ref_free(struct percpu_ref *ref)
{
	struct io_ring_ctx *ctx = container_of(ref, struct io_ring_ctx, refs);

	complete(&ctx->completions[0]);
}

static struct io_ring_ctx *io_ring_ctx_alloc(struct io_uring_params *p)
{
	struct io_ring_ctx *ctx;
	int hash_bits;

	ctx = kzalloc(sizeof(*ctx), GFP_KERNEL);
	if (!ctx)
		return NULL;

	ctx->fallback_req = kmem_cache_alloc(req_cachep, GFP_KERNEL);
	if (!ctx->fallback_req)
		goto err;

	ctx->completions = kmalloc(2 * sizeof(struct completion), GFP_KERNEL);
	if (!ctx->completions)
		goto err;

	/*
	 * Use 5 bits less than the max cq entries, that should give us around
	 * 32 entries per hash list if totally full and uniformly spread.
	 */
	hash_bits = ilog2(p->cq_entries);
	hash_bits -= 5;
	if (hash_bits <= 0)
		hash_bits = 1;
	ctx->cancel_hash_bits = hash_bits;
	ctx->cancel_hash = kmalloc((1U << hash_bits) * sizeof(struct hlist_head),
					GFP_KERNEL);
	if (!ctx->cancel_hash)
		goto err;
	__hash_init(ctx->cancel_hash, 1U << hash_bits);

	if (percpu_ref_init(&ctx->refs, io_ring_ctx_ref_free,
			    PERCPU_REF_ALLOW_REINIT, GFP_KERNEL))
		goto err;

	ctx->flags = p->flags;
	init_waitqueue_head(&ctx->cq_wait);
	INIT_LIST_HEAD(&ctx->cq_overflow_list);
	init_completion(&ctx->completions[0]);
	init_completion(&ctx->completions[1]);
	idr_init(&ctx->io_buffer_idr);
	idr_init(&ctx->personality_idr);
	mutex_init(&ctx->uring_lock);
	init_waitqueue_head(&ctx->wait);
	spin_lock_init(&ctx->completion_lock);
	INIT_LIST_HEAD(&ctx->poll_list);
	INIT_LIST_HEAD(&ctx->defer_list);
	INIT_LIST_HEAD(&ctx->timeout_list);
	init_waitqueue_head(&ctx->inflight_wait);
	spin_lock_init(&ctx->inflight_lock);
	INIT_LIST_HEAD(&ctx->inflight_list);
	return ctx;
err:
	if (ctx->fallback_req)
		kmem_cache_free(req_cachep, ctx->fallback_req);
	kfree(ctx->completions);
	kfree(ctx->cancel_hash);
	kfree(ctx);
	return NULL;
}

static inline bool __req_need_defer(struct io_kiocb *req)
{
	struct io_ring_ctx *ctx = req->ctx;

	return req->sequence != ctx->cached_cq_tail + ctx->cached_sq_dropped
					+ atomic_read(&ctx->cached_cq_overflow);
}

static inline bool req_need_defer(struct io_kiocb *req)
{
	if (unlikely(req->flags & REQ_F_IO_DRAIN))
		return __req_need_defer(req);

	return false;
}

static struct io_kiocb *io_get_deferred_req(struct io_ring_ctx *ctx)
{
	struct io_kiocb *req;

	req = list_first_entry_or_null(&ctx->defer_list, struct io_kiocb, list);
	if (req && !req_need_defer(req)) {
		list_del_init(&req->list);
		return req;
	}

	return NULL;
}

static struct io_kiocb *io_get_timeout_req(struct io_ring_ctx *ctx)
{
	struct io_kiocb *req;

	req = list_first_entry_or_null(&ctx->timeout_list, struct io_kiocb, list);
	if (req) {
		if (req->flags & REQ_F_TIMEOUT_NOSEQ)
			return NULL;
		if (!__req_need_defer(req)) {
			list_del_init(&req->list);
			return req;
		}
	}

	return NULL;
}

static void __io_commit_cqring(struct io_ring_ctx *ctx)
{
	struct io_rings *rings = ctx->rings;

	/* order cqe stores with ring update */
	smp_store_release(&rings->cq.tail, ctx->cached_cq_tail);

	if (wq_has_sleeper(&ctx->cq_wait)) {
		wake_up_interruptible(&ctx->cq_wait);
		kill_fasync(&ctx->cq_fasync, SIGIO, POLL_IN);
	}
}

static inline void io_req_work_grab_env(struct io_kiocb *req,
					const struct io_op_def *def)
{
	if (!req->work.mm && def->needs_mm) {
		mmgrab(current->mm);
		req->work.mm = current->mm;
	}
	if (!req->work.creds)
		req->work.creds = get_current_cred();
	if (!req->work.fs && def->needs_fs) {
		spin_lock(&current->fs->lock);
		if (!current->fs->in_exec) {
			req->work.fs = current->fs;
			req->work.fs->users++;
		} else {
			req->work.flags |= IO_WQ_WORK_CANCEL;
		}
		spin_unlock(&current->fs->lock);
	}
	if (!req->work.task_pid)
		req->work.task_pid = task_pid_vnr(current);
}

static inline void io_req_work_drop_env(struct io_kiocb *req)
{
	if (req->work.mm) {
		mmdrop(req->work.mm);
		req->work.mm = NULL;
	}
	if (req->work.creds) {
		put_cred(req->work.creds);
		req->work.creds = NULL;
	}
	if (req->work.fs) {
		struct fs_struct *fs = req->work.fs;

		spin_lock(&req->work.fs->lock);
		if (--fs->users)
			fs = NULL;
		spin_unlock(&req->work.fs->lock);
		if (fs)
			free_fs_struct(fs);
	}
}

static inline void io_prep_async_work(struct io_kiocb *req,
				      struct io_kiocb **link)
{
	const struct io_op_def *def = &io_op_defs[req->opcode];

	if (req->flags & REQ_F_ISREG) {
		if (def->hash_reg_file)
			io_wq_hash_work(&req->work, file_inode(req->file));
	} else {
		if (def->unbound_nonreg_file)
			req->work.flags |= IO_WQ_WORK_UNBOUND;
	}

	io_req_work_grab_env(req, def);

	*link = io_prep_linked_timeout(req);
}

static inline void io_queue_async_work(struct io_kiocb *req)
{
	struct io_ring_ctx *ctx = req->ctx;
	struct io_kiocb *link;

	io_prep_async_work(req, &link);

	trace_io_uring_queue_async_work(ctx, io_wq_is_hashed(&req->work), req,
					&req->work, req->flags);
	io_wq_enqueue(ctx->io_wq, &req->work);

	if (link)
		io_queue_linked_timeout(link);
}

static void io_kill_timeout(struct io_kiocb *req)
{
	int ret;

	ret = hrtimer_try_to_cancel(&req->io->timeout.timer);
	if (ret != -1) {
		atomic_inc(&req->ctx->cq_timeouts);
		list_del_init(&req->list);
		req->flags |= REQ_F_COMP_LOCKED;
		io_cqring_fill_event(req, 0);
		io_put_req(req);
	}
}

static void io_kill_timeouts(struct io_ring_ctx *ctx)
{
	struct io_kiocb *req, *tmp;

	spin_lock_irq(&ctx->completion_lock);
	list_for_each_entry_safe(req, tmp, &ctx->timeout_list, list)
		io_kill_timeout(req);
	spin_unlock_irq(&ctx->completion_lock);
}

static void io_commit_cqring(struct io_ring_ctx *ctx)
{
	struct io_kiocb *req;

	while ((req = io_get_timeout_req(ctx)) != NULL)
		io_kill_timeout(req);

	__io_commit_cqring(ctx);

	while ((req = io_get_deferred_req(ctx)) != NULL)
		io_queue_async_work(req);
}

static struct io_uring_cqe *io_get_cqring(struct io_ring_ctx *ctx)
{
	struct io_rings *rings = ctx->rings;
	unsigned tail;

	tail = ctx->cached_cq_tail;
	/*
	 * writes to the cq entry need to come after reading head; the
	 * control dependency is enough as we're using WRITE_ONCE to
	 * fill the cq entry
	 */
	if (tail - READ_ONCE(rings->cq.head) == rings->cq_ring_entries)
		return NULL;

	ctx->cached_cq_tail++;
	return &rings->cqes[tail & ctx->cq_mask];
}

static inline bool io_should_trigger_evfd(struct io_ring_ctx *ctx)
{
	if (!ctx->cq_ev_fd)
		return false;
	if (!ctx->eventfd_async)
		return true;
	return io_wq_current_is_worker();
}

static void io_cqring_ev_posted(struct io_ring_ctx *ctx)
{
	if (waitqueue_active(&ctx->wait))
		wake_up(&ctx->wait);
	if (waitqueue_active(&ctx->sqo_wait))
		wake_up(&ctx->sqo_wait);
	if (io_should_trigger_evfd(ctx))
		eventfd_signal(ctx->cq_ev_fd, 1);
}

/* Returns true if there are no backlogged entries after the flush */
static bool io_cqring_overflow_flush(struct io_ring_ctx *ctx, bool force)
{
	struct io_rings *rings = ctx->rings;
	struct io_uring_cqe *cqe;
	struct io_kiocb *req;
	unsigned long flags;
	LIST_HEAD(list);

	if (!force) {
		if (list_empty_careful(&ctx->cq_overflow_list))
			return true;
		if ((ctx->cached_cq_tail - READ_ONCE(rings->cq.head) ==
		    rings->cq_ring_entries))
			return false;
	}

	spin_lock_irqsave(&ctx->completion_lock, flags);

	/* if force is set, the ring is going away. always drop after that */
	if (force)
		ctx->cq_overflow_flushed = 1;

	cqe = NULL;
	while (!list_empty(&ctx->cq_overflow_list)) {
		cqe = io_get_cqring(ctx);
		if (!cqe && !force)
			break;

		req = list_first_entry(&ctx->cq_overflow_list, struct io_kiocb,
						list);
		list_move(&req->list, &list);
		req->flags &= ~REQ_F_OVERFLOW;
		if (cqe) {
			WRITE_ONCE(cqe->user_data, req->user_data);
			WRITE_ONCE(cqe->res, req->result);
			WRITE_ONCE(cqe->flags, req->cflags);
		} else {
			WRITE_ONCE(ctx->rings->cq_overflow,
				atomic_inc_return(&ctx->cached_cq_overflow));
		}
	}

	io_commit_cqring(ctx);
	if (cqe) {
		clear_bit(0, &ctx->sq_check_overflow);
		clear_bit(0, &ctx->cq_check_overflow);
	}
	spin_unlock_irqrestore(&ctx->completion_lock, flags);
	io_cqring_ev_posted(ctx);

	while (!list_empty(&list)) {
		req = list_first_entry(&list, struct io_kiocb, list);
		list_del(&req->list);
		io_put_req(req);
	}

	return cqe != NULL;
}

static void __io_cqring_fill_event(struct io_kiocb *req, long res, long cflags)
{
	struct io_ring_ctx *ctx = req->ctx;
	struct io_uring_cqe *cqe;

	trace_io_uring_complete(ctx, req->user_data, res);

	/*
	 * If we can't get a cq entry, userspace overflowed the
	 * submission (by quite a lot). Increment the overflow count in
	 * the ring.
	 */
	cqe = io_get_cqring(ctx);
	if (likely(cqe)) {
		WRITE_ONCE(cqe->user_data, req->user_data);
		WRITE_ONCE(cqe->res, res);
		WRITE_ONCE(cqe->flags, cflags);
	} else if (ctx->cq_overflow_flushed) {
		WRITE_ONCE(ctx->rings->cq_overflow,
				atomic_inc_return(&ctx->cached_cq_overflow));
	} else {
		if (list_empty(&ctx->cq_overflow_list)) {
			set_bit(0, &ctx->sq_check_overflow);
			set_bit(0, &ctx->cq_check_overflow);
		}
		req->flags |= REQ_F_OVERFLOW;
		refcount_inc(&req->refs);
		req->result = res;
		req->cflags = cflags;
		list_add_tail(&req->list, &ctx->cq_overflow_list);
	}
}

static void io_cqring_fill_event(struct io_kiocb *req, long res)
{
	__io_cqring_fill_event(req, res, 0);
}

static void __io_cqring_add_event(struct io_kiocb *req, long res, long cflags)
{
	struct io_ring_ctx *ctx = req->ctx;
	unsigned long flags;

	spin_lock_irqsave(&ctx->completion_lock, flags);
	__io_cqring_fill_event(req, res, cflags);
	io_commit_cqring(ctx);
	spin_unlock_irqrestore(&ctx->completion_lock, flags);

	io_cqring_ev_posted(ctx);
}

static void io_cqring_add_event(struct io_kiocb *req, long res)
{
	__io_cqring_add_event(req, res, 0);
}

static inline bool io_is_fallback_req(struct io_kiocb *req)
{
	return req == (struct io_kiocb *)
			((unsigned long) req->ctx->fallback_req & ~1UL);
}

static struct io_kiocb *io_get_fallback_req(struct io_ring_ctx *ctx)
{
	struct io_kiocb *req;

	req = ctx->fallback_req;
	if (!test_and_set_bit_lock(0, (unsigned long *) ctx->fallback_req))
		return req;

	return NULL;
}

static struct io_kiocb *io_get_req(struct io_ring_ctx *ctx,
				   struct io_submit_state *state)
{
	gfp_t gfp = GFP_KERNEL | __GFP_NOWARN;
	struct io_kiocb *req;

	if (!state) {
		req = kmem_cache_alloc(req_cachep, gfp);
		if (unlikely(!req))
			goto fallback;
	} else if (!state->free_reqs) {
		size_t sz;
		int ret;

		sz = min_t(size_t, state->ios_left, ARRAY_SIZE(state->reqs));
		ret = kmem_cache_alloc_bulk(req_cachep, gfp, sz, state->reqs);

		/*
		 * Bulk alloc is all-or-nothing. If we fail to get a batch,
		 * retry single alloc to be on the safe side.
		 */
		if (unlikely(ret <= 0)) {
			state->reqs[0] = kmem_cache_alloc(req_cachep, gfp);
			if (!state->reqs[0])
				goto fallback;
			ret = 1;
		}
		state->free_reqs = ret - 1;
		req = state->reqs[ret - 1];
	} else {
		state->free_reqs--;
		req = state->reqs[state->free_reqs];
	}

got_it:
	req->io = NULL;
	req->file = NULL;
	req->ctx = ctx;
	req->flags = 0;
	/* one is dropped after submission, the other at completion */
	refcount_set(&req->refs, 2);
	req->result = 0;
	INIT_IO_WORK(&req->work, io_wq_submit_work);
	return req;
fallback:
	req = io_get_fallback_req(ctx);
	if (req)
		goto got_it;
	percpu_ref_put(&ctx->refs);
	return NULL;
}

static inline void io_put_file(struct io_kiocb *req, struct file *file,
			  bool fixed)
{
	if (fixed)
		percpu_ref_put(&req->ctx->file_data->refs);
	else
		fput(file);
}

static void __io_req_do_free(struct io_kiocb *req)
{
	if (likely(!io_is_fallback_req(req)))
		kmem_cache_free(req_cachep, req);
	else
		clear_bit_unlock(0, (unsigned long *) req->ctx->fallback_req);
}

static void __io_req_aux_free(struct io_kiocb *req)
{
	if (req->flags & REQ_F_NEED_CLEANUP)
		io_cleanup_req(req);

	kfree(req->io);
	if (req->file)
		io_put_file(req, req->file, (req->flags & REQ_F_FIXED_FILE));

	io_req_work_drop_env(req);
}

static void __io_free_req(struct io_kiocb *req)
{
	__io_req_aux_free(req);

	if (req->flags & REQ_F_INFLIGHT) {
		struct io_ring_ctx *ctx = req->ctx;
		unsigned long flags;

		spin_lock_irqsave(&ctx->inflight_lock, flags);
		list_del(&req->inflight_entry);
		if (waitqueue_active(&ctx->inflight_wait))
			wake_up(&ctx->inflight_wait);
		spin_unlock_irqrestore(&ctx->inflight_lock, flags);
	}

	percpu_ref_put(&req->ctx->refs);
	__io_req_do_free(req);
}

struct req_batch {
	void *reqs[IO_IOPOLL_BATCH];
	int to_free;
	int need_iter;
};

static void io_free_req_many(struct io_ring_ctx *ctx, struct req_batch *rb)
{
	int fixed_refs = rb->to_free;

	if (!rb->to_free)
		return;
	if (rb->need_iter) {
		int i, inflight = 0;
		unsigned long flags;

		fixed_refs = 0;
		for (i = 0; i < rb->to_free; i++) {
			struct io_kiocb *req = rb->reqs[i];

			if (req->flags & REQ_F_FIXED_FILE) {
				req->file = NULL;
				fixed_refs++;
			}
			if (req->flags & REQ_F_INFLIGHT)
				inflight++;
			__io_req_aux_free(req);
		}
		if (!inflight)
			goto do_free;

		spin_lock_irqsave(&ctx->inflight_lock, flags);
		for (i = 0; i < rb->to_free; i++) {
			struct io_kiocb *req = rb->reqs[i];

			if (req->flags & REQ_F_INFLIGHT) {
				list_del(&req->inflight_entry);
				if (!--inflight)
					break;
			}
		}
		spin_unlock_irqrestore(&ctx->inflight_lock, flags);

		if (waitqueue_active(&ctx->inflight_wait))
			wake_up(&ctx->inflight_wait);
	}
do_free:
	kmem_cache_free_bulk(req_cachep, rb->to_free, rb->reqs);
	if (fixed_refs)
		percpu_ref_put_many(&ctx->file_data->refs, fixed_refs);
	percpu_ref_put_many(&ctx->refs, rb->to_free);
	rb->to_free = rb->need_iter = 0;
}

static bool io_link_cancel_timeout(struct io_kiocb *req)
{
	struct io_ring_ctx *ctx = req->ctx;
	int ret;

	ret = hrtimer_try_to_cancel(&req->io->timeout.timer);
	if (ret != -1) {
		io_cqring_fill_event(req, -ECANCELED);
		io_commit_cqring(ctx);
		req->flags &= ~REQ_F_LINK;
		io_put_req(req);
		return true;
	}

	return false;
}

static void io_req_link_next(struct io_kiocb *req, struct io_kiocb **nxtptr)
{
	struct io_ring_ctx *ctx = req->ctx;
	bool wake_ev = false;

	/* Already got next link */
	if (req->flags & REQ_F_LINK_NEXT)
		return;

	/*
	 * The list should never be empty when we are called here. But could
	 * potentially happen if the chain is messed up, check to be on the
	 * safe side.
	 */
	while (!list_empty(&req->link_list)) {
		struct io_kiocb *nxt = list_first_entry(&req->link_list,
						struct io_kiocb, link_list);

		if (unlikely((req->flags & REQ_F_LINK_TIMEOUT) &&
			     (nxt->flags & REQ_F_TIMEOUT))) {
			list_del_init(&nxt->link_list);
			wake_ev |= io_link_cancel_timeout(nxt);
			req->flags &= ~REQ_F_LINK_TIMEOUT;
			continue;
		}

		list_del_init(&req->link_list);
		if (!list_empty(&nxt->link_list))
			nxt->flags |= REQ_F_LINK;
		*nxtptr = nxt;
		break;
	}

	req->flags |= REQ_F_LINK_NEXT;
	if (wake_ev)
		io_cqring_ev_posted(ctx);
}

/*
 * Called if REQ_F_LINK is set, and we fail the head request
 */
static void io_fail_links(struct io_kiocb *req)
{
	struct io_ring_ctx *ctx = req->ctx;
	unsigned long flags;

	spin_lock_irqsave(&ctx->completion_lock, flags);

	while (!list_empty(&req->link_list)) {
		struct io_kiocb *link = list_first_entry(&req->link_list,
						struct io_kiocb, link_list);

		list_del_init(&link->link_list);
		trace_io_uring_fail_link(req, link);

		if ((req->flags & REQ_F_LINK_TIMEOUT) &&
		    link->opcode == IORING_OP_LINK_TIMEOUT) {
			io_link_cancel_timeout(link);
		} else {
			io_cqring_fill_event(link, -ECANCELED);
			__io_double_put_req(link);
		}
		req->flags &= ~REQ_F_LINK_TIMEOUT;
	}

	io_commit_cqring(ctx);
	spin_unlock_irqrestore(&ctx->completion_lock, flags);
	io_cqring_ev_posted(ctx);
}

static void io_req_find_next(struct io_kiocb *req, struct io_kiocb **nxt)
{
	if (likely(!(req->flags & REQ_F_LINK)))
		return;

	/*
	 * If LINK is set, we have dependent requests in this chain. If we
	 * didn't fail this request, queue the first one up, moving any other
	 * dependencies to the next request. In case of failure, fail the rest
	 * of the chain.
	 */
	if (req->flags & REQ_F_FAIL_LINK) {
		io_fail_links(req);
	} else if ((req->flags & (REQ_F_LINK_TIMEOUT | REQ_F_COMP_LOCKED)) ==
			REQ_F_LINK_TIMEOUT) {
		struct io_ring_ctx *ctx = req->ctx;
		unsigned long flags;

		/*
		 * If this is a timeout link, we could be racing with the
		 * timeout timer. Grab the completion lock for this case to
		 * protect against that.
		 */
		spin_lock_irqsave(&ctx->completion_lock, flags);
		io_req_link_next(req, nxt);
		spin_unlock_irqrestore(&ctx->completion_lock, flags);
	} else {
		io_req_link_next(req, nxt);
	}
}

static void io_free_req(struct io_kiocb *req)
{
	struct io_kiocb *nxt = NULL;

	io_req_find_next(req, &nxt);
	__io_free_req(req);

	if (nxt)
		io_queue_async_work(nxt);
}

static void io_link_work_cb(struct io_wq_work **workptr)
{
	struct io_kiocb *req = container_of(*workptr, struct io_kiocb, work);
	struct io_kiocb *link;

	link = list_first_entry(&req->link_list, struct io_kiocb, link_list);
	io_queue_linked_timeout(link);
	io_wq_submit_work(workptr);
}

static void io_wq_assign_next(struct io_wq_work **workptr, struct io_kiocb *nxt)
{
	struct io_kiocb *link;
	const struct io_op_def *def = &io_op_defs[nxt->opcode];

	if ((nxt->flags & REQ_F_ISREG) && def->hash_reg_file)
		io_wq_hash_work(&nxt->work, file_inode(nxt->file));

	*workptr = &nxt->work;
	link = io_prep_linked_timeout(nxt);
	if (link)
		nxt->work.func = io_link_work_cb;
}

/*
 * Drop reference to request, return next in chain (if there is one) if this
 * was the last reference to this request.
 */
__attribute__((nonnull))
static void io_put_req_find_next(struct io_kiocb *req, struct io_kiocb **nxtptr)
{
	if (refcount_dec_and_test(&req->refs)) {
		io_req_find_next(req, nxtptr);
		__io_free_req(req);
	}
}

static void io_put_req(struct io_kiocb *req)
{
	if (refcount_dec_and_test(&req->refs))
		io_free_req(req);
}

static void io_steal_work(struct io_kiocb *req,
			  struct io_wq_work **workptr)
{
	/*
	 * It's in an io-wq worker, so there always should be at least
	 * one reference, which will be dropped in io_put_work() just
	 * after the current handler returns.
	 *
	 * It also means, that if the counter dropped to 1, then there is
	 * no asynchronous users left, so it's safe to steal the next work.
	 */
	if (refcount_read(&req->refs) == 1) {
		struct io_kiocb *nxt = NULL;

		io_req_find_next(req, &nxt);
		if (nxt)
			io_wq_assign_next(workptr, nxt);
	}
}

/*
 * Must only be used if we don't need to care about links, usually from
 * within the completion handling itself.
 */
static void __io_double_put_req(struct io_kiocb *req)
{
	/* drop both submit and complete references */
	if (refcount_sub_and_test(2, &req->refs))
		__io_free_req(req);
}

static void io_double_put_req(struct io_kiocb *req)
{
	/* drop both submit and complete references */
	if (refcount_sub_and_test(2, &req->refs))
		io_free_req(req);
}

static unsigned io_cqring_events(struct io_ring_ctx *ctx, bool noflush)
{
	struct io_rings *rings = ctx->rings;

	if (test_bit(0, &ctx->cq_check_overflow)) {
		/*
		 * noflush == true is from the waitqueue handler, just ensure
		 * we wake up the task, and the next invocation will flush the
		 * entries. We cannot safely to it from here.
		 */
		if (noflush && !list_empty(&ctx->cq_overflow_list))
			return -1U;

		io_cqring_overflow_flush(ctx, false);
	}

	/* See comment at the top of this file */
	smp_rmb();
	return ctx->cached_cq_tail - READ_ONCE(rings->cq.head);
}

static inline unsigned int io_sqring_entries(struct io_ring_ctx *ctx)
{
	struct io_rings *rings = ctx->rings;

	/* make sure SQ entry isn't read before tail */
	return smp_load_acquire(&rings->sq.tail) - ctx->cached_sq_head;
}

static inline bool io_req_multi_free(struct req_batch *rb, struct io_kiocb *req)
{
	if ((req->flags & REQ_F_LINK) || io_is_fallback_req(req))
		return false;

	if (!(req->flags & REQ_F_FIXED_FILE) || req->io)
		rb->need_iter++;

	rb->reqs[rb->to_free++] = req;
	if (unlikely(rb->to_free == ARRAY_SIZE(rb->reqs)))
		io_free_req_many(req->ctx, rb);
	return true;
}

static int io_put_kbuf(struct io_kiocb *req)
{
	struct io_buffer *kbuf;
	int cflags;

	kbuf = (struct io_buffer *) (unsigned long) req->rw.addr;
	cflags = kbuf->bid << IORING_CQE_BUFFER_SHIFT;
	cflags |= IORING_CQE_F_BUFFER;
	req->rw.addr = 0;
	kfree(kbuf);
	return cflags;
}

/*
 * Find and free completed poll iocbs
 */
static void io_iopoll_complete(struct io_ring_ctx *ctx, unsigned int *nr_events,
			       struct list_head *done)
{
	struct req_batch rb;
	struct io_kiocb *req;

	rb.to_free = rb.need_iter = 0;
	while (!list_empty(done)) {
		int cflags = 0;

		req = list_first_entry(done, struct io_kiocb, list);
		list_del(&req->list);

		if (req->flags & REQ_F_BUFFER_SELECTED)
			cflags = io_put_kbuf(req);

		__io_cqring_fill_event(req, req->result, cflags);
		(*nr_events)++;

		if (refcount_dec_and_test(&req->refs) &&
		    !io_req_multi_free(&rb, req))
			io_free_req(req);
	}

	io_commit_cqring(ctx);
	if (ctx->flags & IORING_SETUP_SQPOLL)
		io_cqring_ev_posted(ctx);
	io_free_req_many(ctx, &rb);
}

static int io_do_iopoll(struct io_ring_ctx *ctx, unsigned int *nr_events,
			long min)
{
	struct io_kiocb *req, *tmp;
	LIST_HEAD(done);
	bool spin;
	int ret;

	/*
	 * Only spin for completions if we don't have multiple devices hanging
	 * off our complete list, and we're under the requested amount.
	 */
	spin = !ctx->poll_multi_file && *nr_events < min;

	ret = 0;
	list_for_each_entry_safe(req, tmp, &ctx->poll_list, list) {
		struct kiocb *kiocb = &req->rw.kiocb;

		/*
		 * Move completed entries to our local list. If we find a
		 * request that requires polling, break out and complete
		 * the done list first, if we have entries there.
		 */
		if (req->flags & REQ_F_IOPOLL_COMPLETED) {
			list_move_tail(&req->list, &done);
			continue;
		}
		if (!list_empty(&done))
			break;

		ret = kiocb->ki_filp->f_op->iopoll(kiocb, spin);
		if (ret < 0)
			break;

		if (ret && spin)
			spin = false;
		ret = 0;
	}

	if (!list_empty(&done))
		io_iopoll_complete(ctx, nr_events, &done);

	return ret;
}

/*
 * Poll for a minimum of 'min' events. Note that if min == 0 we consider that a
 * non-spinning poll check - we'll still enter the driver poll loop, but only
 * as a non-spinning completion check.
 */
static int io_iopoll_getevents(struct io_ring_ctx *ctx, unsigned int *nr_events,
				long min)
{
	while (!list_empty(&ctx->poll_list) && !need_resched()) {
		int ret;

		ret = io_do_iopoll(ctx, nr_events, min);
		if (ret < 0)
			return ret;
		if (!min || *nr_events >= min)
			return 0;
	}

	return 1;
}

/*
 * We can't just wait for polled events to come to us, we have to actively
 * find and complete them.
 */
static void io_iopoll_reap_events(struct io_ring_ctx *ctx)
{
	if (!(ctx->flags & IORING_SETUP_IOPOLL))
		return;

	mutex_lock(&ctx->uring_lock);
	while (!list_empty(&ctx->poll_list)) {
		unsigned int nr_events = 0;

		io_iopoll_getevents(ctx, &nr_events, 1);

		/*
		 * Ensure we allow local-to-the-cpu processing to take place,
		 * in this case we need to ensure that we reap all events.
		 */
		cond_resched();
	}
	mutex_unlock(&ctx->uring_lock);
}

static int io_iopoll_check(struct io_ring_ctx *ctx, unsigned *nr_events,
			   long min)
{
	int iters = 0, ret = 0;

	/*
	 * We disallow the app entering submit/complete with polling, but we
	 * still need to lock the ring to prevent racing with polled issue
	 * that got punted to a workqueue.
	 */
	mutex_lock(&ctx->uring_lock);
	do {
		int tmin = 0;

		/*
		 * Don't enter poll loop if we already have events pending.
		 * If we do, we can potentially be spinning for commands that
		 * already triggered a CQE (eg in error).
		 */
		if (io_cqring_events(ctx, false))
			break;

		/*
		 * If a submit got punted to a workqueue, we can have the
		 * application entering polling for a command before it gets
		 * issued. That app will hold the uring_lock for the duration
		 * of the poll right here, so we need to take a breather every
		 * now and then to ensure that the issue has a chance to add
		 * the poll to the issued list. Otherwise we can spin here
		 * forever, while the workqueue is stuck trying to acquire the
		 * very same mutex.
		 */
		if (!(++iters & 7)) {
			mutex_unlock(&ctx->uring_lock);
			mutex_lock(&ctx->uring_lock);
		}

		if (*nr_events < min)
			tmin = min - *nr_events;

		ret = io_iopoll_getevents(ctx, nr_events, tmin);
		if (ret <= 0)
			break;
		ret = 0;
	} while (min && !*nr_events && !need_resched());

	mutex_unlock(&ctx->uring_lock);
	return ret;
}

static void kiocb_end_write(struct io_kiocb *req)
{
	/*
	 * Tell lockdep we inherited freeze protection from submission
	 * thread.
	 */
	if (req->flags & REQ_F_ISREG) {
		struct inode *inode = file_inode(req->file);

		__sb_writers_acquired(inode->i_sb, SB_FREEZE_WRITE);
	}
	file_end_write(req->file);
}

static inline void req_set_fail_links(struct io_kiocb *req)
{
	if ((req->flags & (REQ_F_LINK | REQ_F_HARDLINK)) == REQ_F_LINK)
		req->flags |= REQ_F_FAIL_LINK;
}

static void io_complete_rw_common(struct kiocb *kiocb, long res)
{
	struct io_kiocb *req = container_of(kiocb, struct io_kiocb, rw.kiocb);
	int cflags = 0;

	if (kiocb->ki_flags & IOCB_WRITE)
		kiocb_end_write(req);

	if (res != req->result)
		req_set_fail_links(req);
	if (req->flags & REQ_F_BUFFER_SELECTED)
		cflags = io_put_kbuf(req);
	__io_cqring_add_event(req, res, cflags);
}

static void io_complete_rw(struct kiocb *kiocb, long res, long res2)
{
	struct io_kiocb *req = container_of(kiocb, struct io_kiocb, rw.kiocb);

	io_complete_rw_common(kiocb, res);
	io_put_req(req);
}

static void io_complete_rw_iopoll(struct kiocb *kiocb, long res, long res2)
{
	struct io_kiocb *req = container_of(kiocb, struct io_kiocb, rw.kiocb);

	if (kiocb->ki_flags & IOCB_WRITE)
		kiocb_end_write(req);

	if (res != req->result)
		req_set_fail_links(req);
	req->result = res;
	if (res != -EAGAIN)
		req->flags |= REQ_F_IOPOLL_COMPLETED;
}

/*
 * After the iocb has been issued, it's safe to be found on the poll list.
 * Adding the kiocb to the list AFTER submission ensures that we don't
 * find it from a io_iopoll_getevents() thread before the issuer is done
 * accessing the kiocb cookie.
 */
static void io_iopoll_req_issued(struct io_kiocb *req)
{
	struct io_ring_ctx *ctx = req->ctx;

	/*
	 * Track whether we have multiple files in our lists. This will impact
	 * how we do polling eventually, not spinning if we're on potentially
	 * different devices.
	 */
	if (list_empty(&ctx->poll_list)) {
		ctx->poll_multi_file = false;
	} else if (!ctx->poll_multi_file) {
		struct io_kiocb *list_req;

		list_req = list_first_entry(&ctx->poll_list, struct io_kiocb,
						list);
		if (list_req->file != req->file)
			ctx->poll_multi_file = true;
	}

	/*
	 * For fast devices, IO may have already completed. If it has, add
	 * it to the front so we find it first.
	 */
	if (req->flags & REQ_F_IOPOLL_COMPLETED)
		list_add(&req->list, &ctx->poll_list);
	else
		list_add_tail(&req->list, &ctx->poll_list);

	if ((ctx->flags & IORING_SETUP_SQPOLL) &&
	    wq_has_sleeper(&ctx->sqo_wait))
		wake_up(&ctx->sqo_wait);
}

static void io_file_put(struct io_submit_state *state)
{
	if (state->file) {
		int diff = state->has_refs - state->used_refs;

		if (diff)
			fput_many(state->file, diff);
		state->file = NULL;
	}
}

/*
 * Get as many references to a file as we have IOs left in this submission,
 * assuming most submissions are for one file, or at least that each file
 * has more than one submission.
 */
static struct file *__io_file_get(struct io_submit_state *state, int fd)
{
	if (!state)
		return fget(fd);

	if (state->file) {
		if (state->fd == fd) {
			state->used_refs++;
			state->ios_left--;
			return state->file;
		}
		io_file_put(state);
	}
	state->file = fget_many(fd, state->ios_left);
	if (!state->file)
		return NULL;

	state->fd = fd;
	state->has_refs = state->ios_left;
	state->used_refs = 1;
	state->ios_left--;
	return state->file;
}

/*
 * If we tracked the file through the SCM inflight mechanism, we could support
 * any file. For now, just ensure that anything potentially problematic is done
 * inline.
 */
static bool io_file_supports_async(struct file *file)
{
	umode_t mode = file_inode(file)->i_mode;

	if (S_ISBLK(mode) || S_ISCHR(mode) || S_ISSOCK(mode))
		return true;
	if (S_ISREG(mode) && file->f_op != &io_uring_fops)
		return true;

	return false;
}

static int io_prep_rw(struct io_kiocb *req, const struct io_uring_sqe *sqe,
		      bool force_nonblock)
{
	struct io_ring_ctx *ctx = req->ctx;
	struct kiocb *kiocb = &req->rw.kiocb;
	unsigned ioprio;
	int ret;

	if (S_ISREG(file_inode(req->file)->i_mode))
		req->flags |= REQ_F_ISREG;

	kiocb->ki_pos = READ_ONCE(sqe->off);
	if (kiocb->ki_pos == -1 && !(req->file->f_mode & FMODE_STREAM)) {
		req->flags |= REQ_F_CUR_POS;
		kiocb->ki_pos = req->file->f_pos;
	}
	kiocb->ki_hint = ki_hint_validate(file_write_hint(kiocb->ki_filp));
	kiocb->ki_flags = iocb_flags(kiocb->ki_filp);
	ret = kiocb_set_rw_flags(kiocb, READ_ONCE(sqe->rw_flags));
	if (unlikely(ret))
		return ret;

	ioprio = READ_ONCE(sqe->ioprio);
	if (ioprio) {
		ret = ioprio_check_cap(ioprio);
		if (ret)
			return ret;

		kiocb->ki_ioprio = ioprio;
	} else
		kiocb->ki_ioprio = get_current_ioprio();

	/* don't allow async punt if RWF_NOWAIT was requested */
	if ((kiocb->ki_flags & IOCB_NOWAIT) ||
	    (req->file->f_flags & O_NONBLOCK))
		req->flags |= REQ_F_NOWAIT;

	if (force_nonblock)
		kiocb->ki_flags |= IOCB_NOWAIT;

	if (ctx->flags & IORING_SETUP_IOPOLL) {
		if (!(kiocb->ki_flags & IOCB_DIRECT) ||
		    !kiocb->ki_filp->f_op->iopoll)
			return -EOPNOTSUPP;

		kiocb->ki_flags |= IOCB_HIPRI;
		kiocb->ki_complete = io_complete_rw_iopoll;
		req->result = 0;
	} else {
		if (kiocb->ki_flags & IOCB_HIPRI)
			return -EINVAL;
		kiocb->ki_complete = io_complete_rw;
	}

	req->rw.addr = READ_ONCE(sqe->addr);
	req->rw.len = READ_ONCE(sqe->len);
	/* we own ->private, reuse it for the buffer index  / buffer ID */
	req->rw.kiocb.private = (void *) (unsigned long)
					READ_ONCE(sqe->buf_index);
	return 0;
}

static inline void io_rw_done(struct kiocb *kiocb, ssize_t ret)
{
	switch (ret) {
	case -EIOCBQUEUED:
		break;
	case -ERESTARTSYS:
	case -ERESTARTNOINTR:
	case -ERESTARTNOHAND:
	case -ERESTART_RESTARTBLOCK:
		/*
		 * We can't just restart the syscall, since previously
		 * submitted sqes may already be in progress. Just fail this
		 * IO with EINTR.
		 */
		ret = -EINTR;
		/* fall through */
	default:
		kiocb->ki_complete(kiocb, ret, 0);
	}
}

static void kiocb_done(struct kiocb *kiocb, ssize_t ret)
{
	struct io_kiocb *req = container_of(kiocb, struct io_kiocb, rw.kiocb);

	if (req->flags & REQ_F_CUR_POS)
		req->file->f_pos = kiocb->ki_pos;
	if (ret >= 0 && kiocb->ki_complete == io_complete_rw)
		io_complete_rw(kiocb, ret, 0);
	else
		io_rw_done(kiocb, ret);
}

static ssize_t io_import_fixed(struct io_kiocb *req, int rw,
			       struct iov_iter *iter)
{
	struct io_ring_ctx *ctx = req->ctx;
	size_t len = req->rw.len;
	struct io_mapped_ubuf *imu;
	unsigned index, buf_index;
	size_t offset;
	u64 buf_addr;

	/* attempt to use fixed buffers without having provided iovecs */
	if (unlikely(!ctx->user_bufs))
		return -EFAULT;

	buf_index = (unsigned long) req->rw.kiocb.private;
	if (unlikely(buf_index >= ctx->nr_user_bufs))
		return -EFAULT;

	index = array_index_nospec(buf_index, ctx->nr_user_bufs);
	imu = &ctx->user_bufs[index];
	buf_addr = req->rw.addr;

	/* overflow */
	if (buf_addr + len < buf_addr)
		return -EFAULT;
	/* not inside the mapped region */
	if (buf_addr < imu->ubuf || buf_addr + len > imu->ubuf + imu->len)
		return -EFAULT;

	/*
	 * May not be a start of buffer, set size appropriately
	 * and advance us to the beginning.
	 */
	offset = buf_addr - imu->ubuf;
	iov_iter_bvec(iter, rw, imu->bvec, imu->nr_bvecs, offset + len);

	if (offset) {
		/*
		 * Don't use iov_iter_advance() here, as it's really slow for
		 * using the latter parts of a big fixed buffer - it iterates
		 * over each segment manually. We can cheat a bit here, because
		 * we know that:
		 *
		 * 1) it's a BVEC iter, we set it up
		 * 2) all bvecs are PAGE_SIZE in size, except potentially the
		 *    first and last bvec
		 *
		 * So just find our index, and adjust the iterator afterwards.
		 * If the offset is within the first bvec (or the whole first
		 * bvec, just use iov_iter_advance(). This makes it easier
		 * since we can just skip the first segment, which may not
		 * be PAGE_SIZE aligned.
		 */
		const struct bio_vec *bvec = imu->bvec;

		if (offset <= bvec->bv_len) {
			iov_iter_advance(iter, offset);
		} else {
			unsigned long seg_skip;

			/* skip first vec */
			offset -= bvec->bv_len;
			seg_skip = 1 + (offset >> PAGE_SHIFT);

			iter->bvec = bvec + seg_skip;
			iter->nr_segs -= seg_skip;
			iter->count -= bvec->bv_len + offset;
			iter->iov_offset = offset & ~PAGE_MASK;
		}
	}

	return len;
}

static void io_ring_submit_unlock(struct io_ring_ctx *ctx, bool needs_lock)
{
	if (needs_lock)
		mutex_unlock(&ctx->uring_lock);
}

static void io_ring_submit_lock(struct io_ring_ctx *ctx, bool needs_lock)
{
	/*
	 * "Normal" inline submissions always hold the uring_lock, since we
	 * grab it from the system call. Same is true for the SQPOLL offload.
	 * The only exception is when we've detached the request and issue it
	 * from an async worker thread, grab the lock for that case.
	 */
	if (needs_lock)
		mutex_lock(&ctx->uring_lock);
}

static struct io_buffer *io_buffer_select(struct io_kiocb *req, size_t *len,
					  int bgid, struct io_buffer *kbuf,
					  bool needs_lock)
{
	struct io_buffer *head;

	if (req->flags & REQ_F_BUFFER_SELECTED)
		return kbuf;

	io_ring_submit_lock(req->ctx, needs_lock);

	lockdep_assert_held(&req->ctx->uring_lock);

	head = idr_find(&req->ctx->io_buffer_idr, bgid);
	if (head) {
		if (!list_empty(&head->list)) {
			kbuf = list_last_entry(&head->list, struct io_buffer,
							list);
			list_del(&kbuf->list);
		} else {
			kbuf = head;
			idr_remove(&req->ctx->io_buffer_idr, bgid);
		}
		if (*len > kbuf->len)
			*len = kbuf->len;
	} else {
		kbuf = ERR_PTR(-ENOBUFS);
	}

	io_ring_submit_unlock(req->ctx, needs_lock);

	return kbuf;
}

static void __user *io_rw_buffer_select(struct io_kiocb *req, size_t *len,
					bool needs_lock)
{
	struct io_buffer *kbuf;
	int bgid;

	kbuf = (struct io_buffer *) (unsigned long) req->rw.addr;
	bgid = (int) (unsigned long) req->rw.kiocb.private;
	kbuf = io_buffer_select(req, len, bgid, kbuf, needs_lock);
	if (IS_ERR(kbuf))
		return kbuf;
	req->rw.addr = (u64) (unsigned long) kbuf;
	req->flags |= REQ_F_BUFFER_SELECTED;
	return u64_to_user_ptr(kbuf->addr);
}

#ifdef CONFIG_COMPAT
static ssize_t io_compat_import(struct io_kiocb *req, struct iovec *iov,
				bool needs_lock)
{
	struct compat_iovec __user *uiov;
	compat_ssize_t clen;
	void __user *buf;
	ssize_t len;

	uiov = u64_to_user_ptr(req->rw.addr);
	if (!access_ok(uiov, sizeof(*uiov)))
		return -EFAULT;
	if (__get_user(clen, &uiov->iov_len))
		return -EFAULT;
	if (clen < 0)
		return -EINVAL;

	len = clen;
	buf = io_rw_buffer_select(req, &len, needs_lock);
	if (IS_ERR(buf))
		return PTR_ERR(buf);
	iov[0].iov_base = buf;
	iov[0].iov_len = (compat_size_t) len;
	return 0;
}
#endif

static ssize_t __io_iov_buffer_select(struct io_kiocb *req, struct iovec *iov,
				      bool needs_lock)
{
	struct iovec __user *uiov = u64_to_user_ptr(req->rw.addr);
	void __user *buf;
	ssize_t len;

	if (copy_from_user(iov, uiov, sizeof(*uiov)))
		return -EFAULT;

	len = iov[0].iov_len;
	if (len < 0)
		return -EINVAL;
	buf = io_rw_buffer_select(req, &len, needs_lock);
	if (IS_ERR(buf))
		return PTR_ERR(buf);
	iov[0].iov_base = buf;
	iov[0].iov_len = len;
	return 0;
}

static ssize_t io_iov_buffer_select(struct io_kiocb *req, struct iovec *iov,
				    bool needs_lock)
{
	if (req->flags & REQ_F_BUFFER_SELECTED)
		return 0;
	if (!req->rw.len)
		return 0;
	else if (req->rw.len > 1)
		return -EINVAL;

#ifdef CONFIG_COMPAT
	if (req->ctx->compat)
		return io_compat_import(req, iov, needs_lock);
#endif

	return __io_iov_buffer_select(req, iov, needs_lock);
}

static ssize_t io_import_iovec(int rw, struct io_kiocb *req,
			       struct iovec **iovec, struct iov_iter *iter,
			       bool needs_lock)
{
	void __user *buf = u64_to_user_ptr(req->rw.addr);
	size_t sqe_len = req->rw.len;
	ssize_t ret;
	u8 opcode;

	opcode = req->opcode;
	if (opcode == IORING_OP_READ_FIXED || opcode == IORING_OP_WRITE_FIXED) {
		*iovec = NULL;
		return io_import_fixed(req, rw, iter);
	}

	/* buffer index only valid with fixed read/write, or buffer select  */
	if (req->rw.kiocb.private && !(req->flags & REQ_F_BUFFER_SELECT))
		return -EINVAL;

	if (opcode == IORING_OP_READ || opcode == IORING_OP_WRITE) {
		if (req->flags & REQ_F_BUFFER_SELECT) {
			buf = io_rw_buffer_select(req, &sqe_len, needs_lock);
			if (IS_ERR(buf)) {
				*iovec = NULL;
				return PTR_ERR(buf);
			}
			req->rw.len = sqe_len;
		}

		ret = import_single_range(rw, buf, sqe_len, *iovec, iter);
		*iovec = NULL;
		return ret < 0 ? ret : sqe_len;
	}

	if (req->io) {
		struct io_async_rw *iorw = &req->io->rw;

		*iovec = iorw->iov;
		iov_iter_init(iter, rw, *iovec, iorw->nr_segs, iorw->size);
		if (iorw->iov == iorw->fast_iov)
			*iovec = NULL;
		return iorw->size;
	}

	if (req->flags & REQ_F_BUFFER_SELECT) {
		ret = io_iov_buffer_select(req, *iovec, needs_lock);
		if (!ret) {
			ret = (*iovec)->iov_len;
			iov_iter_init(iter, rw, *iovec, 1, ret);
		}
		*iovec = NULL;
		return ret;
	}

#ifdef CONFIG_COMPAT
	if (req->ctx->compat)
		return compat_import_iovec(rw, buf, sqe_len, UIO_FASTIOV,
						iovec, iter);
#endif

	return import_iovec(rw, buf, sqe_len, UIO_FASTIOV, iovec, iter);
}

/*
 * For files that don't have ->read_iter() and ->write_iter(), handle them
 * by looping over ->read() or ->write() manually.
 */
static ssize_t loop_rw_iter(int rw, struct file *file, struct kiocb *kiocb,
			   struct iov_iter *iter)
{
	ssize_t ret = 0;

	/*
	 * Don't support polled IO through this interface, and we can't
	 * support non-blocking either. For the latter, this just causes
	 * the kiocb to be handled from an async context.
	 */
	if (kiocb->ki_flags & IOCB_HIPRI)
		return -EOPNOTSUPP;
	if (kiocb->ki_flags & IOCB_NOWAIT)
		return -EAGAIN;

	while (iov_iter_count(iter)) {
		struct iovec iovec;
		ssize_t nr;

		if (!iov_iter_is_bvec(iter)) {
			iovec = iov_iter_iovec(iter);
		} else {
			/* fixed buffers import bvec */
			iovec.iov_base = kmap(iter->bvec->bv_page)
						+ iter->iov_offset;
			iovec.iov_len = min(iter->count,
					iter->bvec->bv_len - iter->iov_offset);
		}

		if (rw == READ) {
			nr = file->f_op->read(file, iovec.iov_base,
					      iovec.iov_len, &kiocb->ki_pos);
		} else {
			nr = file->f_op->write(file, iovec.iov_base,
					       iovec.iov_len, &kiocb->ki_pos);
		}

		if (iov_iter_is_bvec(iter))
			kunmap(iter->bvec->bv_page);

		if (nr < 0) {
			if (!ret)
				ret = nr;
			break;
		}
		ret += nr;
		if (nr != iovec.iov_len)
			break;
		iov_iter_advance(iter, nr);
	}

	return ret;
}

static void io_req_map_rw(struct io_kiocb *req, ssize_t io_size,
			  struct iovec *iovec, struct iovec *fast_iov,
			  struct iov_iter *iter)
{
	req->io->rw.nr_segs = iter->nr_segs;
	req->io->rw.size = io_size;
	req->io->rw.iov = iovec;
	if (!req->io->rw.iov) {
		req->io->rw.iov = req->io->rw.fast_iov;
		memcpy(req->io->rw.iov, fast_iov,
			sizeof(struct iovec) * iter->nr_segs);
	} else {
		req->flags |= REQ_F_NEED_CLEANUP;
	}
}

static inline int __io_alloc_async_ctx(struct io_kiocb *req)
{
	req->io = kmalloc(sizeof(*req->io), GFP_KERNEL);
	return req->io == NULL;
}

static int io_alloc_async_ctx(struct io_kiocb *req)
{
	if (!io_op_defs[req->opcode].async_ctx)
		return 0;

	return  __io_alloc_async_ctx(req);
}

static int io_setup_async_rw(struct io_kiocb *req, ssize_t io_size,
			     struct iovec *iovec, struct iovec *fast_iov,
			     struct iov_iter *iter)
{
	if (!io_op_defs[req->opcode].async_ctx)
		return 0;
	if (!req->io) {
		if (__io_alloc_async_ctx(req))
			return -ENOMEM;

		io_req_map_rw(req, io_size, iovec, fast_iov, iter);
	}
	return 0;
}

static int io_read_prep(struct io_kiocb *req, const struct io_uring_sqe *sqe,
			bool force_nonblock)
{
	struct io_async_ctx *io;
	struct iov_iter iter;
	ssize_t ret;

	ret = io_prep_rw(req, sqe, force_nonblock);
	if (ret)
		return ret;

	if (unlikely(!(req->file->f_mode & FMODE_READ)))
		return -EBADF;

	/* either don't need iovec imported or already have it */
	if (!req->io || req->flags & REQ_F_NEED_CLEANUP)
		return 0;

	io = req->io;
	io->rw.iov = io->rw.fast_iov;
	req->io = NULL;
	ret = io_import_iovec(READ, req, &io->rw.iov, &iter, !force_nonblock);
	req->io = io;
	if (ret < 0)
		return ret;

	io_req_map_rw(req, ret, io->rw.iov, io->rw.fast_iov, &iter);
	return 0;
}

static int io_read(struct io_kiocb *req, bool force_nonblock)
{
	struct iovec inline_vecs[UIO_FASTIOV], *iovec = inline_vecs;
	struct kiocb *kiocb = &req->rw.kiocb;
	struct iov_iter iter;
	size_t iov_count;
	ssize_t io_size, ret;

	ret = io_import_iovec(READ, req, &iovec, &iter, !force_nonblock);
	if (ret < 0)
		return ret;

	/* Ensure we clear previously set non-block flag */
	if (!force_nonblock)
		kiocb->ki_flags &= ~IOCB_NOWAIT;

	req->result = 0;
	io_size = ret;
	if (req->flags & REQ_F_LINK)
		req->result = io_size;

	/*
	 * If the file doesn't support async, mark it as REQ_F_MUST_PUNT so
	 * we know to async punt it even if it was opened O_NONBLOCK
	 */
	if (force_nonblock && !io_file_supports_async(req->file))
		goto copy_iov;

	iov_count = iov_iter_count(&iter);
	ret = rw_verify_area(READ, req->file, &kiocb->ki_pos, iov_count);
	if (!ret) {
		ssize_t ret2;

		if (req->file->f_op->read_iter)
			ret2 = call_read_iter(req->file, kiocb, &iter);
		else
			ret2 = loop_rw_iter(READ, req->file, kiocb, &iter);

		/* Catch -EAGAIN return for forced non-blocking submission */
		if (!force_nonblock || ret2 != -EAGAIN) {
			kiocb_done(kiocb, ret2);
		} else {
copy_iov:
			ret = io_setup_async_rw(req, io_size, iovec,
						inline_vecs, &iter);
			if (ret)
				goto out_free;
			/* any defer here is final, must blocking retry */
			if (!(req->flags & REQ_F_NOWAIT))
				req->flags |= REQ_F_MUST_PUNT;
			return -EAGAIN;
		}
	}
out_free:
	kfree(iovec);
	req->flags &= ~REQ_F_NEED_CLEANUP;
	return ret;
}

static int io_write_prep(struct io_kiocb *req, const struct io_uring_sqe *sqe,
			 bool force_nonblock)
{
	struct io_async_ctx *io;
	struct iov_iter iter;
	ssize_t ret;

	ret = io_prep_rw(req, sqe, force_nonblock);
	if (ret)
		return ret;

	if (unlikely(!(req->file->f_mode & FMODE_WRITE)))
		return -EBADF;

	req->fsize = rlimit(RLIMIT_FSIZE);

	/* either don't need iovec imported or already have it */
	if (!req->io || req->flags & REQ_F_NEED_CLEANUP)
		return 0;

	io = req->io;
	io->rw.iov = io->rw.fast_iov;
	req->io = NULL;
	ret = io_import_iovec(WRITE, req, &io->rw.iov, &iter, !force_nonblock);
	req->io = io;
	if (ret < 0)
		return ret;

	io_req_map_rw(req, ret, io->rw.iov, io->rw.fast_iov, &iter);
	return 0;
}

static int io_write(struct io_kiocb *req, bool force_nonblock)
{
	struct iovec inline_vecs[UIO_FASTIOV], *iovec = inline_vecs;
	struct kiocb *kiocb = &req->rw.kiocb;
	struct iov_iter iter;
	size_t iov_count;
	ssize_t ret, io_size;

	ret = io_import_iovec(WRITE, req, &iovec, &iter, !force_nonblock);
	if (ret < 0)
		return ret;

	/* Ensure we clear previously set non-block flag */
	if (!force_nonblock)
		req->rw.kiocb.ki_flags &= ~IOCB_NOWAIT;

	req->result = 0;
	io_size = ret;
	if (req->flags & REQ_F_LINK)
		req->result = io_size;

	/*
	 * If the file doesn't support async, mark it as REQ_F_MUST_PUNT so
	 * we know to async punt it even if it was opened O_NONBLOCK
	 */
	if (force_nonblock && !io_file_supports_async(req->file))
		goto copy_iov;

	/* file path doesn't support NOWAIT for non-direct_IO */
	if (force_nonblock && !(kiocb->ki_flags & IOCB_DIRECT) &&
	    (req->flags & REQ_F_ISREG))
		goto copy_iov;

	iov_count = iov_iter_count(&iter);
	ret = rw_verify_area(WRITE, req->file, &kiocb->ki_pos, iov_count);
	if (!ret) {
		ssize_t ret2;

		/*
		 * Open-code file_start_write here to grab freeze protection,
		 * which will be released by another thread in
		 * io_complete_rw().  Fool lockdep by telling it the lock got
		 * released so that it doesn't complain about the held lock when
		 * we return to userspace.
		 */
		if (req->flags & REQ_F_ISREG) {
			__sb_start_write(file_inode(req->file)->i_sb,
						SB_FREEZE_WRITE, true);
			__sb_writers_release(file_inode(req->file)->i_sb,
						SB_FREEZE_WRITE);
		}
		kiocb->ki_flags |= IOCB_WRITE;

		if (!force_nonblock)
			current->signal->rlim[RLIMIT_FSIZE].rlim_cur = req->fsize;

		if (req->file->f_op->write_iter)
			ret2 = call_write_iter(req->file, kiocb, &iter);
		else
			ret2 = loop_rw_iter(WRITE, req->file, kiocb, &iter);

		if (!force_nonblock)
			current->signal->rlim[RLIMIT_FSIZE].rlim_cur = RLIM_INFINITY;

		/*
		 * Raw bdev writes will return -EOPNOTSUPP for IOCB_NOWAIT. Just
		 * retry them without IOCB_NOWAIT.
		 */
		if (ret2 == -EOPNOTSUPP && (kiocb->ki_flags & IOCB_NOWAIT))
			ret2 = -EAGAIN;
		if (!force_nonblock || ret2 != -EAGAIN) {
			kiocb_done(kiocb, ret2);
		} else {
copy_iov:
			ret = io_setup_async_rw(req, io_size, iovec,
						inline_vecs, &iter);
			if (ret)
				goto out_free;
			/* any defer here is final, must blocking retry */
			req->flags |= REQ_F_MUST_PUNT;
			return -EAGAIN;
		}
	}
out_free:
	req->flags &= ~REQ_F_NEED_CLEANUP;
	kfree(iovec);
	return ret;
}

static int io_splice_prep(struct io_kiocb *req, const struct io_uring_sqe *sqe)
{
	struct io_splice* sp = &req->splice;
	unsigned int valid_flags = SPLICE_F_FD_IN_FIXED | SPLICE_F_ALL;
	int ret;

	if (req->flags & REQ_F_NEED_CLEANUP)
		return 0;

	sp->file_in = NULL;
	sp->off_in = READ_ONCE(sqe->splice_off_in);
	sp->off_out = READ_ONCE(sqe->off);
	sp->len = READ_ONCE(sqe->len);
	sp->flags = READ_ONCE(sqe->splice_flags);

	if (unlikely(sp->flags & ~valid_flags))
		return -EINVAL;

	ret = io_file_get(NULL, req, READ_ONCE(sqe->splice_fd_in), &sp->file_in,
			  (sp->flags & SPLICE_F_FD_IN_FIXED));
	if (ret)
		return ret;
	req->flags |= REQ_F_NEED_CLEANUP;

	if (!S_ISREG(file_inode(sp->file_in)->i_mode))
		req->work.flags |= IO_WQ_WORK_UNBOUND;

	return 0;
}

static bool io_splice_punt(struct file *file)
{
	if (get_pipe_info(file))
		return false;
	if (!io_file_supports_async(file))
		return true;
	return !(file->f_mode & O_NONBLOCK);
}

static int io_splice(struct io_kiocb *req, bool force_nonblock)
{
	struct io_splice *sp = &req->splice;
	struct file *in = sp->file_in;
	struct file *out = sp->file_out;
	unsigned int flags = sp->flags & ~SPLICE_F_FD_IN_FIXED;
	loff_t *poff_in, *poff_out;
	long ret;

	if (force_nonblock) {
		if (io_splice_punt(in) || io_splice_punt(out))
			return -EAGAIN;
		flags |= SPLICE_F_NONBLOCK;
	}

	poff_in = (sp->off_in == -1) ? NULL : &sp->off_in;
	poff_out = (sp->off_out == -1) ? NULL : &sp->off_out;
	ret = do_splice(in, poff_in, out, poff_out, sp->len, flags);
	if (force_nonblock && ret == -EAGAIN)
		return -EAGAIN;

	io_put_file(req, in, (sp->flags & SPLICE_F_FD_IN_FIXED));
	req->flags &= ~REQ_F_NEED_CLEANUP;

	io_cqring_add_event(req, ret);
	if (ret != sp->len)
		req_set_fail_links(req);
	io_put_req(req);
	return 0;
}

/*
 * IORING_OP_NOP just posts a completion event, nothing else.
 */
static int io_nop(struct io_kiocb *req)
{
	struct io_ring_ctx *ctx = req->ctx;

	if (unlikely(ctx->flags & IORING_SETUP_IOPOLL))
		return -EINVAL;

	io_cqring_add_event(req, 0);
	io_put_req(req);
	return 0;
}

static int io_prep_fsync(struct io_kiocb *req, const struct io_uring_sqe *sqe)
{
	struct io_ring_ctx *ctx = req->ctx;

	if (!req->file)
		return -EBADF;

	if (unlikely(ctx->flags & IORING_SETUP_IOPOLL))
		return -EINVAL;
	if (unlikely(sqe->addr || sqe->ioprio || sqe->buf_index))
		return -EINVAL;

	req->sync.flags = READ_ONCE(sqe->fsync_flags);
	if (unlikely(req->sync.flags & ~IORING_FSYNC_DATASYNC))
		return -EINVAL;

	req->sync.off = READ_ONCE(sqe->off);
	req->sync.len = READ_ONCE(sqe->len);
	return 0;
}

static bool io_req_cancelled(struct io_kiocb *req)
{
	if (req->work.flags & IO_WQ_WORK_CANCEL) {
		req_set_fail_links(req);
		io_cqring_add_event(req, -ECANCELED);
		io_put_req(req);
		return true;
	}

	return false;
}

static void __io_fsync(struct io_kiocb *req)
{
	loff_t end = req->sync.off + req->sync.len;
	int ret;

	ret = vfs_fsync_range(req->file, req->sync.off,
				end > 0 ? end : LLONG_MAX,
				req->sync.flags & IORING_FSYNC_DATASYNC);
	if (ret < 0)
		req_set_fail_links(req);
	io_cqring_add_event(req, ret);
	io_put_req(req);
}

static void io_fsync_finish(struct io_wq_work **workptr)
{
	struct io_kiocb *req = container_of(*workptr, struct io_kiocb, work);

	if (io_req_cancelled(req))
		return;
	__io_fsync(req);
	io_steal_work(req, workptr);
}

static int io_fsync(struct io_kiocb *req, bool force_nonblock)
{
	/* fsync always requires a blocking context */
	if (force_nonblock) {
		req->work.func = io_fsync_finish;
		return -EAGAIN;
	}
	__io_fsync(req);
	return 0;
}

static void __io_fallocate(struct io_kiocb *req)
{
	int ret;

	current->signal->rlim[RLIMIT_FSIZE].rlim_cur = req->fsize;
	ret = vfs_fallocate(req->file, req->sync.mode, req->sync.off,
				req->sync.len);
	current->signal->rlim[RLIMIT_FSIZE].rlim_cur = RLIM_INFINITY;
	if (ret < 0)
		req_set_fail_links(req);
	io_cqring_add_event(req, ret);
	io_put_req(req);
}

static void io_fallocate_finish(struct io_wq_work **workptr)
{
	struct io_kiocb *req = container_of(*workptr, struct io_kiocb, work);

	if (io_req_cancelled(req))
		return;
	__io_fallocate(req);
	io_steal_work(req, workptr);
}

static int io_fallocate_prep(struct io_kiocb *req,
			     const struct io_uring_sqe *sqe)
{
	if (sqe->ioprio || sqe->buf_index || sqe->rw_flags)
		return -EINVAL;

	req->sync.off = READ_ONCE(sqe->off);
	req->sync.len = READ_ONCE(sqe->addr);
	req->sync.mode = READ_ONCE(sqe->len);
	req->fsize = rlimit(RLIMIT_FSIZE);
	return 0;
}

static int io_fallocate(struct io_kiocb *req, bool force_nonblock)
{
	/* fallocate always requiring blocking context */
	if (force_nonblock) {
		req->work.func = io_fallocate_finish;
		return -EAGAIN;
	}

	__io_fallocate(req);
	return 0;
}

static int io_openat_prep(struct io_kiocb *req, const struct io_uring_sqe *sqe)
{
	const char __user *fname;
	int ret;

	if (sqe->ioprio || sqe->buf_index)
		return -EINVAL;
	if (sqe->flags & IOSQE_FIXED_FILE)
		return -EBADF;
	if (req->flags & REQ_F_NEED_CLEANUP)
		return 0;

	req->open.dfd = READ_ONCE(sqe->fd);
	req->open.how.mode = READ_ONCE(sqe->len);
	fname = u64_to_user_ptr(READ_ONCE(sqe->addr));
	req->open.how.flags = READ_ONCE(sqe->open_flags);

	req->open.filename = getname(fname);
	if (IS_ERR(req->open.filename)) {
		ret = PTR_ERR(req->open.filename);
		req->open.filename = NULL;
		return ret;
	}

	req->open.nofile = rlimit(RLIMIT_NOFILE);
	req->flags |= REQ_F_NEED_CLEANUP;
	return 0;
}

static int io_openat2_prep(struct io_kiocb *req, const struct io_uring_sqe *sqe)
{
	struct open_how __user *how;
	const char __user *fname;
	size_t len;
	int ret;

	if (sqe->ioprio || sqe->buf_index)
		return -EINVAL;
	if (sqe->flags & IOSQE_FIXED_FILE)
		return -EBADF;
	if (req->flags & REQ_F_NEED_CLEANUP)
		return 0;

	req->open.dfd = READ_ONCE(sqe->fd);
	fname = u64_to_user_ptr(READ_ONCE(sqe->addr));
	how = u64_to_user_ptr(READ_ONCE(sqe->addr2));
	len = READ_ONCE(sqe->len);

	if (len < OPEN_HOW_SIZE_VER0)
		return -EINVAL;

	ret = copy_struct_from_user(&req->open.how, sizeof(req->open.how), how,
					len);
	if (ret)
		return ret;

	if (!(req->open.how.flags & O_PATH) && force_o_largefile())
		req->open.how.flags |= O_LARGEFILE;

	req->open.filename = getname(fname);
	if (IS_ERR(req->open.filename)) {
		ret = PTR_ERR(req->open.filename);
		req->open.filename = NULL;
		return ret;
	}

	req->open.nofile = rlimit(RLIMIT_NOFILE);
	req->flags |= REQ_F_NEED_CLEANUP;
	return 0;
}

static int io_openat2(struct io_kiocb *req, bool force_nonblock)
{
	struct open_flags op;
	struct file *file;
	int ret;

	if (force_nonblock)
		return -EAGAIN;

	ret = build_open_flags(&req->open.how, &op);
	if (ret)
		goto err;

	ret = __get_unused_fd_flags(req->open.how.flags, req->open.nofile);
	if (ret < 0)
		goto err;

	file = do_filp_open(req->open.dfd, req->open.filename, &op);
	if (IS_ERR(file)) {
		put_unused_fd(ret);
		ret = PTR_ERR(file);
	} else {
		fsnotify_open(file);
		fd_install(ret, file);
	}
err:
	putname(req->open.filename);
	req->flags &= ~REQ_F_NEED_CLEANUP;
	if (ret < 0)
		req_set_fail_links(req);
	io_cqring_add_event(req, ret);
	io_put_req(req);
	return 0;
}

static int io_openat(struct io_kiocb *req, bool force_nonblock)
{
	req->open.how = build_open_how(req->open.how.flags, req->open.how.mode);
	return io_openat2(req, force_nonblock);
}

static int io_remove_buffers_prep(struct io_kiocb *req,
				  const struct io_uring_sqe *sqe)
{
	struct io_provide_buf *p = &req->pbuf;
	u64 tmp;

	if (sqe->ioprio || sqe->rw_flags || sqe->addr || sqe->len || sqe->off)
		return -EINVAL;

	tmp = READ_ONCE(sqe->fd);
	if (!tmp || tmp > USHRT_MAX)
		return -EINVAL;

	memset(p, 0, sizeof(*p));
	p->nbufs = tmp;
	p->bgid = READ_ONCE(sqe->buf_group);
	return 0;
}

static int __io_remove_buffers(struct io_ring_ctx *ctx, struct io_buffer *buf,
			       int bgid, unsigned nbufs)
{
	unsigned i = 0;

	/* shouldn't happen */
	if (!nbufs)
		return 0;

	/* the head kbuf is the list itself */
	while (!list_empty(&buf->list)) {
		struct io_buffer *nxt;

		nxt = list_first_entry(&buf->list, struct io_buffer, list);
		list_del(&nxt->list);
		kfree(nxt);
		if (++i == nbufs)
			return i;
	}
	i++;
	kfree(buf);
	idr_remove(&ctx->io_buffer_idr, bgid);

	return i;
}

static int io_remove_buffers(struct io_kiocb *req, bool force_nonblock)
{
	struct io_provide_buf *p = &req->pbuf;
	struct io_ring_ctx *ctx = req->ctx;
	struct io_buffer *head;
	int ret = 0;

	io_ring_submit_lock(ctx, !force_nonblock);

	lockdep_assert_held(&ctx->uring_lock);

	ret = -ENOENT;
	head = idr_find(&ctx->io_buffer_idr, p->bgid);
	if (head)
		ret = __io_remove_buffers(ctx, head, p->bgid, p->nbufs);

	io_ring_submit_lock(ctx, !force_nonblock);
	if (ret < 0)
		req_set_fail_links(req);
	io_cqring_add_event(req, ret);
	io_put_req(req);
	return 0;
}

static int io_provide_buffers_prep(struct io_kiocb *req,
				   const struct io_uring_sqe *sqe)
{
	struct io_provide_buf *p = &req->pbuf;
	u64 tmp;

	if (sqe->ioprio || sqe->rw_flags)
		return -EINVAL;

	tmp = READ_ONCE(sqe->fd);
	if (!tmp || tmp > USHRT_MAX)
		return -E2BIG;
	p->nbufs = tmp;
	p->addr = READ_ONCE(sqe->addr);
	p->len = READ_ONCE(sqe->len);

	if (!access_ok(u64_to_user_ptr(p->addr), p->len))
		return -EFAULT;

	p->bgid = READ_ONCE(sqe->buf_group);
	tmp = READ_ONCE(sqe->off);
	if (tmp > USHRT_MAX)
		return -E2BIG;
	p->bid = tmp;
	return 0;
}

static int io_add_buffers(struct io_provide_buf *pbuf, struct io_buffer **head)
{
	struct io_buffer *buf;
	u64 addr = pbuf->addr;
	int i, bid = pbuf->bid;

	for (i = 0; i < pbuf->nbufs; i++) {
		buf = kmalloc(sizeof(*buf), GFP_KERNEL);
		if (!buf)
			break;

		buf->addr = addr;
		buf->len = pbuf->len;
		buf->bid = bid;
		addr += pbuf->len;
		bid++;
		if (!*head) {
			INIT_LIST_HEAD(&buf->list);
			*head = buf;
		} else {
			list_add_tail(&buf->list, &(*head)->list);
		}
	}

	return i ? i : -ENOMEM;
}

static int io_provide_buffers(struct io_kiocb *req, bool force_nonblock)
{
	struct io_provide_buf *p = &req->pbuf;
	struct io_ring_ctx *ctx = req->ctx;
	struct io_buffer *head, *list;
	int ret = 0;

	io_ring_submit_lock(ctx, !force_nonblock);

	lockdep_assert_held(&ctx->uring_lock);

	list = head = idr_find(&ctx->io_buffer_idr, p->bgid);

	ret = io_add_buffers(p, &head);
	if (ret < 0)
		goto out;

	if (!list) {
		ret = idr_alloc(&ctx->io_buffer_idr, head, p->bgid, p->bgid + 1,
					GFP_KERNEL);
		if (ret < 0) {
			__io_remove_buffers(ctx, head, p->bgid, -1U);
			goto out;
		}
	}
out:
	io_ring_submit_unlock(ctx, !force_nonblock);
	if (ret < 0)
		req_set_fail_links(req);
	io_cqring_add_event(req, ret);
	io_put_req(req);
	return 0;
}

static int io_epoll_ctl_prep(struct io_kiocb *req,
			     const struct io_uring_sqe *sqe)
{
#if defined(CONFIG_EPOLL)
	if (sqe->ioprio || sqe->buf_index)
		return -EINVAL;

	req->epoll.epfd = READ_ONCE(sqe->fd);
	req->epoll.op = READ_ONCE(sqe->len);
	req->epoll.fd = READ_ONCE(sqe->off);

	if (ep_op_has_event(req->epoll.op)) {
		struct epoll_event __user *ev;

		ev = u64_to_user_ptr(READ_ONCE(sqe->addr));
		if (copy_from_user(&req->epoll.event, ev, sizeof(*ev)))
			return -EFAULT;
	}

	return 0;
#else
	return -EOPNOTSUPP;
#endif
}

static int io_epoll_ctl(struct io_kiocb *req, bool force_nonblock)
{
#if defined(CONFIG_EPOLL)
	struct io_epoll *ie = &req->epoll;
	int ret;

	ret = do_epoll_ctl(ie->epfd, ie->op, ie->fd, &ie->event, force_nonblock);
	if (force_nonblock && ret == -EAGAIN)
		return -EAGAIN;

	if (ret < 0)
		req_set_fail_links(req);
	io_cqring_add_event(req, ret);
	io_put_req(req);
	return 0;
#else
	return -EOPNOTSUPP;
#endif
}

static int io_madvise_prep(struct io_kiocb *req, const struct io_uring_sqe *sqe)
{
#if defined(CONFIG_ADVISE_SYSCALLS) && defined(CONFIG_MMU)
	if (sqe->ioprio || sqe->buf_index || sqe->off)
		return -EINVAL;

	req->madvise.addr = READ_ONCE(sqe->addr);
	req->madvise.len = READ_ONCE(sqe->len);
	req->madvise.advice = READ_ONCE(sqe->fadvise_advice);
	return 0;
#else
	return -EOPNOTSUPP;
#endif
}

static int io_madvise(struct io_kiocb *req, bool force_nonblock)
{
#if defined(CONFIG_ADVISE_SYSCALLS) && defined(CONFIG_MMU)
	struct io_madvise *ma = &req->madvise;
	int ret;

	if (force_nonblock)
		return -EAGAIN;

	ret = do_madvise(ma->addr, ma->len, ma->advice);
	if (ret < 0)
		req_set_fail_links(req);
	io_cqring_add_event(req, ret);
	io_put_req(req);
	return 0;
#else
	return -EOPNOTSUPP;
#endif
}

static int io_fadvise_prep(struct io_kiocb *req, const struct io_uring_sqe *sqe)
{
	if (sqe->ioprio || sqe->buf_index || sqe->addr)
		return -EINVAL;

	req->fadvise.offset = READ_ONCE(sqe->off);
	req->fadvise.len = READ_ONCE(sqe->len);
	req->fadvise.advice = READ_ONCE(sqe->fadvise_advice);
	return 0;
}

static int io_fadvise(struct io_kiocb *req, bool force_nonblock)
{
	struct io_fadvise *fa = &req->fadvise;
	int ret;

	if (force_nonblock) {
		switch (fa->advice) {
		case POSIX_FADV_NORMAL:
		case POSIX_FADV_RANDOM:
		case POSIX_FADV_SEQUENTIAL:
			break;
		default:
			return -EAGAIN;
		}
	}

	ret = vfs_fadvise(req->file, fa->offset, fa->len, fa->advice);
	if (ret < 0)
		req_set_fail_links(req);
	io_cqring_add_event(req, ret);
	io_put_req(req);
	return 0;
}

static int io_statx_prep(struct io_kiocb *req, const struct io_uring_sqe *sqe)
{
	const char __user *fname;
	unsigned lookup_flags;
	int ret;

	if (sqe->ioprio || sqe->buf_index)
		return -EINVAL;
	if (sqe->flags & IOSQE_FIXED_FILE)
		return -EBADF;
	if (req->flags & REQ_F_NEED_CLEANUP)
		return 0;

	req->open.dfd = READ_ONCE(sqe->fd);
	req->open.mask = READ_ONCE(sqe->len);
	fname = u64_to_user_ptr(READ_ONCE(sqe->addr));
	req->open.buffer = u64_to_user_ptr(READ_ONCE(sqe->addr2));
	req->open.how.flags = READ_ONCE(sqe->statx_flags);

	if (vfs_stat_set_lookup_flags(&lookup_flags, req->open.how.flags))
		return -EINVAL;

	req->open.filename = getname_flags(fname, lookup_flags, NULL);
	if (IS_ERR(req->open.filename)) {
		ret = PTR_ERR(req->open.filename);
		req->open.filename = NULL;
		return ret;
	}

	req->flags |= REQ_F_NEED_CLEANUP;
	return 0;
}

static int io_statx(struct io_kiocb *req, bool force_nonblock)
{
	struct io_open *ctx = &req->open;
	unsigned lookup_flags;
	struct path path;
	struct kstat stat;
	int ret;

	if (force_nonblock)
		return -EAGAIN;

	if (vfs_stat_set_lookup_flags(&lookup_flags, ctx->how.flags))
		return -EINVAL;

retry:
	/* filename_lookup() drops it, keep a reference */
	ctx->filename->refcnt++;

	ret = filename_lookup(ctx->dfd, ctx->filename, lookup_flags, &path,
				NULL);
	if (ret)
		goto err;

	ret = vfs_getattr(&path, &stat, ctx->mask, ctx->how.flags);
	path_put(&path);
	if (retry_estale(ret, lookup_flags)) {
		lookup_flags |= LOOKUP_REVAL;
		goto retry;
	}
	if (!ret)
		ret = cp_statx(&stat, ctx->buffer);
err:
	putname(ctx->filename);
	req->flags &= ~REQ_F_NEED_CLEANUP;
	if (ret < 0)
		req_set_fail_links(req);
	io_cqring_add_event(req, ret);
	io_put_req(req);
	return 0;
}

static int io_close_prep(struct io_kiocb *req, const struct io_uring_sqe *sqe)
{
	/*
	 * If we queue this for async, it must not be cancellable. That would
	 * leave the 'file' in an undeterminate state.
	 */
	req->work.flags |= IO_WQ_WORK_NO_CANCEL;

	if (sqe->ioprio || sqe->off || sqe->addr || sqe->len ||
	    sqe->rw_flags || sqe->buf_index)
		return -EINVAL;
	if (sqe->flags & IOSQE_FIXED_FILE)
		return -EBADF;

	req->close.fd = READ_ONCE(sqe->fd);
	if (req->file->f_op == &io_uring_fops ||
	    req->close.fd == req->ctx->ring_fd)
		return -EBADF;

	return 0;
}

/* only called when __close_fd_get_file() is done */
static void __io_close_finish(struct io_kiocb *req)
{
	int ret;

	ret = filp_close(req->close.put_file, req->work.files);
	if (ret < 0)
		req_set_fail_links(req);
	io_cqring_add_event(req, ret);
	fput(req->close.put_file);
	io_put_req(req);
}

static void io_close_finish(struct io_wq_work **workptr)
{
	struct io_kiocb *req = container_of(*workptr, struct io_kiocb, work);

	/* not cancellable, don't do io_req_cancelled() */
	__io_close_finish(req);
	io_steal_work(req, workptr);
}

static int io_close(struct io_kiocb *req, bool force_nonblock)
{
	int ret;

	req->close.put_file = NULL;
	ret = __close_fd_get_file(req->close.fd, &req->close.put_file);
	if (ret < 0)
		return ret;

	/* if the file has a flush method, be safe and punt to async */
	if (req->close.put_file->f_op->flush && force_nonblock) {
		/* submission ref will be dropped, take it for async */
		refcount_inc(&req->refs);

		req->work.func = io_close_finish;
		/*
		 * Do manual async queue here to avoid grabbing files - we don't
		 * need the files, and it'll cause io_close_finish() to close
		 * the file again and cause a double CQE entry for this request
		 */
		io_queue_async_work(req);
		return 0;
	}

	/*
	 * No ->flush(), safely close from here and just punt the
	 * fput() to async context.
	 */
	__io_close_finish(req);
	return 0;
}

static int io_prep_sfr(struct io_kiocb *req, const struct io_uring_sqe *sqe)
{
	struct io_ring_ctx *ctx = req->ctx;

	if (!req->file)
		return -EBADF;

	if (unlikely(ctx->flags & IORING_SETUP_IOPOLL))
		return -EINVAL;
	if (unlikely(sqe->addr || sqe->ioprio || sqe->buf_index))
		return -EINVAL;

	req->sync.off = READ_ONCE(sqe->off);
	req->sync.len = READ_ONCE(sqe->len);
	req->sync.flags = READ_ONCE(sqe->sync_range_flags);
	return 0;
}

static void __io_sync_file_range(struct io_kiocb *req)
{
	int ret;

	ret = sync_file_range(req->file, req->sync.off, req->sync.len,
				req->sync.flags);
	if (ret < 0)
		req_set_fail_links(req);
	io_cqring_add_event(req, ret);
	io_put_req(req);
}


static void io_sync_file_range_finish(struct io_wq_work **workptr)
{
	struct io_kiocb *req = container_of(*workptr, struct io_kiocb, work);
	struct io_kiocb *nxt = NULL;

	if (io_req_cancelled(req))
		return;
	__io_sync_file_range(req);
	io_put_req(req); /* put submission ref */
	if (nxt)
		io_wq_assign_next(workptr, nxt);
}

static int io_sync_file_range(struct io_kiocb *req, bool force_nonblock)
{
	/* sync_file_range always requires a blocking context */
	if (force_nonblock) {
		req->work.func = io_sync_file_range_finish;
		return -EAGAIN;
	}

	__io_sync_file_range(req);
	return 0;
}

#if defined(CONFIG_NET)
static int io_setup_async_msg(struct io_kiocb *req,
			      struct io_async_msghdr *kmsg)
{
	if (req->io)
		return -EAGAIN;
	if (io_alloc_async_ctx(req)) {
		if (kmsg->iov != kmsg->fast_iov)
			kfree(kmsg->iov);
		return -ENOMEM;
	}
	req->flags |= REQ_F_NEED_CLEANUP;
	memcpy(&req->io->msg, kmsg, sizeof(*kmsg));
	return -EAGAIN;
}

static int io_sendmsg_prep(struct io_kiocb *req, const struct io_uring_sqe *sqe)
{
	struct io_sr_msg *sr = &req->sr_msg;
	struct io_async_ctx *io = req->io;
	int ret;

	sr->msg_flags = READ_ONCE(sqe->msg_flags);
	sr->msg = u64_to_user_ptr(READ_ONCE(sqe->addr));
	sr->len = READ_ONCE(sqe->len);

#ifdef CONFIG_COMPAT
	if (req->ctx->compat)
		sr->msg_flags |= MSG_CMSG_COMPAT;
#endif

	if (!io || req->opcode == IORING_OP_SEND)
		return 0;
	/* iovec is already imported */
	if (req->flags & REQ_F_NEED_CLEANUP)
		return 0;

	io->msg.iov = io->msg.fast_iov;
	ret = sendmsg_copy_msghdr(&io->msg.msg, sr->msg, sr->msg_flags,
					&io->msg.iov);
	if (!ret)
		req->flags |= REQ_F_NEED_CLEANUP;
	return ret;
}

static int io_sendmsg(struct io_kiocb *req, bool force_nonblock)
{
	struct io_async_msghdr *kmsg = NULL;
	struct socket *sock;
	int ret;

	if (unlikely(req->ctx->flags & IORING_SETUP_IOPOLL))
		return -EINVAL;

	sock = sock_from_file(req->file, &ret);
	if (sock) {
		struct io_async_ctx io;
		unsigned flags;

		if (req->io) {
			kmsg = &req->io->msg;
			kmsg->msg.msg_name = &req->io->msg.addr;
			/* if iov is set, it's allocated already */
			if (!kmsg->iov)
				kmsg->iov = kmsg->fast_iov;
			kmsg->msg.msg_iter.iov = kmsg->iov;
		} else {
			struct io_sr_msg *sr = &req->sr_msg;

			kmsg = &io.msg;
			kmsg->msg.msg_name = &io.msg.addr;

			io.msg.iov = io.msg.fast_iov;
			ret = sendmsg_copy_msghdr(&io.msg.msg, sr->msg,
					sr->msg_flags, &io.msg.iov);
			if (ret)
				return ret;
		}

		flags = req->sr_msg.msg_flags;
		if (flags & MSG_DONTWAIT)
			req->flags |= REQ_F_NOWAIT;
		else if (force_nonblock)
			flags |= MSG_DONTWAIT;

		ret = __sys_sendmsg_sock(sock, &kmsg->msg, flags);
		if (force_nonblock && ret == -EAGAIN)
			return io_setup_async_msg(req, kmsg);
		if (ret == -ERESTARTSYS)
			ret = -EINTR;
	}

	if (kmsg && kmsg->iov != kmsg->fast_iov)
		kfree(kmsg->iov);
	req->flags &= ~REQ_F_NEED_CLEANUP;
	io_cqring_add_event(req, ret);
	if (ret < 0)
		req_set_fail_links(req);
	io_put_req(req);
	return 0;
}

static int io_send(struct io_kiocb *req, bool force_nonblock)
{
	struct socket *sock;
	int ret;

	if (unlikely(req->ctx->flags & IORING_SETUP_IOPOLL))
		return -EINVAL;

	sock = sock_from_file(req->file, &ret);
	if (sock) {
		struct io_sr_msg *sr = &req->sr_msg;
		struct msghdr msg;
		struct iovec iov;
		unsigned flags;

		ret = import_single_range(WRITE, sr->buf, sr->len, &iov,
						&msg.msg_iter);
		if (ret)
			return ret;

		msg.msg_name = NULL;
		msg.msg_control = NULL;
		msg.msg_controllen = 0;
		msg.msg_namelen = 0;

		flags = req->sr_msg.msg_flags;
		if (flags & MSG_DONTWAIT)
			req->flags |= REQ_F_NOWAIT;
		else if (force_nonblock)
			flags |= MSG_DONTWAIT;

		msg.msg_flags = flags;
		ret = sock_sendmsg(sock, &msg);
		if (force_nonblock && ret == -EAGAIN)
			return -EAGAIN;
		if (ret == -ERESTARTSYS)
			ret = -EINTR;
	}

	io_cqring_add_event(req, ret);
	if (ret < 0)
		req_set_fail_links(req);
	io_put_req(req);
	return 0;
}

static int __io_recvmsg_copy_hdr(struct io_kiocb *req, struct io_async_ctx *io)
{
	struct io_sr_msg *sr = &req->sr_msg;
	struct iovec __user *uiov;
	size_t iov_len;
	int ret;

	ret = __copy_msghdr_from_user(&io->msg.msg, sr->msg, &io->msg.uaddr,
					&uiov, &iov_len);
	if (ret)
		return ret;

	if (req->flags & REQ_F_BUFFER_SELECT) {
		if (iov_len > 1)
			return -EINVAL;
		if (copy_from_user(io->msg.iov, uiov, sizeof(*uiov)))
			return -EFAULT;
		sr->len = io->msg.iov[0].iov_len;
		iov_iter_init(&io->msg.msg.msg_iter, READ, io->msg.iov, 1,
				sr->len);
		io->msg.iov = NULL;
	} else {
		ret = import_iovec(READ, uiov, iov_len, UIO_FASTIOV,
					&io->msg.iov, &io->msg.msg.msg_iter);
		if (ret > 0)
			ret = 0;
	}

	return ret;
}

#ifdef CONFIG_COMPAT
static int __io_compat_recvmsg_copy_hdr(struct io_kiocb *req,
					struct io_async_ctx *io)
{
	struct compat_msghdr __user *msg_compat;
	struct io_sr_msg *sr = &req->sr_msg;
	struct compat_iovec __user *uiov;
	compat_uptr_t ptr;
	compat_size_t len;
	int ret;

	msg_compat = (struct compat_msghdr __user *) sr->msg;
	ret = __get_compat_msghdr(&io->msg.msg, msg_compat, &io->msg.uaddr,
					&ptr, &len);
	if (ret)
		return ret;

	uiov = compat_ptr(ptr);
	if (req->flags & REQ_F_BUFFER_SELECT) {
		compat_ssize_t clen;

		if (len > 1)
			return -EINVAL;
		if (!access_ok(uiov, sizeof(*uiov)))
			return -EFAULT;
		if (__get_user(clen, &uiov->iov_len))
			return -EFAULT;
		if (clen < 0)
			return -EINVAL;
		sr->len = io->msg.iov[0].iov_len;
		io->msg.iov = NULL;
	} else {
		ret = compat_import_iovec(READ, uiov, len, UIO_FASTIOV,
						&io->msg.iov,
						&io->msg.msg.msg_iter);
		if (ret < 0)
			return ret;
	}

	return 0;
}
#endif

static int io_recvmsg_copy_hdr(struct io_kiocb *req, struct io_async_ctx *io)
{
	io->msg.iov = io->msg.fast_iov;

#ifdef CONFIG_COMPAT
	if (req->ctx->compat)
		return __io_compat_recvmsg_copy_hdr(req, io);
#endif

	return __io_recvmsg_copy_hdr(req, io);
}

static struct io_buffer *io_recv_buffer_select(struct io_kiocb *req,
					       int *cflags, bool needs_lock)
{
	struct io_sr_msg *sr = &req->sr_msg;
	struct io_buffer *kbuf;

	if (!(req->flags & REQ_F_BUFFER_SELECT))
		return NULL;

	kbuf = io_buffer_select(req, &sr->len, sr->bgid, sr->kbuf, needs_lock);
	if (IS_ERR(kbuf))
		return kbuf;

	sr->kbuf = kbuf;
	req->flags |= REQ_F_BUFFER_SELECTED;

	*cflags = kbuf->bid << IORING_CQE_BUFFER_SHIFT;
	*cflags |= IORING_CQE_F_BUFFER;
	return kbuf;
}

static int io_recvmsg_prep(struct io_kiocb *req,
			   const struct io_uring_sqe *sqe)
{
	struct io_sr_msg *sr = &req->sr_msg;
	struct io_async_ctx *io = req->io;
	int ret;

	sr->msg_flags = READ_ONCE(sqe->msg_flags);
	sr->msg = u64_to_user_ptr(READ_ONCE(sqe->addr));
	sr->len = READ_ONCE(sqe->len);
	sr->bgid = READ_ONCE(sqe->buf_group);

#ifdef CONFIG_COMPAT
	if (req->ctx->compat)
		sr->msg_flags |= MSG_CMSG_COMPAT;
#endif

	if (!io || req->opcode == IORING_OP_RECV)
		return 0;
	/* iovec is already imported */
	if (req->flags & REQ_F_NEED_CLEANUP)
		return 0;

	ret = io_recvmsg_copy_hdr(req, io);
	if (!ret)
		req->flags |= REQ_F_NEED_CLEANUP;
	return ret;
}

static int io_recvmsg(struct io_kiocb *req, bool force_nonblock)
{
	struct io_async_msghdr *kmsg = NULL;
	struct socket *sock;
	int ret, cflags = 0;

	if (unlikely(req->ctx->flags & IORING_SETUP_IOPOLL))
		return -EINVAL;

	sock = sock_from_file(req->file, &ret);
	if (sock) {
		struct io_buffer *kbuf;
		struct io_async_ctx io;
		unsigned flags;

		if (req->io) {
			kmsg = &req->io->msg;
			kmsg->msg.msg_name = &req->io->msg.addr;
			/* if iov is set, it's allocated already */
			if (!kmsg->iov)
				kmsg->iov = kmsg->fast_iov;
			kmsg->msg.msg_iter.iov = kmsg->iov;
		} else {
			kmsg = &io.msg;
			kmsg->msg.msg_name = &io.msg.addr;

			ret = io_recvmsg_copy_hdr(req, &io);
			if (ret)
				return ret;
		}

		kbuf = io_recv_buffer_select(req, &cflags, !force_nonblock);
		if (IS_ERR(kbuf)) {
			return PTR_ERR(kbuf);
		} else if (kbuf) {
			kmsg->fast_iov[0].iov_base = u64_to_user_ptr(kbuf->addr);
			iov_iter_init(&kmsg->msg.msg_iter, READ, kmsg->iov,
					1, req->sr_msg.len);
		}

		flags = req->sr_msg.msg_flags;
		if (flags & MSG_DONTWAIT)
			req->flags |= REQ_F_NOWAIT;
		else if (force_nonblock)
			flags |= MSG_DONTWAIT;

		ret = __sys_recvmsg_sock(sock, &kmsg->msg, req->sr_msg.msg,
						kmsg->uaddr, flags);
		if (force_nonblock && ret == -EAGAIN)
			return io_setup_async_msg(req, kmsg);
		if (ret == -ERESTARTSYS)
			ret = -EINTR;
	}

	if (kmsg && kmsg->iov != kmsg->fast_iov)
		kfree(kmsg->iov);
	req->flags &= ~REQ_F_NEED_CLEANUP;
	__io_cqring_add_event(req, ret, cflags);
	if (ret < 0)
		req_set_fail_links(req);
	io_put_req(req);
	return 0;
}

static int io_recv(struct io_kiocb *req, bool force_nonblock)
{
	struct io_buffer *kbuf = NULL;
	struct socket *sock;
	int ret, cflags = 0;

	if (unlikely(req->ctx->flags & IORING_SETUP_IOPOLL))
		return -EINVAL;

	sock = sock_from_file(req->file, &ret);
	if (sock) {
		struct io_sr_msg *sr = &req->sr_msg;
		void __user *buf = sr->buf;
		struct msghdr msg;
		struct iovec iov;
		unsigned flags;

		kbuf = io_recv_buffer_select(req, &cflags, !force_nonblock);
		if (IS_ERR(kbuf))
			return PTR_ERR(kbuf);
		else if (kbuf)
			buf = u64_to_user_ptr(kbuf->addr);

		ret = import_single_range(READ, buf, sr->len, &iov,
						&msg.msg_iter);
		if (ret) {
			kfree(kbuf);
			return ret;
		}

		req->flags |= REQ_F_NEED_CLEANUP;
		msg.msg_name = NULL;
		msg.msg_control = NULL;
		msg.msg_controllen = 0;
		msg.msg_namelen = 0;
		msg.msg_iocb = NULL;
		msg.msg_flags = 0;

		flags = req->sr_msg.msg_flags;
		if (flags & MSG_DONTWAIT)
			req->flags |= REQ_F_NOWAIT;
		else if (force_nonblock)
			flags |= MSG_DONTWAIT;

		ret = sock_recvmsg(sock, &msg, flags);
		if (force_nonblock && ret == -EAGAIN)
			return -EAGAIN;
		if (ret == -ERESTARTSYS)
			ret = -EINTR;
	}

	kfree(kbuf);
	req->flags &= ~REQ_F_NEED_CLEANUP;
	__io_cqring_add_event(req, ret, cflags);
	if (ret < 0)
		req_set_fail_links(req);
	io_put_req(req);
	return 0;
}

static int io_accept_prep(struct io_kiocb *req, const struct io_uring_sqe *sqe)
{
	struct io_accept *accept = &req->accept;

	if (unlikely(req->ctx->flags & (IORING_SETUP_IOPOLL|IORING_SETUP_SQPOLL)))
		return -EINVAL;
	if (sqe->ioprio || sqe->len || sqe->buf_index)
		return -EINVAL;

	accept->addr = u64_to_user_ptr(READ_ONCE(sqe->addr));
	accept->addr_len = u64_to_user_ptr(READ_ONCE(sqe->addr2));
	accept->flags = READ_ONCE(sqe->accept_flags);
	accept->nofile = rlimit(RLIMIT_NOFILE);
	return 0;
}

static int __io_accept(struct io_kiocb *req, bool force_nonblock)
{
	struct io_accept *accept = &req->accept;
	unsigned file_flags;
	int ret;

	file_flags = force_nonblock ? O_NONBLOCK : 0;
	ret = __sys_accept4_file(req->file, file_flags, accept->addr,
					accept->addr_len, accept->flags,
					accept->nofile);
	if (ret == -EAGAIN && force_nonblock)
		return -EAGAIN;
	if (ret == -ERESTARTSYS)
		ret = -EINTR;
	if (ret < 0)
		req_set_fail_links(req);
	io_cqring_add_event(req, ret);
	io_put_req(req);
	return 0;
}

static void io_accept_finish(struct io_wq_work **workptr)
{
	struct io_kiocb *req = container_of(*workptr, struct io_kiocb, work);

	if (io_req_cancelled(req))
		return;
	__io_accept(req, false);
	io_steal_work(req, workptr);
}

static int io_accept(struct io_kiocb *req, bool force_nonblock)
{
	int ret;

	ret = __io_accept(req, force_nonblock);
	if (ret == -EAGAIN && force_nonblock) {
		req->work.func = io_accept_finish;
		return -EAGAIN;
	}
	return 0;
}

static int io_connect_prep(struct io_kiocb *req, const struct io_uring_sqe *sqe)
{
	struct io_connect *conn = &req->connect;
	struct io_async_ctx *io = req->io;

	if (unlikely(req->ctx->flags & (IORING_SETUP_IOPOLL|IORING_SETUP_SQPOLL)))
		return -EINVAL;
	if (sqe->ioprio || sqe->len || sqe->buf_index || sqe->rw_flags)
		return -EINVAL;

	conn->addr = u64_to_user_ptr(READ_ONCE(sqe->addr));
	conn->addr_len =  READ_ONCE(sqe->addr2);

	if (!io)
		return 0;

	return move_addr_to_kernel(conn->addr, conn->addr_len,
					&io->connect.address);
}

static int io_connect(struct io_kiocb *req, bool force_nonblock)
{
	struct io_async_ctx __io, *io;
	unsigned file_flags;
	int ret;

	if (req->io) {
		io = req->io;
	} else {
		ret = move_addr_to_kernel(req->connect.addr,
						req->connect.addr_len,
						&__io.connect.address);
		if (ret)
			goto out;
		io = &__io;
	}

	file_flags = force_nonblock ? O_NONBLOCK : 0;

	ret = __sys_connect_file(req->file, &io->connect.address,
					req->connect.addr_len, file_flags);
	if ((ret == -EAGAIN || ret == -EINPROGRESS) && force_nonblock) {
		if (req->io)
			return -EAGAIN;
		if (io_alloc_async_ctx(req)) {
			ret = -ENOMEM;
			goto out;
		}
		memcpy(&req->io->connect, &__io.connect, sizeof(__io.connect));
		return -EAGAIN;
	}
	if (ret == -ERESTARTSYS)
		ret = -EINTR;
out:
	if (ret < 0)
		req_set_fail_links(req);
	io_cqring_add_event(req, ret);
	io_put_req(req);
	return 0;
}
#else /* !CONFIG_NET */
static int io_sendmsg_prep(struct io_kiocb *req, const struct io_uring_sqe *sqe)
{
	return -EOPNOTSUPP;
}

static int io_sendmsg(struct io_kiocb *req, bool force_nonblock)
{
	return -EOPNOTSUPP;
}

static int io_send(struct io_kiocb *req, bool force_nonblock)
{
	return -EOPNOTSUPP;
}

static int io_recvmsg_prep(struct io_kiocb *req,
			   const struct io_uring_sqe *sqe)
{
	return -EOPNOTSUPP;
}

static int io_recvmsg(struct io_kiocb *req, bool force_nonblock)
{
	return -EOPNOTSUPP;
}

static int io_recv(struct io_kiocb *req, bool force_nonblock)
{
	return -EOPNOTSUPP;
}

static int io_accept_prep(struct io_kiocb *req, const struct io_uring_sqe *sqe)
{
	return -EOPNOTSUPP;
}

static int io_accept(struct io_kiocb *req, bool force_nonblock)
{
	return -EOPNOTSUPP;
}

static int io_connect_prep(struct io_kiocb *req, const struct io_uring_sqe *sqe)
{
	return -EOPNOTSUPP;
}

static int io_connect(struct io_kiocb *req, bool force_nonblock)
{
	return -EOPNOTSUPP;
}
#endif /* CONFIG_NET */

struct io_poll_table {
	struct poll_table_struct pt;
	struct io_kiocb *req;
	int error;
};

static void __io_queue_proc(struct io_poll_iocb *poll, struct io_poll_table *pt,
			    struct wait_queue_head *head)
{
	if (unlikely(poll->head)) {
		pt->error = -EINVAL;
		return;
	}

	pt->error = 0;
	poll->head = head;
	add_wait_queue(head, &poll->wait);
}

static void io_async_queue_proc(struct file *file, struct wait_queue_head *head,
			       struct poll_table_struct *p)
{
	struct io_poll_table *pt = container_of(p, struct io_poll_table, pt);

	__io_queue_proc(&pt->req->apoll->poll, pt, head);
}

static int __io_async_wake(struct io_kiocb *req, struct io_poll_iocb *poll,
			   __poll_t mask, task_work_func_t func)
{
	struct task_struct *tsk;

	/* for instances that support it check for an event match first: */
	if (mask && !(mask & poll->events))
		return 0;

	trace_io_uring_task_add(req->ctx, req->opcode, req->user_data, mask);

	list_del_init(&poll->wait.entry);

	tsk = req->task;
	req->result = mask;
	init_task_work(&req->task_work, func);
	/*
	 * If this fails, then the task is exiting. If that is the case, then
	 * the exit check will ultimately cancel these work items. Hence we
	 * don't need to check here and handle it specifically.
	 */
	task_work_add(tsk, &req->task_work, true);
	wake_up_process(tsk);
	return 1;
}

static void io_async_task_func(struct callback_head *cb)
{
	struct io_kiocb *req = container_of(cb, struct io_kiocb, task_work);
	struct async_poll *apoll = req->apoll;
	struct io_ring_ctx *ctx = req->ctx;

	trace_io_uring_task_run(req->ctx, req->opcode, req->user_data);

	WARN_ON_ONCE(!list_empty(&req->apoll->poll.wait.entry));

	if (hash_hashed(&req->hash_node)) {
		spin_lock_irq(&ctx->completion_lock);
		hash_del(&req->hash_node);
		spin_unlock_irq(&ctx->completion_lock);
	}

	/* restore ->work in case we need to retry again */
	memcpy(&req->work, &apoll->work, sizeof(req->work));

	__set_current_state(TASK_RUNNING);
	mutex_lock(&ctx->uring_lock);
	__io_queue_sqe(req, NULL);
	mutex_unlock(&ctx->uring_lock);

	kfree(apoll);
}

static int io_async_wake(struct wait_queue_entry *wait, unsigned mode, int sync,
			void *key)
{
	struct io_kiocb *req = wait->private;
	struct io_poll_iocb *poll = &req->apoll->poll;

	trace_io_uring_poll_wake(req->ctx, req->opcode, req->user_data,
					key_to_poll(key));

	return __io_async_wake(req, poll, key_to_poll(key), io_async_task_func);
}

static void io_poll_req_insert(struct io_kiocb *req)
{
	struct io_ring_ctx *ctx = req->ctx;
	struct hlist_head *list;

	list = &ctx->cancel_hash[hash_long(req->user_data, ctx->cancel_hash_bits)];
	hlist_add_head(&req->hash_node, list);
}

static __poll_t __io_arm_poll_handler(struct io_kiocb *req,
				      struct io_poll_iocb *poll,
				      struct io_poll_table *ipt, __poll_t mask,
				      wait_queue_func_t wake_func)
	__acquires(&ctx->completion_lock)
{
	struct io_ring_ctx *ctx = req->ctx;
	bool cancel = false;

	poll->file = req->file;
	poll->head = NULL;
	poll->done = poll->canceled = false;
	poll->events = mask;

	ipt->pt._key = mask;
	ipt->req = req;
	ipt->error = -EINVAL;

	INIT_LIST_HEAD(&poll->wait.entry);
	init_waitqueue_func_entry(&poll->wait, wake_func);
	poll->wait.private = req;

	mask = vfs_poll(req->file, &ipt->pt) & poll->events;

	spin_lock_irq(&ctx->completion_lock);
	if (likely(poll->head)) {
		spin_lock(&poll->head->lock);
		if (unlikely(list_empty(&poll->wait.entry))) {
			if (ipt->error)
				cancel = true;
			ipt->error = 0;
			mask = 0;
		}
		if (mask || ipt->error)
			list_del_init(&poll->wait.entry);
		else if (cancel)
			WRITE_ONCE(poll->canceled, true);
		else if (!poll->done) /* actually waiting for an event */
			io_poll_req_insert(req);
		spin_unlock(&poll->head->lock);
	}

	return mask;
}

static bool io_arm_poll_handler(struct io_kiocb *req)
{
	const struct io_op_def *def = &io_op_defs[req->opcode];
	struct io_ring_ctx *ctx = req->ctx;
	struct async_poll *apoll;
	struct io_poll_table ipt;
	__poll_t mask, ret;

	if (!req->file || !file_can_poll(req->file))
		return false;
	if (req->flags & (REQ_F_MUST_PUNT | REQ_F_POLLED))
		return false;
	if (!def->pollin && !def->pollout)
		return false;

	apoll = kmalloc(sizeof(*apoll), GFP_ATOMIC);
	if (unlikely(!apoll))
		return false;

	req->flags |= REQ_F_POLLED;
	memcpy(&apoll->work, &req->work, sizeof(req->work));

	/*
	 * Don't need a reference here, as we're adding it to the task
	 * task_works list. If the task exits, the list is pruned.
	 */
	req->task = current;
	req->apoll = apoll;
	INIT_HLIST_NODE(&req->hash_node);

	mask = 0;
	if (def->pollin)
		mask |= POLLIN | POLLRDNORM;
	if (def->pollout)
		mask |= POLLOUT | POLLWRNORM;
	mask |= POLLERR | POLLPRI;

	ipt.pt._qproc = io_async_queue_proc;

	ret = __io_arm_poll_handler(req, &apoll->poll, &ipt, mask,
					io_async_wake);
	if (ret) {
		ipt.error = 0;
		apoll->poll.done = true;
		spin_unlock_irq(&ctx->completion_lock);
		memcpy(&req->work, &apoll->work, sizeof(req->work));
		kfree(apoll);
		return false;
	}
	spin_unlock_irq(&ctx->completion_lock);
	trace_io_uring_poll_arm(ctx, req->opcode, req->user_data, mask,
					apoll->poll.events);
	return true;
}

static bool __io_poll_remove_one(struct io_kiocb *req,
				 struct io_poll_iocb *poll)
{
	bool do_complete = false;

	spin_lock(&poll->head->lock);
	WRITE_ONCE(poll->canceled, true);
	if (!list_empty(&poll->wait.entry)) {
		list_del_init(&poll->wait.entry);
		do_complete = true;
	}
	spin_unlock(&poll->head->lock);
	return do_complete;
}

static bool io_poll_remove_one(struct io_kiocb *req)
{
	bool do_complete;

	if (req->opcode == IORING_OP_POLL_ADD) {
		do_complete = __io_poll_remove_one(req, &req->poll);
	} else {
		/* non-poll requests have submit ref still */
		do_complete = __io_poll_remove_one(req, &req->apoll->poll);
		if (do_complete)
			io_put_req(req);
	}

	hash_del(&req->hash_node);

	if (do_complete) {
		io_cqring_fill_event(req, -ECANCELED);
		io_commit_cqring(req->ctx);
		req->flags |= REQ_F_COMP_LOCKED;
		io_put_req(req);
	}

	return do_complete;
}

static void io_poll_remove_all(struct io_ring_ctx *ctx)
{
	struct hlist_node *tmp;
	struct io_kiocb *req;
	int i;

	spin_lock_irq(&ctx->completion_lock);
	for (i = 0; i < (1U << ctx->cancel_hash_bits); i++) {
		struct hlist_head *list;

		list = &ctx->cancel_hash[i];
		hlist_for_each_entry_safe(req, tmp, list, hash_node)
			io_poll_remove_one(req);
	}
	spin_unlock_irq(&ctx->completion_lock);

	io_cqring_ev_posted(ctx);
}

static int io_poll_cancel(struct io_ring_ctx *ctx, __u64 sqe_addr)
{
	struct hlist_head *list;
	struct io_kiocb *req;

	list = &ctx->cancel_hash[hash_long(sqe_addr, ctx->cancel_hash_bits)];
	hlist_for_each_entry(req, list, hash_node) {
		if (sqe_addr != req->user_data)
			continue;
		if (io_poll_remove_one(req))
			return 0;
		return -EALREADY;
	}

	return -ENOENT;
}

static int io_poll_remove_prep(struct io_kiocb *req,
			       const struct io_uring_sqe *sqe)
{
	if (unlikely(req->ctx->flags & IORING_SETUP_IOPOLL))
		return -EINVAL;
	if (sqe->ioprio || sqe->off || sqe->len || sqe->buf_index ||
	    sqe->poll_events)
		return -EINVAL;

	req->poll.addr = READ_ONCE(sqe->addr);
	return 0;
}

/*
 * Find a running poll command that matches one specified in sqe->addr,
 * and remove it if found.
 */
static int io_poll_remove(struct io_kiocb *req)
{
	struct io_ring_ctx *ctx = req->ctx;
	u64 addr;
	int ret;

	addr = req->poll.addr;
	spin_lock_irq(&ctx->completion_lock);
	ret = io_poll_cancel(ctx, addr);
	spin_unlock_irq(&ctx->completion_lock);

	io_cqring_add_event(req, ret);
	if (ret < 0)
		req_set_fail_links(req);
	io_put_req(req);
	return 0;
}

static void io_poll_complete(struct io_kiocb *req, __poll_t mask, int error)
{
	struct io_ring_ctx *ctx = req->ctx;

	req->poll.done = true;
	io_cqring_fill_event(req, error ? error : mangle_poll(mask));
	io_commit_cqring(ctx);
}

static void io_poll_task_handler(struct io_kiocb *req, struct io_kiocb **nxt)
{
	struct io_ring_ctx *ctx = req->ctx;

	spin_lock_irq(&ctx->completion_lock);
	hash_del(&req->hash_node);
	io_poll_complete(req, req->result, 0);
	req->flags |= REQ_F_COMP_LOCKED;
	io_put_req_find_next(req, nxt);
	spin_unlock_irq(&ctx->completion_lock);

	io_cqring_ev_posted(ctx);
}

static void io_poll_task_func(struct callback_head *cb)
{
	struct io_kiocb *req = container_of(cb, struct io_kiocb, task_work);
	struct io_kiocb *nxt = NULL;

	io_poll_task_handler(req, &nxt);
	if (nxt) {
		struct io_ring_ctx *ctx = nxt->ctx;

		mutex_lock(&ctx->uring_lock);
		__io_queue_sqe(nxt, NULL);
		mutex_unlock(&ctx->uring_lock);
	}
}

static int io_poll_wake(struct wait_queue_entry *wait, unsigned mode, int sync,
			void *key)
{
	struct io_kiocb *req = wait->private;
	struct io_poll_iocb *poll = &req->poll;

	return __io_async_wake(req, poll, key_to_poll(key), io_poll_task_func);
}

static void io_poll_queue_proc(struct file *file, struct wait_queue_head *head,
			       struct poll_table_struct *p)
{
	struct io_poll_table *pt = container_of(p, struct io_poll_table, pt);

	__io_queue_proc(&pt->req->poll, pt, head);
}

static int io_poll_add_prep(struct io_kiocb *req, const struct io_uring_sqe *sqe)
{
	struct io_poll_iocb *poll = &req->poll;
	u16 events;

	if (unlikely(req->ctx->flags & IORING_SETUP_IOPOLL))
		return -EINVAL;
	if (sqe->addr || sqe->ioprio || sqe->off || sqe->len || sqe->buf_index)
		return -EINVAL;
	if (!poll->file)
		return -EBADF;

	events = READ_ONCE(sqe->poll_events);
	poll->events = demangle_poll(events) | EPOLLERR | EPOLLHUP;

	/*
	 * Don't need a reference here, as we're adding it to the task
	 * task_works list. If the task exits, the list is pruned.
	 */
	req->task = current;
	return 0;
}

static int io_poll_add(struct io_kiocb *req)
{
	struct io_poll_iocb *poll = &req->poll;
	struct io_ring_ctx *ctx = req->ctx;
	struct io_poll_table ipt;
	__poll_t mask;

	INIT_HLIST_NODE(&req->hash_node);
	INIT_LIST_HEAD(&req->list);
	ipt.pt._qproc = io_poll_queue_proc;

	mask = __io_arm_poll_handler(req, &req->poll, &ipt, poll->events,
					io_poll_wake);

	if (mask) { /* no async, we'd stolen it */
		ipt.error = 0;
		io_poll_complete(req, mask, 0);
	}
	spin_unlock_irq(&ctx->completion_lock);

	if (mask) {
		io_cqring_ev_posted(ctx);
		io_put_req(req);
	}
	return ipt.error;
}

static enum hrtimer_restart io_timeout_fn(struct hrtimer *timer)
{
	struct io_timeout_data *data = container_of(timer,
						struct io_timeout_data, timer);
	struct io_kiocb *req = data->req;
	struct io_ring_ctx *ctx = req->ctx;
	unsigned long flags;

	atomic_inc(&ctx->cq_timeouts);

	spin_lock_irqsave(&ctx->completion_lock, flags);
	/*
	 * We could be racing with timeout deletion. If the list is empty,
	 * then timeout lookup already found it and will be handling it.
	 */
	if (!list_empty(&req->list)) {
		struct io_kiocb *prev;

		/*
		 * Adjust the reqs sequence before the current one because it
		 * will consume a slot in the cq_ring and the cq_tail
		 * pointer will be increased, otherwise other timeout reqs may
		 * return in advance without waiting for enough wait_nr.
		 */
		prev = req;
		list_for_each_entry_continue_reverse(prev, &ctx->timeout_list, list)
			prev->sequence++;
		list_del_init(&req->list);
	}

	io_cqring_fill_event(req, -ETIME);
	io_commit_cqring(ctx);
	spin_unlock_irqrestore(&ctx->completion_lock, flags);

	io_cqring_ev_posted(ctx);
	req_set_fail_links(req);
	io_put_req(req);
	return HRTIMER_NORESTART;
}

static int io_timeout_cancel(struct io_ring_ctx *ctx, __u64 user_data)
{
	struct io_kiocb *req;
	int ret = -ENOENT;

	list_for_each_entry(req, &ctx->timeout_list, list) {
		if (user_data == req->user_data) {
			list_del_init(&req->list);
			ret = 0;
			break;
		}
	}

	if (ret == -ENOENT)
		return ret;

	ret = hrtimer_try_to_cancel(&req->io->timeout.timer);
	if (ret == -1)
		return -EALREADY;

	req_set_fail_links(req);
	io_cqring_fill_event(req, -ECANCELED);
	io_put_req(req);
	return 0;
}

static int io_timeout_remove_prep(struct io_kiocb *req,
				  const struct io_uring_sqe *sqe)
{
	if (unlikely(req->ctx->flags & IORING_SETUP_IOPOLL))
		return -EINVAL;
	if (sqe->flags || sqe->ioprio || sqe->buf_index || sqe->len)
		return -EINVAL;

	req->timeout.addr = READ_ONCE(sqe->addr);
	req->timeout.flags = READ_ONCE(sqe->timeout_flags);
	if (req->timeout.flags)
		return -EINVAL;

	return 0;
}

/*
 * Remove or update an existing timeout command
 */
static int io_timeout_remove(struct io_kiocb *req)
{
	struct io_ring_ctx *ctx = req->ctx;
	int ret;

	spin_lock_irq(&ctx->completion_lock);
	ret = io_timeout_cancel(ctx, req->timeout.addr);

	io_cqring_fill_event(req, ret);
	io_commit_cqring(ctx);
	spin_unlock_irq(&ctx->completion_lock);
	io_cqring_ev_posted(ctx);
	if (ret < 0)
		req_set_fail_links(req);
	io_put_req(req);
	return 0;
}

static int io_timeout_prep(struct io_kiocb *req, const struct io_uring_sqe *sqe,
			   bool is_timeout_link)
{
	struct io_timeout_data *data;
	unsigned flags;

	if (unlikely(req->ctx->flags & IORING_SETUP_IOPOLL))
		return -EINVAL;
	if (sqe->ioprio || sqe->buf_index || sqe->len != 1)
		return -EINVAL;
	if (sqe->off && is_timeout_link)
		return -EINVAL;
	flags = READ_ONCE(sqe->timeout_flags);
	if (flags & ~IORING_TIMEOUT_ABS)
		return -EINVAL;

	req->timeout.count = READ_ONCE(sqe->off);

	if (!req->io && io_alloc_async_ctx(req))
		return -ENOMEM;

	data = &req->io->timeout;
	data->req = req;
	req->flags |= REQ_F_TIMEOUT;

	if (get_timespec64(&data->ts, u64_to_user_ptr(sqe->addr)))
		return -EFAULT;

	if (flags & IORING_TIMEOUT_ABS)
		data->mode = HRTIMER_MODE_ABS;
	else
		data->mode = HRTIMER_MODE_REL;

	hrtimer_init(&data->timer, CLOCK_MONOTONIC, data->mode);
	return 0;
}

static int io_timeout(struct io_kiocb *req)
{
	unsigned count;
	struct io_ring_ctx *ctx = req->ctx;
	struct io_timeout_data *data;
	struct list_head *entry;
	unsigned span = 0;

	data = &req->io->timeout;

	/*
	 * sqe->off holds how many events that need to occur for this
	 * timeout event to be satisfied. If it isn't set, then this is
	 * a pure timeout request, sequence isn't used.
	 */
	count = req->timeout.count;
	if (!count) {
		req->flags |= REQ_F_TIMEOUT_NOSEQ;
		spin_lock_irq(&ctx->completion_lock);
		entry = ctx->timeout_list.prev;
		goto add;
	}

	req->sequence = ctx->cached_sq_head + count - 1;
	data->seq_offset = count;

	/*
	 * Insertion sort, ensuring the first entry in the list is always
	 * the one we need first.
	 */
	spin_lock_irq(&ctx->completion_lock);
	list_for_each_prev(entry, &ctx->timeout_list) {
		struct io_kiocb *nxt = list_entry(entry, struct io_kiocb, list);
		unsigned nxt_sq_head;
		long long tmp, tmp_nxt;
		u32 nxt_offset = nxt->io->timeout.seq_offset;

		if (nxt->flags & REQ_F_TIMEOUT_NOSEQ)
			continue;

		/*
		 * Since cached_sq_head + count - 1 can overflow, use type long
		 * long to store it.
		 */
		tmp = (long long)ctx->cached_sq_head + count - 1;
		nxt_sq_head = nxt->sequence - nxt_offset + 1;
		tmp_nxt = (long long)nxt_sq_head + nxt_offset - 1;

		/*
		 * cached_sq_head may overflow, and it will never overflow twice
		 * once there is some timeout req still be valid.
		 */
		if (ctx->cached_sq_head < nxt_sq_head)
			tmp += UINT_MAX;

		if (tmp > tmp_nxt)
			break;

		/*
		 * Sequence of reqs after the insert one and itself should
		 * be adjusted because each timeout req consumes a slot.
		 */
		span++;
		nxt->sequence++;
	}
	req->sequence -= span;
add:
	list_add(&req->list, entry);
	data->timer.function = io_timeout_fn;
	hrtimer_start(&data->timer, timespec64_to_ktime(data->ts), data->mode);
	spin_unlock_irq(&ctx->completion_lock);
	return 0;
}

static bool io_cancel_cb(struct io_wq_work *work, void *data)
{
	struct io_kiocb *req = container_of(work, struct io_kiocb, work);

	return req->user_data == (unsigned long) data;
}

static int io_async_cancel_one(struct io_ring_ctx *ctx, void *sqe_addr)
{
	enum io_wq_cancel cancel_ret;
	int ret = 0;

	cancel_ret = io_wq_cancel_cb(ctx->io_wq, io_cancel_cb, sqe_addr);
	switch (cancel_ret) {
	case IO_WQ_CANCEL_OK:
		ret = 0;
		break;
	case IO_WQ_CANCEL_RUNNING:
		ret = -EALREADY;
		break;
	case IO_WQ_CANCEL_NOTFOUND:
		ret = -ENOENT;
		break;
	}

	return ret;
}

static void io_async_find_and_cancel(struct io_ring_ctx *ctx,
				     struct io_kiocb *req, __u64 sqe_addr,
				     int success_ret)
{
	unsigned long flags;
	int ret;

	ret = io_async_cancel_one(ctx, (void *) (unsigned long) sqe_addr);
	if (ret != -ENOENT) {
		spin_lock_irqsave(&ctx->completion_lock, flags);
		goto done;
	}

	spin_lock_irqsave(&ctx->completion_lock, flags);
	ret = io_timeout_cancel(ctx, sqe_addr);
	if (ret != -ENOENT)
		goto done;
	ret = io_poll_cancel(ctx, sqe_addr);
done:
	if (!ret)
		ret = success_ret;
	io_cqring_fill_event(req, ret);
	io_commit_cqring(ctx);
	spin_unlock_irqrestore(&ctx->completion_lock, flags);
	io_cqring_ev_posted(ctx);

	if (ret < 0)
		req_set_fail_links(req);
	io_put_req(req);
}

static int io_async_cancel_prep(struct io_kiocb *req,
				const struct io_uring_sqe *sqe)
{
	if (unlikely(req->ctx->flags & IORING_SETUP_IOPOLL))
		return -EINVAL;
	if (sqe->flags || sqe->ioprio || sqe->off || sqe->len ||
	    sqe->cancel_flags)
		return -EINVAL;

	req->cancel.addr = READ_ONCE(sqe->addr);
	return 0;
}

static int io_async_cancel(struct io_kiocb *req)
{
	struct io_ring_ctx *ctx = req->ctx;

	io_async_find_and_cancel(ctx, req, req->cancel.addr, 0);
	return 0;
}

static int io_files_update_prep(struct io_kiocb *req,
				const struct io_uring_sqe *sqe)
{
	if (sqe->flags || sqe->ioprio || sqe->rw_flags)
		return -EINVAL;

	req->files_update.offset = READ_ONCE(sqe->off);
	req->files_update.nr_args = READ_ONCE(sqe->len);
	if (!req->files_update.nr_args)
		return -EINVAL;
	req->files_update.arg = READ_ONCE(sqe->addr);
	return 0;
}

static int io_files_update(struct io_kiocb *req, bool force_nonblock)
{
	struct io_ring_ctx *ctx = req->ctx;
	struct io_uring_files_update up;
	int ret;

	if (force_nonblock)
		return -EAGAIN;

	up.offset = req->files_update.offset;
	up.fds = req->files_update.arg;

	mutex_lock(&ctx->uring_lock);
	ret = __io_sqe_files_update(ctx, &up, req->files_update.nr_args);
	mutex_unlock(&ctx->uring_lock);

	if (ret < 0)
		req_set_fail_links(req);
	io_cqring_add_event(req, ret);
	io_put_req(req);
	return 0;
}

static int io_req_defer_prep(struct io_kiocb *req,
			     const struct io_uring_sqe *sqe)
{
	ssize_t ret = 0;

	if (!sqe)
		return 0;

	if (io_op_defs[req->opcode].file_table) {
		ret = io_grab_files(req);
		if (unlikely(ret))
			return ret;
	}

	io_req_work_grab_env(req, &io_op_defs[req->opcode]);

	switch (req->opcode) {
	case IORING_OP_NOP:
		break;
	case IORING_OP_READV:
	case IORING_OP_READ_FIXED:
	case IORING_OP_READ:
		ret = io_read_prep(req, sqe, true);
		break;
	case IORING_OP_WRITEV:
	case IORING_OP_WRITE_FIXED:
	case IORING_OP_WRITE:
		ret = io_write_prep(req, sqe, true);
		break;
	case IORING_OP_POLL_ADD:
		ret = io_poll_add_prep(req, sqe);
		break;
	case IORING_OP_POLL_REMOVE:
		ret = io_poll_remove_prep(req, sqe);
		break;
	case IORING_OP_FSYNC:
		ret = io_prep_fsync(req, sqe);
		break;
	case IORING_OP_SYNC_FILE_RANGE:
		ret = io_prep_sfr(req, sqe);
		break;
	case IORING_OP_SENDMSG:
	case IORING_OP_SEND:
		ret = io_sendmsg_prep(req, sqe);
		break;
	case IORING_OP_RECVMSG:
	case IORING_OP_RECV:
		ret = io_recvmsg_prep(req, sqe);
		break;
	case IORING_OP_CONNECT:
		ret = io_connect_prep(req, sqe);
		break;
	case IORING_OP_TIMEOUT:
		ret = io_timeout_prep(req, sqe, false);
		break;
	case IORING_OP_TIMEOUT_REMOVE:
		ret = io_timeout_remove_prep(req, sqe);
		break;
	case IORING_OP_ASYNC_CANCEL:
		ret = io_async_cancel_prep(req, sqe);
		break;
	case IORING_OP_LINK_TIMEOUT:
		ret = io_timeout_prep(req, sqe, true);
		break;
	case IORING_OP_ACCEPT:
		ret = io_accept_prep(req, sqe);
		break;
	case IORING_OP_FALLOCATE:
		ret = io_fallocate_prep(req, sqe);
		break;
	case IORING_OP_OPENAT:
		ret = io_openat_prep(req, sqe);
		break;
	case IORING_OP_CLOSE:
		ret = io_close_prep(req, sqe);
		break;
	case IORING_OP_FILES_UPDATE:
		ret = io_files_update_prep(req, sqe);
		break;
	case IORING_OP_STATX:
		ret = io_statx_prep(req, sqe);
		break;
	case IORING_OP_FADVISE:
		ret = io_fadvise_prep(req, sqe);
		break;
	case IORING_OP_MADVISE:
		ret = io_madvise_prep(req, sqe);
		break;
	case IORING_OP_OPENAT2:
		ret = io_openat2_prep(req, sqe);
		break;
	case IORING_OP_EPOLL_CTL:
		ret = io_epoll_ctl_prep(req, sqe);
		break;
	case IORING_OP_SPLICE:
		ret = io_splice_prep(req, sqe);
		break;
	case IORING_OP_PROVIDE_BUFFERS:
		ret = io_provide_buffers_prep(req, sqe);
		break;
	case IORING_OP_REMOVE_BUFFERS:
		ret = io_remove_buffers_prep(req, sqe);
		break;
	default:
		printk_once(KERN_WARNING "io_uring: unhandled opcode %d\n",
				req->opcode);
		ret = -EINVAL;
		break;
	}

	return ret;
}

static int io_req_defer(struct io_kiocb *req, const struct io_uring_sqe *sqe)
{
	struct io_ring_ctx *ctx = req->ctx;
	int ret;

	/* Still need defer if there is pending req in defer list. */
	if (!req_need_defer(req) && list_empty(&ctx->defer_list))
		return 0;

	if (!req->io && io_alloc_async_ctx(req))
		return -EAGAIN;

	ret = io_req_defer_prep(req, sqe);
	if (ret < 0)
		return ret;

	spin_lock_irq(&ctx->completion_lock);
	if (!req_need_defer(req) && list_empty(&ctx->defer_list)) {
		spin_unlock_irq(&ctx->completion_lock);
		return 0;
	}

	trace_io_uring_defer(ctx, req, req->user_data);
	list_add_tail(&req->list, &ctx->defer_list);
	spin_unlock_irq(&ctx->completion_lock);
	return -EIOCBQUEUED;
}

static void io_cleanup_req(struct io_kiocb *req)
{
	struct io_async_ctx *io = req->io;

	switch (req->opcode) {
	case IORING_OP_READV:
	case IORING_OP_READ_FIXED:
	case IORING_OP_READ:
		if (req->flags & REQ_F_BUFFER_SELECTED)
			kfree((void *)(unsigned long)req->rw.addr);
		/* fallthrough */
	case IORING_OP_WRITEV:
	case IORING_OP_WRITE_FIXED:
	case IORING_OP_WRITE:
		if (io->rw.iov != io->rw.fast_iov)
			kfree(io->rw.iov);
		break;
	case IORING_OP_RECVMSG:
		if (req->flags & REQ_F_BUFFER_SELECTED)
			kfree(req->sr_msg.kbuf);
		/* fallthrough */
	case IORING_OP_SENDMSG:
		if (io->msg.iov != io->msg.fast_iov)
			kfree(io->msg.iov);
		break;
	case IORING_OP_RECV:
		if (req->flags & REQ_F_BUFFER_SELECTED)
			kfree(req->sr_msg.kbuf);
		break;
	case IORING_OP_OPENAT:
	case IORING_OP_OPENAT2:
	case IORING_OP_STATX:
		putname(req->open.filename);
		break;
	case IORING_OP_SPLICE:
		io_put_file(req, req->splice.file_in,
			    (req->splice.flags & SPLICE_F_FD_IN_FIXED));
		break;
	}

	req->flags &= ~REQ_F_NEED_CLEANUP;
}

static int io_issue_sqe(struct io_kiocb *req, const struct io_uring_sqe *sqe,
			bool force_nonblock)
{
	struct io_ring_ctx *ctx = req->ctx;
	int ret;

	switch (req->opcode) {
	case IORING_OP_NOP:
		ret = io_nop(req);
		break;
	case IORING_OP_READV:
	case IORING_OP_READ_FIXED:
	case IORING_OP_READ:
		if (sqe) {
			ret = io_read_prep(req, sqe, force_nonblock);
			if (ret < 0)
				break;
		}
		ret = io_read(req, force_nonblock);
		break;
	case IORING_OP_WRITEV:
	case IORING_OP_WRITE_FIXED:
	case IORING_OP_WRITE:
		if (sqe) {
			ret = io_write_prep(req, sqe, force_nonblock);
			if (ret < 0)
				break;
		}
		ret = io_write(req, force_nonblock);
		break;
	case IORING_OP_FSYNC:
		if (sqe) {
			ret = io_prep_fsync(req, sqe);
			if (ret < 0)
				break;
		}
		ret = io_fsync(req, force_nonblock);
		break;
	case IORING_OP_POLL_ADD:
		if (sqe) {
			ret = io_poll_add_prep(req, sqe);
			if (ret)
				break;
		}
		ret = io_poll_add(req);
		break;
	case IORING_OP_POLL_REMOVE:
		if (sqe) {
			ret = io_poll_remove_prep(req, sqe);
			if (ret < 0)
				break;
		}
		ret = io_poll_remove(req);
		break;
	case IORING_OP_SYNC_FILE_RANGE:
		if (sqe) {
			ret = io_prep_sfr(req, sqe);
			if (ret < 0)
				break;
		}
		ret = io_sync_file_range(req, force_nonblock);
		break;
	case IORING_OP_SENDMSG:
	case IORING_OP_SEND:
		if (sqe) {
			ret = io_sendmsg_prep(req, sqe);
			if (ret < 0)
				break;
		}
		if (req->opcode == IORING_OP_SENDMSG)
			ret = io_sendmsg(req, force_nonblock);
		else
			ret = io_send(req, force_nonblock);
		break;
	case IORING_OP_RECVMSG:
	case IORING_OP_RECV:
		if (sqe) {
			ret = io_recvmsg_prep(req, sqe);
			if (ret)
				break;
		}
		if (req->opcode == IORING_OP_RECVMSG)
			ret = io_recvmsg(req, force_nonblock);
		else
			ret = io_recv(req, force_nonblock);
		break;
	case IORING_OP_TIMEOUT:
		if (sqe) {
			ret = io_timeout_prep(req, sqe, false);
			if (ret)
				break;
		}
		ret = io_timeout(req);
		break;
	case IORING_OP_TIMEOUT_REMOVE:
		if (sqe) {
			ret = io_timeout_remove_prep(req, sqe);
			if (ret)
				break;
		}
		ret = io_timeout_remove(req);
		break;
	case IORING_OP_ACCEPT:
		if (sqe) {
			ret = io_accept_prep(req, sqe);
			if (ret)
				break;
		}
		ret = io_accept(req, force_nonblock);
		break;
	case IORING_OP_CONNECT:
		if (sqe) {
			ret = io_connect_prep(req, sqe);
			if (ret)
				break;
		}
		ret = io_connect(req, force_nonblock);
		break;
	case IORING_OP_ASYNC_CANCEL:
		if (sqe) {
			ret = io_async_cancel_prep(req, sqe);
			if (ret)
				break;
		}
		ret = io_async_cancel(req);
		break;
	case IORING_OP_FALLOCATE:
		if (sqe) {
			ret = io_fallocate_prep(req, sqe);
			if (ret)
				break;
		}
		ret = io_fallocate(req, force_nonblock);
		break;
	case IORING_OP_OPENAT:
		if (sqe) {
			ret = io_openat_prep(req, sqe);
			if (ret)
				break;
		}
		ret = io_openat(req, force_nonblock);
		break;
	case IORING_OP_CLOSE:
		if (sqe) {
			ret = io_close_prep(req, sqe);
			if (ret)
				break;
		}
		ret = io_close(req, force_nonblock);
		break;
	case IORING_OP_FILES_UPDATE:
		if (sqe) {
			ret = io_files_update_prep(req, sqe);
			if (ret)
				break;
		}
		ret = io_files_update(req, force_nonblock);
		break;
	case IORING_OP_STATX:
		if (sqe) {
			ret = io_statx_prep(req, sqe);
			if (ret)
				break;
		}
		ret = io_statx(req, force_nonblock);
		break;
	case IORING_OP_FADVISE:
		if (sqe) {
			ret = io_fadvise_prep(req, sqe);
			if (ret)
				break;
		}
		ret = io_fadvise(req, force_nonblock);
		break;
	case IORING_OP_MADVISE:
		if (sqe) {
			ret = io_madvise_prep(req, sqe);
			if (ret)
				break;
		}
		ret = io_madvise(req, force_nonblock);
		break;
	case IORING_OP_OPENAT2:
		if (sqe) {
			ret = io_openat2_prep(req, sqe);
			if (ret)
				break;
		}
		ret = io_openat2(req, force_nonblock);
		break;
	case IORING_OP_EPOLL_CTL:
		if (sqe) {
			ret = io_epoll_ctl_prep(req, sqe);
			if (ret)
				break;
		}
		ret = io_epoll_ctl(req, force_nonblock);
		break;
	case IORING_OP_SPLICE:
		if (sqe) {
			ret = io_splice_prep(req, sqe);
			if (ret < 0)
				break;
		}
		ret = io_splice(req, force_nonblock);
		break;
	case IORING_OP_PROVIDE_BUFFERS:
		if (sqe) {
			ret = io_provide_buffers_prep(req, sqe);
			if (ret)
				break;
		}
		ret = io_provide_buffers(req, force_nonblock);
		break;
	case IORING_OP_REMOVE_BUFFERS:
		if (sqe) {
			ret = io_remove_buffers_prep(req, sqe);
			if (ret)
				break;
		}
		ret = io_remove_buffers(req, force_nonblock);
		break;
	default:
		ret = -EINVAL;
		break;
	}

	if (ret)
		return ret;

	if (ctx->flags & IORING_SETUP_IOPOLL) {
		const bool in_async = io_wq_current_is_worker();

		if (req->result == -EAGAIN)
			return -EAGAIN;

		/* workqueue context doesn't hold uring_lock, grab it now */
		if (in_async)
			mutex_lock(&ctx->uring_lock);

		io_iopoll_req_issued(req);

		if (in_async)
			mutex_unlock(&ctx->uring_lock);
	}

	return 0;
}

static void io_wq_submit_work(struct io_wq_work **workptr)
{
	struct io_wq_work *work = *workptr;
	struct io_kiocb *req = container_of(work, struct io_kiocb, work);
	int ret = 0;

	/* if NO_CANCEL is set, we must still run the work */
	if ((work->flags & (IO_WQ_WORK_CANCEL|IO_WQ_WORK_NO_CANCEL)) ==
				IO_WQ_WORK_CANCEL) {
		ret = -ECANCELED;
	}

	if (!ret) {
		do {
			ret = io_issue_sqe(req, NULL, false);
			/*
			 * We can get EAGAIN for polled IO even though we're
			 * forcing a sync submission from here, since we can't
			 * wait for request slots on the block side.
			 */
			if (ret != -EAGAIN)
				break;
			cond_resched();
		} while (1);
	}

	if (ret) {
		req_set_fail_links(req);
		io_cqring_add_event(req, ret);
		io_put_req(req);
	}

	io_steal_work(req, workptr);
}

static int io_req_needs_file(struct io_kiocb *req, int fd)
{
	if (!io_op_defs[req->opcode].needs_file)
		return 0;
	if ((fd == -1 || fd == AT_FDCWD) && io_op_defs[req->opcode].fd_non_neg)
		return 0;
	return 1;
}

static inline struct file *io_file_from_index(struct io_ring_ctx *ctx,
					      int index)
{
	struct fixed_file_table *table;

	table = &ctx->file_data->table[index >> IORING_FILE_TABLE_SHIFT];
	return table->files[index & IORING_FILE_TABLE_MASK];;
}

static int io_file_get(struct io_submit_state *state, struct io_kiocb *req,
			int fd, struct file **out_file, bool fixed)
{
	struct io_ring_ctx *ctx = req->ctx;
	struct file *file;

	if (fixed) {
		if (unlikely(!ctx->file_data ||
		    (unsigned) fd >= ctx->nr_user_files))
			return -EBADF;
		fd = array_index_nospec(fd, ctx->nr_user_files);
		file = io_file_from_index(ctx, fd);
		if (!file)
			return -EBADF;
		percpu_ref_get(&ctx->file_data->refs);
	} else {
		trace_io_uring_file_get(ctx, fd);
		file = __io_file_get(state, fd);
		if (unlikely(!file))
			return -EBADF;
	}

	*out_file = file;
	return 0;
}

static int io_req_set_file(struct io_submit_state *state, struct io_kiocb *req,
			   const struct io_uring_sqe *sqe)
{
	unsigned flags;
	int fd;
	bool fixed;

	flags = READ_ONCE(sqe->flags);
	fd = READ_ONCE(sqe->fd);

	if (!io_req_needs_file(req, fd))
		return 0;

	fixed = (flags & IOSQE_FIXED_FILE);
	if (unlikely(!fixed && req->needs_fixed_file))
		return -EBADF;

	return io_file_get(state, req, fd, &req->file, fixed);
}

static int io_grab_files(struct io_kiocb *req)
{
	int ret = -EBADF;
	struct io_ring_ctx *ctx = req->ctx;

	if (req->work.files)
		return 0;
	if (!ctx->ring_file)
		return -EBADF;

	rcu_read_lock();
	spin_lock_irq(&ctx->inflight_lock);
	/*
	 * We use the f_ops->flush() handler to ensure that we can flush
	 * out work accessing these files if the fd is closed. Check if
	 * the fd has changed since we started down this path, and disallow
	 * this operation if it has.
	 */
	if (fcheck(ctx->ring_fd) == ctx->ring_file) {
		list_add(&req->inflight_entry, &ctx->inflight_list);
		req->flags |= REQ_F_INFLIGHT;
		req->work.files = current->files;
		ret = 0;
	}
	spin_unlock_irq(&ctx->inflight_lock);
	rcu_read_unlock();

	return ret;
}

static enum hrtimer_restart io_link_timeout_fn(struct hrtimer *timer)
{
	struct io_timeout_data *data = container_of(timer,
						struct io_timeout_data, timer);
	struct io_kiocb *req = data->req;
	struct io_ring_ctx *ctx = req->ctx;
	struct io_kiocb *prev = NULL;
	unsigned long flags;

	spin_lock_irqsave(&ctx->completion_lock, flags);

	/*
	 * We don't expect the list to be empty, that will only happen if we
	 * race with the completion of the linked work.
	 */
	if (!list_empty(&req->link_list)) {
		prev = list_entry(req->link_list.prev, struct io_kiocb,
				  link_list);
		if (refcount_inc_not_zero(&prev->refs)) {
			list_del_init(&req->link_list);
			prev->flags &= ~REQ_F_LINK_TIMEOUT;
		} else
			prev = NULL;
	}

	spin_unlock_irqrestore(&ctx->completion_lock, flags);

	if (prev) {
		req_set_fail_links(prev);
		io_async_find_and_cancel(ctx, req, prev->user_data, -ETIME);
		io_put_req(prev);
	} else {
		io_cqring_add_event(req, -ETIME);
		io_put_req(req);
	}
	return HRTIMER_NORESTART;
}

static void io_queue_linked_timeout(struct io_kiocb *req)
{
	struct io_ring_ctx *ctx = req->ctx;

	/*
	 * If the list is now empty, then our linked request finished before
	 * we got a chance to setup the timer
	 */
	spin_lock_irq(&ctx->completion_lock);
	if (!list_empty(&req->link_list)) {
		struct io_timeout_data *data = &req->io->timeout;

		data->timer.function = io_link_timeout_fn;
		hrtimer_start(&data->timer, timespec64_to_ktime(data->ts),
				data->mode);
	}
	spin_unlock_irq(&ctx->completion_lock);

	/* drop submission reference */
	io_put_req(req);
}

static struct io_kiocb *io_prep_linked_timeout(struct io_kiocb *req)
{
	struct io_kiocb *nxt;

	if (!(req->flags & REQ_F_LINK))
		return NULL;
	/* for polled retry, if flag is set, we already went through here */
	if (req->flags & REQ_F_POLLED)
		return NULL;

	nxt = list_first_entry_or_null(&req->link_list, struct io_kiocb,
					link_list);
	if (!nxt || nxt->opcode != IORING_OP_LINK_TIMEOUT)
		return NULL;

	req->flags |= REQ_F_LINK_TIMEOUT;
	return nxt;
}

static void __io_queue_sqe(struct io_kiocb *req, const struct io_uring_sqe *sqe)
{
	struct io_kiocb *linked_timeout;
	struct io_kiocb *nxt;
	const struct cred *old_creds = NULL;
	int ret;

again:
	linked_timeout = io_prep_linked_timeout(req);

	if (req->work.creds && req->work.creds != current_cred()) {
		if (old_creds)
			revert_creds(old_creds);
		if (old_creds == req->work.creds)
			old_creds = NULL; /* restored original creds */
		else
			old_creds = override_creds(req->work.creds);
	}

	ret = io_issue_sqe(req, sqe, true);

	/*
	 * We async punt it if the file wasn't marked NOWAIT, or if the file
	 * doesn't support non-blocking read/write attempts
	 */
	if (ret == -EAGAIN && (!(req->flags & REQ_F_NOWAIT) ||
	    (req->flags & REQ_F_MUST_PUNT))) {
		if (io_arm_poll_handler(req)) {
			if (linked_timeout)
				io_queue_linked_timeout(linked_timeout);
			goto exit;
		}
punt:
		if (io_op_defs[req->opcode].file_table) {
			ret = io_grab_files(req);
			if (ret)
				goto err;
		}

		/*
		 * Queued up for async execution, worker will release
		 * submit reference when the iocb is actually submitted.
		 */
		io_queue_async_work(req);
		goto exit;
	}

err:
	nxt = NULL;
	/* drop submission reference */
	io_put_req_find_next(req, &nxt);

	if (linked_timeout) {
		if (!ret)
			io_queue_linked_timeout(linked_timeout);
		else
			io_put_req(linked_timeout);
	}

	/* and drop final reference, if we failed */
	if (ret) {
		io_cqring_add_event(req, ret);
		req_set_fail_links(req);
		io_put_req(req);
	}
	if (nxt) {
		req = nxt;

		if (req->flags & REQ_F_FORCE_ASYNC)
			goto punt;
		goto again;
	}
exit:
	if (old_creds)
		revert_creds(old_creds);
}

static void io_queue_sqe(struct io_kiocb *req, const struct io_uring_sqe *sqe)
{
	int ret;

	ret = io_req_defer(req, sqe);
	if (ret) {
		if (ret != -EIOCBQUEUED) {
fail_req:
			io_cqring_add_event(req, ret);
			req_set_fail_links(req);
			io_double_put_req(req);
		}
	} else if (req->flags & REQ_F_FORCE_ASYNC) {
		ret = io_req_defer_prep(req, sqe);
		if (unlikely(ret < 0))
			goto fail_req;
		/*
		 * Never try inline submit of IOSQE_ASYNC is set, go straight
		 * to async execution.
		 */
		req->work.flags |= IO_WQ_WORK_CONCURRENT;
		io_queue_async_work(req);
	} else {
		__io_queue_sqe(req, sqe);
	}
}

static inline void io_queue_link_head(struct io_kiocb *req)
{
	if (unlikely(req->flags & REQ_F_FAIL_LINK)) {
		io_cqring_add_event(req, -ECANCELED);
		io_double_put_req(req);
	} else
		io_queue_sqe(req, NULL);
}

#define SQE_VALID_FLAGS	(IOSQE_FIXED_FILE|IOSQE_IO_DRAIN|IOSQE_IO_LINK|	\
				IOSQE_IO_HARDLINK | IOSQE_ASYNC | \
				IOSQE_BUFFER_SELECT)

static bool io_submit_sqe(struct io_kiocb *req, const struct io_uring_sqe *sqe,
			  struct io_submit_state *state, struct io_kiocb **link)
{
	struct io_ring_ctx *ctx = req->ctx;
	unsigned int sqe_flags;
	int ret, id;

	sqe_flags = READ_ONCE(sqe->flags);

	/* enforce forwards compatibility on users */
	if (unlikely(sqe_flags & ~SQE_VALID_FLAGS)) {
		ret = -EINVAL;
		goto err_req;
	}

	if ((sqe_flags & IOSQE_BUFFER_SELECT) &&
	    !io_op_defs[req->opcode].buffer_select) {
		ret = -EOPNOTSUPP;
		goto err_req;
	}

	id = READ_ONCE(sqe->personality);
	if (id) {
		req->work.creds = idr_find(&ctx->personality_idr, id);
		if (unlikely(!req->work.creds)) {
			ret = -EINVAL;
			goto err_req;
		}
		get_cred(req->work.creds);
	}

	/* same numerical values with corresponding REQ_F_*, safe to copy */
	req->flags |= sqe_flags & (IOSQE_IO_DRAIN | IOSQE_IO_HARDLINK |
					IOSQE_ASYNC | IOSQE_FIXED_FILE |
					IOSQE_BUFFER_SELECT);

	ret = io_req_set_file(state, req, sqe);
	if (unlikely(ret)) {
err_req:
		io_cqring_add_event(req, ret);
		io_double_put_req(req);
		return false;
	}

	/*
	 * If we already have a head request, queue this one for async
	 * submittal once the head completes. If we don't have a head but
	 * IOSQE_IO_LINK is set in the sqe, start a new head. This one will be
	 * submitted sync once the chain is complete. If none of those
	 * conditions are true (normal request), then just queue it.
	 */
	if (*link) {
		struct io_kiocb *head = *link;

		/*
		 * Taking sequential execution of a link, draining both sides
		 * of the link also fullfils IOSQE_IO_DRAIN semantics for all
		 * requests in the link. So, it drains the head and the
		 * next after the link request. The last one is done via
		 * drain_next flag to persist the effect across calls.
		 */
		if (sqe_flags & IOSQE_IO_DRAIN) {
			head->flags |= REQ_F_IO_DRAIN;
			ctx->drain_next = 1;
		}
		if (io_alloc_async_ctx(req)) {
			ret = -EAGAIN;
			goto err_req;
		}

		ret = io_req_defer_prep(req, sqe);
		if (ret) {
			/* fail even hard links since we don't submit */
			head->flags |= REQ_F_FAIL_LINK;
			goto err_req;
		}
		trace_io_uring_link(ctx, req, head);
		list_add_tail(&req->link_list, &head->link_list);

		/* last request of a link, enqueue the link */
		if (!(sqe_flags & (IOSQE_IO_LINK|IOSQE_IO_HARDLINK))) {
			io_queue_link_head(head);
			*link = NULL;
		}
	} else {
		if (unlikely(ctx->drain_next)) {
			req->flags |= REQ_F_IO_DRAIN;
			req->ctx->drain_next = 0;
		}
		if (sqe_flags & (IOSQE_IO_LINK|IOSQE_IO_HARDLINK)) {
			req->flags |= REQ_F_LINK;
			INIT_LIST_HEAD(&req->link_list);

			if (io_alloc_async_ctx(req)) {
				ret = -EAGAIN;
				goto err_req;
			}
			ret = io_req_defer_prep(req, sqe);
			if (ret)
				req->flags |= REQ_F_FAIL_LINK;
			*link = req;
		} else {
			io_queue_sqe(req, sqe);
		}
	}

	return true;
}

/*
 * Batched submission is done, ensure local IO is flushed out.
 */
static void io_submit_state_end(struct io_submit_state *state)
{
	blk_finish_plug(&state->plug);
	io_file_put(state);
	if (state->free_reqs)
		kmem_cache_free_bulk(req_cachep, state->free_reqs, state->reqs);
}

/*
 * Start submission side cache.
 */
static void io_submit_state_start(struct io_submit_state *state,
				  unsigned int max_ios)
{
	blk_start_plug(&state->plug);
	state->free_reqs = 0;
	state->file = NULL;
	state->ios_left = max_ios;
}

static void io_commit_sqring(struct io_ring_ctx *ctx)
{
	struct io_rings *rings = ctx->rings;

	/*
	 * Ensure any loads from the SQEs are done at this point,
	 * since once we write the new head, the application could
	 * write new data to them.
	 */
	smp_store_release(&rings->sq.head, ctx->cached_sq_head);
}

/*
 * Fetch an sqe, if one is available. Note that sqe_ptr will point to memory
 * that is mapped by userspace. This means that care needs to be taken to
 * ensure that reads are stable, as we cannot rely on userspace always
 * being a good citizen. If members of the sqe are validated and then later
 * used, it's important that those reads are done through READ_ONCE() to
 * prevent a re-load down the line.
 */
static bool io_get_sqring(struct io_ring_ctx *ctx, struct io_kiocb *req,
			  const struct io_uring_sqe **sqe_ptr)
{
	u32 *sq_array = ctx->sq_array;
	unsigned head;

	/*
	 * The cached sq head (or cq tail) serves two purposes:
	 *
	 * 1) allows us to batch the cost of updating the user visible
	 *    head updates.
	 * 2) allows the kernel side to track the head on its own, even
	 *    though the application is the one updating it.
	 */
	head = READ_ONCE(sq_array[ctx->cached_sq_head & ctx->sq_mask]);
	if (likely(head < ctx->sq_entries)) {
		/*
		 * All io need record the previous position, if LINK vs DARIN,
		 * it can be used to mark the position of the first IO in the
		 * link list.
		 */
		req->sequence = ctx->cached_sq_head;
		*sqe_ptr = &ctx->sq_sqes[head];
		req->opcode = READ_ONCE((*sqe_ptr)->opcode);
		req->user_data = READ_ONCE((*sqe_ptr)->user_data);
		ctx->cached_sq_head++;
		return true;
	}

	/* drop invalid entries */
	ctx->cached_sq_head++;
	ctx->cached_sq_dropped++;
	WRITE_ONCE(ctx->rings->sq_dropped, ctx->cached_sq_dropped);
	return false;
}

static int io_submit_sqes(struct io_ring_ctx *ctx, unsigned int nr,
			  struct file *ring_file, int ring_fd,
			  struct mm_struct **mm, bool async)
{
	struct io_submit_state state, *statep = NULL;
	struct io_kiocb *link = NULL;
	int i, submitted = 0;
	bool mm_fault = false;

	/* if we have a backlog and couldn't flush it all, return BUSY */
	if (test_bit(0, &ctx->sq_check_overflow)) {
		if (!list_empty(&ctx->cq_overflow_list) &&
		    !io_cqring_overflow_flush(ctx, false))
			return -EBUSY;
	}

	/* make sure SQ entry isn't read before tail */
	nr = min3(nr, ctx->sq_entries, io_sqring_entries(ctx));

	if (!percpu_ref_tryget_many(&ctx->refs, nr))
		return -EAGAIN;

	if (nr > IO_PLUG_THRESHOLD) {
		io_submit_state_start(&state, nr);
		statep = &state;
	}

	ctx->ring_fd = ring_fd;
	ctx->ring_file = ring_file;

	for (i = 0; i < nr; i++) {
		const struct io_uring_sqe *sqe;
		struct io_kiocb *req;
		int err;

		req = io_get_req(ctx, statep);
		if (unlikely(!req)) {
			if (!submitted)
				submitted = -EAGAIN;
			break;
		}
		if (!io_get_sqring(ctx, req, &sqe)) {
			__io_req_do_free(req);
			break;
		}

		/* will complete beyond this point, count as submitted */
		submitted++;

		if (unlikely(req->opcode >= IORING_OP_LAST)) {
			err = -EINVAL;
fail_req:
			io_cqring_add_event(req, err);
			io_double_put_req(req);
			break;
		}

		if (io_op_defs[req->opcode].needs_mm && !*mm) {
			mm_fault = mm_fault || !mmget_not_zero(ctx->sqo_mm);
			if (unlikely(mm_fault)) {
				err = -EFAULT;
				goto fail_req;
			}
			use_mm(ctx->sqo_mm);
			*mm = ctx->sqo_mm;
		}

		req->needs_fixed_file = async;
		trace_io_uring_submit_sqe(ctx, req->opcode, req->user_data,
						true, async);
		if (!io_submit_sqe(req, sqe, statep, &link))
			break;
	}

	if (unlikely(submitted != nr)) {
		int ref_used = (submitted == -EAGAIN) ? 0 : submitted;

		percpu_ref_put_many(&ctx->refs, nr - ref_used);
	}
	if (link)
		io_queue_link_head(link);
	if (statep)
		io_submit_state_end(&state);

	 /* Commit SQ ring head once we've consumed and submitted all SQEs */
	io_commit_sqring(ctx);

	return submitted;
}

static int io_sq_thread(void *data)
{
	struct io_ring_ctx *ctx = data;
	struct mm_struct *cur_mm = NULL;
	const struct cred *old_cred;
	mm_segment_t old_fs;
	DEFINE_WAIT(wait);
	unsigned long timeout;
	int ret = 0;

	complete(&ctx->completions[1]);

	old_fs = get_fs();
	set_fs(USER_DS);
	old_cred = override_creds(ctx->creds);

	timeout = jiffies + ctx->sq_thread_idle;
	while (!kthread_should_park()) {
		unsigned int to_submit;

		if (!list_empty(&ctx->poll_list)) {
			unsigned nr_events = 0;

			mutex_lock(&ctx->uring_lock);
			if (!list_empty(&ctx->poll_list))
				io_iopoll_getevents(ctx, &nr_events, 0);
			else
				timeout = jiffies + ctx->sq_thread_idle;
			mutex_unlock(&ctx->uring_lock);
		}

		to_submit = io_sqring_entries(ctx);

		/*
		 * If submit got -EBUSY, flag us as needing the application
		 * to enter the kernel to reap and flush events.
		 */
		if (!to_submit || ret == -EBUSY) {
			/*
			 * Drop cur_mm before scheduling, we can't hold it for
			 * long periods (or over schedule()). Do this before
			 * adding ourselves to the waitqueue, as the unuse/drop
			 * may sleep.
			 */
			if (cur_mm) {
				unuse_mm(cur_mm);
				mmput(cur_mm);
				cur_mm = NULL;
			}

			/*
			 * We're polling. If we're within the defined idle
			 * period, then let us spin without work before going
			 * to sleep. The exception is if we got EBUSY doing
			 * more IO, we should wait for the application to
			 * reap events and wake us up.
			 */
			if (!list_empty(&ctx->poll_list) ||
			    (!time_after(jiffies, timeout) && ret != -EBUSY &&
			    !percpu_ref_is_dying(&ctx->refs))) {
				if (current->task_works)
					task_work_run();
				cond_resched();
				continue;
			}

			prepare_to_wait(&ctx->sqo_wait, &wait,
						TASK_INTERRUPTIBLE);

			/*
			 * While doing polled IO, before going to sleep, we need
			 * to check if there are new reqs added to poll_list, it
			 * is because reqs may have been punted to io worker and
			 * will be added to poll_list later, hence check the
			 * poll_list again.
			 */
			if ((ctx->flags & IORING_SETUP_IOPOLL) &&
			    !list_empty_careful(&ctx->poll_list)) {
				finish_wait(&ctx->sqo_wait, &wait);
				continue;
			}

			/* Tell userspace we may need a wakeup call */
			ctx->rings->sq_flags |= IORING_SQ_NEED_WAKEUP;
			/* make sure to read SQ tail after writing flags */
			smp_mb();

			to_submit = io_sqring_entries(ctx);
			if (!to_submit || ret == -EBUSY) {
				if (kthread_should_park()) {
					finish_wait(&ctx->sqo_wait, &wait);
					break;
				}
				if (current->task_works) {
					task_work_run();
					continue;
				}
				if (signal_pending(current))
					flush_signals(current);
				schedule();
				finish_wait(&ctx->sqo_wait, &wait);

				ctx->rings->sq_flags &= ~IORING_SQ_NEED_WAKEUP;
				continue;
			}
			finish_wait(&ctx->sqo_wait, &wait);

			ctx->rings->sq_flags &= ~IORING_SQ_NEED_WAKEUP;
		}

		mutex_lock(&ctx->uring_lock);
		ret = io_submit_sqes(ctx, to_submit, NULL, -1, &cur_mm, true);
		mutex_unlock(&ctx->uring_lock);
		timeout = jiffies + ctx->sq_thread_idle;
	}

	if (current->task_works)
		task_work_run();

	set_fs(old_fs);
	if (cur_mm) {
		unuse_mm(cur_mm);
		mmput(cur_mm);
	}
	revert_creds(old_cred);

	kthread_parkme();

	return 0;
}

struct io_wait_queue {
	struct wait_queue_entry wq;
	struct io_ring_ctx *ctx;
	unsigned to_wait;
	unsigned nr_timeouts;
};

static inline bool io_should_wake(struct io_wait_queue *iowq, bool noflush)
{
	struct io_ring_ctx *ctx = iowq->ctx;

	/*
	 * Wake up if we have enough events, or if a timeout occurred since we
	 * started waiting. For timeouts, we always want to return to userspace,
	 * regardless of event count.
	 */
	return io_cqring_events(ctx, noflush) >= iowq->to_wait ||
			atomic_read(&ctx->cq_timeouts) != iowq->nr_timeouts;
}

static int io_wake_function(struct wait_queue_entry *curr, unsigned int mode,
			    int wake_flags, void *key)
{
	struct io_wait_queue *iowq = container_of(curr, struct io_wait_queue,
							wq);

	/* use noflush == true, as we can't safely rely on locking context */
	if (!io_should_wake(iowq, true))
		return -1;

	return autoremove_wake_function(curr, mode, wake_flags, key);
}

/*
 * Wait until events become available, if we don't already have some. The
 * application must reap them itself, as they reside on the shared cq ring.
 */
static int io_cqring_wait(struct io_ring_ctx *ctx, int min_events,
			  const sigset_t __user *sig, size_t sigsz)
{
	struct io_wait_queue iowq = {
		.wq = {
			.private	= current,
			.func		= io_wake_function,
			.entry		= LIST_HEAD_INIT(iowq.wq.entry),
		},
		.ctx		= ctx,
		.to_wait	= min_events,
	};
	struct io_rings *rings = ctx->rings;
	int ret = 0;

	do {
		if (io_cqring_events(ctx, false) >= min_events)
			return 0;
		if (!current->task_works)
			break;
		task_work_run();
	} while (1);

	if (sig) {
#ifdef CONFIG_COMPAT
		if (in_compat_syscall())
			ret = set_compat_user_sigmask((const compat_sigset_t __user *)sig,
						      sigsz);
		else
#endif
			ret = set_user_sigmask(sig, sigsz);

		if (ret)
			return ret;
	}

	iowq.nr_timeouts = atomic_read(&ctx->cq_timeouts);
	trace_io_uring_cqring_wait(ctx, min_events);
	do {
		prepare_to_wait_exclusive(&ctx->wait, &iowq.wq,
						TASK_INTERRUPTIBLE);
		if (current->task_works)
			task_work_run();
		if (io_should_wake(&iowq, false))
			break;
		schedule();
		if (signal_pending(current)) {
			ret = -EINTR;
			break;
		}
	} while (1);
	finish_wait(&ctx->wait, &iowq.wq);

	restore_saved_sigmask_unless(ret == -EINTR);

	return READ_ONCE(rings->cq.head) == READ_ONCE(rings->cq.tail) ? ret : 0;
}

static void __io_sqe_files_unregister(struct io_ring_ctx *ctx)
{
#if defined(CONFIG_UNIX)
	if (ctx->ring_sock) {
		struct sock *sock = ctx->ring_sock->sk;
		struct sk_buff *skb;

		while ((skb = skb_dequeue(&sock->sk_receive_queue)) != NULL)
			kfree_skb(skb);
	}
#else
	int i;

	for (i = 0; i < ctx->nr_user_files; i++) {
		struct file *file;

		file = io_file_from_index(ctx, i);
		if (file)
			fput(file);
	}
#endif
}

static void io_file_ref_kill(struct percpu_ref *ref)
{
	struct fixed_file_data *data;

	data = container_of(ref, struct fixed_file_data, refs);
	complete(&data->done);
}

static void io_file_ref_exit_and_free(struct work_struct *work)
{
	struct fixed_file_data *data;

	data = container_of(work, struct fixed_file_data, ref_work);

	/*
	 * Ensure any percpu-ref atomic switch callback has run, it could have
	 * been in progress when the files were being unregistered. Once
	 * that's done, we can safely exit and free the ref and containing
	 * data structure.
	 */
	rcu_barrier();
	percpu_ref_exit(&data->refs);
	kfree(data);
}

static int io_sqe_files_unregister(struct io_ring_ctx *ctx)
{
	struct fixed_file_data *data = ctx->file_data;
	unsigned nr_tables, i;

	if (!data)
		return -ENXIO;

	percpu_ref_kill_and_confirm(&data->refs, io_file_ref_kill);
	flush_work(&data->ref_work);
	wait_for_completion(&data->done);
	io_ring_file_ref_flush(data);

	__io_sqe_files_unregister(ctx);
	nr_tables = DIV_ROUND_UP(ctx->nr_user_files, IORING_MAX_FILES_TABLE);
	for (i = 0; i < nr_tables; i++)
		kfree(data->table[i].files);
	kfree(data->table);
	INIT_WORK(&data->ref_work, io_file_ref_exit_and_free);
	queue_work(system_wq, &data->ref_work);
	ctx->file_data = NULL;
	ctx->nr_user_files = 0;
	return 0;
}

static void io_sq_thread_stop(struct io_ring_ctx *ctx)
{
	if (ctx->sqo_thread) {
		wait_for_completion(&ctx->completions[1]);
		/*
		 * The park is a bit of a work-around, without it we get
		 * warning spews on shutdown with SQPOLL set and affinity
		 * set to a single CPU.
		 */
		kthread_park(ctx->sqo_thread);
		kthread_stop(ctx->sqo_thread);
		ctx->sqo_thread = NULL;
	}
}

static void io_finish_async(struct io_ring_ctx *ctx)
{
	io_sq_thread_stop(ctx);

	if (ctx->io_wq) {
		io_wq_destroy(ctx->io_wq);
		ctx->io_wq = NULL;
	}
}

#if defined(CONFIG_UNIX)
/*
 * Ensure the UNIX gc is aware of our file set, so we are certain that
 * the io_uring can be safely unregistered on process exit, even if we have
 * loops in the file referencing.
 */
static int __io_sqe_files_scm(struct io_ring_ctx *ctx, int nr, int offset)
{
	struct sock *sk = ctx->ring_sock->sk;
	struct scm_fp_list *fpl;
	struct sk_buff *skb;
	int i, nr_files;

	if (!capable(CAP_SYS_RESOURCE) && !capable(CAP_SYS_ADMIN)) {
		unsigned long inflight = ctx->user->unix_inflight + nr;

		if (inflight > task_rlimit(current, RLIMIT_NOFILE))
			return -EMFILE;
	}

	fpl = kzalloc(sizeof(*fpl), GFP_KERNEL);
	if (!fpl)
		return -ENOMEM;

	skb = alloc_skb(0, GFP_KERNEL);
	if (!skb) {
		kfree(fpl);
		return -ENOMEM;
	}

	skb->sk = sk;

	nr_files = 0;
	fpl->user = get_uid(ctx->user);
	for (i = 0; i < nr; i++) {
		struct file *file = io_file_from_index(ctx, i + offset);

		if (!file)
			continue;
		fpl->fp[nr_files] = get_file(file);
		unix_inflight(fpl->user, fpl->fp[nr_files]);
		nr_files++;
	}

	if (nr_files) {
		fpl->max = SCM_MAX_FD;
		fpl->count = nr_files;
		UNIXCB(skb).fp = fpl;
		skb->destructor = unix_destruct_scm;
		refcount_add(skb->truesize, &sk->sk_wmem_alloc);
		skb_queue_head(&sk->sk_receive_queue, skb);

		for (i = 0; i < nr_files; i++)
			fput(fpl->fp[i]);
	} else {
		kfree_skb(skb);
		kfree(fpl);
	}

	return 0;
}

/*
 * If UNIX sockets are enabled, fd passing can cause a reference cycle which
 * causes regular reference counting to break down. We rely on the UNIX
 * garbage collection to take care of this problem for us.
 */
static int io_sqe_files_scm(struct io_ring_ctx *ctx)
{
	unsigned left, total;
	int ret = 0;

	total = 0;
	left = ctx->nr_user_files;
	while (left) {
		unsigned this_files = min_t(unsigned, left, SCM_MAX_FD);

		ret = __io_sqe_files_scm(ctx, this_files, total);
		if (ret)
			break;
		left -= this_files;
		total += this_files;
	}

	if (!ret)
		return 0;

	while (total < ctx->nr_user_files) {
		struct file *file = io_file_from_index(ctx, total);

		if (file)
			fput(file);
		total++;
	}

	return ret;
}
#else
static int io_sqe_files_scm(struct io_ring_ctx *ctx)
{
	return 0;
}
#endif

static int io_sqe_alloc_file_tables(struct io_ring_ctx *ctx, unsigned nr_tables,
				    unsigned nr_files)
{
	int i;

	for (i = 0; i < nr_tables; i++) {
		struct fixed_file_table *table = &ctx->file_data->table[i];
		unsigned this_files;

		this_files = min(nr_files, IORING_MAX_FILES_TABLE);
		table->files = kcalloc(this_files, sizeof(struct file *),
					GFP_KERNEL);
		if (!table->files)
			break;
		nr_files -= this_files;
	}

	if (i == nr_tables)
		return 0;

	for (i = 0; i < nr_tables; i++) {
		struct fixed_file_table *table = &ctx->file_data->table[i];
		kfree(table->files);
	}
	return 1;
}

static void io_ring_file_put(struct io_ring_ctx *ctx, struct file *file)
{
#if defined(CONFIG_UNIX)
	struct sock *sock = ctx->ring_sock->sk;
	struct sk_buff_head list, *head = &sock->sk_receive_queue;
	struct sk_buff *skb;
	int i;

	__skb_queue_head_init(&list);

	/*
	 * Find the skb that holds this file in its SCM_RIGHTS. When found,
	 * remove this entry and rearrange the file array.
	 */
	skb = skb_dequeue(head);
	while (skb) {
		struct scm_fp_list *fp;

		fp = UNIXCB(skb).fp;
		for (i = 0; i < fp->count; i++) {
			int left;

			if (fp->fp[i] != file)
				continue;

			unix_notinflight(fp->user, fp->fp[i]);
			left = fp->count - 1 - i;
			if (left) {
				memmove(&fp->fp[i], &fp->fp[i + 1],
						left * sizeof(struct file *));
			}
			fp->count--;
			if (!fp->count) {
				kfree_skb(skb);
				skb = NULL;
			} else {
				__skb_queue_tail(&list, skb);
			}
			fput(file);
			file = NULL;
			break;
		}

		if (!file)
			break;

		__skb_queue_tail(&list, skb);

		skb = skb_dequeue(head);
	}

	if (skb_peek(&list)) {
		spin_lock_irq(&head->lock);
		while ((skb = __skb_dequeue(&list)) != NULL)
			__skb_queue_tail(head, skb);
		spin_unlock_irq(&head->lock);
	}
#else
	fput(file);
#endif
}

struct io_file_put {
	struct llist_node llist;
	struct file *file;
};

static void io_ring_file_ref_flush(struct fixed_file_data *data)
{
	struct io_file_put *pfile, *tmp;
	struct llist_node *node;

	while ((node = llist_del_all(&data->put_llist)) != NULL) {
		llist_for_each_entry_safe(pfile, tmp, node, llist) {
			io_ring_file_put(data->ctx, pfile->file);
			kfree(pfile);
		}
	}
}

static void io_ring_file_ref_switch(struct work_struct *work)
{
	struct fixed_file_data *data;

	data = container_of(work, struct fixed_file_data, ref_work);
	io_ring_file_ref_flush(data);
	percpu_ref_switch_to_percpu(&data->refs);
}

static void io_file_data_ref_zero(struct percpu_ref *ref)
{
	struct fixed_file_data *data;

	data = container_of(ref, struct fixed_file_data, refs);

	/*
	 * We can't safely switch from inside this context, punt to wq. If
	 * the table ref is going away, the table is being unregistered.
	 * Don't queue up the async work for that case, the caller will
	 * handle it.
	 */
	if (!percpu_ref_is_dying(&data->refs))
		queue_work(system_wq, &data->ref_work);
}

static int io_sqe_files_register(struct io_ring_ctx *ctx, void __user *arg,
				 unsigned nr_args)
{
	__s32 __user *fds = (__s32 __user *) arg;
	unsigned nr_tables;
	struct file *file;
	int fd, ret = 0;
	unsigned i;

	if (ctx->file_data)
		return -EBUSY;
	if (!nr_args)
		return -EINVAL;
	if (nr_args > IORING_MAX_FIXED_FILES)
		return -EMFILE;

	ctx->file_data = kzalloc(sizeof(*ctx->file_data), GFP_KERNEL);
	if (!ctx->file_data)
		return -ENOMEM;
	ctx->file_data->ctx = ctx;
	init_completion(&ctx->file_data->done);

	nr_tables = DIV_ROUND_UP(nr_args, IORING_MAX_FILES_TABLE);
	ctx->file_data->table = kcalloc(nr_tables,
					sizeof(struct fixed_file_table),
					GFP_KERNEL);
	if (!ctx->file_data->table) {
		kfree(ctx->file_data);
		ctx->file_data = NULL;
		return -ENOMEM;
	}

	if (percpu_ref_init(&ctx->file_data->refs, io_file_data_ref_zero,
				PERCPU_REF_ALLOW_REINIT, GFP_KERNEL)) {
		kfree(ctx->file_data->table);
		kfree(ctx->file_data);
		ctx->file_data = NULL;
		return -ENOMEM;
	}
	ctx->file_data->put_llist.first = NULL;
	INIT_WORK(&ctx->file_data->ref_work, io_ring_file_ref_switch);

	if (io_sqe_alloc_file_tables(ctx, nr_tables, nr_args)) {
		percpu_ref_exit(&ctx->file_data->refs);
		kfree(ctx->file_data->table);
		kfree(ctx->file_data);
		ctx->file_data = NULL;
		return -ENOMEM;
	}

	for (i = 0; i < nr_args; i++, ctx->nr_user_files++) {
		struct fixed_file_table *table;
		unsigned index;

		ret = -EFAULT;
		if (copy_from_user(&fd, &fds[i], sizeof(fd)))
			break;
		/* allow sparse sets */
		if (fd == -1) {
			ret = 0;
			continue;
		}

		table = &ctx->file_data->table[i >> IORING_FILE_TABLE_SHIFT];
		index = i & IORING_FILE_TABLE_MASK;
		file = fget(fd);

		ret = -EBADF;
		if (!file)
			break;

		/*
		 * Don't allow io_uring instances to be registered. If UNIX
		 * isn't enabled, then this causes a reference cycle and this
		 * instance can never get freed. If UNIX is enabled we'll
		 * handle it just fine, but there's still no point in allowing
		 * a ring fd as it doesn't support regular read/write anyway.
		 */
		if (file->f_op == &io_uring_fops) {
			fput(file);
			break;
		}
		ret = 0;
		table->files[index] = file;
	}

	if (ret) {
		for (i = 0; i < ctx->nr_user_files; i++) {
			file = io_file_from_index(ctx, i);
			if (file)
				fput(file);
		}
		for (i = 0; i < nr_tables; i++)
			kfree(ctx->file_data->table[i].files);

		kfree(ctx->file_data->table);
		kfree(ctx->file_data);
		ctx->file_data = NULL;
		ctx->nr_user_files = 0;
		return ret;
	}

	ret = io_sqe_files_scm(ctx);
	if (ret)
		io_sqe_files_unregister(ctx);

	return ret;
}

static int io_sqe_file_register(struct io_ring_ctx *ctx, struct file *file,
				int index)
{
#if defined(CONFIG_UNIX)
	struct sock *sock = ctx->ring_sock->sk;
	struct sk_buff_head *head = &sock->sk_receive_queue;
	struct sk_buff *skb;

	/*
	 * See if we can merge this file into an existing skb SCM_RIGHTS
	 * file set. If there's no room, fall back to allocating a new skb
	 * and filling it in.
	 */
	spin_lock_irq(&head->lock);
	skb = skb_peek(head);
	if (skb) {
		struct scm_fp_list *fpl = UNIXCB(skb).fp;

		if (fpl->count < SCM_MAX_FD) {
			__skb_unlink(skb, head);
			spin_unlock_irq(&head->lock);
			fpl->fp[fpl->count] = get_file(file);
			unix_inflight(fpl->user, fpl->fp[fpl->count]);
			fpl->count++;
			spin_lock_irq(&head->lock);
			__skb_queue_head(head, skb);
		} else {
			skb = NULL;
		}
	}
	spin_unlock_irq(&head->lock);

	if (skb) {
		fput(file);
		return 0;
	}

	return __io_sqe_files_scm(ctx, 1, index);
#else
	return 0;
#endif
}

static void io_atomic_switch(struct percpu_ref *ref)
{
	struct fixed_file_data *data;

	/*
	 * Juggle reference to ensure we hit zero, if needed, so we can
	 * switch back to percpu mode
	 */
	data = container_of(ref, struct fixed_file_data, refs);
	percpu_ref_put(&data->refs);
	percpu_ref_get(&data->refs);
}

static int io_queue_file_removal(struct fixed_file_data *data,
				  struct file *file)
{
	struct io_file_put *pfile;

	pfile = kzalloc(sizeof(*pfile), GFP_KERNEL);
	if (!pfile)
		return -ENOMEM;

	pfile->file = file;
	llist_add(&pfile->llist, &data->put_llist);
	return 0;
}

static int __io_sqe_files_update(struct io_ring_ctx *ctx,
				 struct io_uring_files_update *up,
				 unsigned nr_args)
{
	struct fixed_file_data *data = ctx->file_data;
	bool ref_switch = false;
	struct file *file;
	__s32 __user *fds;
	int fd, i, err;
	__u32 done;

	if (check_add_overflow(up->offset, nr_args, &done))
		return -EOVERFLOW;
	if (done > ctx->nr_user_files)
		return -EINVAL;

	done = 0;
	fds = u64_to_user_ptr(up->fds);
	while (nr_args) {
		struct fixed_file_table *table;
		unsigned index;

		err = 0;
		if (copy_from_user(&fd, &fds[done], sizeof(fd))) {
			err = -EFAULT;
			break;
		}
		i = array_index_nospec(up->offset, ctx->nr_user_files);
		table = &ctx->file_data->table[i >> IORING_FILE_TABLE_SHIFT];
		index = i & IORING_FILE_TABLE_MASK;
		if (table->files[index]) {
			file = io_file_from_index(ctx, index);
			err = io_queue_file_removal(data, file);
			if (err)
				break;
			table->files[index] = NULL;
			ref_switch = true;
		}
		if (fd != -1) {
			file = fget(fd);
			if (!file) {
				err = -EBADF;
				break;
			}
			/*
			 * Don't allow io_uring instances to be registered. If
			 * UNIX isn't enabled, then this causes a reference
			 * cycle and this instance can never get freed. If UNIX
			 * is enabled we'll handle it just fine, but there's
			 * still no point in allowing a ring fd as it doesn't
			 * support regular read/write anyway.
			 */
			if (file->f_op == &io_uring_fops) {
				fput(file);
				err = -EBADF;
				break;
			}
			table->files[index] = file;
			err = io_sqe_file_register(ctx, file, i);
			if (err)
				break;
		}
		nr_args--;
		done++;
		up->offset++;
	}

	if (ref_switch)
		percpu_ref_switch_to_atomic(&data->refs, io_atomic_switch);

	return done ? done : err;
}
static int io_sqe_files_update(struct io_ring_ctx *ctx, void __user *arg,
			       unsigned nr_args)
{
	struct io_uring_files_update up;

	if (!ctx->file_data)
		return -ENXIO;
	if (!nr_args)
		return -EINVAL;
	if (copy_from_user(&up, arg, sizeof(up)))
		return -EFAULT;
	if (up.resv)
		return -EINVAL;

	return __io_sqe_files_update(ctx, &up, nr_args);
}

static void io_free_work(struct io_wq_work *work)
{
	struct io_kiocb *req = container_of(work, struct io_kiocb, work);

	/* Consider that io_steal_work() relies on this ref */
	io_put_req(req);
}

static int io_init_wq_offload(struct io_ring_ctx *ctx,
			      struct io_uring_params *p)
{
	struct io_wq_data data;
	struct fd f;
	struct io_ring_ctx *ctx_attach;
	unsigned int concurrency;
	int ret = 0;

	data.user = ctx->user;
	data.free_work = io_free_work;

	if (!(p->flags & IORING_SETUP_ATTACH_WQ)) {
		/* Do QD, or 4 * CPUS, whatever is smallest */
		concurrency = min(ctx->sq_entries, 4 * num_online_cpus());

		ctx->io_wq = io_wq_create(concurrency, &data);
		if (IS_ERR(ctx->io_wq)) {
			ret = PTR_ERR(ctx->io_wq);
			ctx->io_wq = NULL;
		}
		return ret;
	}

	f = fdget(p->wq_fd);
	if (!f.file)
		return -EBADF;

	if (f.file->f_op != &io_uring_fops) {
		ret = -EINVAL;
		goto out_fput;
	}

	ctx_attach = f.file->private_data;
	/* @io_wq is protected by holding the fd */
	if (!io_wq_get(ctx_attach->io_wq, &data)) {
		ret = -EINVAL;
		goto out_fput;
	}

	ctx->io_wq = ctx_attach->io_wq;
out_fput:
	fdput(f);
	return ret;
}

static int io_sq_offload_start(struct io_ring_ctx *ctx,
			       struct io_uring_params *p)
{
	int ret;

	init_waitqueue_head(&ctx->sqo_wait);
	mmgrab(current->mm);
	ctx->sqo_mm = current->mm;

	if (ctx->flags & IORING_SETUP_SQPOLL) {
		ret = -EPERM;
		if (!capable(CAP_SYS_ADMIN))
			goto err;

		ctx->sq_thread_idle = msecs_to_jiffies(p->sq_thread_idle);
		if (!ctx->sq_thread_idle)
			ctx->sq_thread_idle = HZ;

		if (p->flags & IORING_SETUP_SQ_AFF) {
			int cpu = p->sq_thread_cpu;

			ret = -EINVAL;
			if (cpu >= nr_cpu_ids)
				goto err;
			if (!cpu_online(cpu))
				goto err;

			ctx->sqo_thread = kthread_create_on_cpu(io_sq_thread,
							ctx, cpu,
							"io_uring-sq");
		} else {
			ctx->sqo_thread = kthread_create(io_sq_thread, ctx,
							"io_uring-sq");
		}
		if (IS_ERR(ctx->sqo_thread)) {
			ret = PTR_ERR(ctx->sqo_thread);
			ctx->sqo_thread = NULL;
			goto err;
		}
		wake_up_process(ctx->sqo_thread);
	} else if (p->flags & IORING_SETUP_SQ_AFF) {
		/* Can't have SQ_AFF without SQPOLL */
		ret = -EINVAL;
		goto err;
	}

	ret = io_init_wq_offload(ctx, p);
	if (ret)
		goto err;

	return 0;
err:
	io_finish_async(ctx);
	mmdrop(ctx->sqo_mm);
	ctx->sqo_mm = NULL;
	return ret;
}

static void io_unaccount_mem(struct user_struct *user, unsigned long nr_pages)
{
	atomic_long_sub(nr_pages, &user->locked_vm);
}

static int io_account_mem(struct user_struct *user, unsigned long nr_pages)
{
	unsigned long page_limit, cur_pages, new_pages;

	/* Don't allow more pages than we can safely lock */
	page_limit = rlimit(RLIMIT_MEMLOCK) >> PAGE_SHIFT;

	do {
		cur_pages = atomic_long_read(&user->locked_vm);
		new_pages = cur_pages + nr_pages;
		if (new_pages > page_limit)
			return -ENOMEM;
	} while (atomic_long_cmpxchg(&user->locked_vm, cur_pages,
					new_pages) != cur_pages);

	return 0;
}

static void io_mem_free(void *ptr)
{
	struct page *page;

	if (!ptr)
		return;

	page = virt_to_head_page(ptr);
	if (put_page_testzero(page))
		free_compound_page(page);
}

static void *io_mem_alloc(size_t size)
{
	gfp_t gfp_flags = GFP_KERNEL | __GFP_ZERO | __GFP_NOWARN | __GFP_COMP |
				__GFP_NORETRY;

	return (void *) __get_free_pages(gfp_flags, get_order(size));
}

static unsigned long rings_size(unsigned sq_entries, unsigned cq_entries,
				size_t *sq_offset)
{
	struct io_rings *rings;
	size_t off, sq_array_size;

	off = struct_size(rings, cqes, cq_entries);
	if (off == SIZE_MAX)
		return SIZE_MAX;

#ifdef CONFIG_SMP
	off = ALIGN(off, SMP_CACHE_BYTES);
	if (off == 0)
		return SIZE_MAX;
#endif

	sq_array_size = array_size(sizeof(u32), sq_entries);
	if (sq_array_size == SIZE_MAX)
		return SIZE_MAX;

	if (check_add_overflow(off, sq_array_size, &off))
		return SIZE_MAX;

	if (sq_offset)
		*sq_offset = off;

	return off;
}

static unsigned long ring_pages(unsigned sq_entries, unsigned cq_entries)
{
	size_t pages;

	pages = (size_t)1 << get_order(
		rings_size(sq_entries, cq_entries, NULL));
	pages += (size_t)1 << get_order(
		array_size(sizeof(struct io_uring_sqe), sq_entries));

	return pages;
}

static int io_sqe_buffer_unregister(struct io_ring_ctx *ctx)
{
	int i, j;

	if (!ctx->user_bufs)
		return -ENXIO;

	for (i = 0; i < ctx->nr_user_bufs; i++) {
		struct io_mapped_ubuf *imu = &ctx->user_bufs[i];

		for (j = 0; j < imu->nr_bvecs; j++)
			unpin_user_page(imu->bvec[j].bv_page);

		if (ctx->account_mem)
			io_unaccount_mem(ctx->user, imu->nr_bvecs);
		kvfree(imu->bvec);
		imu->nr_bvecs = 0;
	}

	kfree(ctx->user_bufs);
	ctx->user_bufs = NULL;
	ctx->nr_user_bufs = 0;
	return 0;
}

static int io_copy_iov(struct io_ring_ctx *ctx, struct iovec *dst,
		       void __user *arg, unsigned index)
{
	struct iovec __user *src;

#ifdef CONFIG_COMPAT
	if (ctx->compat) {
		struct compat_iovec __user *ciovs;
		struct compat_iovec ciov;

		ciovs = (struct compat_iovec __user *) arg;
		if (copy_from_user(&ciov, &ciovs[index], sizeof(ciov)))
			return -EFAULT;

		dst->iov_base = u64_to_user_ptr((u64)ciov.iov_base);
		dst->iov_len = ciov.iov_len;
		return 0;
	}
#endif
	src = (struct iovec __user *) arg;
	if (copy_from_user(dst, &src[index], sizeof(*dst)))
		return -EFAULT;
	return 0;
}

static int io_sqe_buffer_register(struct io_ring_ctx *ctx, void __user *arg,
				  unsigned nr_args)
{
	struct vm_area_struct **vmas = NULL;
	struct page **pages = NULL;
	int i, j, got_pages = 0;
	int ret = -EINVAL;

	if (ctx->user_bufs)
		return -EBUSY;
	if (!nr_args || nr_args > UIO_MAXIOV)
		return -EINVAL;

	ctx->user_bufs = kcalloc(nr_args, sizeof(struct io_mapped_ubuf),
					GFP_KERNEL);
	if (!ctx->user_bufs)
		return -ENOMEM;

	for (i = 0; i < nr_args; i++) {
		struct io_mapped_ubuf *imu = &ctx->user_bufs[i];
		unsigned long off, start, end, ubuf;
		int pret, nr_pages;
		struct iovec iov;
		size_t size;

		ret = io_copy_iov(ctx, &iov, arg, i);
		if (ret)
			goto err;

		/*
		 * Don't impose further limits on the size and buffer
		 * constraints here, we'll -EINVAL later when IO is
		 * submitted if they are wrong.
		 */
		ret = -EFAULT;
		if (!iov.iov_base || !iov.iov_len)
			goto err;

		/* arbitrary limit, but we need something */
		if (iov.iov_len > SZ_1G)
			goto err;

		ubuf = (unsigned long) iov.iov_base;
		end = (ubuf + iov.iov_len + PAGE_SIZE - 1) >> PAGE_SHIFT;
		start = ubuf >> PAGE_SHIFT;
		nr_pages = end - start;

		if (ctx->account_mem) {
			ret = io_account_mem(ctx->user, nr_pages);
			if (ret)
				goto err;
		}

		ret = 0;
		if (!pages || nr_pages > got_pages) {
			kfree(vmas);
			kfree(pages);
			pages = kvmalloc_array(nr_pages, sizeof(struct page *),
						GFP_KERNEL);
			vmas = kvmalloc_array(nr_pages,
					sizeof(struct vm_area_struct *),
					GFP_KERNEL);
			if (!pages || !vmas) {
				ret = -ENOMEM;
				if (ctx->account_mem)
					io_unaccount_mem(ctx->user, nr_pages);
				goto err;
			}
			got_pages = nr_pages;
		}

		imu->bvec = kvmalloc_array(nr_pages, sizeof(struct bio_vec),
						GFP_KERNEL);
		ret = -ENOMEM;
		if (!imu->bvec) {
			if (ctx->account_mem)
				io_unaccount_mem(ctx->user, nr_pages);
			goto err;
		}

		ret = 0;
		down_read(&current->mm->mmap_sem);
		pret = pin_user_pages(ubuf, nr_pages,
				      FOLL_WRITE | FOLL_LONGTERM,
				      pages, vmas);
		if (pret == nr_pages) {
			/* don't support file backed memory */
			for (j = 0; j < nr_pages; j++) {
				struct vm_area_struct *vma = vmas[j];

				if (vma->vm_file &&
				    !is_file_hugepages(vma->vm_file)) {
					ret = -EOPNOTSUPP;
					break;
				}
			}
		} else {
			ret = pret < 0 ? pret : -EFAULT;
		}
		up_read(&current->mm->mmap_sem);
		if (ret) {
			/*
			 * if we did partial map, or found file backed vmas,
			 * release any pages we did get
			 */
			if (pret > 0)
				unpin_user_pages(pages, pret);
			if (ctx->account_mem)
				io_unaccount_mem(ctx->user, nr_pages);
			kvfree(imu->bvec);
			goto err;
		}

		off = ubuf & ~PAGE_MASK;
		size = iov.iov_len;
		for (j = 0; j < nr_pages; j++) {
			size_t vec_len;

			vec_len = min_t(size_t, size, PAGE_SIZE - off);
			imu->bvec[j].bv_page = pages[j];
			imu->bvec[j].bv_len = vec_len;
			imu->bvec[j].bv_offset = off;
			off = 0;
			size -= vec_len;
		}
		/* store original address for later verification */
		imu->ubuf = ubuf;
		imu->len = iov.iov_len;
		imu->nr_bvecs = nr_pages;

		ctx->nr_user_bufs++;
	}
	kvfree(pages);
	kvfree(vmas);
	return 0;
err:
	kvfree(pages);
	kvfree(vmas);
	io_sqe_buffer_unregister(ctx);
	return ret;
}

static int io_eventfd_register(struct io_ring_ctx *ctx, void __user *arg)
{
	__s32 __user *fds = arg;
	int fd;

	if (ctx->cq_ev_fd)
		return -EBUSY;

	if (copy_from_user(&fd, fds, sizeof(*fds)))
		return -EFAULT;

	ctx->cq_ev_fd = eventfd_ctx_fdget(fd);
	if (IS_ERR(ctx->cq_ev_fd)) {
		int ret = PTR_ERR(ctx->cq_ev_fd);
		ctx->cq_ev_fd = NULL;
		return ret;
	}

	return 0;
}

static int io_eventfd_unregister(struct io_ring_ctx *ctx)
{
	if (ctx->cq_ev_fd) {
		eventfd_ctx_put(ctx->cq_ev_fd);
		ctx->cq_ev_fd = NULL;
		return 0;
	}

	return -ENXIO;
}

static int __io_destroy_buffers(int id, void *p, void *data)
{
	struct io_ring_ctx *ctx = data;
	struct io_buffer *buf = p;

	__io_remove_buffers(ctx, buf, id, -1U);
	return 0;
}

static void io_destroy_buffers(struct io_ring_ctx *ctx)
{
	idr_for_each(&ctx->io_buffer_idr, __io_destroy_buffers, ctx);
	idr_destroy(&ctx->io_buffer_idr);
}

static void io_ring_ctx_free(struct io_ring_ctx *ctx)
{
	io_finish_async(ctx);
	if (ctx->sqo_mm)
		mmdrop(ctx->sqo_mm);

	io_iopoll_reap_events(ctx);
	io_sqe_buffer_unregister(ctx);
	io_sqe_files_unregister(ctx);
	io_eventfd_unregister(ctx);
	io_destroy_buffers(ctx);
	idr_destroy(&ctx->personality_idr);

#if defined(CONFIG_UNIX)
	if (ctx->ring_sock) {
		ctx->ring_sock->file = NULL; /* so that iput() is called */
		sock_release(ctx->ring_sock);
	}
#endif

	io_mem_free(ctx->rings);
	io_mem_free(ctx->sq_sqes);

	percpu_ref_exit(&ctx->refs);
	if (ctx->account_mem)
		io_unaccount_mem(ctx->user,
				ring_pages(ctx->sq_entries, ctx->cq_entries));
	free_uid(ctx->user);
	put_cred(ctx->creds);
	kfree(ctx->completions);
	kfree(ctx->cancel_hash);
	kmem_cache_free(req_cachep, ctx->fallback_req);
	kfree(ctx);
}

static __poll_t io_uring_poll(struct file *file, poll_table *wait)
{
	struct io_ring_ctx *ctx = file->private_data;
	__poll_t mask = 0;

	poll_wait(file, &ctx->cq_wait, wait);
	/*
	 * synchronizes with barrier from wq_has_sleeper call in
	 * io_commit_cqring
	 */
	smp_rmb();
	if (READ_ONCE(ctx->rings->sq.tail) - ctx->cached_sq_head !=
	    ctx->rings->sq_ring_entries)
		mask |= EPOLLOUT | EPOLLWRNORM;
	if (io_cqring_events(ctx, false))
		mask |= EPOLLIN | EPOLLRDNORM;

	return mask;
}

static int io_uring_fasync(int fd, struct file *file, int on)
{
	struct io_ring_ctx *ctx = file->private_data;

	return fasync_helper(fd, file, on, &ctx->cq_fasync);
}

static int io_remove_personalities(int id, void *p, void *data)
{
	struct io_ring_ctx *ctx = data;
	const struct cred *cred;

	cred = idr_remove(&ctx->personality_idr, id);
	if (cred)
		put_cred(cred);
	return 0;
}

static void io_ring_ctx_wait_and_kill(struct io_ring_ctx *ctx)
{
	mutex_lock(&ctx->uring_lock);
	percpu_ref_kill(&ctx->refs);
	mutex_unlock(&ctx->uring_lock);

	/*
	 * Wait for sq thread to idle, if we have one. It won't spin on new
	 * work after we've killed the ctx ref above. This is important to do
	 * before we cancel existing commands, as the thread could otherwise
	 * be queueing new work post that. If that's work we need to cancel,
	 * it could cause shutdown to hang.
	 */
	while (ctx->sqo_thread && !wq_has_sleeper(&ctx->sqo_wait))
		cpu_relax();

	io_kill_timeouts(ctx);
	io_poll_remove_all(ctx);

	if (ctx->io_wq)
		io_wq_cancel_all(ctx->io_wq);

	io_iopoll_reap_events(ctx);
	/* if we failed setting up the ctx, we might not have any rings */
	if (ctx->rings)
		io_cqring_overflow_flush(ctx, true);
	idr_for_each(&ctx->personality_idr, io_remove_personalities, ctx);
	wait_for_completion(&ctx->completions[0]);
	io_ring_ctx_free(ctx);
}

static int io_uring_release(struct inode *inode, struct file *file)
{
	struct io_ring_ctx *ctx = file->private_data;

	file->private_data = NULL;
	io_ring_ctx_wait_and_kill(ctx);
	return 0;
}

static void io_uring_cancel_files(struct io_ring_ctx *ctx,
				  struct files_struct *files)
{
	struct io_kiocb *req;
	DEFINE_WAIT(wait);

	while (!list_empty_careful(&ctx->inflight_list)) {
		struct io_kiocb *cancel_req = NULL;

		spin_lock_irq(&ctx->inflight_lock);
		list_for_each_entry(req, &ctx->inflight_list, inflight_entry) {
			if (req->work.files != files)
				continue;
			/* req is being completed, ignore */
			if (!refcount_inc_not_zero(&req->refs))
				continue;
			cancel_req = req;
			break;
		}
		if (cancel_req)
			prepare_to_wait(&ctx->inflight_wait, &wait,
						TASK_UNINTERRUPTIBLE);
		spin_unlock_irq(&ctx->inflight_lock);

		/* We need to keep going until we don't find a matching req */
		if (!cancel_req)
			break;

		if (cancel_req->flags & REQ_F_OVERFLOW) {
			spin_lock_irq(&ctx->completion_lock);
			list_del(&cancel_req->list);
			cancel_req->flags &= ~REQ_F_OVERFLOW;
			if (list_empty(&ctx->cq_overflow_list)) {
				clear_bit(0, &ctx->sq_check_overflow);
				clear_bit(0, &ctx->cq_check_overflow);
			}
			spin_unlock_irq(&ctx->completion_lock);

			WRITE_ONCE(ctx->rings->cq_overflow,
				atomic_inc_return(&ctx->cached_cq_overflow));

			/*
			 * Put inflight ref and overflow ref. If that's
			 * all we had, then we're done with this request.
			 */
			if (refcount_sub_and_test(2, &cancel_req->refs)) {
				io_put_req(cancel_req);
				continue;
			}
		}

		io_wq_cancel_work(ctx->io_wq, &cancel_req->work);
		io_put_req(cancel_req);
		schedule();
	}
	finish_wait(&ctx->inflight_wait, &wait);
}

static int io_uring_flush(struct file *file, void *data)
{
	struct io_ring_ctx *ctx = file->private_data;

	io_uring_cancel_files(ctx, data);

	/*
	 * If the task is going away, cancel work it may have pending
	 */
	if (fatal_signal_pending(current) || (current->flags & PF_EXITING))
		io_wq_cancel_pid(ctx->io_wq, task_pid_vnr(current));

	return 0;
}

static void *io_uring_validate_mmap_request(struct file *file,
					    loff_t pgoff, size_t sz)
{
	struct io_ring_ctx *ctx = file->private_data;
	loff_t offset = pgoff << PAGE_SHIFT;
	struct page *page;
	void *ptr;

	switch (offset) {
	case IORING_OFF_SQ_RING:
	case IORING_OFF_CQ_RING:
		ptr = ctx->rings;
		break;
	case IORING_OFF_SQES:
		ptr = ctx->sq_sqes;
		break;
	default:
		return ERR_PTR(-EINVAL);
	}

	page = virt_to_head_page(ptr);
	if (sz > page_size(page))
		return ERR_PTR(-EINVAL);

	return ptr;
}

#ifdef CONFIG_MMU

static int io_uring_mmap(struct file *file, struct vm_area_struct *vma)
{
	size_t sz = vma->vm_end - vma->vm_start;
	unsigned long pfn;
	void *ptr;

	ptr = io_uring_validate_mmap_request(file, vma->vm_pgoff, sz);
	if (IS_ERR(ptr))
		return PTR_ERR(ptr);

	pfn = virt_to_phys(ptr) >> PAGE_SHIFT;
	return remap_pfn_range(vma, vma->vm_start, pfn, sz, vma->vm_page_prot);
}

#else /* !CONFIG_MMU */

static int io_uring_mmap(struct file *file, struct vm_area_struct *vma)
{
	return vma->vm_flags & (VM_SHARED | VM_MAYSHARE) ? 0 : -EINVAL;
}

static unsigned int io_uring_nommu_mmap_capabilities(struct file *file)
{
	return NOMMU_MAP_DIRECT | NOMMU_MAP_READ | NOMMU_MAP_WRITE;
}

static unsigned long io_uring_nommu_get_unmapped_area(struct file *file,
	unsigned long addr, unsigned long len,
	unsigned long pgoff, unsigned long flags)
{
	void *ptr;

	ptr = io_uring_validate_mmap_request(file, pgoff, len);
	if (IS_ERR(ptr))
		return PTR_ERR(ptr);

	return (unsigned long) ptr;
}

#endif /* !CONFIG_MMU */

SYSCALL_DEFINE6(io_uring_enter, unsigned int, fd, u32, to_submit,
		u32, min_complete, u32, flags, const sigset_t __user *, sig,
		size_t, sigsz)
{
	struct io_ring_ctx *ctx;
	long ret = -EBADF;
	int submitted = 0;
	struct fd f;

	if (current->task_works)
		task_work_run();

	if (flags & ~(IORING_ENTER_GETEVENTS | IORING_ENTER_SQ_WAKEUP))
		return -EINVAL;

	f = fdget(fd);
	if (!f.file)
		return -EBADF;

	ret = -EOPNOTSUPP;
	if (f.file->f_op != &io_uring_fops)
		goto out_fput;

	ret = -ENXIO;
	ctx = f.file->private_data;
	if (!percpu_ref_tryget(&ctx->refs))
		goto out_fput;

	/*
	 * For SQ polling, the thread will do all submissions and completions.
	 * Just return the requested submit count, and wake the thread if
	 * we were asked to.
	 */
	ret = 0;
	if (ctx->flags & IORING_SETUP_SQPOLL) {
		if (!list_empty_careful(&ctx->cq_overflow_list))
			io_cqring_overflow_flush(ctx, false);
		if (flags & IORING_ENTER_SQ_WAKEUP)
			wake_up(&ctx->sqo_wait);
		submitted = to_submit;
	} else if (to_submit) {
		struct mm_struct *cur_mm;

		mutex_lock(&ctx->uring_lock);
		/* already have mm, so io_submit_sqes() won't try to grab it */
		cur_mm = ctx->sqo_mm;
		submitted = io_submit_sqes(ctx, to_submit, f.file, fd,
					   &cur_mm, false);
		mutex_unlock(&ctx->uring_lock);

		if (submitted != to_submit)
			goto out;
	}
	if (flags & IORING_ENTER_GETEVENTS) {
		unsigned nr_events = 0;

		min_complete = min(min_complete, ctx->cq_entries);

		/*
		 * When SETUP_IOPOLL and SETUP_SQPOLL are both enabled, user
		 * space applications don't need to do io completion events
		 * polling again, they can rely on io_sq_thread to do polling
		 * work, which can reduce cpu usage and uring_lock contention.
		 */
		if (ctx->flags & IORING_SETUP_IOPOLL &&
		    !(ctx->flags & IORING_SETUP_SQPOLL)) {
			ret = io_iopoll_check(ctx, &nr_events, min_complete);
		} else {
			ret = io_cqring_wait(ctx, min_complete, sig, sigsz);
		}
	}

out:
	percpu_ref_put(&ctx->refs);
out_fput:
	fdput(f);
	return submitted ? submitted : ret;
}

#ifdef CONFIG_PROC_FS
static int io_uring_show_cred(int id, void *p, void *data)
{
	const struct cred *cred = p;
	struct seq_file *m = data;
	struct user_namespace *uns = seq_user_ns(m);
	struct group_info *gi;
	kernel_cap_t cap;
	unsigned __capi;
	int g;

	seq_printf(m, "%5d\n", id);
	seq_put_decimal_ull(m, "\tUid:\t", from_kuid_munged(uns, cred->uid));
	seq_put_decimal_ull(m, "\t\t", from_kuid_munged(uns, cred->euid));
	seq_put_decimal_ull(m, "\t\t", from_kuid_munged(uns, cred->suid));
	seq_put_decimal_ull(m, "\t\t", from_kuid_munged(uns, cred->fsuid));
	seq_put_decimal_ull(m, "\n\tGid:\t", from_kgid_munged(uns, cred->gid));
	seq_put_decimal_ull(m, "\t\t", from_kgid_munged(uns, cred->egid));
	seq_put_decimal_ull(m, "\t\t", from_kgid_munged(uns, cred->sgid));
	seq_put_decimal_ull(m, "\t\t", from_kgid_munged(uns, cred->fsgid));
	seq_puts(m, "\n\tGroups:\t");
	gi = cred->group_info;
	for (g = 0; g < gi->ngroups; g++) {
		seq_put_decimal_ull(m, g ? " " : "",
					from_kgid_munged(uns, gi->gid[g]));
	}
	seq_puts(m, "\n\tCapEff:\t");
	cap = cred->cap_effective;
	CAP_FOR_EACH_U32(__capi)
		seq_put_hex_ll(m, NULL, cap.cap[CAP_LAST_U32 - __capi], 8);
	seq_putc(m, '\n');
	return 0;
}

static void __io_uring_show_fdinfo(struct io_ring_ctx *ctx, struct seq_file *m)
{
	int i;

	mutex_lock(&ctx->uring_lock);
	seq_printf(m, "UserFiles:\t%u\n", ctx->nr_user_files);
	for (i = 0; i < ctx->nr_user_files; i++) {
		struct fixed_file_table *table;
		struct file *f;

		table = &ctx->file_data->table[i >> IORING_FILE_TABLE_SHIFT];
		f = table->files[i & IORING_FILE_TABLE_MASK];
		if (f)
			seq_printf(m, "%5u: %s\n", i, file_dentry(f)->d_iname);
		else
			seq_printf(m, "%5u: <none>\n", i);
	}
	seq_printf(m, "UserBufs:\t%u\n", ctx->nr_user_bufs);
	for (i = 0; i < ctx->nr_user_bufs; i++) {
		struct io_mapped_ubuf *buf = &ctx->user_bufs[i];

		seq_printf(m, "%5u: 0x%llx/%u\n", i, buf->ubuf,
						(unsigned int) buf->len);
	}
	if (!idr_is_empty(&ctx->personality_idr)) {
		seq_printf(m, "Personalities:\n");
		idr_for_each(&ctx->personality_idr, io_uring_show_cred, m);
	}
	seq_printf(m, "PollList:\n");
	spin_lock_irq(&ctx->completion_lock);
	for (i = 0; i < (1U << ctx->cancel_hash_bits); i++) {
		struct hlist_head *list = &ctx->cancel_hash[i];
		struct io_kiocb *req;

		hlist_for_each_entry(req, list, hash_node)
			seq_printf(m, "  op=%d, task_works=%d\n", req->opcode,
					req->task->task_works != NULL);
	}
	spin_unlock_irq(&ctx->completion_lock);
	mutex_unlock(&ctx->uring_lock);
}

static void io_uring_show_fdinfo(struct seq_file *m, struct file *f)
{
	struct io_ring_ctx *ctx = f->private_data;

	if (percpu_ref_tryget(&ctx->refs)) {
		__io_uring_show_fdinfo(ctx, m);
		percpu_ref_put(&ctx->refs);
	}
}
#endif

static const struct file_operations io_uring_fops = {
	.release	= io_uring_release,
	.flush		= io_uring_flush,
	.mmap		= io_uring_mmap,
#ifndef CONFIG_MMU
	.get_unmapped_area = io_uring_nommu_get_unmapped_area,
	.mmap_capabilities = io_uring_nommu_mmap_capabilities,
#endif
	.poll		= io_uring_poll,
	.fasync		= io_uring_fasync,
#ifdef CONFIG_PROC_FS
	.show_fdinfo	= io_uring_show_fdinfo,
#endif
};

static int io_allocate_scq_urings(struct io_ring_ctx *ctx,
				  struct io_uring_params *p)
{
	struct io_rings *rings;
	size_t size, sq_array_offset;

	size = rings_size(p->sq_entries, p->cq_entries, &sq_array_offset);
	if (size == SIZE_MAX)
		return -EOVERFLOW;

	rings = io_mem_alloc(size);
	if (!rings)
		return -ENOMEM;

	ctx->rings = rings;
	ctx->sq_array = (u32 *)((char *)rings + sq_array_offset);
	rings->sq_ring_mask = p->sq_entries - 1;
	rings->cq_ring_mask = p->cq_entries - 1;
	rings->sq_ring_entries = p->sq_entries;
	rings->cq_ring_entries = p->cq_entries;
	ctx->sq_mask = rings->sq_ring_mask;
	ctx->cq_mask = rings->cq_ring_mask;
	ctx->sq_entries = rings->sq_ring_entries;
	ctx->cq_entries = rings->cq_ring_entries;

	size = array_size(sizeof(struct io_uring_sqe), p->sq_entries);
	if (size == SIZE_MAX) {
		io_mem_free(ctx->rings);
		ctx->rings = NULL;
		return -EOVERFLOW;
	}

	ctx->sq_sqes = io_mem_alloc(size);
	if (!ctx->sq_sqes) {
		io_mem_free(ctx->rings);
		ctx->rings = NULL;
		return -ENOMEM;
	}

	return 0;
}

/*
 * Allocate an anonymous fd, this is what constitutes the application
 * visible backing of an io_uring instance. The application mmaps this
 * fd to gain access to the SQ/CQ ring details. If UNIX sockets are enabled,
 * we have to tie this fd to a socket for file garbage collection purposes.
 */
static int io_uring_get_fd(struct io_ring_ctx *ctx)
{
	struct file *file;
	int ret;

#if defined(CONFIG_UNIX)
	ret = sock_create_kern(&init_net, PF_UNIX, SOCK_RAW, IPPROTO_IP,
				&ctx->ring_sock);
	if (ret)
		return ret;
#endif

	ret = get_unused_fd_flags(O_RDWR | O_CLOEXEC);
	if (ret < 0)
		goto err;

	file = anon_inode_getfile("[io_uring]", &io_uring_fops, ctx,
					O_RDWR | O_CLOEXEC);
	if (IS_ERR(file)) {
		put_unused_fd(ret);
		ret = PTR_ERR(file);
		goto err;
	}

#if defined(CONFIG_UNIX)
	ctx->ring_sock->file = file;
#endif
	fd_install(ret, file);
	return ret;
err:
#if defined(CONFIG_UNIX)
	sock_release(ctx->ring_sock);
	ctx->ring_sock = NULL;
#endif
	return ret;
}

static int io_uring_create(unsigned entries, struct io_uring_params *p)
{
	struct user_struct *user = NULL;
	struct io_ring_ctx *ctx;
	bool account_mem;
	int ret;

	if (!entries)
		return -EINVAL;
	if (entries > IORING_MAX_ENTRIES) {
		if (!(p->flags & IORING_SETUP_CLAMP))
			return -EINVAL;
		entries = IORING_MAX_ENTRIES;
	}

	/*
	 * Use twice as many entries for the CQ ring. It's possible for the
	 * application to drive a higher depth than the size of the SQ ring,
	 * since the sqes are only used at submission time. This allows for
	 * some flexibility in overcommitting a bit. If the application has
	 * set IORING_SETUP_CQSIZE, it will have passed in the desired number
	 * of CQ ring entries manually.
	 */
	p->sq_entries = roundup_pow_of_two(entries);
	if (p->flags & IORING_SETUP_CQSIZE) {
		/*
		 * If IORING_SETUP_CQSIZE is set, we do the same roundup
		 * to a power-of-two, if it isn't already. We do NOT impose
		 * any cq vs sq ring sizing.
		 */
		if (p->cq_entries < p->sq_entries)
			return -EINVAL;
		if (p->cq_entries > IORING_MAX_CQ_ENTRIES) {
			if (!(p->flags & IORING_SETUP_CLAMP))
				return -EINVAL;
			p->cq_entries = IORING_MAX_CQ_ENTRIES;
		}
		p->cq_entries = roundup_pow_of_two(p->cq_entries);
	} else {
		p->cq_entries = 2 * p->sq_entries;
	}

	user = get_uid(current_user());
	account_mem = !capable(CAP_IPC_LOCK);

	if (account_mem) {
		ret = io_account_mem(user,
				ring_pages(p->sq_entries, p->cq_entries));
		if (ret) {
			free_uid(user);
			return ret;
		}
	}

	ctx = io_ring_ctx_alloc(p);
	if (!ctx) {
		if (account_mem)
			io_unaccount_mem(user, ring_pages(p->sq_entries,
								p->cq_entries));
		free_uid(user);
		return -ENOMEM;
	}
	ctx->compat = in_compat_syscall();
	ctx->account_mem = account_mem;
	ctx->user = user;
	ctx->creds = get_current_cred();

	ret = io_allocate_scq_urings(ctx, p);
	if (ret)
		goto err;

	ret = io_sq_offload_start(ctx, p);
	if (ret)
		goto err;

	memset(&p->sq_off, 0, sizeof(p->sq_off));
	p->sq_off.head = offsetof(struct io_rings, sq.head);
	p->sq_off.tail = offsetof(struct io_rings, sq.tail);
	p->sq_off.ring_mask = offsetof(struct io_rings, sq_ring_mask);
	p->sq_off.ring_entries = offsetof(struct io_rings, sq_ring_entries);
	p->sq_off.flags = offsetof(struct io_rings, sq_flags);
	p->sq_off.dropped = offsetof(struct io_rings, sq_dropped);
	p->sq_off.array = (char *)ctx->sq_array - (char *)ctx->rings;

	memset(&p->cq_off, 0, sizeof(p->cq_off));
	p->cq_off.head = offsetof(struct io_rings, cq.head);
	p->cq_off.tail = offsetof(struct io_rings, cq.tail);
	p->cq_off.ring_mask = offsetof(struct io_rings, cq_ring_mask);
	p->cq_off.ring_entries = offsetof(struct io_rings, cq_ring_entries);
	p->cq_off.overflow = offsetof(struct io_rings, cq_overflow);
	p->cq_off.cqes = offsetof(struct io_rings, cqes);

	/*
	 * Install ring fd as the very last thing, so we don't risk someone
	 * having closed it before we finish setup
	 */
	ret = io_uring_get_fd(ctx);
	if (ret < 0)
		goto err;

	p->features = IORING_FEAT_SINGLE_MMAP | IORING_FEAT_NODROP |
			IORING_FEAT_SUBMIT_STABLE | IORING_FEAT_RW_CUR_POS |
			IORING_FEAT_CUR_PERSONALITY | IORING_FEAT_FAST_POLL;
	trace_io_uring_create(ret, ctx, p->sq_entries, p->cq_entries, p->flags);
	return ret;
err:
	io_ring_ctx_wait_and_kill(ctx);
	return ret;
}

/*
 * Sets up an aio uring context, and returns the fd. Applications asks for a
 * ring size, we return the actual sq/cq ring sizes (among other things) in the
 * params structure passed in.
 */
static long io_uring_setup(u32 entries, struct io_uring_params __user *params)
{
	struct io_uring_params p;
	long ret;
	int i;

	if (copy_from_user(&p, params, sizeof(p)))
		return -EFAULT;
	for (i = 0; i < ARRAY_SIZE(p.resv); i++) {
		if (p.resv[i])
			return -EINVAL;
	}

	if (p.flags & ~(IORING_SETUP_IOPOLL | IORING_SETUP_SQPOLL |
			IORING_SETUP_SQ_AFF | IORING_SETUP_CQSIZE |
			IORING_SETUP_CLAMP | IORING_SETUP_ATTACH_WQ))
		return -EINVAL;

	ret = io_uring_create(entries, &p);
	if (ret < 0)
		return ret;

	if (copy_to_user(params, &p, sizeof(p)))
		return -EFAULT;

	return ret;
}

SYSCALL_DEFINE2(io_uring_setup, u32, entries,
		struct io_uring_params __user *, params)
{
	return io_uring_setup(entries, params);
}

static int io_probe(struct io_ring_ctx *ctx, void __user *arg, unsigned nr_args)
{
	struct io_uring_probe *p;
	size_t size;
	int i, ret;

	size = struct_size(p, ops, nr_args);
	if (size == SIZE_MAX)
		return -EOVERFLOW;
	p = kzalloc(size, GFP_KERNEL);
	if (!p)
		return -ENOMEM;

	ret = -EFAULT;
	if (copy_from_user(p, arg, size))
		goto out;
	ret = -EINVAL;
	if (memchr_inv(p, 0, size))
		goto out;

	p->last_op = IORING_OP_LAST - 1;
	if (nr_args > IORING_OP_LAST)
		nr_args = IORING_OP_LAST;

	for (i = 0; i < nr_args; i++) {
		p->ops[i].op = i;
		if (!io_op_defs[i].not_supported)
			p->ops[i].flags = IO_URING_OP_SUPPORTED;
	}
	p->ops_len = i;

	ret = 0;
	if (copy_to_user(arg, p, size))
		ret = -EFAULT;
out:
	kfree(p);
	return ret;
}

static int io_register_personality(struct io_ring_ctx *ctx)
{
	const struct cred *creds = get_current_cred();
	int id;

	id = idr_alloc_cyclic(&ctx->personality_idr, (void *) creds, 1,
				USHRT_MAX, GFP_KERNEL);
	if (id < 0)
		put_cred(creds);
	return id;
}

static int io_unregister_personality(struct io_ring_ctx *ctx, unsigned id)
{
	const struct cred *old_creds;

	old_creds = idr_remove(&ctx->personality_idr, id);
	if (old_creds) {
		put_cred(old_creds);
		return 0;
	}

	return -EINVAL;
}

static bool io_register_op_must_quiesce(int op)
{
	switch (op) {
	case IORING_UNREGISTER_FILES:
	case IORING_REGISTER_FILES_UPDATE:
	case IORING_REGISTER_PROBE:
	case IORING_REGISTER_PERSONALITY:
	case IORING_UNREGISTER_PERSONALITY:
		return false;
	default:
		return true;
	}
}

static int __io_uring_register(struct io_ring_ctx *ctx, unsigned opcode,
			       void __user *arg, unsigned nr_args)
	__releases(ctx->uring_lock)
	__acquires(ctx->uring_lock)
{
	int ret;

	/*
	 * We're inside the ring mutex, if the ref is already dying, then
	 * someone else killed the ctx or is already going through
	 * io_uring_register().
	 */
	if (percpu_ref_is_dying(&ctx->refs))
		return -ENXIO;

	if (io_register_op_must_quiesce(opcode)) {
		percpu_ref_kill(&ctx->refs);

		/*
		 * Drop uring mutex before waiting for references to exit. If
		 * another thread is currently inside io_uring_enter() it might
		 * need to grab the uring_lock to make progress. If we hold it
		 * here across the drain wait, then we can deadlock. It's safe
		 * to drop the mutex here, since no new references will come in
		 * after we've killed the percpu ref.
		 */
		mutex_unlock(&ctx->uring_lock);
		ret = wait_for_completion_interruptible(&ctx->completions[0]);
		mutex_lock(&ctx->uring_lock);
		if (ret) {
			percpu_ref_resurrect(&ctx->refs);
			ret = -EINTR;
			goto out;
		}
	}

	switch (opcode) {
	case IORING_REGISTER_BUFFERS:
		ret = io_sqe_buffer_register(ctx, arg, nr_args);
		break;
	case IORING_UNREGISTER_BUFFERS:
		ret = -EINVAL;
		if (arg || nr_args)
			break;
		ret = io_sqe_buffer_unregister(ctx);
		break;
	case IORING_REGISTER_FILES:
		ret = io_sqe_files_register(ctx, arg, nr_args);
		break;
	case IORING_UNREGISTER_FILES:
		ret = -EINVAL;
		if (arg || nr_args)
			break;
		ret = io_sqe_files_unregister(ctx);
		break;
	case IORING_REGISTER_FILES_UPDATE:
		ret = io_sqe_files_update(ctx, arg, nr_args);
		break;
	case IORING_REGISTER_EVENTFD:
	case IORING_REGISTER_EVENTFD_ASYNC:
		ret = -EINVAL;
		if (nr_args != 1)
			break;
		ret = io_eventfd_register(ctx, arg);
		if (ret)
			break;
		if (opcode == IORING_REGISTER_EVENTFD_ASYNC)
			ctx->eventfd_async = 1;
		else
			ctx->eventfd_async = 0;
		break;
	case IORING_UNREGISTER_EVENTFD:
		ret = -EINVAL;
		if (arg || nr_args)
			break;
		ret = io_eventfd_unregister(ctx);
		break;
	case IORING_REGISTER_PROBE:
		ret = -EINVAL;
		if (!arg || nr_args > 256)
			break;
		ret = io_probe(ctx, arg, nr_args);
		break;
	case IORING_REGISTER_PERSONALITY:
		ret = -EINVAL;
		if (arg || nr_args)
			break;
		ret = io_register_personality(ctx);
		break;
	case IORING_UNREGISTER_PERSONALITY:
		ret = -EINVAL;
		if (arg)
			break;
		ret = io_unregister_personality(ctx, nr_args);
		break;
	default:
		ret = -EINVAL;
		break;
	}

	if (io_register_op_must_quiesce(opcode)) {
		/* bring the ctx back to life */
		percpu_ref_reinit(&ctx->refs);
out:
		reinit_completion(&ctx->completions[0]);
	}
	return ret;
}

SYSCALL_DEFINE4(io_uring_register, unsigned int, fd, unsigned int, opcode,
		void __user *, arg, unsigned int, nr_args)
{
	struct io_ring_ctx *ctx;
	long ret = -EBADF;
	struct fd f;

	f = fdget(fd);
	if (!f.file)
		return -EBADF;

	ret = -EOPNOTSUPP;
	if (f.file->f_op != &io_uring_fops)
		goto out_fput;

	ctx = f.file->private_data;

	mutex_lock(&ctx->uring_lock);
	ret = __io_uring_register(ctx, opcode, arg, nr_args);
	mutex_unlock(&ctx->uring_lock);
	trace_io_uring_register(ctx, opcode, ctx->nr_user_files, ctx->nr_user_bufs,
							ctx->cq_ev_fd != NULL, ret);
out_fput:
	fdput(f);
	return ret;
}

static int __init io_uring_init(void)
{
#define __BUILD_BUG_VERIFY_ELEMENT(stype, eoffset, etype, ename) do { \
	BUILD_BUG_ON(offsetof(stype, ename) != eoffset); \
	BUILD_BUG_ON(sizeof(etype) != sizeof_field(stype, ename)); \
} while (0)

#define BUILD_BUG_SQE_ELEM(eoffset, etype, ename) \
	__BUILD_BUG_VERIFY_ELEMENT(struct io_uring_sqe, eoffset, etype, ename)
	BUILD_BUG_ON(sizeof(struct io_uring_sqe) != 64);
	BUILD_BUG_SQE_ELEM(0,  __u8,   opcode);
	BUILD_BUG_SQE_ELEM(1,  __u8,   flags);
	BUILD_BUG_SQE_ELEM(2,  __u16,  ioprio);
	BUILD_BUG_SQE_ELEM(4,  __s32,  fd);
	BUILD_BUG_SQE_ELEM(8,  __u64,  off);
	BUILD_BUG_SQE_ELEM(8,  __u64,  addr2);
	BUILD_BUG_SQE_ELEM(16, __u64,  addr);
	BUILD_BUG_SQE_ELEM(16, __u64,  splice_off_in);
	BUILD_BUG_SQE_ELEM(24, __u32,  len);
	BUILD_BUG_SQE_ELEM(28,     __kernel_rwf_t, rw_flags);
	BUILD_BUG_SQE_ELEM(28, /* compat */   int, rw_flags);
	BUILD_BUG_SQE_ELEM(28, /* compat */ __u32, rw_flags);
	BUILD_BUG_SQE_ELEM(28, __u32,  fsync_flags);
	BUILD_BUG_SQE_ELEM(28, __u16,  poll_events);
	BUILD_BUG_SQE_ELEM(28, __u32,  sync_range_flags);
	BUILD_BUG_SQE_ELEM(28, __u32,  msg_flags);
	BUILD_BUG_SQE_ELEM(28, __u32,  timeout_flags);
	BUILD_BUG_SQE_ELEM(28, __u32,  accept_flags);
	BUILD_BUG_SQE_ELEM(28, __u32,  cancel_flags);
	BUILD_BUG_SQE_ELEM(28, __u32,  open_flags);
	BUILD_BUG_SQE_ELEM(28, __u32,  statx_flags);
	BUILD_BUG_SQE_ELEM(28, __u32,  fadvise_advice);
	BUILD_BUG_SQE_ELEM(28, __u32,  splice_flags);
	BUILD_BUG_SQE_ELEM(32, __u64,  user_data);
	BUILD_BUG_SQE_ELEM(40, __u16,  buf_index);
	BUILD_BUG_SQE_ELEM(42, __u16,  personality);
	BUILD_BUG_SQE_ELEM(44, __s32,  splice_fd_in);

	BUILD_BUG_ON(ARRAY_SIZE(io_op_defs) != IORING_OP_LAST);
	BUILD_BUG_ON(__REQ_F_LAST_BIT >= 8 * sizeof(int));
	req_cachep = KMEM_CACHE(io_kiocb, SLAB_HWCACHE_ALIGN | SLAB_PANIC);
	return 0;
};
__initcall(io_uring_init);<|MERGE_RESOLUTION|>--- conflicted
+++ resolved
@@ -194,8 +194,6 @@
 	struct llist_head		put_llist;
 	struct work_struct		ref_work;
 	struct completion		done;
-<<<<<<< HEAD
-=======
 };
 
 struct io_buffer {
@@ -203,7 +201,6 @@
 	__u64 addr;
 	__s32 len;
 	__u16 bid;
->>>>>>> 5364abc5
 };
 
 struct io_ring_ctx {
