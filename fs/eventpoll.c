--- conflicted
+++ resolved
@@ -447,13 +447,8 @@
 	if (!budget)
 		budget = BUSY_POLL_BUDGET;
 
-<<<<<<< HEAD
-	if (napi_id >= MIN_NAPI_ID && ep_busy_loop_on(ep)) {
+	if (napi_id_valid(napi_id) && ep_busy_loop_on(ep)) {
 		napi_busy_loop(napi_id, ep_busy_loop_end,
-=======
-	if (napi_id_valid(napi_id) && ep_busy_loop_on(ep)) {
-		napi_busy_loop(napi_id, nonblock ? NULL : ep_busy_loop_end,
->>>>>>> 023b1e9d
 			       ep, prefer_busy_poll, budget);
 		if (ep_events_available(ep))
 			return true;
