--- conflicted
+++ resolved
@@ -2222,12 +2222,7 @@
 struct dentry *__d_lookup(const struct dentry *parent, const struct qstr *name)
 {
 	unsigned int hash = name->hash;
-<<<<<<< HEAD
-	const unsigned char *str = name->name;
 	struct hlist_bl_head *b = d_hash(hash);
-=======
-	struct hlist_bl_head *b = d_hash(parent, hash);
->>>>>>> 47be6184
 	struct hlist_bl_node *node;
 	struct dentry *found = NULL;
 	struct dentry *dentry;
