/*
 * fs/dcache.c
 *
 * Complete reimplementation
 * (C) 1997 Thomas Schoebel-Theuer,
 * with heavy changes by Linus Torvalds
 */

/*
 * Notes on the allocation strategy:
 *
 * The dcache is a master of the icache - whenever a dcache entry
 * exists, the inode will always exist. "iput()" is done either when
 * the dcache entry is deleted or garbage collected.
 */

#include <linux/syscalls.h>
#include <linux/string.h>
#include <linux/mm.h>
#include <linux/fs.h>
#include <linux/fsnotify.h>
#include <linux/slab.h>
#include <linux/init.h>
#include <linux/hash.h>
#include <linux/cache.h>
#include <linux/export.h>
#include <linux/mount.h>
#include <linux/file.h>
#include <asm/uaccess.h>
#include <linux/security.h>
#include <linux/seqlock.h>
#include <linux/swap.h>
#include <linux/bootmem.h>
#include <linux/fs_struct.h>
#include <linux/hardirq.h>
#include <linux/bit_spinlock.h>
#include <linux/rculist_bl.h>
#include <linux/prefetch.h>
#include <linux/ratelimit.h>
#include <linux/list_lru.h>
#include "internal.h"
#include "mount.h"

/*
 * Usage:
 * dcache->d_inode->i_lock protects:
 *   - i_dentry, d_u.d_alias, d_inode of aliases
 * dcache_hash_bucket lock protects:
 *   - the dcache hash table
 * s_anon bl list spinlock protects:
 *   - the s_anon list (see __d_drop)
 * dentry->d_sb->s_dentry_lru_lock protects:
 *   - the dcache lru lists and counters
 * d_lock protects:
 *   - d_flags
 *   - d_name
 *   - d_lru
 *   - d_count
 *   - d_unhashed()
 *   - d_parent and d_subdirs
 *   - childrens' d_child and d_parent
 *   - d_u.d_alias, d_inode
 *
 * Ordering:
 * dentry->d_inode->i_lock
 *   dentry->d_lock
 *     dentry->d_sb->s_dentry_lru_lock
 *     dcache_hash_bucket lock
 *     s_anon lock
 *
 * If there is an ancestor relationship:
 * dentry->d_parent->...->d_parent->d_lock
 *   ...
 *     dentry->d_parent->d_lock
 *       dentry->d_lock
 *
 * If no ancestor relationship:
 * if (dentry1 < dentry2)
 *   dentry1->d_lock
 *     dentry2->d_lock
 */
int sysctl_vfs_cache_pressure __read_mostly = 100;
EXPORT_SYMBOL_GPL(sysctl_vfs_cache_pressure);

__cacheline_aligned_in_smp DEFINE_SEQLOCK(rename_lock);

EXPORT_SYMBOL(rename_lock);

static struct kmem_cache *dentry_cache __read_mostly;

/*
 * This is the single most critical data structure when it comes
 * to the dcache: the hashtable for lookups. Somebody should try
 * to make this good - I've just made it work.
 *
 * This hash-function tries to avoid losing too many bits of hash
 * information, yet avoid using a prime hash-size or similar.
 */

static unsigned int d_hash_mask __read_mostly;
static unsigned int d_hash_shift __read_mostly;

static struct hlist_bl_head *dentry_hashtable __read_mostly;

static inline struct hlist_bl_head *d_hash(const struct dentry *parent,
					unsigned int hash)
{
	hash += (unsigned long) parent / L1_CACHE_BYTES;
	return dentry_hashtable + hash_32(hash, d_hash_shift);
}

/* Statistics gathering. */
struct dentry_stat_t dentry_stat = {
	.age_limit = 45,
};

static DEFINE_PER_CPU(long, nr_dentry);
static DEFINE_PER_CPU(long, nr_dentry_unused);

#if defined(CONFIG_SYSCTL) && defined(CONFIG_PROC_FS)

/*
 * Here we resort to our own counters instead of using generic per-cpu counters
 * for consistency with what the vfs inode code does. We are expected to harvest
 * better code and performance by having our own specialized counters.
 *
 * Please note that the loop is done over all possible CPUs, not over all online
 * CPUs. The reason for this is that we don't want to play games with CPUs going
 * on and off. If one of them goes off, we will just keep their counters.
 *
 * glommer: See cffbc8a for details, and if you ever intend to change this,
 * please update all vfs counters to match.
 */
static long get_nr_dentry(void)
{
	int i;
	long sum = 0;
	for_each_possible_cpu(i)
		sum += per_cpu(nr_dentry, i);
	return sum < 0 ? 0 : sum;
}

static long get_nr_dentry_unused(void)
{
	int i;
	long sum = 0;
	for_each_possible_cpu(i)
		sum += per_cpu(nr_dentry_unused, i);
	return sum < 0 ? 0 : sum;
}

int proc_nr_dentry(struct ctl_table *table, int write, void __user *buffer,
		   size_t *lenp, loff_t *ppos)
{
	dentry_stat.nr_dentry = get_nr_dentry();
	dentry_stat.nr_unused = get_nr_dentry_unused();
	return proc_doulongvec_minmax(table, write, buffer, lenp, ppos);
}
#endif

/*
 * Compare 2 name strings, return 0 if they match, otherwise non-zero.
 * The strings are both count bytes long, and count is non-zero.
 */
#ifdef CONFIG_DCACHE_WORD_ACCESS

#include <asm/word-at-a-time.h>
/*
 * NOTE! 'cs' and 'scount' come from a dentry, so it has a
 * aligned allocation for this particular component. We don't
 * strictly need the load_unaligned_zeropad() safety, but it
 * doesn't hurt either.
 *
 * In contrast, 'ct' and 'tcount' can be from a pathname, and do
 * need the careful unaligned handling.
 */
static inline int dentry_string_cmp(const unsigned char *cs, const unsigned char *ct, unsigned tcount)
{
	unsigned long a,b,mask;

	for (;;) {
		a = *(unsigned long *)cs;
		b = load_unaligned_zeropad(ct);
		if (tcount < sizeof(unsigned long))
			break;
		if (unlikely(a != b))
			return 1;
		cs += sizeof(unsigned long);
		ct += sizeof(unsigned long);
		tcount -= sizeof(unsigned long);
		if (!tcount)
			return 0;
	}
	mask = bytemask_from_count(tcount);
	return unlikely(!!((a ^ b) & mask));
}

#else

static inline int dentry_string_cmp(const unsigned char *cs, const unsigned char *ct, unsigned tcount)
{
	do {
		if (*cs != *ct)
			return 1;
		cs++;
		ct++;
		tcount--;
	} while (tcount);
	return 0;
}

#endif

static inline int dentry_cmp(const struct dentry *dentry, const unsigned char *ct, unsigned tcount)
{
	const unsigned char *cs;
	/*
	 * Be careful about RCU walk racing with rename:
	 * use ACCESS_ONCE to fetch the name pointer.
	 *
	 * NOTE! Even if a rename will mean that the length
	 * was not loaded atomically, we don't care. The
	 * RCU walk will check the sequence count eventually,
	 * and catch it. And we won't overrun the buffer,
	 * because we're reading the name pointer atomically,
	 * and a dentry name is guaranteed to be properly
	 * terminated with a NUL byte.
	 *
	 * End result: even if 'len' is wrong, we'll exit
	 * early because the data cannot match (there can
	 * be no NUL in the ct/tcount data)
	 */
	cs = ACCESS_ONCE(dentry->d_name.name);
	smp_read_barrier_depends();
	return dentry_string_cmp(cs, ct, tcount);
}

struct external_name {
	union {
		atomic_t count;
		struct rcu_head head;
	} u;
	unsigned char name[];
};

static inline struct external_name *external_name(struct dentry *dentry)
{
	return container_of(dentry->d_name.name, struct external_name, name[0]);
}

static void __d_free(struct rcu_head *head)
{
	struct dentry *dentry = container_of(head, struct dentry, d_u.d_rcu);

	kmem_cache_free(dentry_cache, dentry); 
}

static void __d_free_external(struct rcu_head *head)
{
	struct dentry *dentry = container_of(head, struct dentry, d_u.d_rcu);
	kfree(external_name(dentry));
	kmem_cache_free(dentry_cache, dentry); 
}

static inline int dname_external(const struct dentry *dentry)
{
	return dentry->d_name.name != dentry->d_iname;
}

static void dentry_free(struct dentry *dentry)
{
	WARN_ON(!hlist_unhashed(&dentry->d_u.d_alias));
	if (unlikely(dname_external(dentry))) {
		struct external_name *p = external_name(dentry);
		if (likely(atomic_dec_and_test(&p->u.count))) {
			call_rcu(&dentry->d_u.d_rcu, __d_free_external);
			return;
		}
	}
	/* if dentry was never visible to RCU, immediate free is OK */
	if (!(dentry->d_flags & DCACHE_RCUACCESS))
		__d_free(&dentry->d_u.d_rcu);
	else
		call_rcu(&dentry->d_u.d_rcu, __d_free);
}

/**
 * dentry_rcuwalk_barrier - invalidate in-progress rcu-walk lookups
 * @dentry: the target dentry
 * After this call, in-progress rcu-walk path lookup will fail. This
 * should be called after unhashing, and after changing d_inode (if
 * the dentry has not already been unhashed).
 */
static inline void dentry_rcuwalk_barrier(struct dentry *dentry)
{
	assert_spin_locked(&dentry->d_lock);
	/* Go through a barrier */
	write_seqcount_barrier(&dentry->d_seq);
}

/*
 * Release the dentry's inode, using the filesystem
 * d_iput() operation if defined. Dentry has no refcount
 * and is unhashed.
 */
static void dentry_iput(struct dentry * dentry)
	__releases(dentry->d_lock)
	__releases(dentry->d_inode->i_lock)
{
	struct inode *inode = dentry->d_inode;
	if (inode) {
		dentry->d_inode = NULL;
		hlist_del_init(&dentry->d_u.d_alias);
		spin_unlock(&dentry->d_lock);
		spin_unlock(&inode->i_lock);
		if (!inode->i_nlink)
			fsnotify_inoderemove(inode);
		if (dentry->d_op && dentry->d_op->d_iput)
			dentry->d_op->d_iput(dentry, inode);
		else
			iput(inode);
	} else {
		spin_unlock(&dentry->d_lock);
	}
}

/*
 * Release the dentry's inode, using the filesystem
 * d_iput() operation if defined. dentry remains in-use.
 */
static void dentry_unlink_inode(struct dentry * dentry)
	__releases(dentry->d_lock)
	__releases(dentry->d_inode->i_lock)
{
	struct inode *inode = dentry->d_inode;
	__d_clear_type(dentry);
	dentry->d_inode = NULL;
	hlist_del_init(&dentry->d_u.d_alias);
	dentry_rcuwalk_barrier(dentry);
	spin_unlock(&dentry->d_lock);
	spin_unlock(&inode->i_lock);
	if (!inode->i_nlink)
		fsnotify_inoderemove(inode);
	if (dentry->d_op && dentry->d_op->d_iput)
		dentry->d_op->d_iput(dentry, inode);
	else
		iput(inode);
}

/*
 * The DCACHE_LRU_LIST bit is set whenever the 'd_lru' entry
 * is in use - which includes both the "real" per-superblock
 * LRU list _and_ the DCACHE_SHRINK_LIST use.
 *
 * The DCACHE_SHRINK_LIST bit is set whenever the dentry is
 * on the shrink list (ie not on the superblock LRU list).
 *
 * The per-cpu "nr_dentry_unused" counters are updated with
 * the DCACHE_LRU_LIST bit.
 *
 * These helper functions make sure we always follow the
 * rules. d_lock must be held by the caller.
 */
#define D_FLAG_VERIFY(dentry,x) WARN_ON_ONCE(((dentry)->d_flags & (DCACHE_LRU_LIST | DCACHE_SHRINK_LIST)) != (x))
static void d_lru_add(struct dentry *dentry)
{
	D_FLAG_VERIFY(dentry, 0);
	dentry->d_flags |= DCACHE_LRU_LIST;
	this_cpu_inc(nr_dentry_unused);
	WARN_ON_ONCE(!list_lru_add(&dentry->d_sb->s_dentry_lru, &dentry->d_lru));
}

static void d_lru_del(struct dentry *dentry)
{
	D_FLAG_VERIFY(dentry, DCACHE_LRU_LIST);
	dentry->d_flags &= ~DCACHE_LRU_LIST;
	this_cpu_dec(nr_dentry_unused);
	WARN_ON_ONCE(!list_lru_del(&dentry->d_sb->s_dentry_lru, &dentry->d_lru));
}

static void d_shrink_del(struct dentry *dentry)
{
	D_FLAG_VERIFY(dentry, DCACHE_SHRINK_LIST | DCACHE_LRU_LIST);
	list_del_init(&dentry->d_lru);
	dentry->d_flags &= ~(DCACHE_SHRINK_LIST | DCACHE_LRU_LIST);
	this_cpu_dec(nr_dentry_unused);
}

static void d_shrink_add(struct dentry *dentry, struct list_head *list)
{
	D_FLAG_VERIFY(dentry, 0);
	list_add(&dentry->d_lru, list);
	dentry->d_flags |= DCACHE_SHRINK_LIST | DCACHE_LRU_LIST;
	this_cpu_inc(nr_dentry_unused);
}

/*
 * These can only be called under the global LRU lock, ie during the
 * callback for freeing the LRU list. "isolate" removes it from the
 * LRU lists entirely, while shrink_move moves it to the indicated
 * private list.
 */
static void d_lru_isolate(struct dentry *dentry)
{
	D_FLAG_VERIFY(dentry, DCACHE_LRU_LIST);
	dentry->d_flags &= ~DCACHE_LRU_LIST;
	this_cpu_dec(nr_dentry_unused);
	list_del_init(&dentry->d_lru);
}

static void d_lru_shrink_move(struct dentry *dentry, struct list_head *list)
{
	D_FLAG_VERIFY(dentry, DCACHE_LRU_LIST);
	dentry->d_flags |= DCACHE_SHRINK_LIST;
	list_move_tail(&dentry->d_lru, list);
}

/*
 * dentry_lru_(add|del)_list) must be called with d_lock held.
 */
static void dentry_lru_add(struct dentry *dentry)
{
	if (unlikely(!(dentry->d_flags & DCACHE_LRU_LIST)))
		d_lru_add(dentry);
}

/**
 * d_drop - drop a dentry
 * @dentry: dentry to drop
 *
 * d_drop() unhashes the entry from the parent dentry hashes, so that it won't
 * be found through a VFS lookup any more. Note that this is different from
 * deleting the dentry - d_delete will try to mark the dentry negative if
 * possible, giving a successful _negative_ lookup, while d_drop will
 * just make the cache lookup fail.
 *
 * d_drop() is used mainly for stuff that wants to invalidate a dentry for some
 * reason (NFS timeouts or autofs deletes).
 *
 * __d_drop requires dentry->d_lock.
 */
void __d_drop(struct dentry *dentry)
{
	if (!d_unhashed(dentry)) {
		struct hlist_bl_head *b;
		/*
		 * Hashed dentries are normally on the dentry hashtable,
		 * with the exception of those newly allocated by
		 * d_obtain_alias, which are always IS_ROOT:
		 */
		if (unlikely(IS_ROOT(dentry)))
			b = &dentry->d_sb->s_anon;
		else
			b = d_hash(dentry->d_parent, dentry->d_name.hash);

		hlist_bl_lock(b);
		__hlist_bl_del(&dentry->d_hash);
		dentry->d_hash.pprev = NULL;
		hlist_bl_unlock(b);
		dentry_rcuwalk_barrier(dentry);
	}
}
EXPORT_SYMBOL(__d_drop);

void d_drop(struct dentry *dentry)
{
	spin_lock(&dentry->d_lock);
	__d_drop(dentry);
	spin_unlock(&dentry->d_lock);
}
EXPORT_SYMBOL(d_drop);

static void __dentry_kill(struct dentry *dentry)
{
	struct dentry *parent = NULL;
	bool can_free = true;
	if (!IS_ROOT(dentry))
		parent = dentry->d_parent;

	/*
	 * The dentry is now unrecoverably dead to the world.
	 */
	lockref_mark_dead(&dentry->d_lockref);

	/*
	 * inform the fs via d_prune that this dentry is about to be
	 * unhashed and destroyed.
	 */
	if (dentry->d_flags & DCACHE_OP_PRUNE)
		dentry->d_op->d_prune(dentry);

	if (dentry->d_flags & DCACHE_LRU_LIST) {
		if (!(dentry->d_flags & DCACHE_SHRINK_LIST))
			d_lru_del(dentry);
	}
	/* if it was on the hash then remove it */
	__d_drop(dentry);
	__list_del_entry(&dentry->d_child);
	/*
	 * Inform d_walk() that we are no longer attached to the
	 * dentry tree
	 */
	dentry->d_flags |= DCACHE_DENTRY_KILLED;
	if (parent)
		spin_unlock(&parent->d_lock);
	dentry_iput(dentry);
	/*
	 * dentry_iput drops the locks, at which point nobody (except
	 * transient RCU lookups) can reach this dentry.
	 */
	BUG_ON((int)dentry->d_lockref.count > 0);
	this_cpu_dec(nr_dentry);
	if (dentry->d_op && dentry->d_op->d_release)
		dentry->d_op->d_release(dentry);

	spin_lock(&dentry->d_lock);
	if (dentry->d_flags & DCACHE_SHRINK_LIST) {
		dentry->d_flags |= DCACHE_MAY_FREE;
		can_free = false;
	}
	spin_unlock(&dentry->d_lock);
	if (likely(can_free))
		dentry_free(dentry);
}

/*
 * Finish off a dentry we've decided to kill.
 * dentry->d_lock must be held, returns with it unlocked.
 * If ref is non-zero, then decrement the refcount too.
 * Returns dentry requiring refcount drop, or NULL if we're done.
 */
static struct dentry *dentry_kill(struct dentry *dentry)
	__releases(dentry->d_lock)
{
	struct inode *inode = dentry->d_inode;
	struct dentry *parent = NULL;

	if (inode && unlikely(!spin_trylock(&inode->i_lock)))
		goto failed;

	if (!IS_ROOT(dentry)) {
		parent = dentry->d_parent;
		if (unlikely(!spin_trylock(&parent->d_lock))) {
			if (inode)
				spin_unlock(&inode->i_lock);
			goto failed;
		}
	}

	__dentry_kill(dentry);
	return parent;

failed:
	spin_unlock(&dentry->d_lock);
	cpu_relax();
	return dentry; /* try again with same dentry */
}

static inline struct dentry *lock_parent(struct dentry *dentry)
{
	struct dentry *parent = dentry->d_parent;
	if (IS_ROOT(dentry))
		return NULL;
	if (unlikely((int)dentry->d_lockref.count < 0))
		return NULL;
	if (likely(spin_trylock(&parent->d_lock)))
		return parent;
	rcu_read_lock();
	spin_unlock(&dentry->d_lock);
again:
	parent = ACCESS_ONCE(dentry->d_parent);
	spin_lock(&parent->d_lock);
	/*
	 * We can't blindly lock dentry until we are sure
	 * that we won't violate the locking order.
	 * Any changes of dentry->d_parent must have
	 * been done with parent->d_lock held, so
	 * spin_lock() above is enough of a barrier
	 * for checking if it's still our child.
	 */
	if (unlikely(parent != dentry->d_parent)) {
		spin_unlock(&parent->d_lock);
		goto again;
	}
	rcu_read_unlock();
	if (parent != dentry)
		spin_lock_nested(&dentry->d_lock, DENTRY_D_LOCK_NESTED);
	else
		parent = NULL;
	return parent;
}

/* 
 * This is dput
 *
 * This is complicated by the fact that we do not want to put
 * dentries that are no longer on any hash chain on the unused
 * list: we'd much rather just get rid of them immediately.
 *
 * However, that implies that we have to traverse the dentry
 * tree upwards to the parents which might _also_ now be
 * scheduled for deletion (it may have been only waiting for
 * its last child to go away).
 *
 * This tail recursion is done by hand as we don't want to depend
 * on the compiler to always get this right (gcc generally doesn't).
 * Real recursion would eat up our stack space.
 */

/*
 * dput - release a dentry
 * @dentry: dentry to release 
 *
 * Release a dentry. This will drop the usage count and if appropriate
 * call the dentry unlink method as well as removing it from the queues and
 * releasing its resources. If the parent dentries were scheduled for release
 * they too may now get deleted.
 */
void dput(struct dentry *dentry)
{
	if (unlikely(!dentry))
		return;

repeat:
	if (lockref_put_or_lock(&dentry->d_lockref))
		return;

	/* Unreachable? Get rid of it */
	if (unlikely(d_unhashed(dentry)))
		goto kill_it;

	if (unlikely(dentry->d_flags & DCACHE_OP_DELETE)) {
		if (dentry->d_op->d_delete(dentry))
			goto kill_it;
	}

	if (!(dentry->d_flags & DCACHE_REFERENCED))
		dentry->d_flags |= DCACHE_REFERENCED;
	dentry_lru_add(dentry);

	dentry->d_lockref.count--;
	spin_unlock(&dentry->d_lock);
	return;

kill_it:
	dentry = dentry_kill(dentry);
	if (dentry)
		goto repeat;
}
EXPORT_SYMBOL(dput);


/* This must be called with d_lock held */
static inline void __dget_dlock(struct dentry *dentry)
{
	dentry->d_lockref.count++;
}

static inline void __dget(struct dentry *dentry)
{
	lockref_get(&dentry->d_lockref);
}

struct dentry *dget_parent(struct dentry *dentry)
{
	int gotref;
	struct dentry *ret;

	/*
	 * Do optimistic parent lookup without any
	 * locking.
	 */
	rcu_read_lock();
	ret = ACCESS_ONCE(dentry->d_parent);
	gotref = lockref_get_not_zero(&ret->d_lockref);
	rcu_read_unlock();
	if (likely(gotref)) {
		if (likely(ret == ACCESS_ONCE(dentry->d_parent)))
			return ret;
		dput(ret);
	}

repeat:
	/*
	 * Don't need rcu_dereference because we re-check it was correct under
	 * the lock.
	 */
	rcu_read_lock();
	ret = dentry->d_parent;
	spin_lock(&ret->d_lock);
	if (unlikely(ret != dentry->d_parent)) {
		spin_unlock(&ret->d_lock);
		rcu_read_unlock();
		goto repeat;
	}
	rcu_read_unlock();
	BUG_ON(!ret->d_lockref.count);
	ret->d_lockref.count++;
	spin_unlock(&ret->d_lock);
	return ret;
}
EXPORT_SYMBOL(dget_parent);

/**
 * d_find_alias - grab a hashed alias of inode
 * @inode: inode in question
 *
 * If inode has a hashed alias, or is a directory and has any alias,
 * acquire the reference to alias and return it. Otherwise return NULL.
 * Notice that if inode is a directory there can be only one alias and
 * it can be unhashed only if it has no children, or if it is the root
 * of a filesystem, or if the directory was renamed and d_revalidate
 * was the first vfs operation to notice.
 *
 * If the inode has an IS_ROOT, DCACHE_DISCONNECTED alias, then prefer
 * any other hashed alias over that one.
 */
static struct dentry *__d_find_alias(struct inode *inode)
{
	struct dentry *alias, *discon_alias;

again:
	discon_alias = NULL;
	hlist_for_each_entry(alias, &inode->i_dentry, d_u.d_alias) {
		spin_lock(&alias->d_lock);
 		if (S_ISDIR(inode->i_mode) || !d_unhashed(alias)) {
			if (IS_ROOT(alias) &&
			    (alias->d_flags & DCACHE_DISCONNECTED)) {
				discon_alias = alias;
			} else {
				__dget_dlock(alias);
				spin_unlock(&alias->d_lock);
				return alias;
			}
		}
		spin_unlock(&alias->d_lock);
	}
	if (discon_alias) {
		alias = discon_alias;
		spin_lock(&alias->d_lock);
		if (S_ISDIR(inode->i_mode) || !d_unhashed(alias)) {
			__dget_dlock(alias);
			spin_unlock(&alias->d_lock);
			return alias;
		}
		spin_unlock(&alias->d_lock);
		goto again;
	}
	return NULL;
}

struct dentry *d_find_alias(struct inode *inode)
{
	struct dentry *de = NULL;

	if (!hlist_empty(&inode->i_dentry)) {
		spin_lock(&inode->i_lock);
		de = __d_find_alias(inode);
		spin_unlock(&inode->i_lock);
	}
	return de;
}
EXPORT_SYMBOL(d_find_alias);

/*
 *	Try to kill dentries associated with this inode.
 * WARNING: you must own a reference to inode.
 */
void d_prune_aliases(struct inode *inode)
{
	struct dentry *dentry;
restart:
	spin_lock(&inode->i_lock);
	hlist_for_each_entry(dentry, &inode->i_dentry, d_u.d_alias) {
		spin_lock(&dentry->d_lock);
		if (!dentry->d_lockref.count) {
			struct dentry *parent = lock_parent(dentry);
			if (likely(!dentry->d_lockref.count)) {
				__dentry_kill(dentry);
				dput(parent);
				goto restart;
			}
			if (parent)
				spin_unlock(&parent->d_lock);
		}
		spin_unlock(&dentry->d_lock);
	}
	spin_unlock(&inode->i_lock);
}
EXPORT_SYMBOL(d_prune_aliases);

static void shrink_dentry_list(struct list_head *list)
{
	struct dentry *dentry, *parent;

	while (!list_empty(list)) {
		struct inode *inode;
		dentry = list_entry(list->prev, struct dentry, d_lru);
		spin_lock(&dentry->d_lock);
		parent = lock_parent(dentry);

		/*
		 * The dispose list is isolated and dentries are not accounted
		 * to the LRU here, so we can simply remove it from the list
		 * here regardless of whether it is referenced or not.
		 */
		d_shrink_del(dentry);

		/*
		 * We found an inuse dentry which was not removed from
		 * the LRU because of laziness during lookup. Do not free it.
		 */
		if ((int)dentry->d_lockref.count > 0) {
			spin_unlock(&dentry->d_lock);
			if (parent)
				spin_unlock(&parent->d_lock);
			continue;
		}


		if (unlikely(dentry->d_flags & DCACHE_DENTRY_KILLED)) {
			bool can_free = dentry->d_flags & DCACHE_MAY_FREE;
			spin_unlock(&dentry->d_lock);
			if (parent)
				spin_unlock(&parent->d_lock);
			if (can_free)
				dentry_free(dentry);
			continue;
		}

		inode = dentry->d_inode;
		if (inode && unlikely(!spin_trylock(&inode->i_lock))) {
			d_shrink_add(dentry, list);
			spin_unlock(&dentry->d_lock);
			if (parent)
				spin_unlock(&parent->d_lock);
			continue;
		}

		__dentry_kill(dentry);

		/*
		 * We need to prune ancestors too. This is necessary to prevent
		 * quadratic behavior of shrink_dcache_parent(), but is also
		 * expected to be beneficial in reducing dentry cache
		 * fragmentation.
		 */
		dentry = parent;
		while (dentry && !lockref_put_or_lock(&dentry->d_lockref)) {
			parent = lock_parent(dentry);
			if (dentry->d_lockref.count != 1) {
				dentry->d_lockref.count--;
				spin_unlock(&dentry->d_lock);
				if (parent)
					spin_unlock(&parent->d_lock);
				break;
			}
			inode = dentry->d_inode;	/* can't be NULL */
			if (unlikely(!spin_trylock(&inode->i_lock))) {
				spin_unlock(&dentry->d_lock);
				if (parent)
					spin_unlock(&parent->d_lock);
				cpu_relax();
				continue;
			}
			__dentry_kill(dentry);
			dentry = parent;
		}
	}
}

static enum lru_status
dentry_lru_isolate(struct list_head *item, spinlock_t *lru_lock, void *arg)
{
	struct list_head *freeable = arg;
	struct dentry	*dentry = container_of(item, struct dentry, d_lru);


	/*
	 * we are inverting the lru lock/dentry->d_lock here,
	 * so use a trylock. If we fail to get the lock, just skip
	 * it
	 */
	if (!spin_trylock(&dentry->d_lock))
		return LRU_SKIP;

	/*
	 * Referenced dentries are still in use. If they have active
	 * counts, just remove them from the LRU. Otherwise give them
	 * another pass through the LRU.
	 */
	if (dentry->d_lockref.count) {
		d_lru_isolate(dentry);
		spin_unlock(&dentry->d_lock);
		return LRU_REMOVED;
	}

	if (dentry->d_flags & DCACHE_REFERENCED) {
		dentry->d_flags &= ~DCACHE_REFERENCED;
		spin_unlock(&dentry->d_lock);

		/*
		 * The list move itself will be made by the common LRU code. At
		 * this point, we've dropped the dentry->d_lock but keep the
		 * lru lock. This is safe to do, since every list movement is
		 * protected by the lru lock even if both locks are held.
		 *
		 * This is guaranteed by the fact that all LRU management
		 * functions are intermediated by the LRU API calls like
		 * list_lru_add and list_lru_del. List movement in this file
		 * only ever occur through this functions or through callbacks
		 * like this one, that are called from the LRU API.
		 *
		 * The only exceptions to this are functions like
		 * shrink_dentry_list, and code that first checks for the
		 * DCACHE_SHRINK_LIST flag.  Those are guaranteed to be
		 * operating only with stack provided lists after they are
		 * properly isolated from the main list.  It is thus, always a
		 * local access.
		 */
		return LRU_ROTATE;
	}

	d_lru_shrink_move(dentry, freeable);
	spin_unlock(&dentry->d_lock);

	return LRU_REMOVED;
}

/**
 * prune_dcache_sb - shrink the dcache
 * @sb: superblock
 * @nr_to_scan : number of entries to try to free
 * @nid: which node to scan for freeable entities
 *
 * Attempt to shrink the superblock dcache LRU by @nr_to_scan entries. This is
 * done when we need more memory an called from the superblock shrinker
 * function.
 *
 * This function may fail to free any resources if all the dentries are in
 * use.
 */
long prune_dcache_sb(struct super_block *sb, unsigned long nr_to_scan,
		     int nid)
{
	LIST_HEAD(dispose);
	long freed;

	freed = list_lru_walk_node(&sb->s_dentry_lru, nid, dentry_lru_isolate,
				       &dispose, &nr_to_scan);
	shrink_dentry_list(&dispose);
	return freed;
}

static enum lru_status dentry_lru_isolate_shrink(struct list_head *item,
						spinlock_t *lru_lock, void *arg)
{
	struct list_head *freeable = arg;
	struct dentry	*dentry = container_of(item, struct dentry, d_lru);

	/*
	 * we are inverting the lru lock/dentry->d_lock here,
	 * so use a trylock. If we fail to get the lock, just skip
	 * it
	 */
	if (!spin_trylock(&dentry->d_lock))
		return LRU_SKIP;

	d_lru_shrink_move(dentry, freeable);
	spin_unlock(&dentry->d_lock);

	return LRU_REMOVED;
}


/**
 * shrink_dcache_sb - shrink dcache for a superblock
 * @sb: superblock
 *
 * Shrink the dcache for the specified super block. This is used to free
 * the dcache before unmounting a file system.
 */
void shrink_dcache_sb(struct super_block *sb)
{
	long freed;

	do {
		LIST_HEAD(dispose);

		freed = list_lru_walk(&sb->s_dentry_lru,
			dentry_lru_isolate_shrink, &dispose, UINT_MAX);

		this_cpu_sub(nr_dentry_unused, freed);
		shrink_dentry_list(&dispose);
	} while (freed > 0);
}
EXPORT_SYMBOL(shrink_dcache_sb);

/**
 * enum d_walk_ret - action to talke during tree walk
 * @D_WALK_CONTINUE:	contrinue walk
 * @D_WALK_QUIT:	quit walk
 * @D_WALK_NORETRY:	quit when retry is needed
 * @D_WALK_SKIP:	skip this dentry and its children
 */
enum d_walk_ret {
	D_WALK_CONTINUE,
	D_WALK_QUIT,
	D_WALK_NORETRY,
	D_WALK_SKIP,
};

/**
 * d_walk - walk the dentry tree
 * @parent:	start of walk
 * @data:	data passed to @enter() and @finish()
 * @enter:	callback when first entering the dentry
 * @finish:	callback when successfully finished the walk
 *
 * The @enter() and @finish() callbacks are called with d_lock held.
 */
static void d_walk(struct dentry *parent, void *data,
		   enum d_walk_ret (*enter)(void *, struct dentry *),
		   void (*finish)(void *))
{
	struct dentry *this_parent;
	struct list_head *next;
	unsigned seq = 0;
	enum d_walk_ret ret;
	bool retry = true;

again:
	read_seqbegin_or_lock(&rename_lock, &seq);
	this_parent = parent;
	spin_lock(&this_parent->d_lock);

	ret = enter(data, this_parent);
	switch (ret) {
	case D_WALK_CONTINUE:
		break;
	case D_WALK_QUIT:
	case D_WALK_SKIP:
		goto out_unlock;
	case D_WALK_NORETRY:
		retry = false;
		break;
	}
repeat:
	next = this_parent->d_subdirs.next;
resume:
	while (next != &this_parent->d_subdirs) {
		struct list_head *tmp = next;
		struct dentry *dentry = list_entry(tmp, struct dentry, d_child);
		next = tmp->next;

		spin_lock_nested(&dentry->d_lock, DENTRY_D_LOCK_NESTED);

		ret = enter(data, dentry);
		switch (ret) {
		case D_WALK_CONTINUE:
			break;
		case D_WALK_QUIT:
			spin_unlock(&dentry->d_lock);
			goto out_unlock;
		case D_WALK_NORETRY:
			retry = false;
			break;
		case D_WALK_SKIP:
			spin_unlock(&dentry->d_lock);
			continue;
		}

		if (!list_empty(&dentry->d_subdirs)) {
			spin_unlock(&this_parent->d_lock);
			spin_release(&dentry->d_lock.dep_map, 1, _RET_IP_);
			this_parent = dentry;
			spin_acquire(&this_parent->d_lock.dep_map, 0, 1, _RET_IP_);
			goto repeat;
		}
		spin_unlock(&dentry->d_lock);
	}
	/*
	 * All done at this level ... ascend and resume the search.
	 */
	rcu_read_lock();
ascend:
	if (this_parent != parent) {
		struct dentry *child = this_parent;
		this_parent = child->d_parent;

		spin_unlock(&child->d_lock);
		spin_lock(&this_parent->d_lock);

		/* might go back up the wrong parent if we have had a rename. */
		if (need_seqretry(&rename_lock, seq))
			goto rename_retry;
		next = child->d_child.next;
		while (unlikely(child->d_flags & DCACHE_DENTRY_KILLED)) {
			if (next == &this_parent->d_subdirs)
				goto ascend;
			child = list_entry(next, struct dentry, d_child);
			next = next->next;
		}
		rcu_read_unlock();
		goto resume;
	}
	if (need_seqretry(&rename_lock, seq))
		goto rename_retry;
	rcu_read_unlock();
	if (finish)
		finish(data);

out_unlock:
	spin_unlock(&this_parent->d_lock);
	done_seqretry(&rename_lock, seq);
	return;

rename_retry:
	spin_unlock(&this_parent->d_lock);
	rcu_read_unlock();
	BUG_ON(seq & 1);
	if (!retry)
		return;
	seq = 1;
	goto again;
}

/*
 * Search for at least 1 mount point in the dentry's subdirs.
 * We descend to the next level whenever the d_subdirs
 * list is non-empty and continue searching.
 */

static enum d_walk_ret check_mount(void *data, struct dentry *dentry)
{
	int *ret = data;
	if (d_mountpoint(dentry)) {
		*ret = 1;
		return D_WALK_QUIT;
	}
	return D_WALK_CONTINUE;
}

/**
 * have_submounts - check for mounts over a dentry
 * @parent: dentry to check.
 *
 * Return true if the parent or its subdirectories contain
 * a mount point
 */
int have_submounts(struct dentry *parent)
{
	int ret = 0;

	d_walk(parent, &ret, check_mount, NULL);

	return ret;
}
EXPORT_SYMBOL(have_submounts);

/*
 * Called by mount code to set a mountpoint and check if the mountpoint is
 * reachable (e.g. NFS can unhash a directory dentry and then the complete
 * subtree can become unreachable).
 *
 * Only one of d_invalidate() and d_set_mounted() must succeed.  For
 * this reason take rename_lock and d_lock on dentry and ancestors.
 */
int d_set_mounted(struct dentry *dentry)
{
	struct dentry *p;
	int ret = -ENOENT;
	write_seqlock(&rename_lock);
	for (p = dentry->d_parent; !IS_ROOT(p); p = p->d_parent) {
		/* Need exclusion wrt. d_invalidate() */
		spin_lock(&p->d_lock);
		if (unlikely(d_unhashed(p))) {
			spin_unlock(&p->d_lock);
			goto out;
		}
		spin_unlock(&p->d_lock);
	}
	spin_lock(&dentry->d_lock);
	if (!d_unlinked(dentry)) {
		dentry->d_flags |= DCACHE_MOUNTED;
		ret = 0;
	}
 	spin_unlock(&dentry->d_lock);
out:
	write_sequnlock(&rename_lock);
	return ret;
}

/*
 * Search the dentry child list of the specified parent,
 * and move any unused dentries to the end of the unused
 * list for prune_dcache(). We descend to the next level
 * whenever the d_subdirs list is non-empty and continue
 * searching.
 *
 * It returns zero iff there are no unused children,
 * otherwise  it returns the number of children moved to
 * the end of the unused list. This may not be the total
 * number of unused children, because select_parent can
 * drop the lock and return early due to latency
 * constraints.
 */

struct select_data {
	struct dentry *start;
	struct list_head dispose;
	int found;
};

static enum d_walk_ret select_collect(void *_data, struct dentry *dentry)
{
	struct select_data *data = _data;
	enum d_walk_ret ret = D_WALK_CONTINUE;

	if (data->start == dentry)
		goto out;

	if (dentry->d_flags & DCACHE_SHRINK_LIST) {
		data->found++;
	} else {
		if (dentry->d_flags & DCACHE_LRU_LIST)
			d_lru_del(dentry);
		if (!dentry->d_lockref.count) {
			d_shrink_add(dentry, &data->dispose);
			data->found++;
		}
	}
	/*
	 * We can return to the caller if we have found some (this
	 * ensures forward progress). We'll be coming back to find
	 * the rest.
	 */
	if (!list_empty(&data->dispose))
		ret = need_resched() ? D_WALK_QUIT : D_WALK_NORETRY;
out:
	return ret;
}

/**
 * shrink_dcache_parent - prune dcache
 * @parent: parent of entries to prune
 *
 * Prune the dcache to remove unused children of the parent dentry.
 */
void shrink_dcache_parent(struct dentry *parent)
{
	for (;;) {
		struct select_data data;

		INIT_LIST_HEAD(&data.dispose);
		data.start = parent;
		data.found = 0;

		d_walk(parent, &data, select_collect, NULL);
		if (!data.found)
			break;

		shrink_dentry_list(&data.dispose);
		cond_resched();
	}
}
EXPORT_SYMBOL(shrink_dcache_parent);

static enum d_walk_ret umount_check(void *_data, struct dentry *dentry)
{
	/* it has busy descendents; complain about those instead */
	if (!list_empty(&dentry->d_subdirs))
		return D_WALK_CONTINUE;

	/* root with refcount 1 is fine */
	if (dentry == _data && dentry->d_lockref.count == 1)
		return D_WALK_CONTINUE;

	printk(KERN_ERR "BUG: Dentry %p{i=%lx,n=%pd} "
			" still in use (%d) [unmount of %s %s]\n",
		       dentry,
		       dentry->d_inode ?
		       dentry->d_inode->i_ino : 0UL,
		       dentry,
		       dentry->d_lockref.count,
		       dentry->d_sb->s_type->name,
		       dentry->d_sb->s_id);
	WARN_ON(1);
	return D_WALK_CONTINUE;
}

static void do_one_tree(struct dentry *dentry)
{
	shrink_dcache_parent(dentry);
	d_walk(dentry, dentry, umount_check, NULL);
	d_drop(dentry);
	dput(dentry);
}

/*
 * destroy the dentries attached to a superblock on unmounting
 */
void shrink_dcache_for_umount(struct super_block *sb)
{
	struct dentry *dentry;

	WARN(down_read_trylock(&sb->s_umount), "s_umount should've been locked");

	dentry = sb->s_root;
	sb->s_root = NULL;
	do_one_tree(dentry);

	while (!hlist_bl_empty(&sb->s_anon)) {
		dentry = dget(hlist_bl_entry(hlist_bl_first(&sb->s_anon), struct dentry, d_hash));
		do_one_tree(dentry);
	}
}

struct detach_data {
	struct select_data select;
	struct dentry *mountpoint;
};
static enum d_walk_ret detach_and_collect(void *_data, struct dentry *dentry)
{
	struct detach_data *data = _data;

	if (d_mountpoint(dentry)) {
		__dget_dlock(dentry);
		data->mountpoint = dentry;
		return D_WALK_QUIT;
	}

	return select_collect(&data->select, dentry);
}

static void check_and_drop(void *_data)
{
	struct detach_data *data = _data;

	if (!data->mountpoint && !data->select.found)
		__d_drop(data->select.start);
}

/**
 * d_invalidate - detach submounts, prune dcache, and drop
 * @dentry: dentry to invalidate (aka detach, prune and drop)
 *
 * no dcache lock.
 *
 * The final d_drop is done as an atomic operation relative to
 * rename_lock ensuring there are no races with d_set_mounted.  This
 * ensures there are no unhashed dentries on the path to a mountpoint.
 */
void d_invalidate(struct dentry *dentry)
{
	/*
	 * If it's already been dropped, return OK.
	 */
	spin_lock(&dentry->d_lock);
	if (d_unhashed(dentry)) {
		spin_unlock(&dentry->d_lock);
		return;
	}
	spin_unlock(&dentry->d_lock);

	/* Negative dentries can be dropped without further checks */
	if (!dentry->d_inode) {
		d_drop(dentry);
		return;
	}

	for (;;) {
		struct detach_data data;

		data.mountpoint = NULL;
		INIT_LIST_HEAD(&data.select.dispose);
		data.select.start = dentry;
		data.select.found = 0;

		d_walk(dentry, &data, detach_and_collect, check_and_drop);

		if (data.select.found)
			shrink_dentry_list(&data.select.dispose);

		if (data.mountpoint) {
			detach_mounts(data.mountpoint);
			dput(data.mountpoint);
		}

		if (!data.mountpoint && !data.select.found)
			break;

		cond_resched();
	}
}
EXPORT_SYMBOL(d_invalidate);

/**
 * __d_alloc	-	allocate a dcache entry
 * @sb: filesystem it will belong to
 * @name: qstr of the name
 *
 * Allocates a dentry. It returns %NULL if there is insufficient memory
 * available. On a success the dentry is returned. The name passed in is
 * copied and the copy passed in may be reused after this call.
 */
 
struct dentry *__d_alloc(struct super_block *sb, const struct qstr *name)
{
	struct dentry *dentry;
	char *dname;

	dentry = kmem_cache_alloc(dentry_cache, GFP_KERNEL);
	if (!dentry)
		return NULL;

	/*
	 * We guarantee that the inline name is always NUL-terminated.
	 * This way the memcpy() done by the name switching in rename
	 * will still always have a NUL at the end, even if we might
	 * be overwriting an internal NUL character
	 */
	dentry->d_iname[DNAME_INLINE_LEN-1] = 0;
	if (name->len > DNAME_INLINE_LEN-1) {
		size_t size = offsetof(struct external_name, name[1]);
		struct external_name *p = kmalloc(size + name->len, GFP_KERNEL);
		if (!p) {
			kmem_cache_free(dentry_cache, dentry); 
			return NULL;
		}
		atomic_set(&p->u.count, 1);
		dname = p->name;
	} else  {
		dname = dentry->d_iname;
	}	

	dentry->d_name.len = name->len;
	dentry->d_name.hash = name->hash;
	memcpy(dname, name->name, name->len);
	dname[name->len] = 0;

	/* Make sure we always see the terminating NUL character */
	smp_wmb();
	dentry->d_name.name = dname;

	dentry->d_lockref.count = 1;
	dentry->d_flags = 0;
	spin_lock_init(&dentry->d_lock);
	seqcount_init(&dentry->d_seq);
	dentry->d_inode = NULL;
	dentry->d_parent = dentry;
	dentry->d_sb = sb;
	dentry->d_op = NULL;
	dentry->d_fsdata = NULL;
	INIT_HLIST_BL_NODE(&dentry->d_hash);
	INIT_LIST_HEAD(&dentry->d_lru);
	INIT_LIST_HEAD(&dentry->d_subdirs);
	INIT_HLIST_NODE(&dentry->d_u.d_alias);
	INIT_LIST_HEAD(&dentry->d_child);
	d_set_d_op(dentry, dentry->d_sb->s_d_op);

	this_cpu_inc(nr_dentry);

	return dentry;
}

/**
 * d_alloc	-	allocate a dcache entry
 * @parent: parent of entry to allocate
 * @name: qstr of the name
 *
 * Allocates a dentry. It returns %NULL if there is insufficient memory
 * available. On a success the dentry is returned. The name passed in is
 * copied and the copy passed in may be reused after this call.
 */
struct dentry *d_alloc(struct dentry * parent, const struct qstr *name)
{
	struct dentry *dentry = __d_alloc(parent->d_sb, name);
	if (!dentry)
		return NULL;

	spin_lock(&parent->d_lock);
	/*
	 * don't need child lock because it is not subject
	 * to concurrency here
	 */
	__dget_dlock(parent);
	dentry->d_parent = parent;
	list_add(&dentry->d_child, &parent->d_subdirs);
	spin_unlock(&parent->d_lock);

	return dentry;
}
EXPORT_SYMBOL(d_alloc);

/**
 * d_alloc_pseudo - allocate a dentry (for lookup-less filesystems)
 * @sb: the superblock
 * @name: qstr of the name
 *
 * For a filesystem that just pins its dentries in memory and never
 * performs lookups at all, return an unhashed IS_ROOT dentry.
 */
struct dentry *d_alloc_pseudo(struct super_block *sb, const struct qstr *name)
{
	return __d_alloc(sb, name);
}
EXPORT_SYMBOL(d_alloc_pseudo);

struct dentry *d_alloc_name(struct dentry *parent, const char *name)
{
	struct qstr q;

	q.name = name;
	q.len = strlen(name);
	q.hash = full_name_hash(q.name, q.len);
	return d_alloc(parent, &q);
}
EXPORT_SYMBOL(d_alloc_name);

void d_set_d_op(struct dentry *dentry, const struct dentry_operations *op)
{
	WARN_ON_ONCE(dentry->d_op);
	WARN_ON_ONCE(dentry->d_flags & (DCACHE_OP_HASH	|
				DCACHE_OP_COMPARE	|
				DCACHE_OP_REVALIDATE	|
				DCACHE_OP_WEAK_REVALIDATE	|
				DCACHE_OP_DELETE ));
	dentry->d_op = op;
	if (!op)
		return;
	if (op->d_hash)
		dentry->d_flags |= DCACHE_OP_HASH;
	if (op->d_compare)
		dentry->d_flags |= DCACHE_OP_COMPARE;
	if (op->d_revalidate)
		dentry->d_flags |= DCACHE_OP_REVALIDATE;
	if (op->d_weak_revalidate)
		dentry->d_flags |= DCACHE_OP_WEAK_REVALIDATE;
	if (op->d_delete)
		dentry->d_flags |= DCACHE_OP_DELETE;
	if (op->d_prune)
		dentry->d_flags |= DCACHE_OP_PRUNE;

}
EXPORT_SYMBOL(d_set_d_op);

static unsigned d_flags_for_inode(struct inode *inode)
{
	unsigned add_flags = DCACHE_FILE_TYPE;

	if (!inode)
		return DCACHE_MISS_TYPE;

	if (S_ISDIR(inode->i_mode)) {
		add_flags = DCACHE_DIRECTORY_TYPE;
		if (unlikely(!(inode->i_opflags & IOP_LOOKUP))) {
			if (unlikely(!inode->i_op->lookup))
				add_flags = DCACHE_AUTODIR_TYPE;
			else
				inode->i_opflags |= IOP_LOOKUP;
		}
	} else if (unlikely(!(inode->i_opflags & IOP_NOFOLLOW))) {
		if (unlikely(inode->i_op->follow_link))
			add_flags = DCACHE_SYMLINK_TYPE;
		else
			inode->i_opflags |= IOP_NOFOLLOW;
	}

	if (unlikely(IS_AUTOMOUNT(inode)))
		add_flags |= DCACHE_NEED_AUTOMOUNT;
	return add_flags;
}

static void __d_instantiate(struct dentry *dentry, struct inode *inode)
{
	unsigned add_flags = d_flags_for_inode(inode);

	spin_lock(&dentry->d_lock);
	__d_set_type(dentry, add_flags);
	if (inode)
		hlist_add_head(&dentry->d_u.d_alias, &inode->i_dentry);
	dentry->d_inode = inode;
	dentry_rcuwalk_barrier(dentry);
	spin_unlock(&dentry->d_lock);
	fsnotify_d_instantiate(dentry, inode);
}

/**
 * d_instantiate - fill in inode information for a dentry
 * @entry: dentry to complete
 * @inode: inode to attach to this dentry
 *
 * Fill in inode information in the entry.
 *
 * This turns negative dentries into productive full members
 * of society.
 *
 * NOTE! This assumes that the inode count has been incremented
 * (or otherwise set) by the caller to indicate that it is now
 * in use by the dcache.
 */
 
void d_instantiate(struct dentry *entry, struct inode * inode)
{
	BUG_ON(!hlist_unhashed(&entry->d_u.d_alias));
	if (inode)
		spin_lock(&inode->i_lock);
	__d_instantiate(entry, inode);
	if (inode)
		spin_unlock(&inode->i_lock);
	security_d_instantiate(entry, inode);
}
EXPORT_SYMBOL(d_instantiate);

/**
 * d_instantiate_unique - instantiate a non-aliased dentry
 * @entry: dentry to instantiate
 * @inode: inode to attach to this dentry
 *
 * Fill in inode information in the entry. On success, it returns NULL.
 * If an unhashed alias of "entry" already exists, then we return the
 * aliased dentry instead and drop one reference to inode.
 *
 * Note that in order to avoid conflicts with rename() etc, the caller
 * had better be holding the parent directory semaphore.
 *
 * This also assumes that the inode count has been incremented
 * (or otherwise set) by the caller to indicate that it is now
 * in use by the dcache.
 */
static struct dentry *__d_instantiate_unique(struct dentry *entry,
					     struct inode *inode)
{
	struct dentry *alias;
	int len = entry->d_name.len;
	const char *name = entry->d_name.name;
	unsigned int hash = entry->d_name.hash;

	if (!inode) {
		__d_instantiate(entry, NULL);
		return NULL;
	}

	hlist_for_each_entry(alias, &inode->i_dentry, d_u.d_alias) {
		/*
		 * Don't need alias->d_lock here, because aliases with
		 * d_parent == entry->d_parent are not subject to name or
		 * parent changes, because the parent inode i_mutex is held.
		 */
		if (alias->d_name.hash != hash)
			continue;
		if (alias->d_parent != entry->d_parent)
			continue;
		if (alias->d_name.len != len)
			continue;
		if (dentry_cmp(alias, name, len))
			continue;
		__dget(alias);
		return alias;
	}

	__d_instantiate(entry, inode);
	return NULL;
}

struct dentry *d_instantiate_unique(struct dentry *entry, struct inode *inode)
{
	struct dentry *result;

	BUG_ON(!hlist_unhashed(&entry->d_u.d_alias));

	if (inode)
		spin_lock(&inode->i_lock);
	result = __d_instantiate_unique(entry, inode);
	if (inode)
		spin_unlock(&inode->i_lock);

	if (!result) {
		security_d_instantiate(entry, inode);
		return NULL;
	}

	BUG_ON(!d_unhashed(result));
	iput(inode);
	return result;
}

EXPORT_SYMBOL(d_instantiate_unique);

/**
 * d_instantiate_no_diralias - instantiate a non-aliased dentry
 * @entry: dentry to complete
 * @inode: inode to attach to this dentry
 *
 * Fill in inode information in the entry.  If a directory alias is found, then
 * return an error (and drop inode).  Together with d_materialise_unique() this
 * guarantees that a directory inode may never have more than one alias.
 */
int d_instantiate_no_diralias(struct dentry *entry, struct inode *inode)
{
	BUG_ON(!hlist_unhashed(&entry->d_u.d_alias));

	spin_lock(&inode->i_lock);
	if (S_ISDIR(inode->i_mode) && !hlist_empty(&inode->i_dentry)) {
		spin_unlock(&inode->i_lock);
		iput(inode);
		return -EBUSY;
	}
	__d_instantiate(entry, inode);
	spin_unlock(&inode->i_lock);
	security_d_instantiate(entry, inode);

	return 0;
}
EXPORT_SYMBOL(d_instantiate_no_diralias);

struct dentry *d_make_root(struct inode *root_inode)
{
	struct dentry *res = NULL;

	if (root_inode) {
		static const struct qstr name = QSTR_INIT("/", 1);

		res = __d_alloc(root_inode->i_sb, &name);
		if (res)
			d_instantiate(res, root_inode);
		else
			iput(root_inode);
	}
	return res;
}
EXPORT_SYMBOL(d_make_root);

static struct dentry * __d_find_any_alias(struct inode *inode)
{
	struct dentry *alias;

	if (hlist_empty(&inode->i_dentry))
		return NULL;
	alias = hlist_entry(inode->i_dentry.first, struct dentry, d_u.d_alias);
	__dget(alias);
	return alias;
}

/**
 * d_find_any_alias - find any alias for a given inode
 * @inode: inode to find an alias for
 *
 * If any aliases exist for the given inode, take and return a
 * reference for one of them.  If no aliases exist, return %NULL.
 */
struct dentry *d_find_any_alias(struct inode *inode)
{
	struct dentry *de;

	spin_lock(&inode->i_lock);
	de = __d_find_any_alias(inode);
	spin_unlock(&inode->i_lock);
	return de;
}
EXPORT_SYMBOL(d_find_any_alias);

static struct dentry *__d_obtain_alias(struct inode *inode, int disconnected)
{
	static const struct qstr anonstring = QSTR_INIT("/", 1);
	struct dentry *tmp;
	struct dentry *res;
	unsigned add_flags;

	if (!inode)
		return ERR_PTR(-ESTALE);
	if (IS_ERR(inode))
		return ERR_CAST(inode);

	res = d_find_any_alias(inode);
	if (res)
		goto out_iput;

	tmp = __d_alloc(inode->i_sb, &anonstring);
	if (!tmp) {
		res = ERR_PTR(-ENOMEM);
		goto out_iput;
	}

	spin_lock(&inode->i_lock);
	res = __d_find_any_alias(inode);
	if (res) {
		spin_unlock(&inode->i_lock);
		dput(tmp);
		goto out_iput;
	}

	/* attach a disconnected dentry */
	add_flags = d_flags_for_inode(inode);

	if (disconnected)
		add_flags |= DCACHE_DISCONNECTED;

	spin_lock(&tmp->d_lock);
	tmp->d_inode = inode;
	tmp->d_flags |= add_flags;
	hlist_add_head(&tmp->d_u.d_alias, &inode->i_dentry);
	hlist_bl_lock(&tmp->d_sb->s_anon);
	hlist_bl_add_head(&tmp->d_hash, &tmp->d_sb->s_anon);
	hlist_bl_unlock(&tmp->d_sb->s_anon);
	spin_unlock(&tmp->d_lock);
	spin_unlock(&inode->i_lock);
	security_d_instantiate(tmp, inode);

	return tmp;

 out_iput:
	if (res && !IS_ERR(res))
		security_d_instantiate(res, inode);
	iput(inode);
	return res;
}

/**
 * d_obtain_alias - find or allocate a DISCONNECTED dentry for a given inode
 * @inode: inode to allocate the dentry for
 *
 * Obtain a dentry for an inode resulting from NFS filehandle conversion or
 * similar open by handle operations.  The returned dentry may be anonymous,
 * or may have a full name (if the inode was already in the cache).
 *
 * When called on a directory inode, we must ensure that the inode only ever
 * has one dentry.  If a dentry is found, that is returned instead of
 * allocating a new one.
 *
 * On successful return, the reference to the inode has been transferred
 * to the dentry.  In case of an error the reference on the inode is released.
 * To make it easier to use in export operations a %NULL or IS_ERR inode may
 * be passed in and the error will be propagated to the return value,
 * with a %NULL @inode replaced by ERR_PTR(-ESTALE).
 */
struct dentry *d_obtain_alias(struct inode *inode)
{
	return __d_obtain_alias(inode, 1);
}
EXPORT_SYMBOL(d_obtain_alias);

/**
 * d_obtain_root - find or allocate a dentry for a given inode
 * @inode: inode to allocate the dentry for
 *
 * Obtain an IS_ROOT dentry for the root of a filesystem.
 *
 * We must ensure that directory inodes only ever have one dentry.  If a
 * dentry is found, that is returned instead of allocating a new one.
 *
 * On successful return, the reference to the inode has been transferred
 * to the dentry.  In case of an error the reference on the inode is
 * released.  A %NULL or IS_ERR inode may be passed in and will be the
 * error will be propagate to the return value, with a %NULL @inode
 * replaced by ERR_PTR(-ESTALE).
 */
struct dentry *d_obtain_root(struct inode *inode)
{
	return __d_obtain_alias(inode, 0);
}
EXPORT_SYMBOL(d_obtain_root);

/**
 * d_add_ci - lookup or allocate new dentry with case-exact name
 * @inode:  the inode case-insensitive lookup has found
 * @dentry: the negative dentry that was passed to the parent's lookup func
 * @name:   the case-exact name to be associated with the returned dentry
 *
 * This is to avoid filling the dcache with case-insensitive names to the
 * same inode, only the actual correct case is stored in the dcache for
 * case-insensitive filesystems.
 *
 * For a case-insensitive lookup match and if the the case-exact dentry
 * already exists in in the dcache, use it and return it.
 *
 * If no entry exists with the exact case name, allocate new dentry with
 * the exact case, and return the spliced entry.
 */
struct dentry *d_add_ci(struct dentry *dentry, struct inode *inode,
			struct qstr *name)
{
	struct dentry *found;
	struct dentry *new;

	/*
	 * First check if a dentry matching the name already exists,
	 * if not go ahead and create it now.
	 */
	found = d_hash_and_lookup(dentry->d_parent, name);
	if (!found) {
		new = d_alloc(dentry->d_parent, name);
		if (!new) {
			found = ERR_PTR(-ENOMEM);
		} else {
			found = d_splice_alias(inode, new);
			if (found) {
				dput(new);
				return found;
			}
			return new;
		}
	}
	iput(inode);
	return found;
}
EXPORT_SYMBOL(d_add_ci);

/*
 * Do the slow-case of the dentry name compare.
 *
 * Unlike the dentry_cmp() function, we need to atomically
 * load the name and length information, so that the
 * filesystem can rely on them, and can use the 'name' and
 * 'len' information without worrying about walking off the
 * end of memory etc.
 *
 * Thus the read_seqcount_retry() and the "duplicate" info
 * in arguments (the low-level filesystem should not look
 * at the dentry inode or name contents directly, since
 * rename can change them while we're in RCU mode).
 */
enum slow_d_compare {
	D_COMP_OK,
	D_COMP_NOMATCH,
	D_COMP_SEQRETRY,
};

static noinline enum slow_d_compare slow_dentry_cmp(
		const struct dentry *parent,
		struct dentry *dentry,
		unsigned int seq,
		const struct qstr *name)
{
	int tlen = dentry->d_name.len;
	const char *tname = dentry->d_name.name;

	if (read_seqcount_retry(&dentry->d_seq, seq)) {
		cpu_relax();
		return D_COMP_SEQRETRY;
	}
	if (parent->d_op->d_compare(parent, dentry, tlen, tname, name))
		return D_COMP_NOMATCH;
	return D_COMP_OK;
}

/**
 * __d_lookup_rcu - search for a dentry (racy, store-free)
 * @parent: parent dentry
 * @name: qstr of name we wish to find
 * @seqp: returns d_seq value at the point where the dentry was found
 * Returns: dentry, or NULL
 *
 * __d_lookup_rcu is the dcache lookup function for rcu-walk name
 * resolution (store-free path walking) design described in
 * Documentation/filesystems/path-lookup.txt.
 *
 * This is not to be used outside core vfs.
 *
 * __d_lookup_rcu must only be used in rcu-walk mode, ie. with vfsmount lock
 * held, and rcu_read_lock held. The returned dentry must not be stored into
 * without taking d_lock and checking d_seq sequence count against @seq
 * returned here.
 *
 * A refcount may be taken on the found dentry with the d_rcu_to_refcount
 * function.
 *
 * Alternatively, __d_lookup_rcu may be called again to look up the child of
 * the returned dentry, so long as its parent's seqlock is checked after the
 * child is looked up. Thus, an interlocking stepping of sequence lock checks
 * is formed, giving integrity down the path walk.
 *
 * NOTE! The caller *has* to check the resulting dentry against the sequence
 * number we've returned before using any of the resulting dentry state!
 */
struct dentry *__d_lookup_rcu(const struct dentry *parent,
				const struct qstr *name,
				unsigned *seqp)
{
	u64 hashlen = name->hash_len;
	const unsigned char *str = name->name;
	struct hlist_bl_head *b = d_hash(parent, hashlen_hash(hashlen));
	struct hlist_bl_node *node;
	struct dentry *dentry;

	/*
	 * Note: There is significant duplication with __d_lookup_rcu which is
	 * required to prevent single threaded performance regressions
	 * especially on architectures where smp_rmb (in seqcounts) are costly.
	 * Keep the two functions in sync.
	 */

	/*
	 * The hash list is protected using RCU.
	 *
	 * Carefully use d_seq when comparing a candidate dentry, to avoid
	 * races with d_move().
	 *
	 * It is possible that concurrent renames can mess up our list
	 * walk here and result in missing our dentry, resulting in the
	 * false-negative result. d_lookup() protects against concurrent
	 * renames using rename_lock seqlock.
	 *
	 * See Documentation/filesystems/path-lookup.txt for more details.
	 */
	hlist_bl_for_each_entry_rcu(dentry, node, b, d_hash) {
		unsigned seq;

seqretry:
		/*
		 * The dentry sequence count protects us from concurrent
		 * renames, and thus protects parent and name fields.
		 *
		 * The caller must perform a seqcount check in order
		 * to do anything useful with the returned dentry.
		 *
		 * NOTE! We do a "raw" seqcount_begin here. That means that
		 * we don't wait for the sequence count to stabilize if it
		 * is in the middle of a sequence change. If we do the slow
		 * dentry compare, we will do seqretries until it is stable,
		 * and if we end up with a successful lookup, we actually
		 * want to exit RCU lookup anyway.
		 */
		seq = raw_seqcount_begin(&dentry->d_seq);
		if (dentry->d_parent != parent)
			continue;
		if (d_unhashed(dentry))
			continue;

		if (unlikely(parent->d_flags & DCACHE_OP_COMPARE)) {
			if (dentry->d_name.hash != hashlen_hash(hashlen))
				continue;
			*seqp = seq;
			switch (slow_dentry_cmp(parent, dentry, seq, name)) {
			case D_COMP_OK:
				return dentry;
			case D_COMP_NOMATCH:
				continue;
			default:
				goto seqretry;
			}
		}

		if (dentry->d_name.hash_len != hashlen)
			continue;
		*seqp = seq;
		if (!dentry_cmp(dentry, str, hashlen_len(hashlen)))
			return dentry;
	}
	return NULL;
}

/**
 * d_lookup - search for a dentry
 * @parent: parent dentry
 * @name: qstr of name we wish to find
 * Returns: dentry, or NULL
 *
 * d_lookup searches the children of the parent dentry for the name in
 * question. If the dentry is found its reference count is incremented and the
 * dentry is returned. The caller must use dput to free the entry when it has
 * finished using it. %NULL is returned if the dentry does not exist.
 */
struct dentry *d_lookup(const struct dentry *parent, const struct qstr *name)
{
	struct dentry *dentry;
	unsigned seq;

	do {
		seq = read_seqbegin(&rename_lock);
		dentry = __d_lookup(parent, name);
		if (dentry)
			break;
	} while (read_seqretry(&rename_lock, seq));
	return dentry;
}
EXPORT_SYMBOL(d_lookup);

/**
 * __d_lookup - search for a dentry (racy)
 * @parent: parent dentry
 * @name: qstr of name we wish to find
 * Returns: dentry, or NULL
 *
 * __d_lookup is like d_lookup, however it may (rarely) return a
 * false-negative result due to unrelated rename activity.
 *
 * __d_lookup is slightly faster by avoiding rename_lock read seqlock,
 * however it must be used carefully, eg. with a following d_lookup in
 * the case of failure.
 *
 * __d_lookup callers must be commented.
 */
struct dentry *__d_lookup(const struct dentry *parent, const struct qstr *name)
{
	unsigned int len = name->len;
	unsigned int hash = name->hash;
	const unsigned char *str = name->name;
	struct hlist_bl_head *b = d_hash(parent, hash);
	struct hlist_bl_node *node;
	struct dentry *found = NULL;
	struct dentry *dentry;

	/*
	 * Note: There is significant duplication with __d_lookup_rcu which is
	 * required to prevent single threaded performance regressions
	 * especially on architectures where smp_rmb (in seqcounts) are costly.
	 * Keep the two functions in sync.
	 */

	/*
	 * The hash list is protected using RCU.
	 *
	 * Take d_lock when comparing a candidate dentry, to avoid races
	 * with d_move().
	 *
	 * It is possible that concurrent renames can mess up our list
	 * walk here and result in missing our dentry, resulting in the
	 * false-negative result. d_lookup() protects against concurrent
	 * renames using rename_lock seqlock.
	 *
	 * See Documentation/filesystems/path-lookup.txt for more details.
	 */
	rcu_read_lock();
	
	hlist_bl_for_each_entry_rcu(dentry, node, b, d_hash) {

		if (dentry->d_name.hash != hash)
			continue;

		spin_lock(&dentry->d_lock);
		if (dentry->d_parent != parent)
			goto next;
		if (d_unhashed(dentry))
			goto next;

		/*
		 * It is safe to compare names since d_move() cannot
		 * change the qstr (protected by d_lock).
		 */
		if (parent->d_flags & DCACHE_OP_COMPARE) {
			int tlen = dentry->d_name.len;
			const char *tname = dentry->d_name.name;
			if (parent->d_op->d_compare(parent, dentry, tlen, tname, name))
				goto next;
		} else {
			if (dentry->d_name.len != len)
				goto next;
			if (dentry_cmp(dentry, str, len))
				goto next;
		}

		dentry->d_lockref.count++;
		found = dentry;
		spin_unlock(&dentry->d_lock);
		break;
next:
		spin_unlock(&dentry->d_lock);
 	}
 	rcu_read_unlock();

 	return found;
}

/**
 * d_hash_and_lookup - hash the qstr then search for a dentry
 * @dir: Directory to search in
 * @name: qstr of name we wish to find
 *
 * On lookup failure NULL is returned; on bad name - ERR_PTR(-error)
 */
struct dentry *d_hash_and_lookup(struct dentry *dir, struct qstr *name)
{
	/*
	 * Check for a fs-specific hash function. Note that we must
	 * calculate the standard hash first, as the d_op->d_hash()
	 * routine may choose to leave the hash value unchanged.
	 */
	name->hash = full_name_hash(name->name, name->len);
	if (dir->d_flags & DCACHE_OP_HASH) {
		int err = dir->d_op->d_hash(dir, name);
		if (unlikely(err < 0))
			return ERR_PTR(err);
	}
	return d_lookup(dir, name);
}
EXPORT_SYMBOL(d_hash_and_lookup);

/**
 * d_validate - verify dentry provided from insecure source (deprecated)
 * @dentry: The dentry alleged to be valid child of @dparent
 * @dparent: The parent dentry (known to be valid)
 *
 * An insecure source has sent us a dentry, here we verify it and dget() it.
 * This is used by ncpfs in its readdir implementation.
 * Zero is returned in the dentry is invalid.
 *
 * This function is slow for big directories, and deprecated, do not use it.
 */
int d_validate(struct dentry *dentry, struct dentry *dparent)
{
	struct dentry *child;

	spin_lock(&dparent->d_lock);
	list_for_each_entry(child, &dparent->d_subdirs, d_child) {
		if (dentry == child) {
			spin_lock_nested(&dentry->d_lock, DENTRY_D_LOCK_NESTED);
			__dget_dlock(dentry);
			spin_unlock(&dentry->d_lock);
			spin_unlock(&dparent->d_lock);
			return 1;
		}
	}
	spin_unlock(&dparent->d_lock);

	return 0;
}
EXPORT_SYMBOL(d_validate);

/*
 * When a file is deleted, we have two options:
 * - turn this dentry into a negative dentry
 * - unhash this dentry and free it.
 *
 * Usually, we want to just turn this into
 * a negative dentry, but if anybody else is
 * currently using the dentry or the inode
 * we can't do that and we fall back on removing
 * it from the hash queues and waiting for
 * it to be deleted later when it has no users
 */
 
/**
 * d_delete - delete a dentry
 * @dentry: The dentry to delete
 *
 * Turn the dentry into a negative dentry if possible, otherwise
 * remove it from the hash queues so it can be deleted later
 */
 
void d_delete(struct dentry * dentry)
{
	struct inode *inode;
	int isdir = 0;
	/*
	 * Are we the only user?
	 */
again:
	spin_lock(&dentry->d_lock);
	inode = dentry->d_inode;
	isdir = S_ISDIR(inode->i_mode);
	if (dentry->d_lockref.count == 1) {
		if (!spin_trylock(&inode->i_lock)) {
			spin_unlock(&dentry->d_lock);
			cpu_relax();
			goto again;
		}
		dentry->d_flags &= ~DCACHE_CANT_MOUNT;
		dentry_unlink_inode(dentry);
		fsnotify_nameremove(dentry, isdir);
		return;
	}

	if (!d_unhashed(dentry))
		__d_drop(dentry);

	spin_unlock(&dentry->d_lock);

	fsnotify_nameremove(dentry, isdir);
}
EXPORT_SYMBOL(d_delete);

static void __d_rehash(struct dentry * entry, struct hlist_bl_head *b)
{
	BUG_ON(!d_unhashed(entry));
	hlist_bl_lock(b);
	entry->d_flags |= DCACHE_RCUACCESS;
	hlist_bl_add_head_rcu(&entry->d_hash, b);
	hlist_bl_unlock(b);
}

static void _d_rehash(struct dentry * entry)
{
	__d_rehash(entry, d_hash(entry->d_parent, entry->d_name.hash));
}

/**
 * d_rehash	- add an entry back to the hash
 * @entry: dentry to add to the hash
 *
 * Adds a dentry to the hash according to its name.
 */
 
void d_rehash(struct dentry * entry)
{
	spin_lock(&entry->d_lock);
	_d_rehash(entry);
	spin_unlock(&entry->d_lock);
}
EXPORT_SYMBOL(d_rehash);

/**
 * dentry_update_name_case - update case insensitive dentry with a new name
 * @dentry: dentry to be updated
 * @name: new name
 *
 * Update a case insensitive dentry with new case of name.
 *
 * dentry must have been returned by d_lookup with name @name. Old and new
 * name lengths must match (ie. no d_compare which allows mismatched name
 * lengths).
 *
 * Parent inode i_mutex must be held over d_lookup and into this call (to
 * keep renames and concurrent inserts, and readdir(2) away).
 */
void dentry_update_name_case(struct dentry *dentry, struct qstr *name)
{
	BUG_ON(!mutex_is_locked(&dentry->d_parent->d_inode->i_mutex));
	BUG_ON(dentry->d_name.len != name->len); /* d_lookup gives this */

	spin_lock(&dentry->d_lock);
	write_seqcount_begin(&dentry->d_seq);
	memcpy((unsigned char *)dentry->d_name.name, name->name, name->len);
	write_seqcount_end(&dentry->d_seq);
	spin_unlock(&dentry->d_lock);
}
EXPORT_SYMBOL(dentry_update_name_case);

static void swap_names(struct dentry *dentry, struct dentry *target)
{
	if (unlikely(dname_external(target))) {
		if (unlikely(dname_external(dentry))) {
			/*
			 * Both external: swap the pointers
			 */
			swap(target->d_name.name, dentry->d_name.name);
		} else {
			/*
			 * dentry:internal, target:external.  Steal target's
			 * storage and make target internal.
			 */
			memcpy(target->d_iname, dentry->d_name.name,
					dentry->d_name.len + 1);
			dentry->d_name.name = target->d_name.name;
			target->d_name.name = target->d_iname;
		}
	} else {
		if (unlikely(dname_external(dentry))) {
			/*
			 * dentry:external, target:internal.  Give dentry's
			 * storage to target and make dentry internal
			 */
			memcpy(dentry->d_iname, target->d_name.name,
					target->d_name.len + 1);
			target->d_name.name = dentry->d_name.name;
			dentry->d_name.name = dentry->d_iname;
		} else {
			/*
			 * Both are internal.
			 */
			unsigned int i;
			BUILD_BUG_ON(!IS_ALIGNED(DNAME_INLINE_LEN, sizeof(long)));
			kmemcheck_mark_initialized(dentry->d_iname, DNAME_INLINE_LEN);
			kmemcheck_mark_initialized(target->d_iname, DNAME_INLINE_LEN);
			for (i = 0; i < DNAME_INLINE_LEN / sizeof(long); i++) {
				swap(((long *) &dentry->d_iname)[i],
				     ((long *) &target->d_iname)[i]);
			}
		}
	}
	swap(dentry->d_name.hash_len, target->d_name.hash_len);
}

static void copy_name(struct dentry *dentry, struct dentry *target)
{
	struct external_name *old_name = NULL;
	if (unlikely(dname_external(dentry)))
		old_name = external_name(dentry);
	if (unlikely(dname_external(target))) {
		atomic_inc(&external_name(target)->u.count);
		dentry->d_name = target->d_name;
	} else {
		memcpy(dentry->d_iname, target->d_name.name,
				target->d_name.len + 1);
		dentry->d_name.name = dentry->d_iname;
		dentry->d_name.hash_len = target->d_name.hash_len;
	}
	if (old_name && likely(atomic_dec_and_test(&old_name->u.count)))
		kfree_rcu(old_name, u.head);
}

static void dentry_lock_for_move(struct dentry *dentry, struct dentry *target)
{
	/*
	 * XXXX: do we really need to take target->d_lock?
	 */
	if (IS_ROOT(dentry) || dentry->d_parent == target->d_parent)
		spin_lock(&target->d_parent->d_lock);
	else {
		if (d_ancestor(dentry->d_parent, target->d_parent)) {
			spin_lock(&dentry->d_parent->d_lock);
			spin_lock_nested(&target->d_parent->d_lock,
						DENTRY_D_LOCK_NESTED);
		} else {
			spin_lock(&target->d_parent->d_lock);
			spin_lock_nested(&dentry->d_parent->d_lock,
						DENTRY_D_LOCK_NESTED);
		}
	}
	if (target < dentry) {
		spin_lock_nested(&target->d_lock, 2);
		spin_lock_nested(&dentry->d_lock, 3);
	} else {
		spin_lock_nested(&dentry->d_lock, 2);
		spin_lock_nested(&target->d_lock, 3);
	}
}

static void dentry_unlock_for_move(struct dentry *dentry, struct dentry *target)
{
	if (target->d_parent != dentry->d_parent)
		spin_unlock(&dentry->d_parent->d_lock);
	if (target->d_parent != target)
		spin_unlock(&target->d_parent->d_lock);
	spin_unlock(&target->d_lock);
	spin_unlock(&dentry->d_lock);
}

/*
 * When switching names, the actual string doesn't strictly have to
 * be preserved in the target - because we're dropping the target
 * anyway. As such, we can just do a simple memcpy() to copy over
 * the new name before we switch, unless we are going to rehash
 * it.  Note that if we *do* unhash the target, we are not allowed
 * to rehash it without giving it a new name/hash key - whether
 * we swap or overwrite the names here, resulting name won't match
 * the reality in filesystem; it's only there for d_path() purposes.
 * Note that all of this is happening under rename_lock, so the
 * any hash lookup seeing it in the middle of manipulations will
 * be discarded anyway.  So we do not care what happens to the hash
 * key in that case.
 */
/*
 * __d_move - move a dentry
 * @dentry: entry to move
 * @target: new dentry
 * @exchange: exchange the two dentries
 *
 * Update the dcache to reflect the move of a file name. Negative
 * dcache entries should not be moved in this way. Caller must hold
 * rename_lock, the i_mutex of the source and target directories,
 * and the sb->s_vfs_rename_mutex if they differ. See lock_rename().
 */
static void __d_move(struct dentry *dentry, struct dentry *target,
		     bool exchange)
{
	if (!dentry->d_inode)
		printk(KERN_WARNING "VFS: moving negative dcache entry\n");

	BUG_ON(d_ancestor(dentry, target));
	BUG_ON(d_ancestor(target, dentry));

	dentry_lock_for_move(dentry, target);

	write_seqcount_begin(&dentry->d_seq);
	write_seqcount_begin_nested(&target->d_seq, DENTRY_D_LOCK_NESTED);

	/* __d_drop does write_seqcount_barrier, but they're OK to nest. */

	/*
	 * Move the dentry to the target hash queue. Don't bother checking
	 * for the same hash queue because of how unlikely it is.
	 */
	__d_drop(dentry);
	__d_rehash(dentry, d_hash(target->d_parent, target->d_name.hash));

	/*
	 * Unhash the target (d_delete() is not usable here).  If exchanging
	 * the two dentries, then rehash onto the other's hash queue.
	 */
	__d_drop(target);
	if (exchange) {
		__d_rehash(target,
			   d_hash(dentry->d_parent, dentry->d_name.hash));
	}

	/* Switch the names.. */
	if (exchange)
		swap_names(dentry, target);
	else
		copy_name(dentry, target);

	/* ... and switch them in the tree */
	if (IS_ROOT(dentry)) {
		/* splicing a tree */
		dentry->d_parent = target->d_parent;
		target->d_parent = target;
		list_del_init(&target->d_child);
		list_move(&dentry->d_child, &dentry->d_parent->d_subdirs);
	} else {
		/* swapping two dentries */
		swap(dentry->d_parent, target->d_parent);
		list_move(&target->d_child, &target->d_parent->d_subdirs);
		list_move(&dentry->d_child, &dentry->d_parent->d_subdirs);
		if (exchange)
			fsnotify_d_move(target);
		fsnotify_d_move(dentry);
	}

	write_seqcount_end(&target->d_seq);
	write_seqcount_end(&dentry->d_seq);

	dentry_unlock_for_move(dentry, target);
}

/*
 * d_move - move a dentry
 * @dentry: entry to move
 * @target: new dentry
 *
 * Update the dcache to reflect the move of a file name. Negative
 * dcache entries should not be moved in this way. See the locking
 * requirements for __d_move.
 */
void d_move(struct dentry *dentry, struct dentry *target)
{
	write_seqlock(&rename_lock);
	__d_move(dentry, target, false);
	write_sequnlock(&rename_lock);
}
EXPORT_SYMBOL(d_move);

/*
 * d_exchange - exchange two dentries
 * @dentry1: first dentry
 * @dentry2: second dentry
 */
void d_exchange(struct dentry *dentry1, struct dentry *dentry2)
{
	write_seqlock(&rename_lock);

	WARN_ON(!dentry1->d_inode);
	WARN_ON(!dentry2->d_inode);
	WARN_ON(IS_ROOT(dentry1));
	WARN_ON(IS_ROOT(dentry2));

	__d_move(dentry1, dentry2, true);

	write_sequnlock(&rename_lock);
}

/**
 * d_ancestor - search for an ancestor
 * @p1: ancestor dentry
 * @p2: child dentry
 *
 * Returns the ancestor dentry of p2 which is a child of p1, if p1 is
 * an ancestor of p2, else NULL.
 */
struct dentry *d_ancestor(struct dentry *p1, struct dentry *p2)
{
	struct dentry *p;

	for (p = p2; !IS_ROOT(p); p = p->d_parent) {
		if (p->d_parent == p1)
			return p;
	}
	return NULL;
}

/*
 * This helper attempts to cope with remotely renamed directories
 *
 * It assumes that the caller is already holding
 * dentry->d_parent->d_inode->i_mutex, inode->i_lock and rename_lock
 *
 * Note: If ever the locking in lock_rename() changes, then please
 * remember to update this too...
 */
static int __d_unalias(struct inode *inode,
		struct dentry *dentry, struct dentry *alias)
{
	struct mutex *m1 = NULL, *m2 = NULL;
	int ret = -EBUSY;

	/* If alias and dentry share a parent, then no extra locks required */
	if (alias->d_parent == dentry->d_parent)
		goto out_unalias;

	/* See lock_rename() */
	if (!mutex_trylock(&dentry->d_sb->s_vfs_rename_mutex))
		goto out_err;
	m1 = &dentry->d_sb->s_vfs_rename_mutex;
	if (!mutex_trylock(&alias->d_parent->d_inode->i_mutex))
		goto out_err;
	m2 = &alias->d_parent->d_inode->i_mutex;
out_unalias:
	__d_move(alias, dentry, false);
	ret = 0;
out_err:
	spin_unlock(&inode->i_lock);
	if (m2)
		mutex_unlock(m2);
	if (m1)
		mutex_unlock(m1);
	return ret;
}

/**
 * d_splice_alias - splice a disconnected dentry into the tree if one exists
 * @inode:  the inode which may have a disconnected dentry
 * @dentry: a negative dentry which we want to point to the inode.
 *
 * If inode is a directory and has an IS_ROOT alias, then d_move that in
 * place of the given dentry and return it, else simply d_add the inode
 * to the dentry and return NULL.
 *
 * If a non-IS_ROOT directory is found, the filesystem is corrupt, and
 * we should error out: directories can't have multiple aliases.
 *
 * This is needed in the lookup routine of any filesystem that is exportable
 * (via knfsd) so that we can build dcache paths to directories effectively.
 *
 * If a dentry was found and moved, then it is returned.  Otherwise NULL
 * is returned.  This matches the expected return value of ->lookup.
 *
 * Cluster filesystems may call this function with a negative, hashed dentry.
 * In that case, we know that the inode will be a regular file, and also this
 * will only occur during atomic_open. So we need to check for the dentry
 * being already hashed only in the final case.
 */
struct dentry *d_splice_alias(struct inode *inode, struct dentry *dentry)
{
	if (IS_ERR(inode))
		return ERR_CAST(inode);

<<<<<<< HEAD
	if (inode && S_ISDIR(inode->i_mode)) {
		spin_lock(&inode->i_lock);
		new = __d_find_any_alias(inode);
		if (new) {
			if (!IS_ROOT(new)) {
				spin_unlock(&inode->i_lock);
				dput(new);
				iput(inode);
				return ERR_PTR(-EIO);
			}
			if (d_ancestor(new, dentry)) {
				spin_unlock(&inode->i_lock);
				dput(new);
				iput(inode);
				return ERR_PTR(-EIO);
			}
			write_seqlock(&rename_lock);
			__d_move(new, dentry, false);
			write_sequnlock(&rename_lock);
			spin_unlock(&inode->i_lock);
			security_d_instantiate(new, inode);
			iput(inode);
		} else {
			/* already taking inode->i_lock, so d_add() by hand */
			__d_instantiate(dentry, inode);
			spin_unlock(&inode->i_lock);
			security_d_instantiate(dentry, inode);
			d_rehash(dentry);
		}
	} else {
		d_instantiate(dentry, inode);
		if (d_unhashed(dentry))
			d_rehash(dentry);
	}
	return new;
}
EXPORT_SYMBOL(d_splice_alias);

/**
 * d_materialise_unique - introduce an inode into the tree
 * @dentry: candidate dentry
 * @inode: inode to bind to the dentry, to which aliases may be attached
 *
 * Introduces an dentry into the tree, substituting an extant disconnected
 * root directory alias in its place if there is one. Caller must hold the
 * i_mutex of the parent directory.
 */
struct dentry *d_materialise_unique(struct dentry *dentry, struct inode *inode)
{
	struct dentry *actual;

=======
>>>>>>> 2dbfca5a
	BUG_ON(!d_unhashed(dentry));

	if (!inode) {
		__d_instantiate(dentry, NULL);
		goto out;
	}
	spin_lock(&inode->i_lock);
	if (S_ISDIR(inode->i_mode)) {
		struct dentry *new = __d_find_any_alias(inode);
		if (unlikely(new)) {
			write_seqlock(&rename_lock);
			if (unlikely(d_ancestor(new, dentry))) {
				write_sequnlock(&rename_lock);
				spin_unlock(&inode->i_lock);
				dput(new);
				new = ERR_PTR(-ELOOP);
				pr_warn_ratelimited(
					"VFS: Lookup of '%s' in %s %s"
					" would have caused loop\n",
					dentry->d_name.name,
					inode->i_sb->s_type->name,
					inode->i_sb->s_id);
			} else if (!IS_ROOT(new)) {
				int err = __d_unalias(inode, dentry, new);
				write_sequnlock(&rename_lock);
				if (err) {
					dput(new);
					new = ERR_PTR(err);
				}
			} else {
				__d_move(new, dentry, false);
				write_sequnlock(&rename_lock);
				spin_unlock(&inode->i_lock);
				security_d_instantiate(new, inode);
			}
			iput(inode);
			return new;
		}
	}
	/* already taking inode->i_lock, so d_add() by hand */
	__d_instantiate(dentry, inode);
	spin_unlock(&inode->i_lock);
out:
	security_d_instantiate(dentry, inode);
	d_rehash(dentry);
	return NULL;
}
EXPORT_SYMBOL(d_splice_alias);

static int prepend(char **buffer, int *buflen, const char *str, int namelen)
{
	*buflen -= namelen;
	if (*buflen < 0)
		return -ENAMETOOLONG;
	*buffer -= namelen;
	memcpy(*buffer, str, namelen);
	return 0;
}

/**
 * prepend_name - prepend a pathname in front of current buffer pointer
 * @buffer: buffer pointer
 * @buflen: allocated length of the buffer
 * @name:   name string and length qstr structure
 *
 * With RCU path tracing, it may race with d_move(). Use ACCESS_ONCE() to
 * make sure that either the old or the new name pointer and length are
 * fetched. However, there may be mismatch between length and pointer.
 * The length cannot be trusted, we need to copy it byte-by-byte until
 * the length is reached or a null byte is found. It also prepends "/" at
 * the beginning of the name. The sequence number check at the caller will
 * retry it again when a d_move() does happen. So any garbage in the buffer
 * due to mismatched pointer and length will be discarded.
 *
 * Data dependency barrier is needed to make sure that we see that terminating
 * NUL.  Alpha strikes again, film at 11...
 */
static int prepend_name(char **buffer, int *buflen, struct qstr *name)
{
	const char *dname = ACCESS_ONCE(name->name);
	u32 dlen = ACCESS_ONCE(name->len);
	char *p;

	smp_read_barrier_depends();

	*buflen -= dlen + 1;
	if (*buflen < 0)
		return -ENAMETOOLONG;
	p = *buffer -= dlen + 1;
	*p++ = '/';
	while (dlen--) {
		char c = *dname++;
		if (!c)
			break;
		*p++ = c;
	}
	return 0;
}

/**
 * prepend_path - Prepend path string to a buffer
 * @path: the dentry/vfsmount to report
 * @root: root vfsmnt/dentry
 * @buffer: pointer to the end of the buffer
 * @buflen: pointer to buffer length
 *
 * The function will first try to write out the pathname without taking any
 * lock other than the RCU read lock to make sure that dentries won't go away.
 * It only checks the sequence number of the global rename_lock as any change
 * in the dentry's d_seq will be preceded by changes in the rename_lock
 * sequence number. If the sequence number had been changed, it will restart
 * the whole pathname back-tracing sequence again by taking the rename_lock.
 * In this case, there is no need to take the RCU read lock as the recursive
 * parent pointer references will keep the dentry chain alive as long as no
 * rename operation is performed.
 */
static int prepend_path(const struct path *path,
			const struct path *root,
			char **buffer, int *buflen)
{
	struct dentry *dentry;
	struct vfsmount *vfsmnt;
	struct mount *mnt;
	int error = 0;
	unsigned seq, m_seq = 0;
	char *bptr;
	int blen;

	rcu_read_lock();
restart_mnt:
	read_seqbegin_or_lock(&mount_lock, &m_seq);
	seq = 0;
	rcu_read_lock();
restart:
	bptr = *buffer;
	blen = *buflen;
	error = 0;
	dentry = path->dentry;
	vfsmnt = path->mnt;
	mnt = real_mount(vfsmnt);
	read_seqbegin_or_lock(&rename_lock, &seq);
	while (dentry != root->dentry || vfsmnt != root->mnt) {
		struct dentry * parent;

		if (dentry == vfsmnt->mnt_root || IS_ROOT(dentry)) {
			struct mount *parent = ACCESS_ONCE(mnt->mnt_parent);
			/* Global root? */
			if (mnt != parent) {
				dentry = ACCESS_ONCE(mnt->mnt_mountpoint);
				mnt = parent;
				vfsmnt = &mnt->mnt;
				continue;
			}
			/*
			 * Filesystems needing to implement special "root names"
			 * should do so with ->d_dname()
			 */
			if (IS_ROOT(dentry) &&
			   (dentry->d_name.len != 1 ||
			    dentry->d_name.name[0] != '/')) {
				WARN(1, "Root dentry has weird name <%.*s>\n",
				     (int) dentry->d_name.len,
				     dentry->d_name.name);
			}
			if (!error)
				error = is_mounted(vfsmnt) ? 1 : 2;
			break;
		}
		parent = dentry->d_parent;
		prefetch(parent);
		error = prepend_name(&bptr, &blen, &dentry->d_name);
		if (error)
			break;

		dentry = parent;
	}
	if (!(seq & 1))
		rcu_read_unlock();
	if (need_seqretry(&rename_lock, seq)) {
		seq = 1;
		goto restart;
	}
	done_seqretry(&rename_lock, seq);

	if (!(m_seq & 1))
		rcu_read_unlock();
	if (need_seqretry(&mount_lock, m_seq)) {
		m_seq = 1;
		goto restart_mnt;
	}
	done_seqretry(&mount_lock, m_seq);

	if (error >= 0 && bptr == *buffer) {
		if (--blen < 0)
			error = -ENAMETOOLONG;
		else
			*--bptr = '/';
	}
	*buffer = bptr;
	*buflen = blen;
	return error;
}

/**
 * __d_path - return the path of a dentry
 * @path: the dentry/vfsmount to report
 * @root: root vfsmnt/dentry
 * @buf: buffer to return value in
 * @buflen: buffer length
 *
 * Convert a dentry into an ASCII path name.
 *
 * Returns a pointer into the buffer or an error code if the
 * path was too long.
 *
 * "buflen" should be positive.
 *
 * If the path is not reachable from the supplied root, return %NULL.
 */
char *__d_path(const struct path *path,
	       const struct path *root,
	       char *buf, int buflen)
{
	char *res = buf + buflen;
	int error;

	prepend(&res, &buflen, "\0", 1);
	error = prepend_path(path, root, &res, &buflen);

	if (error < 0)
		return ERR_PTR(error);
	if (error > 0)
		return NULL;
	return res;
}

char *d_absolute_path(const struct path *path,
	       char *buf, int buflen)
{
	struct path root = {};
	char *res = buf + buflen;
	int error;

	prepend(&res, &buflen, "\0", 1);
	error = prepend_path(path, &root, &res, &buflen);

	if (error > 1)
		error = -EINVAL;
	if (error < 0)
		return ERR_PTR(error);
	return res;
}

/*
 * same as __d_path but appends "(deleted)" for unlinked files.
 */
static int path_with_deleted(const struct path *path,
			     const struct path *root,
			     char **buf, int *buflen)
{
	prepend(buf, buflen, "\0", 1);
	if (d_unlinked(path->dentry)) {
		int error = prepend(buf, buflen, " (deleted)", 10);
		if (error)
			return error;
	}

	return prepend_path(path, root, buf, buflen);
}

static int prepend_unreachable(char **buffer, int *buflen)
{
	return prepend(buffer, buflen, "(unreachable)", 13);
}

static void get_fs_root_rcu(struct fs_struct *fs, struct path *root)
{
	unsigned seq;

	do {
		seq = read_seqcount_begin(&fs->seq);
		*root = fs->root;
	} while (read_seqcount_retry(&fs->seq, seq));
}

/**
 * d_path - return the path of a dentry
 * @path: path to report
 * @buf: buffer to return value in
 * @buflen: buffer length
 *
 * Convert a dentry into an ASCII path name. If the entry has been deleted
 * the string " (deleted)" is appended. Note that this is ambiguous.
 *
 * Returns a pointer into the buffer or an error code if the path was
 * too long. Note: Callers should use the returned pointer, not the passed
 * in buffer, to use the name! The implementation often starts at an offset
 * into the buffer, and may leave 0 bytes at the start.
 *
 * "buflen" should be positive.
 */
char *d_path(const struct path *path, char *buf, int buflen)
{
	char *res = buf + buflen;
	struct path root;
	int error;

	/*
	 * We have various synthetic filesystems that never get mounted.  On
	 * these filesystems dentries are never used for lookup purposes, and
	 * thus don't need to be hashed.  They also don't need a name until a
	 * user wants to identify the object in /proc/pid/fd/.  The little hack
	 * below allows us to generate a name for these objects on demand:
	 *
	 * Some pseudo inodes are mountable.  When they are mounted
	 * path->dentry == path->mnt->mnt_root.  In that case don't call d_dname
	 * and instead have d_path return the mounted path.
	 */
	if (path->dentry->d_op && path->dentry->d_op->d_dname &&
	    (!IS_ROOT(path->dentry) || path->dentry != path->mnt->mnt_root))
		return path->dentry->d_op->d_dname(path->dentry, buf, buflen);

	rcu_read_lock();
	get_fs_root_rcu(current->fs, &root);
	error = path_with_deleted(path, &root, &res, &buflen);
	rcu_read_unlock();

	if (error < 0)
		res = ERR_PTR(error);
	return res;
}
EXPORT_SYMBOL(d_path);

/*
 * Helper function for dentry_operations.d_dname() members
 */
char *dynamic_dname(struct dentry *dentry, char *buffer, int buflen,
			const char *fmt, ...)
{
	va_list args;
	char temp[64];
	int sz;

	va_start(args, fmt);
	sz = vsnprintf(temp, sizeof(temp), fmt, args) + 1;
	va_end(args);

	if (sz > sizeof(temp) || sz > buflen)
		return ERR_PTR(-ENAMETOOLONG);

	buffer += buflen - sz;
	return memcpy(buffer, temp, sz);
}

char *simple_dname(struct dentry *dentry, char *buffer, int buflen)
{
	char *end = buffer + buflen;
	/* these dentries are never renamed, so d_lock is not needed */
	if (prepend(&end, &buflen, " (deleted)", 11) ||
	    prepend(&end, &buflen, dentry->d_name.name, dentry->d_name.len) ||
	    prepend(&end, &buflen, "/", 1))  
		end = ERR_PTR(-ENAMETOOLONG);
	return end;
}
EXPORT_SYMBOL(simple_dname);

/*
 * Write full pathname from the root of the filesystem into the buffer.
 */
static char *__dentry_path(struct dentry *d, char *buf, int buflen)
{
	struct dentry *dentry;
	char *end, *retval;
	int len, seq = 0;
	int error = 0;

	if (buflen < 2)
		goto Elong;

	rcu_read_lock();
restart:
	dentry = d;
	end = buf + buflen;
	len = buflen;
	prepend(&end, &len, "\0", 1);
	/* Get '/' right */
	retval = end-1;
	*retval = '/';
	read_seqbegin_or_lock(&rename_lock, &seq);
	while (!IS_ROOT(dentry)) {
		struct dentry *parent = dentry->d_parent;

		prefetch(parent);
		error = prepend_name(&end, &len, &dentry->d_name);
		if (error)
			break;

		retval = end;
		dentry = parent;
	}
	if (!(seq & 1))
		rcu_read_unlock();
	if (need_seqretry(&rename_lock, seq)) {
		seq = 1;
		goto restart;
	}
	done_seqretry(&rename_lock, seq);
	if (error)
		goto Elong;
	return retval;
Elong:
	return ERR_PTR(-ENAMETOOLONG);
}

char *dentry_path_raw(struct dentry *dentry, char *buf, int buflen)
{
	return __dentry_path(dentry, buf, buflen);
}
EXPORT_SYMBOL(dentry_path_raw);

char *dentry_path(struct dentry *dentry, char *buf, int buflen)
{
	char *p = NULL;
	char *retval;

	if (d_unlinked(dentry)) {
		p = buf + buflen;
		if (prepend(&p, &buflen, "//deleted", 10) != 0)
			goto Elong;
		buflen++;
	}
	retval = __dentry_path(dentry, buf, buflen);
	if (!IS_ERR(retval) && p)
		*p = '/';	/* restore '/' overriden with '\0' */
	return retval;
Elong:
	return ERR_PTR(-ENAMETOOLONG);
}

static void get_fs_root_and_pwd_rcu(struct fs_struct *fs, struct path *root,
				    struct path *pwd)
{
	unsigned seq;

	do {
		seq = read_seqcount_begin(&fs->seq);
		*root = fs->root;
		*pwd = fs->pwd;
	} while (read_seqcount_retry(&fs->seq, seq));
}

/*
 * NOTE! The user-level library version returns a
 * character pointer. The kernel system call just
 * returns the length of the buffer filled (which
 * includes the ending '\0' character), or a negative
 * error value. So libc would do something like
 *
 *	char *getcwd(char * buf, size_t size)
 *	{
 *		int retval;
 *
 *		retval = sys_getcwd(buf, size);
 *		if (retval >= 0)
 *			return buf;
 *		errno = -retval;
 *		return NULL;
 *	}
 */
SYSCALL_DEFINE2(getcwd, char __user *, buf, unsigned long, size)
{
	int error;
	struct path pwd, root;
	char *page = __getname();

	if (!page)
		return -ENOMEM;

	rcu_read_lock();
	get_fs_root_and_pwd_rcu(current->fs, &root, &pwd);

	error = -ENOENT;
	if (!d_unlinked(pwd.dentry)) {
		unsigned long len;
		char *cwd = page + PATH_MAX;
		int buflen = PATH_MAX;

		prepend(&cwd, &buflen, "\0", 1);
		error = prepend_path(&pwd, &root, &cwd, &buflen);
		rcu_read_unlock();

		if (error < 0)
			goto out;

		/* Unreachable from current root */
		if (error > 0) {
			error = prepend_unreachable(&cwd, &buflen);
			if (error)
				goto out;
		}

		error = -ERANGE;
		len = PATH_MAX + page - cwd;
		if (len <= size) {
			error = len;
			if (copy_to_user(buf, cwd, len))
				error = -EFAULT;
		}
	} else {
		rcu_read_unlock();
	}

out:
	__putname(page);
	return error;
}

/*
 * Test whether new_dentry is a subdirectory of old_dentry.
 *
 * Trivially implemented using the dcache structure
 */

/**
 * is_subdir - is new dentry a subdirectory of old_dentry
 * @new_dentry: new dentry
 * @old_dentry: old dentry
 *
 * Returns 1 if new_dentry is a subdirectory of the parent (at any depth).
 * Returns 0 otherwise.
 * Caller must ensure that "new_dentry" is pinned before calling is_subdir()
 */
  
int is_subdir(struct dentry *new_dentry, struct dentry *old_dentry)
{
	int result;
	unsigned seq;

	if (new_dentry == old_dentry)
		return 1;

	do {
		/* for restarting inner loop in case of seq retry */
		seq = read_seqbegin(&rename_lock);
		/*
		 * Need rcu_readlock to protect against the d_parent trashing
		 * due to d_move
		 */
		rcu_read_lock();
		if (d_ancestor(old_dentry, new_dentry))
			result = 1;
		else
			result = 0;
		rcu_read_unlock();
	} while (read_seqretry(&rename_lock, seq));

	return result;
}

static enum d_walk_ret d_genocide_kill(void *data, struct dentry *dentry)
{
	struct dentry *root = data;
	if (dentry != root) {
		if (d_unhashed(dentry) || !dentry->d_inode)
			return D_WALK_SKIP;

		if (!(dentry->d_flags & DCACHE_GENOCIDE)) {
			dentry->d_flags |= DCACHE_GENOCIDE;
			dentry->d_lockref.count--;
		}
	}
	return D_WALK_CONTINUE;
}

void d_genocide(struct dentry *parent)
{
	d_walk(parent, parent, d_genocide_kill, NULL);
}

void d_tmpfile(struct dentry *dentry, struct inode *inode)
{
	inode_dec_link_count(inode);
	BUG_ON(dentry->d_name.name != dentry->d_iname ||
		!hlist_unhashed(&dentry->d_u.d_alias) ||
		!d_unlinked(dentry));
	spin_lock(&dentry->d_parent->d_lock);
	spin_lock_nested(&dentry->d_lock, DENTRY_D_LOCK_NESTED);
	dentry->d_name.len = sprintf(dentry->d_iname, "#%llu",
				(unsigned long long)inode->i_ino);
	spin_unlock(&dentry->d_lock);
	spin_unlock(&dentry->d_parent->d_lock);
	d_instantiate(dentry, inode);
}
EXPORT_SYMBOL(d_tmpfile);

static __initdata unsigned long dhash_entries;
static int __init set_dhash_entries(char *str)
{
	if (!str)
		return 0;
	dhash_entries = simple_strtoul(str, &str, 0);
	return 1;
}
__setup("dhash_entries=", set_dhash_entries);

static void __init dcache_init_early(void)
{
	unsigned int loop;

	/* If hashes are distributed across NUMA nodes, defer
	 * hash allocation until vmalloc space is available.
	 */
	if (hashdist)
		return;

	dentry_hashtable =
		alloc_large_system_hash("Dentry cache",
					sizeof(struct hlist_bl_head),
					dhash_entries,
					13,
					HASH_EARLY,
					&d_hash_shift,
					&d_hash_mask,
					0,
					0);

	for (loop = 0; loop < (1U << d_hash_shift); loop++)
		INIT_HLIST_BL_HEAD(dentry_hashtable + loop);
}

static void __init dcache_init(void)
{
	unsigned int loop;

	/* 
	 * A constructor could be added for stable state like the lists,
	 * but it is probably not worth it because of the cache nature
	 * of the dcache. 
	 */
	dentry_cache = KMEM_CACHE(dentry,
		SLAB_RECLAIM_ACCOUNT|SLAB_PANIC|SLAB_MEM_SPREAD);

	/* Hash may have been set up in dcache_init_early */
	if (!hashdist)
		return;

	dentry_hashtable =
		alloc_large_system_hash("Dentry cache",
					sizeof(struct hlist_bl_head),
					dhash_entries,
					13,
					0,
					&d_hash_shift,
					&d_hash_mask,
					0,
					0);

	for (loop = 0; loop < (1U << d_hash_shift); loop++)
		INIT_HLIST_BL_HEAD(dentry_hashtable + loop);
}

/* SLAB cache for __getname() consumers */
struct kmem_cache *names_cachep __read_mostly;
EXPORT_SYMBOL(names_cachep);

EXPORT_SYMBOL(d_genocide);

void __init vfs_caches_init_early(void)
{
	dcache_init_early();
	inode_init_early();
}

void __init vfs_caches_init(unsigned long mempages)
{
	unsigned long reserve;

	/* Base hash sizes on available memory, with a reserve equal to
           150% of current kernel size */

	reserve = min((mempages - nr_free_pages()) * 3/2, mempages - 1);
	mempages -= reserve;

	names_cachep = kmem_cache_create("names_cache", PATH_MAX, 0,
			SLAB_HWCACHE_ALIGN|SLAB_PANIC, NULL);

	dcache_init();
	inode_init();
	files_init(mempages);
	mnt_init();
	bdev_cache_init();
	chrdev_init();
}<|MERGE_RESOLUTION|>--- conflicted
+++ resolved
@@ -2635,60 +2635,6 @@
 	if (IS_ERR(inode))
 		return ERR_CAST(inode);
 
-<<<<<<< HEAD
-	if (inode && S_ISDIR(inode->i_mode)) {
-		spin_lock(&inode->i_lock);
-		new = __d_find_any_alias(inode);
-		if (new) {
-			if (!IS_ROOT(new)) {
-				spin_unlock(&inode->i_lock);
-				dput(new);
-				iput(inode);
-				return ERR_PTR(-EIO);
-			}
-			if (d_ancestor(new, dentry)) {
-				spin_unlock(&inode->i_lock);
-				dput(new);
-				iput(inode);
-				return ERR_PTR(-EIO);
-			}
-			write_seqlock(&rename_lock);
-			__d_move(new, dentry, false);
-			write_sequnlock(&rename_lock);
-			spin_unlock(&inode->i_lock);
-			security_d_instantiate(new, inode);
-			iput(inode);
-		} else {
-			/* already taking inode->i_lock, so d_add() by hand */
-			__d_instantiate(dentry, inode);
-			spin_unlock(&inode->i_lock);
-			security_d_instantiate(dentry, inode);
-			d_rehash(dentry);
-		}
-	} else {
-		d_instantiate(dentry, inode);
-		if (d_unhashed(dentry))
-			d_rehash(dentry);
-	}
-	return new;
-}
-EXPORT_SYMBOL(d_splice_alias);
-
-/**
- * d_materialise_unique - introduce an inode into the tree
- * @dentry: candidate dentry
- * @inode: inode to bind to the dentry, to which aliases may be attached
- *
- * Introduces an dentry into the tree, substituting an extant disconnected
- * root directory alias in its place if there is one. Caller must hold the
- * i_mutex of the parent directory.
- */
-struct dentry *d_materialise_unique(struct dentry *dentry, struct inode *inode)
-{
-	struct dentry *actual;
-
-=======
->>>>>>> 2dbfca5a
 	BUG_ON(!d_unhashed(dentry));
 
 	if (!inode) {
