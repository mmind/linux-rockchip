// SPDX-License-Identifier: GPL-2.0
/*
 *  linux/fs/ext4/balloc.c
 *
 * Copyright (C) 1992, 1993, 1994, 1995
 * Remy Card (card@masi.ibp.fr)
 * Laboratoire MASI - Institut Blaise Pascal
 * Universite Pierre et Marie Curie (Paris VI)
 *
 *  Enhanced block allocation by Stephen Tweedie (sct@redhat.com), 1993
 *  Big-endian to little-endian byte-swapping/bitmaps by
 *        David S. Miller (davem@caip.rutgers.edu), 1995
 */

#include <linux/time.h>
#include <linux/capability.h>
#include <linux/fs.h>
#include <linux/quotaops.h>
#include <linux/buffer_head.h>
#include "ext4.h"
#include "ext4_jbd2.h"
#include "mballoc.h"

#include <trace/events/ext4.h>

static unsigned ext4_num_base_meta_clusters(struct super_block *sb,
					    ext4_group_t block_group);
/*
 * balloc.c contains the blocks allocation and deallocation routines
 */

/*
 * Calculate block group number for a given block number
 */
ext4_group_t ext4_get_group_number(struct super_block *sb,
				   ext4_fsblk_t block)
{
	ext4_group_t group;

	if (test_opt2(sb, STD_GROUP_SIZE))
		group = (block -
			 le32_to_cpu(EXT4_SB(sb)->s_es->s_first_data_block)) >>
			(EXT4_BLOCK_SIZE_BITS(sb) + EXT4_CLUSTER_BITS(sb) + 3);
	else
		ext4_get_group_no_and_offset(sb, block, &group, NULL);
	return group;
}

/*
 * Calculate the block group number and offset into the block/cluster
 * allocation bitmap, given a block number
 */
void ext4_get_group_no_and_offset(struct super_block *sb, ext4_fsblk_t blocknr,
		ext4_group_t *blockgrpp, ext4_grpblk_t *offsetp)
{
	struct ext4_super_block *es = EXT4_SB(sb)->s_es;
	ext4_grpblk_t offset;

	blocknr = blocknr - le32_to_cpu(es->s_first_data_block);
	offset = do_div(blocknr, EXT4_BLOCKS_PER_GROUP(sb)) >>
		EXT4_SB(sb)->s_cluster_bits;
	if (offsetp)
		*offsetp = offset;
	if (blockgrpp)
		*blockgrpp = blocknr;

}

/*
 * Check whether the 'block' lives within the 'block_group'. Returns 1 if so
 * and 0 otherwise.
 */
static inline int ext4_block_in_group(struct super_block *sb,
				      ext4_fsblk_t block,
				      ext4_group_t block_group)
{
	ext4_group_t actual_group;

	actual_group = ext4_get_group_number(sb, block);
	return (actual_group == block_group) ? 1 : 0;
}

/* Return the number of clusters used for file system metadata; this
 * represents the overhead needed by the file system.
 */
static unsigned ext4_num_overhead_clusters(struct super_block *sb,
					   ext4_group_t block_group,
					   struct ext4_group_desc *gdp)
{
	unsigned num_clusters;
	int block_cluster = -1, inode_cluster = -1, itbl_cluster = -1, i, c;
	ext4_fsblk_t start = ext4_group_first_block_no(sb, block_group);
	ext4_fsblk_t itbl_blk;
	struct ext4_sb_info *sbi = EXT4_SB(sb);

	/* This is the number of clusters used by the superblock,
	 * block group descriptors, and reserved block group
	 * descriptor blocks */
	num_clusters = ext4_num_base_meta_clusters(sb, block_group);

	/*
	 * For the allocation bitmaps and inode table, we first need
	 * to check to see if the block is in the block group.  If it
	 * is, then check to see if the cluster is already accounted
	 * for in the clusters used for the base metadata cluster, or
	 * if we can increment the base metadata cluster to include
	 * that block.  Otherwise, we will have to track the cluster
	 * used for the allocation bitmap or inode table explicitly.
	 * Normally all of these blocks are contiguous, so the special
	 * case handling shouldn't be necessary except for *very*
	 * unusual file system layouts.
	 */
	if (ext4_block_in_group(sb, ext4_block_bitmap(sb, gdp), block_group)) {
		block_cluster = EXT4_B2C(sbi,
					 ext4_block_bitmap(sb, gdp) - start);
		if (block_cluster < num_clusters)
			block_cluster = -1;
		else if (block_cluster == num_clusters) {
			num_clusters++;
			block_cluster = -1;
		}
	}

	if (ext4_block_in_group(sb, ext4_inode_bitmap(sb, gdp), block_group)) {
		inode_cluster = EXT4_B2C(sbi,
					 ext4_inode_bitmap(sb, gdp) - start);
		if (inode_cluster < num_clusters)
			inode_cluster = -1;
		else if (inode_cluster == num_clusters) {
			num_clusters++;
			inode_cluster = -1;
		}
	}

	itbl_blk = ext4_inode_table(sb, gdp);
	for (i = 0; i < sbi->s_itb_per_group; i++) {
		if (ext4_block_in_group(sb, itbl_blk + i, block_group)) {
			c = EXT4_B2C(sbi, itbl_blk + i - start);
			if ((c < num_clusters) || (c == inode_cluster) ||
			    (c == block_cluster) || (c == itbl_cluster))
				continue;
			if (c == num_clusters) {
				num_clusters++;
				continue;
			}
			num_clusters++;
			itbl_cluster = c;
		}
	}

	if (block_cluster != -1)
		num_clusters++;
	if (inode_cluster != -1)
		num_clusters++;

	return num_clusters;
}

static unsigned int num_clusters_in_group(struct super_block *sb,
					  ext4_group_t block_group)
{
	unsigned int blocks;

	if (block_group == ext4_get_groups_count(sb) - 1) {
		/*
		 * Even though mke2fs always initializes the first and
		 * last group, just in case some other tool was used,
		 * we need to make sure we calculate the right free
		 * blocks.
		 */
		blocks = ext4_blocks_count(EXT4_SB(sb)->s_es) -
			ext4_group_first_block_no(sb, block_group);
	} else
		blocks = EXT4_BLOCKS_PER_GROUP(sb);
	return EXT4_NUM_B2C(EXT4_SB(sb), blocks);
}

/* Initializes an uninitialized block bitmap */
static int ext4_init_block_bitmap(struct super_block *sb,
				   struct buffer_head *bh,
				   ext4_group_t block_group,
				   struct ext4_group_desc *gdp)
{
	unsigned int bit, bit_max;
	struct ext4_sb_info *sbi = EXT4_SB(sb);
	ext4_fsblk_t start, tmp;

	J_ASSERT_BH(bh, buffer_locked(bh));

	/* If checksum is bad mark all blocks used to prevent allocation
	 * essentially implementing a per-group read-only flag. */
	if (!ext4_group_desc_csum_verify(sb, block_group, gdp)) {
		ext4_mark_group_bitmap_corrupted(sb, block_group,
					EXT4_GROUP_INFO_BBITMAP_CORRUPT |
					EXT4_GROUP_INFO_IBITMAP_CORRUPT);
		return -EFSBADCRC;
	}
	memset(bh->b_data, 0, sb->s_blocksize);

	bit_max = ext4_num_base_meta_clusters(sb, block_group);
	if ((bit_max >> 3) >= bh->b_size)
		return -EFSCORRUPTED;

	for (bit = 0; bit < bit_max; bit++)
		ext4_set_bit(bit, bh->b_data);

	start = ext4_group_first_block_no(sb, block_group);

	/* Set bits for block and inode bitmaps, and inode table */
	tmp = ext4_block_bitmap(sb, gdp);
	if (ext4_block_in_group(sb, tmp, block_group))
		ext4_set_bit(EXT4_B2C(sbi, tmp - start), bh->b_data);

	tmp = ext4_inode_bitmap(sb, gdp);
	if (ext4_block_in_group(sb, tmp, block_group))
		ext4_set_bit(EXT4_B2C(sbi, tmp - start), bh->b_data);

	tmp = ext4_inode_table(sb, gdp);
	for (; tmp < ext4_inode_table(sb, gdp) +
		     sbi->s_itb_per_group; tmp++) {
		if (ext4_block_in_group(sb, tmp, block_group))
			ext4_set_bit(EXT4_B2C(sbi, tmp - start), bh->b_data);
	}

	/*
	 * Also if the number of blocks within the group is less than
	 * the blocksize * 8 ( which is the size of bitmap ), set rest
	 * of the block bitmap to 1
	 */
	ext4_mark_bitmap_end(num_clusters_in_group(sb, block_group),
			     sb->s_blocksize * 8, bh->b_data);
	return 0;
}

/* Return the number of free blocks in a block group.  It is used when
 * the block bitmap is uninitialized, so we can't just count the bits
 * in the bitmap. */
unsigned ext4_free_clusters_after_init(struct super_block *sb,
				       ext4_group_t block_group,
				       struct ext4_group_desc *gdp)
{
	return num_clusters_in_group(sb, block_group) - 
		ext4_num_overhead_clusters(sb, block_group, gdp);
}

/*
 * The free blocks are managed by bitmaps.  A file system contains several
 * blocks groups.  Each group contains 1 bitmap block for blocks, 1 bitmap
 * block for inodes, N blocks for the inode table and data blocks.
 *
 * The file system contains group descriptors which are located after the
 * super block.  Each descriptor contains the number of the bitmap block and
 * the free blocks count in the block.  The descriptors are loaded in memory
 * when a file system is mounted (see ext4_fill_super).
 */

/**
 * ext4_get_group_desc() -- load group descriptor from disk
 * @sb:			super block
 * @block_group:	given block group
 * @bh:			pointer to the buffer head to store the block
 *			group descriptor
 */
struct ext4_group_desc * ext4_get_group_desc(struct super_block *sb,
					     ext4_group_t block_group,
					     struct buffer_head **bh)
{
	unsigned int group_desc;
	unsigned int offset;
	ext4_group_t ngroups = ext4_get_groups_count(sb);
	struct ext4_group_desc *desc;
	struct ext4_sb_info *sbi = EXT4_SB(sb);
	struct buffer_head *bh_p;

	if (block_group >= ngroups) {
		ext4_error(sb, "block_group >= groups_count - block_group = %u,"
			   " groups_count = %u", block_group, ngroups);

		return NULL;
	}

	group_desc = block_group >> EXT4_DESC_PER_BLOCK_BITS(sb);
	offset = block_group & (EXT4_DESC_PER_BLOCK(sb) - 1);
	bh_p = sbi_array_rcu_deref(sbi, s_group_desc, group_desc);
	/*
	 * sbi_array_rcu_deref returns with rcu unlocked, this is ok since
	 * the pointer being dereferenced won't be dereferenced again. By
	 * looking at the usage in add_new_gdb() the value isn't modified,
	 * just the pointer, and so it remains valid.
	 */
	if (!bh_p) {
		ext4_error(sb, "Group descriptor not loaded - "
			   "block_group = %u, group_desc = %u, desc = %u",
			   block_group, group_desc, offset);
		return NULL;
	}

	desc = (struct ext4_group_desc *)(
		(__u8 *)bh_p->b_data +
		offset * EXT4_DESC_SIZE(sb));
	if (bh)
		*bh = bh_p;
	return desc;
}

/*
 * Return the block number which was discovered to be invalid, or 0 if
 * the block bitmap is valid.
 */
static ext4_fsblk_t ext4_valid_block_bitmap(struct super_block *sb,
					    struct ext4_group_desc *desc,
					    ext4_group_t block_group,
					    struct buffer_head *bh)
{
	struct ext4_sb_info *sbi = EXT4_SB(sb);
	ext4_grpblk_t offset;
	ext4_grpblk_t next_zero_bit;
	ext4_grpblk_t max_bit = EXT4_CLUSTERS_PER_GROUP(sb);
	ext4_fsblk_t blk;
	ext4_fsblk_t group_first_block;

	if (ext4_has_feature_flex_bg(sb)) {
		/* with FLEX_BG, the inode/block bitmaps and itable
		 * blocks may not be in the group at all
		 * so the bitmap validation will be skipped for those groups
		 * or it has to also read the block group where the bitmaps
		 * are located to verify they are set.
		 */
		return 0;
	}
	group_first_block = ext4_group_first_block_no(sb, block_group);

	/* check whether block bitmap block number is set */
	blk = ext4_block_bitmap(sb, desc);
	offset = blk - group_first_block;
	if (offset < 0 || EXT4_B2C(sbi, offset) >= max_bit ||
	    !ext4_test_bit(EXT4_B2C(sbi, offset), bh->b_data))
		/* bad block bitmap */
		return blk;

	/* check whether the inode bitmap block number is set */
	blk = ext4_inode_bitmap(sb, desc);
	offset = blk - group_first_block;
	if (offset < 0 || EXT4_B2C(sbi, offset) >= max_bit ||
	    !ext4_test_bit(EXT4_B2C(sbi, offset), bh->b_data))
		/* bad block bitmap */
		return blk;

	/* check whether the inode table block number is set */
	blk = ext4_inode_table(sb, desc);
	offset = blk - group_first_block;
	if (offset < 0 || EXT4_B2C(sbi, offset) >= max_bit ||
	    EXT4_B2C(sbi, offset + sbi->s_itb_per_group) >= max_bit)
		return blk;
	next_zero_bit = ext4_find_next_zero_bit(bh->b_data,
			EXT4_B2C(sbi, offset + sbi->s_itb_per_group),
			EXT4_B2C(sbi, offset));
	if (next_zero_bit <
	    EXT4_B2C(sbi, offset + sbi->s_itb_per_group))
		/* bad bitmap for inode tables */
		return blk;
	return 0;
}

static int ext4_validate_block_bitmap(struct super_block *sb,
				      struct ext4_group_desc *desc,
				      ext4_group_t block_group,
				      struct buffer_head *bh)
{
	ext4_fsblk_t	blk;
	struct ext4_group_info *grp;

	if (EXT4_SB(sb)->s_mount_state & EXT4_FC_REPLAY)
		return 0;

	grp = ext4_get_group_info(sb, block_group);

	if (buffer_verified(bh))
		return 0;
	if (EXT4_MB_GRP_BBITMAP_CORRUPT(grp))
		return -EFSCORRUPTED;

	ext4_lock_group(sb, block_group);
	if (buffer_verified(bh))
		goto verified;
	if (unlikely(!ext4_block_bitmap_csum_verify(sb, block_group,
						    desc, bh) ||
		     ext4_simulate_fail(sb, EXT4_SIM_BBITMAP_CRC))) {
		ext4_unlock_group(sb, block_group);
		ext4_error(sb, "bg %u: bad block bitmap checksum", block_group);
		ext4_mark_group_bitmap_corrupted(sb, block_group,
					EXT4_GROUP_INFO_BBITMAP_CORRUPT);
		return -EFSBADCRC;
	}
	blk = ext4_valid_block_bitmap(sb, desc, block_group, bh);
	if (unlikely(blk != 0)) {
		ext4_unlock_group(sb, block_group);
		ext4_error(sb, "bg %u: block %llu: invalid block bitmap",
			   block_group, blk);
		ext4_mark_group_bitmap_corrupted(sb, block_group,
					EXT4_GROUP_INFO_BBITMAP_CORRUPT);
		return -EFSCORRUPTED;
	}
	set_buffer_verified(bh);
verified:
	ext4_unlock_group(sb, block_group);
	return 0;
}

/**
 * ext4_read_block_bitmap_nowait()
 * @sb:			super block
 * @block_group:	given block group
 *
 * Read the bitmap for a given block_group,and validate the
 * bits for block/inode/inode tables are set in the bitmaps
 *
 * Return buffer_head on success or an ERR_PTR in case of failure.
 */
struct buffer_head *
ext4_read_block_bitmap_nowait(struct super_block *sb, ext4_group_t block_group,
			      bool ignore_locked)
{
	struct ext4_group_desc *desc;
	struct ext4_sb_info *sbi = EXT4_SB(sb);
	struct buffer_head *bh;
	ext4_fsblk_t bitmap_blk;
	int err;

	desc = ext4_get_group_desc(sb, block_group, NULL);
	if (!desc)
		return ERR_PTR(-EFSCORRUPTED);
	bitmap_blk = ext4_block_bitmap(sb, desc);
	if ((bitmap_blk <= le32_to_cpu(sbi->s_es->s_first_data_block)) ||
	    (bitmap_blk >= ext4_blocks_count(sbi->s_es))) {
		ext4_error(sb, "Invalid block bitmap block %llu in "
			   "block_group %u", bitmap_blk, block_group);
		ext4_mark_group_bitmap_corrupted(sb, block_group,
					EXT4_GROUP_INFO_BBITMAP_CORRUPT);
		return ERR_PTR(-EFSCORRUPTED);
	}
	bh = sb_getblk(sb, bitmap_blk);
	if (unlikely(!bh)) {
		ext4_warning(sb, "Cannot get buffer for block bitmap - "
			     "block_group = %u, block_bitmap = %llu",
			     block_group, bitmap_blk);
		return ERR_PTR(-ENOMEM);
	}

	if (ignore_locked && buffer_locked(bh)) {
		/* buffer under IO already, return if called for prefetching */
		put_bh(bh);
		return NULL;
	}

	if (bitmap_uptodate(bh))
		goto verify;

	lock_buffer(bh);
	if (bitmap_uptodate(bh)) {
		unlock_buffer(bh);
		goto verify;
	}
	ext4_lock_group(sb, block_group);
	if (ext4_has_group_desc_csum(sb) &&
	    (desc->bg_flags & cpu_to_le16(EXT4_BG_BLOCK_UNINIT))) {
		if (block_group == 0) {
			ext4_unlock_group(sb, block_group);
			unlock_buffer(bh);
			ext4_error(sb, "Block bitmap for bg 0 marked "
				   "uninitialized");
			err = -EFSCORRUPTED;
			goto out;
		}
		err = ext4_init_block_bitmap(sb, bh, block_group, desc);
		set_bitmap_uptodate(bh);
		set_buffer_uptodate(bh);
		set_buffer_verified(bh);
		ext4_unlock_group(sb, block_group);
		unlock_buffer(bh);
		if (err) {
			ext4_error(sb, "Failed to init block bitmap for group "
				   "%u: %d", block_group, err);
			goto out;
		}
		goto verify;
	}
	ext4_unlock_group(sb, block_group);
	if (buffer_uptodate(bh)) {
		/*
		 * if not uninit if bh is uptodate,
		 * bitmap is also uptodate
		 */
		set_bitmap_uptodate(bh);
		unlock_buffer(bh);
		goto verify;
	}
	/*
	 * submit the buffer_head for reading
	 */
	set_buffer_new(bh);
	trace_ext4_read_block_bitmap_load(sb, block_group, ignore_locked);
<<<<<<< HEAD
	bh->b_end_io = ext4_end_bitmap_read;
	get_bh(bh);
	submit_bh(REQ_OP_READ, REQ_META | REQ_PRIO |
		  (ignore_locked ? REQ_RAHEAD : 0), bh);
=======
	ext4_read_bh_nowait(bh, REQ_META | REQ_PRIO |
			    (ignore_locked ? REQ_RAHEAD : 0),
			    ext4_end_bitmap_read);
>>>>>>> 2c85ebc5
	return bh;
verify:
	err = ext4_validate_block_bitmap(sb, desc, block_group, bh);
	if (err)
		goto out;
	return bh;
out:
	put_bh(bh);
	return ERR_PTR(err);
}

/* Returns 0 on success, -errno on error */
int ext4_wait_block_bitmap(struct super_block *sb, ext4_group_t block_group,
			   struct buffer_head *bh)
{
	struct ext4_group_desc *desc;

	if (!buffer_new(bh))
		return 0;
	desc = ext4_get_group_desc(sb, block_group, NULL);
	if (!desc)
		return -EFSCORRUPTED;
	wait_on_buffer(bh);
	ext4_simulate_fail_bh(sb, bh, EXT4_SIM_BBITMAP_EIO);
	if (!buffer_uptodate(bh)) {
		ext4_error_err(sb, EIO, "Cannot read block bitmap - "
			       "block_group = %u, block_bitmap = %llu",
			       block_group, (unsigned long long) bh->b_blocknr);
		ext4_mark_group_bitmap_corrupted(sb, block_group,
					EXT4_GROUP_INFO_BBITMAP_CORRUPT);
		return -EIO;
	}
	clear_buffer_new(bh);
	/* Panic or remount fs read-only if block bitmap is invalid */
	return ext4_validate_block_bitmap(sb, desc, block_group, bh);
}

struct buffer_head *
ext4_read_block_bitmap(struct super_block *sb, ext4_group_t block_group)
{
	struct buffer_head *bh;
	int err;

	bh = ext4_read_block_bitmap_nowait(sb, block_group, false);
	if (IS_ERR(bh))
		return bh;
	err = ext4_wait_block_bitmap(sb, block_group, bh);
	if (err) {
		put_bh(bh);
		return ERR_PTR(err);
	}
	return bh;
}

/**
 * ext4_has_free_clusters()
 * @sbi:	in-core super block structure.
 * @nclusters:	number of needed blocks
 * @flags:	flags from ext4_mb_new_blocks()
 *
 * Check if filesystem has nclusters free & available for allocation.
 * On success return 1, return 0 on failure.
 */
static int ext4_has_free_clusters(struct ext4_sb_info *sbi,
				  s64 nclusters, unsigned int flags)
{
	s64 free_clusters, dirty_clusters, rsv, resv_clusters;
	struct percpu_counter *fcc = &sbi->s_freeclusters_counter;
	struct percpu_counter *dcc = &sbi->s_dirtyclusters_counter;

	free_clusters  = percpu_counter_read_positive(fcc);
	dirty_clusters = percpu_counter_read_positive(dcc);
	resv_clusters = atomic64_read(&sbi->s_resv_clusters);

	/*
	 * r_blocks_count should always be multiple of the cluster ratio so
	 * we are safe to do a plane bit shift only.
	 */
	rsv = (ext4_r_blocks_count(sbi->s_es) >> sbi->s_cluster_bits) +
	      resv_clusters;

	if (free_clusters - (nclusters + rsv + dirty_clusters) <
					EXT4_FREECLUSTERS_WATERMARK) {
		free_clusters  = percpu_counter_sum_positive(fcc);
		dirty_clusters = percpu_counter_sum_positive(dcc);
	}
	/* Check whether we have space after accounting for current
	 * dirty clusters & root reserved clusters.
	 */
	if (free_clusters >= (rsv + nclusters + dirty_clusters))
		return 1;

	/* Hm, nope.  Are (enough) root reserved clusters available? */
	if (uid_eq(sbi->s_resuid, current_fsuid()) ||
	    (!gid_eq(sbi->s_resgid, GLOBAL_ROOT_GID) && in_group_p(sbi->s_resgid)) ||
	    capable(CAP_SYS_RESOURCE) ||
	    (flags & EXT4_MB_USE_ROOT_BLOCKS)) {

		if (free_clusters >= (nclusters + dirty_clusters +
				      resv_clusters))
			return 1;
	}
	/* No free blocks. Let's see if we can dip into reserved pool */
	if (flags & EXT4_MB_USE_RESERVED) {
		if (free_clusters >= (nclusters + dirty_clusters))
			return 1;
	}

	return 0;
}

int ext4_claim_free_clusters(struct ext4_sb_info *sbi,
			     s64 nclusters, unsigned int flags)
{
	if (ext4_has_free_clusters(sbi, nclusters, flags)) {
		percpu_counter_add(&sbi->s_dirtyclusters_counter, nclusters);
		return 0;
	} else
		return -ENOSPC;
}

/**
 * ext4_should_retry_alloc() - check if a block allocation should be retried
 * @sb:			super block
 * @retries:		number of attemps has been made
 *
 * ext4_should_retry_alloc() is called when ENOSPC is returned, and if
 * it is profitable to retry the operation, this function will wait
 * for the current or committing transaction to complete, and then
 * return TRUE.  We will only retry once.
 */
int ext4_should_retry_alloc(struct super_block *sb, int *retries)
{
	if (!ext4_has_free_clusters(EXT4_SB(sb), 1, 0) ||
	    (*retries)++ > 1 ||
	    !EXT4_SB(sb)->s_journal)
		return 0;

	smp_mb();
	if (EXT4_SB(sb)->s_mb_free_pending == 0)
		return 0;

	jbd_debug(1, "%s: retrying operation after ENOSPC\n", sb->s_id);
	jbd2_journal_force_commit_nested(EXT4_SB(sb)->s_journal);
	return 1;
}

/*
 * ext4_new_meta_blocks() -- allocate block for meta data (indexing) blocks
 *
 * @handle:             handle to this transaction
 * @inode:              file inode
 * @goal:               given target block(filesystem wide)
 * @count:		pointer to total number of clusters needed
 * @errp:               error code
 *
 * Return 1st allocated block number on success, *count stores total account
 * error stores in errp pointer
 */
ext4_fsblk_t ext4_new_meta_blocks(handle_t *handle, struct inode *inode,
				  ext4_fsblk_t goal, unsigned int flags,
				  unsigned long *count, int *errp)
{
	struct ext4_allocation_request ar;
	ext4_fsblk_t ret;

	memset(&ar, 0, sizeof(ar));
	/* Fill with neighbour allocated blocks */
	ar.inode = inode;
	ar.goal = goal;
	ar.len = count ? *count : 1;
	ar.flags = flags;

	ret = ext4_mb_new_blocks(handle, &ar, errp);
	if (count)
		*count = ar.len;
	/*
	 * Account for the allocated meta blocks.  We will never
	 * fail EDQUOT for metdata, but we do account for it.
	 */
	if (!(*errp) && (flags & EXT4_MB_DELALLOC_RESERVED)) {
		dquot_alloc_block_nofail(inode,
				EXT4_C2B(EXT4_SB(inode->i_sb), ar.len));
	}
	return ret;
}

/**
 * ext4_count_free_clusters() -- count filesystem free clusters
 * @sb:		superblock
 *
 * Adds up the number of free clusters from each block group.
 */
ext4_fsblk_t ext4_count_free_clusters(struct super_block *sb)
{
	ext4_fsblk_t desc_count;
	struct ext4_group_desc *gdp;
	ext4_group_t i;
	ext4_group_t ngroups = ext4_get_groups_count(sb);
	struct ext4_group_info *grp;
#ifdef EXT4FS_DEBUG
	struct ext4_super_block *es;
	ext4_fsblk_t bitmap_count;
	unsigned int x;
	struct buffer_head *bitmap_bh = NULL;

	es = EXT4_SB(sb)->s_es;
	desc_count = 0;
	bitmap_count = 0;
	gdp = NULL;

	for (i = 0; i < ngroups; i++) {
		gdp = ext4_get_group_desc(sb, i, NULL);
		if (!gdp)
			continue;
		grp = NULL;
		if (EXT4_SB(sb)->s_group_info)
			grp = ext4_get_group_info(sb, i);
		if (!grp || !EXT4_MB_GRP_BBITMAP_CORRUPT(grp))
			desc_count += ext4_free_group_clusters(sb, gdp);
		brelse(bitmap_bh);
		bitmap_bh = ext4_read_block_bitmap(sb, i);
		if (IS_ERR(bitmap_bh)) {
			bitmap_bh = NULL;
			continue;
		}

		x = ext4_count_free(bitmap_bh->b_data,
				    EXT4_CLUSTERS_PER_GROUP(sb) / 8);
		printk(KERN_DEBUG "group %u: stored = %d, counted = %u\n",
			i, ext4_free_group_clusters(sb, gdp), x);
		bitmap_count += x;
	}
	brelse(bitmap_bh);
	printk(KERN_DEBUG "ext4_count_free_clusters: stored = %llu"
	       ", computed = %llu, %llu\n",
	       EXT4_NUM_B2C(EXT4_SB(sb), ext4_free_blocks_count(es)),
	       desc_count, bitmap_count);
	return bitmap_count;
#else
	desc_count = 0;
	for (i = 0; i < ngroups; i++) {
		gdp = ext4_get_group_desc(sb, i, NULL);
		if (!gdp)
			continue;
		grp = NULL;
		if (EXT4_SB(sb)->s_group_info)
			grp = ext4_get_group_info(sb, i);
		if (!grp || !EXT4_MB_GRP_BBITMAP_CORRUPT(grp))
			desc_count += ext4_free_group_clusters(sb, gdp);
	}

	return desc_count;
#endif
}

static inline int test_root(ext4_group_t a, int b)
{
	while (1) {
		if (a < b)
			return 0;
		if (a == b)
			return 1;
		if ((a % b) != 0)
			return 0;
		a = a / b;
	}
}

/**
 *	ext4_bg_has_super - number of blocks used by the superblock in group
 *	@sb: superblock for filesystem
 *	@group: group number to check
 *
 *	Return the number of blocks used by the superblock (primary or backup)
 *	in this group.  Currently this will be only 0 or 1.
 */
int ext4_bg_has_super(struct super_block *sb, ext4_group_t group)
{
	struct ext4_super_block *es = EXT4_SB(sb)->s_es;

	if (group == 0)
		return 1;
	if (ext4_has_feature_sparse_super2(sb)) {
		if (group == le32_to_cpu(es->s_backup_bgs[0]) ||
		    group == le32_to_cpu(es->s_backup_bgs[1]))
			return 1;
		return 0;
	}
	if ((group <= 1) || !ext4_has_feature_sparse_super(sb))
		return 1;
	if (!(group & 1))
		return 0;
	if (test_root(group, 3) || (test_root(group, 5)) ||
	    test_root(group, 7))
		return 1;

	return 0;
}

static unsigned long ext4_bg_num_gdb_meta(struct super_block *sb,
					ext4_group_t group)
{
	unsigned long metagroup = group / EXT4_DESC_PER_BLOCK(sb);
	ext4_group_t first = metagroup * EXT4_DESC_PER_BLOCK(sb);
	ext4_group_t last = first + EXT4_DESC_PER_BLOCK(sb) - 1;

	if (group == first || group == first + 1 || group == last)
		return 1;
	return 0;
}

static unsigned long ext4_bg_num_gdb_nometa(struct super_block *sb,
					ext4_group_t group)
{
	if (!ext4_bg_has_super(sb, group))
		return 0;

	if (ext4_has_feature_meta_bg(sb))
		return le32_to_cpu(EXT4_SB(sb)->s_es->s_first_meta_bg);
	else
		return EXT4_SB(sb)->s_gdb_count;
}

/**
 *	ext4_bg_num_gdb - number of blocks used by the group table in group
 *	@sb: superblock for filesystem
 *	@group: group number to check
 *
 *	Return the number of blocks used by the group descriptor table
 *	(primary or backup) in this group.  In the future there may be a
 *	different number of descriptor blocks in each group.
 */
unsigned long ext4_bg_num_gdb(struct super_block *sb, ext4_group_t group)
{
	unsigned long first_meta_bg =
			le32_to_cpu(EXT4_SB(sb)->s_es->s_first_meta_bg);
	unsigned long metagroup = group / EXT4_DESC_PER_BLOCK(sb);

	if (!ext4_has_feature_meta_bg(sb) || metagroup < first_meta_bg)
		return ext4_bg_num_gdb_nometa(sb, group);

	return ext4_bg_num_gdb_meta(sb,group);

}

/*
 * This function returns the number of file system metadata clusters at
 * the beginning of a block group, including the reserved gdt blocks.
 */
static unsigned ext4_num_base_meta_clusters(struct super_block *sb,
				     ext4_group_t block_group)
{
	struct ext4_sb_info *sbi = EXT4_SB(sb);
	unsigned num;

	/* Check for superblock and gdt backups in this group */
	num = ext4_bg_has_super(sb, block_group);

	if (!ext4_has_feature_meta_bg(sb) ||
	    block_group < le32_to_cpu(sbi->s_es->s_first_meta_bg) *
			  sbi->s_desc_per_block) {
		if (num) {
			num += ext4_bg_num_gdb(sb, block_group);
			num += le16_to_cpu(sbi->s_es->s_reserved_gdt_blocks);
		}
	} else { /* For META_BG_BLOCK_GROUPS */
		num += ext4_bg_num_gdb(sb, block_group);
	}
	return EXT4_NUM_B2C(sbi, num);
}
/**
 *	ext4_inode_to_goal_block - return a hint for block allocation
 *	@inode: inode for block allocation
 *
 *	Return the ideal location to start allocating blocks for a
 *	newly created inode.
 */
ext4_fsblk_t ext4_inode_to_goal_block(struct inode *inode)
{
	struct ext4_inode_info *ei = EXT4_I(inode);
	ext4_group_t block_group;
	ext4_grpblk_t colour;
	int flex_size = ext4_flex_bg_size(EXT4_SB(inode->i_sb));
	ext4_fsblk_t bg_start;
	ext4_fsblk_t last_block;

	block_group = ei->i_block_group;
	if (flex_size >= EXT4_FLEX_SIZE_DIR_ALLOC_SCHEME) {
		/*
		 * If there are at least EXT4_FLEX_SIZE_DIR_ALLOC_SCHEME
		 * block groups per flexgroup, reserve the first block
		 * group for directories and special files.  Regular
		 * files will start at the second block group.  This
		 * tends to speed up directory access and improves
		 * fsck times.
		 */
		block_group &= ~(flex_size-1);
		if (S_ISREG(inode->i_mode))
			block_group++;
	}
	bg_start = ext4_group_first_block_no(inode->i_sb, block_group);
	last_block = ext4_blocks_count(EXT4_SB(inode->i_sb)->s_es) - 1;

	/*
	 * If we are doing delayed allocation, we don't need take
	 * colour into account.
	 */
	if (test_opt(inode->i_sb, DELALLOC))
		return bg_start;

	if (bg_start + EXT4_BLOCKS_PER_GROUP(inode->i_sb) <= last_block)
		colour = (task_pid_nr(current) % 16) *
			(EXT4_BLOCKS_PER_GROUP(inode->i_sb) / 16);
	else
		colour = (task_pid_nr(current) % 16) *
			((last_block - bg_start) / 16);
	return bg_start + colour;
}
<|MERGE_RESOLUTION|>--- conflicted
+++ resolved
@@ -500,16 +500,9 @@
 	 */
 	set_buffer_new(bh);
 	trace_ext4_read_block_bitmap_load(sb, block_group, ignore_locked);
-<<<<<<< HEAD
-	bh->b_end_io = ext4_end_bitmap_read;
-	get_bh(bh);
-	submit_bh(REQ_OP_READ, REQ_META | REQ_PRIO |
-		  (ignore_locked ? REQ_RAHEAD : 0), bh);
-=======
 	ext4_read_bh_nowait(bh, REQ_META | REQ_PRIO |
 			    (ignore_locked ? REQ_RAHEAD : 0),
 			    ext4_end_bitmap_read);
->>>>>>> 2c85ebc5
 	return bh;
 verify:
 	err = ext4_validate_block_bitmap(sb, desc, block_group, bh);
