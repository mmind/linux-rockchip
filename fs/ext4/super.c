--- conflicted
+++ resolved
@@ -1706,12 +1706,9 @@
 	Opt_discard, Opt_nodiscard, Opt_init_itable, Opt_noinit_itable,
 	Opt_max_dir_size_kb, Opt_nojournal_checksum, Opt_nombcache,
 	Opt_prefetch_block_bitmaps,
-<<<<<<< HEAD
-=======
 #ifdef CONFIG_EXT4_DEBUG
 	Opt_fc_debug_max_replay, Opt_fc_debug_force
 #endif
->>>>>>> 2c85ebc5
 };
 
 static const match_table_t tokens = {
@@ -2029,14 +2026,11 @@
 	{Opt_nombcache, EXT4_MOUNT_NO_MBCACHE, MOPT_SET},
 	{Opt_prefetch_block_bitmaps, EXT4_MOUNT_PREFETCH_BLOCK_BITMAPS,
 	 MOPT_SET},
-<<<<<<< HEAD
-=======
 #ifdef CONFIG_EXT4_DEBUG
 	{Opt_fc_debug_force, EXT4_MOUNT2_JOURNAL_FAST_COMMIT,
 	 MOPT_SET | MOPT_2 | MOPT_EXT4_ONLY},
 	{Opt_fc_debug_max_replay, 0, MOPT_GTE0},
 #endif
->>>>>>> 2c85ebc5
 	{Opt_err, 0, 0}
 };
 
@@ -5066,14 +5060,8 @@
 	 * used to detect the metadata async write error.
 	 */
 	spin_lock_init(&sbi->s_bdev_wb_lock);
-<<<<<<< HEAD
-	if (!sb_rdonly(sb))
-		errseq_check_and_advance(&sb->s_bdev->bd_inode->i_mapping->wb_err,
-					 &sbi->s_bdev_wb_err);
-=======
 	errseq_check_and_advance(&sb->s_bdev->bd_inode->i_mapping->wb_err,
 				 &sbi->s_bdev_wb_err);
->>>>>>> 2c85ebc5
 	sb->s_bdev->bd_super = sb;
 	EXT4_SB(sb)->s_mount_state |= EXT4_ORPHAN_FS;
 	ext4_orphan_cleanup(sb, es);
@@ -5129,10 +5117,7 @@
 
 failed_mount8:
 	ext4_unregister_sysfs(sb);
-<<<<<<< HEAD
-=======
 	kobject_put(&sbi->s_kobj);
->>>>>>> 2c85ebc5
 failed_mount7:
 	ext4_unregister_li_request(sb);
 failed_mount6:
@@ -5968,14 +5953,6 @@
 			}
 
 			/*
-			 * Update the original bdev mapping's wb_err value
-			 * which could be used to detect the metadata async
-			 * write error.
-			 */
-			errseq_check_and_advance(&sb->s_bdev->bd_inode->i_mapping->wb_err,
-						 &sbi->s_bdev_wb_err);
-
-			/*
 			 * Mounting a RDONLY partition read-write, so reread
 			 * and store the current valid flag.  (It may have
 			 * been changed by e2fsck since we originally mounted
@@ -6020,11 +5997,7 @@
 	 * Releasing of existing data is done when we are sure remount will
 	 * succeed.
 	 */
-<<<<<<< HEAD
-	if (test_opt(sb, BLOCK_VALIDITY) && !sbi->system_blks) {
-=======
 	if (test_opt(sb, BLOCK_VALIDITY) && !sbi->s_system_blks) {
->>>>>>> 2c85ebc5
 		err = ext4_setup_system_zone(sb);
 		if (err)
 			goto restore_opts;
@@ -6050,11 +6023,7 @@
 		}
 	}
 #endif
-<<<<<<< HEAD
-	if (!test_opt(sb, BLOCK_VALIDITY) && sbi->system_blks)
-=======
 	if (!test_opt(sb, BLOCK_VALIDITY) && sbi->s_system_blks)
->>>>>>> 2c85ebc5
 		ext4_release_system_zone(sb);
 
 	/*
@@ -6077,11 +6046,7 @@
 	sbi->s_commit_interval = old_opts.s_commit_interval;
 	sbi->s_min_batch_time = old_opts.s_min_batch_time;
 	sbi->s_max_batch_time = old_opts.s_max_batch_time;
-<<<<<<< HEAD
-	if (!test_opt(sb, BLOCK_VALIDITY) && sbi->system_blks)
-=======
 	if (!test_opt(sb, BLOCK_VALIDITY) && sbi->s_system_blks)
->>>>>>> 2c85ebc5
 		ext4_release_system_zone(sb);
 #ifdef CONFIG_QUOTA
 	sbi->s_jquota_fmt = old_opts.s_jquota_fmt;
