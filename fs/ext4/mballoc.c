--- conflicted
+++ resolved
@@ -4279,12 +4279,9 @@
 
 		/* seems this one can be freed ... */
 		ext4_mb_mark_pa_deleted(sb, pa);
-<<<<<<< HEAD
-=======
 
 		if (!free)
 			this_cpu_inc(discard_pa_seq);
->>>>>>> 2c85ebc5
 
 		/* we can trust pa_free ... */
 		free += pa->pa_free;
