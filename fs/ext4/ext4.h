--- conflicted
+++ resolved
@@ -1618,8 +1618,6 @@
 	/* Record the errseq of the backing block device */
 	errseq_t s_bdev_wb_err;
 	spinlock_t s_bdev_wb_lock;
-<<<<<<< HEAD
-=======
 
 	/* Ext4 fast commit stuff */
 	atomic_t s_fc_subtid;
@@ -1648,7 +1646,6 @@
 	int s_fc_debug_max_replay;
 #endif
 	struct ext4_fc_replay_state s_fc_replay_state;
->>>>>>> 2c85ebc5
 };
 
 static inline struct ext4_sb_info *EXT4_SB(struct super_block *sb)
